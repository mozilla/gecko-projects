/* -*- Mode: C++; tab-width: 2; indent-tabs-mode: nil; c-basic-offset: 2 -*- */
// vim:set ts=2 sts=2 sw=2 et cin:
/* This Source Code Form is subject to the terms of the Mozilla Public
 * License, v. 2.0. If a copy of the MPL was not distributed with this
 * file, You can obtain one at http://mozilla.org/MPL/2.0/. */

/* rendering objects for replaced elements implemented by a plugin */

#include "nsPluginFrame.h"

#include "gfx2DGlue.h"
#include "gfxContext.h"
#include "gfxMatrix.h"
#include "mozilla/gfx/2D.h"
#include "mozilla/BasicEvents.h"
#include "mozilla/MouseEvents.h"
#ifdef XP_WIN
// This is needed for DoublePassRenderingEvent.
#include "mozilla/plugins/PluginMessageUtils.h"
#endif

#include "nscore.h"
#include "nsCOMPtr.h"
#include "nsPresContext.h"
#include "nsIPresShell.h"
#include "nsWidgetsCID.h"
#include "nsView.h"
#include "nsViewManager.h"
#include "nsString.h"
#include "nsGkAtoms.h"
#include "nsIPluginInstanceOwner.h"
#include "nsNPAPIPluginInstance.h"
#include "nsIDOMElement.h"
#include "npapi.h"
#include "nsIObjectLoadingContent.h"
#include "nsContentUtils.h"
#include "nsDisplayList.h"
#include "nsFocusManager.h"
#include "nsLayoutUtils.h"
#include "nsFrameManager.h"
#include "nsIObserverService.h"
#include "GeckoProfiler.h"
#include <algorithm>

#include "nsIObjectFrame.h"
#include "nsPluginNativeWindow.h"
#include "FrameLayerBuilder.h"

#include "ImageLayers.h"
#include "nsPluginInstanceOwner.h"

#ifdef XP_WIN
#include "gfxWindowsNativeDrawing.h"
#include "gfxWindowsSurface.h"
#endif

#include "Layers.h"
#include "ReadbackLayer.h"
#include "ImageContainer.h"

// accessibility support
#ifdef ACCESSIBILITY
#include "nsAccessibilityService.h"
#endif

#include "mozilla/Logging.h"

#ifdef XP_MACOSX
#include "gfxQuartzNativeDrawing.h"
#include "mozilla/gfx/QuartzSupport.h"
#endif

#ifdef MOZ_X11
#include "mozilla/X11Util.h"
using mozilla::DefaultXDisplay;
#endif

#ifdef XP_WIN
#include <wtypes.h>
#include <winuser.h>
#endif

#include "mozilla/dom/TabChild.h"

#ifdef CreateEvent // Thank you MS.
#undef CreateEvent
#endif

static mozilla::LazyLogModule sPluginFrameLog("nsPluginFrame");

using namespace mozilla;
using namespace mozilla::gfx;
using namespace mozilla::layers;

class PluginBackgroundSink : public ReadbackSink {
public:
  PluginBackgroundSink(nsPluginFrame* aFrame, uint64_t aStartSequenceNumber)
    : mLastSequenceNumber(aStartSequenceNumber), mFrame(aFrame) {}
  ~PluginBackgroundSink() override
  {
    if (mFrame) {
      mFrame->mBackgroundSink = nullptr;
    }
  }

  void SetUnknown(uint64_t aSequenceNumber) override
  {
    if (!AcceptUpdate(aSequenceNumber))
      return;
    mFrame->mInstanceOwner->SetBackgroundUnknown();
  }

  already_AddRefed<DrawTarget>
      BeginUpdate(const nsIntRect& aRect, uint64_t aSequenceNumber) override
  {
    if (!AcceptUpdate(aSequenceNumber))
      return nullptr;
    return mFrame->mInstanceOwner->BeginUpdateBackground(aRect);
  }

  void EndUpdate(const nsIntRect& aRect) override
  {
    return mFrame->mInstanceOwner->EndUpdateBackground(aRect);
  }

  void Destroy() { mFrame = nullptr; }

protected:
  bool AcceptUpdate(uint64_t aSequenceNumber) {
    if (aSequenceNumber > mLastSequenceNumber && mFrame &&
        mFrame->mInstanceOwner) {
      mLastSequenceNumber = aSequenceNumber;
      return true;
    }
    return false;
  }

  uint64_t mLastSequenceNumber;
  nsPluginFrame* mFrame;
};

nsPluginFrame::nsPluginFrame(nsStyleContext* aContext)
  : nsFrame(aContext, kClassID)
  , mInstanceOwner(nullptr)
  , mOuterView(nullptr)
  , mInnerView(nullptr)
  , mBackgroundSink(nullptr)
  , mReflowCallbackPosted(false)
{
  MOZ_LOG(sPluginFrameLog, LogLevel::Debug,
         ("Created new nsPluginFrame %p\n", this));
}

nsPluginFrame::~nsPluginFrame()
{
  MOZ_LOG(sPluginFrameLog, LogLevel::Debug,
         ("nsPluginFrame %p deleted\n", this));
}

NS_QUERYFRAME_HEAD(nsPluginFrame)
  NS_QUERYFRAME_ENTRY(nsPluginFrame)
  NS_QUERYFRAME_ENTRY(nsIObjectFrame)
NS_QUERYFRAME_TAIL_INHERITING(nsFrame)

#ifdef ACCESSIBILITY
a11y::AccType
nsPluginFrame::AccessibleType()
{
  return a11y::ePluginType;
}

#ifdef XP_WIN
NS_IMETHODIMP nsPluginFrame::GetPluginPort(HWND *aPort)
{
  *aPort = (HWND) mInstanceOwner->GetPluginPort();
  return NS_OK;
}
#endif
#endif

void
nsPluginFrame::Init(nsIContent*       aContent,
                    nsContainerFrame* aParent,
                    nsIFrame*         aPrevInFlow)
{
  MOZ_LOG(sPluginFrameLog, LogLevel::Debug,
         ("Initializing nsPluginFrame %p for content %p\n", this, aContent));

  nsFrame::Init(aContent, aParent, aPrevInFlow);
  CreateView();
}

void
nsPluginFrame::DestroyFrom(nsIFrame* aDestructRoot)
{
  if (mReflowCallbackPosted) {
    PresContext()->PresShell()->CancelReflowCallback(this);
  }

  // Ensure our DidComposite observer is gone.
  mDidCompositeObserver = nullptr;

  // Tell content owner of the instance to disconnect its frame.
  nsCOMPtr<nsIObjectLoadingContent> objContent(do_QueryInterface(mContent));
  NS_ASSERTION(objContent, "Why not an object loading content?");

  // The content might not have a reference to the instance owner any longer in
  // the case of re-entry during instantiation or teardown, so make sure we're
  // dissociated.
  if (mInstanceOwner) {
    mInstanceOwner->SetFrame(nullptr);
  }
  objContent->HasNewFrame(nullptr);

  if (mBackgroundSink) {
    mBackgroundSink->Destroy();
  }

  nsFrame::DestroyFrom(aDestructRoot);
}

/* virtual */ void
nsPluginFrame::DidSetStyleContext(nsStyleContext* aOldStyleContext)
{
  if (HasView()) {
    nsView* view = GetView();
    nsViewManager* vm = view->GetViewManager();
    if (vm) {
      nsViewVisibility visibility =
        IsHidden() ? nsViewVisibility_kHide : nsViewVisibility_kShow;
      vm->SetViewVisibility(view, visibility);
    }
  }

  nsFrame::DidSetStyleContext(aOldStyleContext);
}

#ifdef DEBUG_FRAME_DUMP
nsresult
nsPluginFrame::GetFrameName(nsAString& aResult) const
{
  return MakeFrameName(NS_LITERAL_STRING("PluginFrame"), aResult);
}
#endif

nsresult
nsPluginFrame::PrepForDrawing(nsIWidget *aWidget)
{
  mWidget = aWidget;

  nsView* view = GetView();
  NS_ASSERTION(view, "Object frames must have views");
  if (!view) {
    return NS_ERROR_FAILURE;
  }

  nsViewManager* viewMan = view->GetViewManager();
  // mark the view as hidden since we don't know the (x,y) until Paint
  // XXX is the above comment correct?
  viewMan->SetViewVisibility(view, nsViewVisibility_kHide);

  //this is ugly. it was ripped off from didreflow(). MMP
  // Position and size view relative to its parent, not relative to our
  // parent frame (our parent frame may not have a view).

  nsView* parentWithView;
  nsPoint origin;
  nsRect r(0, 0, mRect.width, mRect.height);

  GetOffsetFromView(origin, &parentWithView);
  viewMan->ResizeView(view, r);
  viewMan->MoveViewTo(view, origin.x, origin.y);

  nsPresContext* presContext = PresContext();
  nsRootPresContext* rpc = presContext->GetRootPresContext();
  if (!rpc) {
    return NS_ERROR_FAILURE;
  }

  if (mWidget) {
    // Disallow windowed plugins in popups
    nsIFrame* rootFrame = rpc->PresShell()->FrameManager()->GetRootFrame();
    nsIWidget* parentWidget = rootFrame->GetNearestWidget();
    if (!parentWidget || nsLayoutUtils::GetDisplayRootFrame(this) != rootFrame) {
      return NS_ERROR_FAILURE;
    }

    // We can already have mInnerView if our instance owner went away and then
    // came back. So clear the old one before creating a new one.
    if (mInnerView) {
      if (mInnerView->GetWidget()) {
        // The widget listener should have already been cleared by
        // SetInstanceOwner (with a null instance owner).
        MOZ_RELEASE_ASSERT(mInnerView->GetWidget()->GetWidgetListener() == nullptr);
      }
      mInnerView->Destroy();
      mInnerView = nullptr;
    }
    mInnerView = viewMan->CreateView(GetContentRectRelativeToSelf(), view);
    if (!mInnerView) {
      NS_ERROR("Could not create inner view");
      return NS_ERROR_OUT_OF_MEMORY;
    }
    viewMan->InsertChild(view, mInnerView, nullptr, true);

    mWidget->SetParent(parentWidget);
    mWidget->Enable(true);
    mWidget->Show(true);

    // Set the plugin window to have an empty clip region until we know
    // what our true position, size and clip region are. These
    // will be reset when nsRootPresContext computes our true
    // geometry. The plugin window does need to have a good size here, so
    // set the size explicitly to a reasonable guess.
    AutoTArray<nsIWidget::Configuration,1> configurations;
    nsIWidget::Configuration* configuration = configurations.AppendElement();
    nscoord appUnitsPerDevPixel = presContext->AppUnitsPerDevPixel();
    configuration->mChild = mWidget;
    configuration->mBounds.width = NSAppUnitsToIntPixels(mRect.width, appUnitsPerDevPixel);
    configuration->mBounds.height = NSAppUnitsToIntPixels(mRect.height, appUnitsPerDevPixel);
    parentWidget->ConfigureChildren(configurations);

    mInnerView->AttachWidgetEventHandler(mWidget);

#ifdef XP_MACOSX
    // On Mac, we need to invalidate ourselves since even windowed
    // plugins are painted through Thebes and we need to ensure
    // the PaintedLayer containing the plugin is updated.
    if (parentWidget == GetNearestWidget()) {
      InvalidateFrame();
    }
#endif

    RegisterPluginForGeometryUpdates();

    // Here we set the background color for this widget because some plugins will use
    // the child window background color when painting. If it's not set, it may default to gray
    // Sometimes, a frame doesn't have a background color or is transparent. In this
    // case, walk up the frame tree until we do find a frame with a background color
    for (nsIFrame* frame = this; frame; frame = frame->GetParent()) {
      nscolor bgcolor = frame->
        GetVisitedDependentColor(&nsStyleBackground::mBackgroundColor);
      if (NS_GET_A(bgcolor) > 0) {  // make sure we got an actual color
        mWidget->SetBackgroundColor(bgcolor);
        break;
      }
    }
  } else {
    // Changing to windowless mode changes the NPWindow geometry.
    FixupWindow(GetContentRectRelativeToSelf().Size());
    RegisterPluginForGeometryUpdates();
  }

  if (!IsHidden()) {
    viewMan->SetViewVisibility(view, nsViewVisibility_kShow);
  }

#ifdef ACCESSIBILITY
  nsAccessibilityService* accService = nsIPresShell::AccService();
  if (accService) {
    accService->RecreateAccessible(PresContext()->PresShell(), mContent);
  }
#endif

  return NS_OK;
}

#define EMBED_DEF_WIDTH 240
#define EMBED_DEF_HEIGHT 200

/* virtual */ nscoord
nsPluginFrame::GetMinISize(gfxContext *aRenderingContext)
{
  nscoord result = 0;

  if (!IsHidden(false)) {
    if (mContent->IsHTMLElement(nsGkAtoms::embed)) {
      bool vertical = GetWritingMode().IsVertical();
      result = nsPresContext::CSSPixelsToAppUnits(
        vertical ? EMBED_DEF_HEIGHT : EMBED_DEF_WIDTH);
    }
  }

  DISPLAY_MIN_WIDTH(this, result);
  return result;
}

/* virtual */ nscoord
nsPluginFrame::GetPrefISize(gfxContext *aRenderingContext)
{
  return nsPluginFrame::GetMinISize(aRenderingContext);
}

void
nsPluginFrame::GetWidgetConfiguration(nsTArray<nsIWidget::Configuration>* aConfigurations)
{
  if (!mWidget) {
    return;
  }

  if (!mWidget->GetParent()) {
    // Plugin widgets should not be toplevel except when they're out of the
    // document, in which case the plugin should not be registered for
    // geometry updates and this should not be called. But apparently we
    // have bugs where mWidget sometimes is toplevel here. Bail out.
    NS_ERROR("Plugin widgets registered for geometry updates should not be toplevel");
    return;
  }

  nsIWidget::Configuration* configuration = aConfigurations->AppendElement();
  configuration->mChild = mWidget;
  configuration->mBounds = mNextConfigurationBounds;
  configuration->mClipRegion = mNextConfigurationClipRegion;
#if defined(XP_WIN) || defined(MOZ_WIDGET_GTK)
  if (XRE_IsContentProcess()) {
    configuration->mWindowID = (uintptr_t)mWidget->GetNativeData(NS_NATIVE_PLUGIN_PORT);
    configuration->mVisible = mWidget->IsVisible();

  }
#endif // defined(XP_WIN) || defined(MOZ_WIDGET_GTK)
}

void
nsPluginFrame::GetDesiredSize(nsPresContext* aPresContext,
                              const ReflowInput& aReflowInput,
                              ReflowOutput& aMetrics)
{
  // By default, we have no area
  aMetrics.ClearSize();

  if (IsHidden(false)) {
    return;
  }

  aMetrics.Width() = aReflowInput.ComputedWidth();
  aMetrics.Height() = aReflowInput.ComputedHeight();

  // for EMBED, default to 240x200 for compatibility
  if (mContent->IsHTMLElement(nsGkAtoms::embed)) {
    if (aMetrics.Width() == NS_UNCONSTRAINEDSIZE) {
      aMetrics.Width() = clamped(nsPresContext::CSSPixelsToAppUnits(EMBED_DEF_WIDTH),
                               aReflowInput.ComputedMinWidth(),
                               aReflowInput.ComputedMaxWidth());
    }
    if (aMetrics.Height() == NS_UNCONSTRAINEDSIZE) {
      aMetrics.Height() = clamped(nsPresContext::CSSPixelsToAppUnits(EMBED_DEF_HEIGHT),
                                aReflowInput.ComputedMinHeight(),
                                aReflowInput.ComputedMaxHeight());
    }

#if defined(MOZ_WIDGET_GTK)
    // We need to make sure that the size of the object frame does not
    // exceed the maximum size of X coordinates.  See bug #225357 for
    // more information.  In theory Gtk2 can handle large coordinates,
    // but underlying plugins can't.
    aMetrics.Height() = std::min(aPresContext->DevPixelsToAppUnits(INT16_MAX), aMetrics.Height());
    aMetrics.Width() = std::min(aPresContext->DevPixelsToAppUnits(INT16_MAX), aMetrics.Width());
#endif
  }

  // At this point, the width has an unconstrained value only if we have
  // nothing to go on (no width set, no information from the plugin, nothing).
  // Make up a number.
  if (aMetrics.Width() == NS_UNCONSTRAINEDSIZE) {
    aMetrics.Width() =
      (aReflowInput.ComputedMinWidth() != NS_UNCONSTRAINEDSIZE) ?
        aReflowInput.ComputedMinWidth() : 0;
  }

  // At this point, the height has an unconstrained value only in two cases:
  // a) We are in standards mode with percent heights and parent is auto-height
  // b) We have no height information at all.
  // In either case, we have to make up a number.
  if (aMetrics.Height() == NS_UNCONSTRAINEDSIZE) {
    aMetrics.Height() =
      (aReflowInput.ComputedMinHeight() != NS_UNCONSTRAINEDSIZE) ?
        aReflowInput.ComputedMinHeight() : 0;
  }

  // XXXbz don't add in the border and padding, because we screw up our
  // plugin's size and positioning if we do...  Eventually we _do_ want to
  // paint borders, though!  At that point, we will need to adjust the desired
  // size either here or in Reflow....  Further, we will need to fix Paint() to
  // call the superclass in all cases.
}

void
nsPluginFrame::Reflow(nsPresContext*           aPresContext,
                      ReflowOutput&     aMetrics,
                      const ReflowInput& aReflowInput,
                      nsReflowStatus&          aStatus)
{
  MarkInReflow();
  DO_GLOBAL_REFLOW_COUNT("nsPluginFrame");
  DISPLAY_REFLOW(aPresContext, this, aReflowInput, aMetrics, aStatus);

  // Get our desired size
  GetDesiredSize(aPresContext, aReflowInput, aMetrics);
  aMetrics.SetOverflowAreasToDesiredBounds();
  FinishAndStoreOverflow(&aMetrics);

  // delay plugin instantiation until all children have
  // arrived. Otherwise there may be PARAMs or other stuff that the
  // plugin needs to see that haven't arrived yet.
  if (!GetContent()->IsDoneAddingChildren()) {
    aStatus.Reset();
    return;
  }

  // if we are printing or print previewing, bail for now
  if (aPresContext->Medium() == nsGkAtoms::print) {
    aStatus.Reset();
    return;
  }

  nsRect r(0, 0, aMetrics.Width(), aMetrics.Height());
  r.Deflate(aReflowInput.ComputedPhysicalBorderPadding());

  if (mInnerView) {
    nsViewManager* vm = mInnerView->GetViewManager();
    vm->MoveViewTo(mInnerView, r.x, r.y);
    vm->ResizeView(mInnerView, nsRect(nsPoint(0, 0), r.Size()), true);
  }

  FixupWindow(r.Size());
  if (!mReflowCallbackPosted) {
    mReflowCallbackPosted = true;
    aPresContext->PresShell()->PostReflowCallback(this);
  }

  aStatus.Reset();

  NS_FRAME_SET_TRUNCATION(aStatus, aReflowInput, aMetrics);
}

///////////// nsIReflowCallback ///////////////

bool
nsPluginFrame::ReflowFinished()
{
  mReflowCallbackPosted = false;
  CallSetWindow();
  return true;
}

void
nsPluginFrame::ReflowCallbackCanceled()
{
  mReflowCallbackPosted = false;
}

void
nsPluginFrame::FixupWindow(const nsSize& aSize)
{
  nsPresContext* presContext = PresContext();

  if (!mInstanceOwner)
    return;

  NPWindow *window;
  mInstanceOwner->GetWindow(window);

  NS_ENSURE_TRUE_VOID(window);

  bool windowless = (window->type == NPWindowTypeDrawable);

  nsIntPoint origin = GetWindowOriginInPixels(windowless);

  // window must be in "display pixels"
#if defined(XP_MACOSX)
  // window must be in "display pixels"
  double scaleFactor = 1.0;
  if (NS_FAILED(mInstanceOwner->GetContentsScaleFactor(&scaleFactor))) {
    scaleFactor = 1.0;
  }
  int intScaleFactor = ceil(scaleFactor);
  window->x = origin.x / intScaleFactor;
  window->y = origin.y / intScaleFactor;
  window->width = presContext->AppUnitsToDevPixels(aSize.width) / intScaleFactor;
  window->height = presContext->AppUnitsToDevPixels(aSize.height) / intScaleFactor;
#else
  window->x = origin.x;
  window->y = origin.y;
  window->width = presContext->AppUnitsToDevPixels(aSize.width);
  window->height = presContext->AppUnitsToDevPixels(aSize.height);
#endif

#ifndef XP_MACOSX
  mInstanceOwner->UpdateWindowPositionAndClipRect(false);
#endif

  NotifyPluginReflowObservers();
}

nsresult
nsPluginFrame::CallSetWindow(bool aCheckIsHidden)
{
  NPWindow *win = nullptr;

  nsresult rv = NS_ERROR_FAILURE;
  RefPtr<nsNPAPIPluginInstance> pi;
  if (!mInstanceOwner ||
      NS_FAILED(rv = mInstanceOwner->GetInstance(getter_AddRefs(pi))) ||
      !pi ||
      NS_FAILED(rv = mInstanceOwner->GetWindow(win)) ||
      !win)
    return rv;

  nsPluginNativeWindow *window = (nsPluginNativeWindow *)win;

  if (aCheckIsHidden && IsHidden())
    return NS_ERROR_FAILURE;

  // Calling either nsPluginInstanceOwner::FixUpPluginWindow() (here,
  // on OS X) or SetWindow() (below, on all platforms) can destroy this
  // frame.  (FixUpPluginWindow() calls SetWindow()).  So grab a safe
  // reference to mInstanceOwner which we can use below, if needed.
  RefPtr<nsPluginInstanceOwner> instanceOwnerRef(mInstanceOwner);

  // refresh the plugin port as well
#ifdef XP_MACOSX
  mInstanceOwner->FixUpPluginWindow(nsPluginInstanceOwner::ePluginPaintEnable);
  // Bail now if our frame has been destroyed.
  if (!instanceOwnerRef->GetFrame()) {
    return NS_ERROR_FAILURE;
  }
#endif
  window->window = mInstanceOwner->GetPluginPort();

  // Adjust plugin dimensions according to pixel snap results
  // and reduce amount of SetWindow calls
  nsPresContext* presContext = PresContext();
  nsRootPresContext* rootPC = presContext->GetRootPresContext();
  if (!rootPC)
    return NS_ERROR_FAILURE;
  int32_t appUnitsPerDevPixel = presContext->AppUnitsPerDevPixel();
  nsIFrame* rootFrame = rootPC->PresShell()->FrameManager()->GetRootFrame();
  nsRect bounds = GetContentRectRelativeToSelf() + GetOffsetToCrossDoc(rootFrame);
  nsIntRect intBounds = bounds.ToNearestPixels(appUnitsPerDevPixel);

  // In e10s, this returns the offset to the top level window, in non-e10s
  // it return 0,0.
  LayoutDeviceIntPoint intOffset = GetRemoteTabChromeOffset();
  intBounds.x += intOffset.x;
  intBounds.y += intOffset.y;

#if defined(XP_MACOSX)
  // window must be in "display pixels"
  double scaleFactor = 1.0;
  if (NS_FAILED(instanceOwnerRef->GetContentsScaleFactor(&scaleFactor))) {
    scaleFactor = 1.0;
  }

  size_t intScaleFactor = ceil(scaleFactor);
  window->x = intBounds.x / intScaleFactor;
  window->y = intBounds.y / intScaleFactor;
  window->width = intBounds.width / intScaleFactor;
  window->height = intBounds.height / intScaleFactor;
#else
  window->x = intBounds.x;
  window->y = intBounds.y;
  window->width = intBounds.width;
  window->height = intBounds.height;
#endif
  // BE CAREFUL: By the time we get here the PluginFrame is sometimes destroyed
  // and poisoned. If we reference local fields (implicit this deref),
  // we will crash.
  instanceOwnerRef->ResolutionMayHaveChanged();

  // This will call pi->SetWindow and take care of window subclassing
  // if needed, see bug 132759. Calling SetWindow can destroy this frame
  // so check for that before doing anything else with this frame's memory.
  if (instanceOwnerRef->UseAsyncRendering()) {
    rv = pi->AsyncSetWindow(window);
  }
  else {
    rv = window->CallSetWindow(pi);
  }

  instanceOwnerRef->ReleasePluginPort(window->window);

  return rv;
}

void
nsPluginFrame::RegisterPluginForGeometryUpdates()
{
  nsRootPresContext* rpc = PresContext()->GetRootPresContext();
  NS_ASSERTION(rpc, "We should have a root pres context!");
  if (mRootPresContextRegisteredWith == rpc || !rpc) {
    // Already registered with current root pres context,
    // or null root pres context...
    return;
  }
  if (mRootPresContextRegisteredWith && mRootPresContextRegisteredWith != rpc) {
    // Registered to some other root pres context. Unregister, and
    // re-register with our current one...
    UnregisterPluginForGeometryUpdates();
  }
  mRootPresContextRegisteredWith = rpc;
  mRootPresContextRegisteredWith->RegisterPluginForGeometryUpdates(mContent);
}

void
nsPluginFrame::UnregisterPluginForGeometryUpdates()
{
  if (!mRootPresContextRegisteredWith) {
    // Not registered...
    return;
  }
  mRootPresContextRegisteredWith->UnregisterPluginForGeometryUpdates(mContent);
  mRootPresContextRegisteredWith = nullptr;
}

void
nsPluginFrame::SetInstanceOwner(nsPluginInstanceOwner* aOwner)
{
  // The ownership model here is historically fuzzy. This should only be called
  // by nsPluginInstanceOwner when it is given a new frame, and
  // nsObjectLoadingContent should be arbitrating frame-ownership via its
  // HasNewFrame callback.
  mInstanceOwner = aOwner;

  // Reset the DidCompositeObserver since the owner changed.
  mDidCompositeObserver = nullptr;

  if (mInstanceOwner) {
    return;
  }

  UnregisterPluginForGeometryUpdates();
  if (mWidget && mInnerView) {
    mInnerView->DetachWidgetEventHandler(mWidget);
    // Make sure the plugin is hidden in case an update of plugin geometry
    // hasn't happened since this plugin became hidden.
    nsIWidget* parent = mWidget->GetParent();
    if (parent) {
      nsTArray<nsIWidget::Configuration> configurations;
      nsIWidget::Configuration* configuration = configurations.AppendElement();
      configuration->mChild = mWidget;
      parent->ConfigureChildren(configurations);

      mWidget->Show(false);
      mWidget->Enable(false);
      mWidget->SetParent(nullptr);
    }
  }
}

bool
nsPluginFrame::IsFocusable(int32_t *aTabIndex, bool aWithMouse)
{
  if (aTabIndex)
    *aTabIndex = -1;
  return nsFrame::IsFocusable(aTabIndex, aWithMouse);
}

bool
nsPluginFrame::IsHidden(bool aCheckVisibilityStyle) const
{
  if (aCheckVisibilityStyle) {
    if (!StyleVisibility()->IsVisibleOrCollapsed())
      return true;
  }

  // only <embed> tags support the HIDDEN attribute
  if (mContent->IsHTMLElement(nsGkAtoms::embed)) {
    // Yes, these are really the kooky ways that you could tell 4.x
    // not to hide the <embed> once you'd put the 'hidden' attribute
    // on the tag...

    // HIDDEN w/ no attributes gets translated as we are hidden for
    // compatibility w/ 4.x and IE so we don't create a non-painting
    // widget in layout. See bug 188959.
    nsAutoString hidden;
    if (mContent->GetAttr(kNameSpaceID_None, nsGkAtoms::hidden, hidden) &&
       (hidden.IsEmpty() ||
        (!hidden.LowerCaseEqualsLiteral("false") &&
         !hidden.LowerCaseEqualsLiteral("no") &&
         !hidden.LowerCaseEqualsLiteral("off")))) {
      return true;
    }
  }

  return false;
}

mozilla::LayoutDeviceIntPoint
nsPluginFrame::GetRemoteTabChromeOffset()
{
  LayoutDeviceIntPoint offset;
  if (XRE_IsContentProcess()) {
    if (nsPIDOMWindowOuter* window = GetContent()->OwnerDoc()->GetWindow()) {
      if (nsCOMPtr<nsPIDOMWindowOuter> topWindow = window->GetTop()) {
        dom::TabChild* tc = dom::TabChild::GetFrom(topWindow);
        if (tc) {
          offset += tc->GetChromeDisplacement();
        }
      }
    }
  }
  return offset;
}

nsIntPoint
nsPluginFrame::GetWindowOriginInPixels(bool aWindowless)
{
  nsView * parentWithView;
  nsPoint origin(0,0);

  GetOffsetFromView(origin, &parentWithView);

  // if it's windowless, let's make sure we have our origin set right
  // it may need to be corrected, like after scrolling
  if (aWindowless && parentWithView) {
    nsPoint offsetToWidget;
    parentWithView->GetNearestWidget(&offsetToWidget);
    origin += offsetToWidget;
  }
  origin += GetContentRectRelativeToSelf().TopLeft();

  nsIntPoint pt(PresContext()->AppUnitsToDevPixels(origin.x),
                PresContext()->AppUnitsToDevPixels(origin.y));

  // If we're in the content process offsetToWidget is tied to the top level
  // widget we can access in the child process, which is the tab. We need the
  // offset all the way up to the top level native window here. (If this is
  // non-e10s this routine will return 0,0.)
  if (aWindowless) {
    mozilla::LayoutDeviceIntPoint lpt = GetRemoteTabChromeOffset();
    pt += nsIntPoint(lpt.x, lpt.y);
  }

  return pt;
}

void
nsPluginFrame::DidReflow(nsPresContext*            aPresContext,
                         const ReflowInput*  aReflowInput,
                         nsDidReflowStatus         aStatus)
{
  // Do this check before calling the superclass, as that clears
  // NS_FRAME_FIRST_REFLOW
  if (aStatus == nsDidReflowStatus::FINISHED &&
      (GetStateBits() & NS_FRAME_FIRST_REFLOW)) {
    nsCOMPtr<nsIObjectLoadingContent> objContent(do_QueryInterface(mContent));
    NS_ASSERTION(objContent, "Why not an object loading content?");
    objContent->HasNewFrame(this);
  }

  nsFrame::DidReflow(aPresContext, aReflowInput, aStatus);

  // The view is created hidden; once we have reflowed it and it has been
  // positioned then we show it.
  if (aStatus != nsDidReflowStatus::FINISHED)
    return;

  if (HasView()) {
    nsView* view = GetView();
    nsViewManager* vm = view->GetViewManager();
    if (vm)
      vm->SetViewVisibility(view, IsHidden() ? nsViewVisibility_kHide : nsViewVisibility_kShow);
  }
}

/* static */ void
nsPluginFrame::PaintPrintPlugin(nsIFrame* aFrame, gfxContext* aCtx,
                                const nsRect& aDirtyRect, nsPoint aPt)
{
  // Translate the context:
  nsPoint pt = aPt + aFrame->GetContentRectRelativeToSelf().TopLeft();
  gfxPoint devPixelPt =
    nsLayoutUtils::PointToGfxPoint(pt, aFrame->PresContext()->AppUnitsPerDevPixel());

  gfxContextMatrixAutoSaveRestore autoSR(aCtx);
  aCtx->SetMatrix(aCtx->CurrentMatrix().PreTranslate(devPixelPt));

  // FIXME - Bug 385435: Doesn't aDirtyRect need translating too?

  static_cast<nsPluginFrame*>(aFrame)->PrintPlugin(*aCtx, aDirtyRect);
}

/**
 * nsDisplayPluginReadback creates an active ReadbackLayer. The ReadbackLayer
 * obtains from the compositor the contents of the window underneath
 * the ReadbackLayer, which we then use as an opaque buffer for plugins to
 * asynchronously draw onto.
 */
class nsDisplayPluginReadback : public nsDisplayItem {
public:
  nsDisplayPluginReadback(nsDisplayListBuilder* aBuilder, nsIFrame* aFrame)
    : nsDisplayItem(aBuilder, aFrame)
  {
    MOZ_COUNT_CTOR(nsDisplayPluginReadback);
  }
#ifdef NS_BUILD_REFCNT_LOGGING
  ~nsDisplayPluginReadback() override {
    MOZ_COUNT_DTOR(nsDisplayPluginReadback);
  }
#endif

  nsRect GetBounds(nsDisplayListBuilder* aBuilder,
                   bool* aSnap) const override;

  NS_DISPLAY_DECL_NAME("PluginReadback", TYPE_PLUGIN_READBACK)

  already_AddRefed<Layer> BuildLayer(nsDisplayListBuilder* aBuilder,
                                             LayerManager* aManager,
                                             const ContainerLayerParameters& aContainerParameters) override
  {
    return static_cast<nsPluginFrame*>(mFrame)->BuildLayer(aBuilder, aManager, this, aContainerParameters);
  }

  LayerState GetLayerState(nsDisplayListBuilder* aBuilder,
                                   LayerManager* aManager,
                                   const ContainerLayerParameters& aParameters) override
  {
    return LAYER_ACTIVE;
  }

  virtual nsDisplayItemGeometry* AllocateGeometry(nsDisplayListBuilder* aBuilder) override
  {
    return new nsDisplayPluginGeometry(this, aBuilder);
  }
};

static nsRect
GetDisplayItemBounds(nsDisplayListBuilder* aBuilder,
                     const nsDisplayItem* aItem,
                     nsIFrame* aFrame)
{
  // XXX For slightly more accurate region computations we should pixel-snap this
  return aFrame->GetContentRectRelativeToSelf() + aItem->ToReferenceFrame();
}

nsRect
nsDisplayPluginReadback::GetBounds(nsDisplayListBuilder* aBuilder,
                                   bool* aSnap) const
{
  *aSnap = false;
  return GetDisplayItemBounds(aBuilder, this, mFrame);
}

<<<<<<< HEAD
#ifdef MOZ_WIDGET_ANDROID

class nsDisplayPluginVideo : public nsDisplayItem {
public:
  nsDisplayPluginVideo(nsDisplayListBuilder* aBuilder, nsIFrame* aFrame, nsNPAPIPluginInstance::VideoInfo* aVideoInfo)
    : nsDisplayItem(aBuilder, aFrame), mVideoInfo(aVideoInfo)
  {
    MOZ_COUNT_CTOR(nsDisplayPluginVideo);
  }
#ifdef NS_BUILD_REFCNT_LOGGING
  virtual ~nsDisplayPluginVideo() {
    MOZ_COUNT_DTOR(nsDisplayPluginVideo);
  }
#endif

  virtual nsRect GetBounds(nsDisplayListBuilder* aBuilder,
                           bool* aSnap) const override;

  NS_DISPLAY_DECL_NAME("PluginVideo", TYPE_PLUGIN_VIDEO)

  virtual already_AddRefed<Layer> BuildLayer(nsDisplayListBuilder* aBuilder,
                                             LayerManager* aManager,
                                             const ContainerLayerParameters& aContainerParameters) override
  {
    return static_cast<nsPluginFrame*>(mFrame)->BuildLayer(aBuilder, aManager, this, aContainerParameters);
  }

  virtual LayerState GetLayerState(nsDisplayListBuilder* aBuilder,
                                   LayerManager* aManager,
                                   const ContainerLayerParameters& aParameters) override
  {
    return LAYER_ACTIVE;
  }

  virtual nsDisplayItemGeometry* AllocateGeometry(nsDisplayListBuilder* aBuilder) override
  {
    return new nsDisplayPluginGeometry(this, aBuilder);
  }

  nsNPAPIPluginInstance::VideoInfo* VideoInfo() { return mVideoInfo; }

private:
  nsNPAPIPluginInstance::VideoInfo* mVideoInfo;
};

nsRect
nsDisplayPluginVideo::GetBounds(nsDisplayListBuilder* aBuilder,
                                bool* aSnap) const
{
  *aSnap = false;
  return GetDisplayItemBounds(aBuilder, this, mFrame);
}

#endif

=======
>>>>>>> cc2172ea
nsRect
nsDisplayPlugin::GetBounds(nsDisplayListBuilder* aBuilder, bool* aSnap) const
{
  *aSnap = true;
  return GetDisplayItemBounds(aBuilder, this, mFrame);
}

void
nsDisplayPlugin::Paint(nsDisplayListBuilder* aBuilder,
                       gfxContext* aCtx)
{
  nsPluginFrame* f = static_cast<nsPluginFrame*>(mFrame);
  bool snap;
  f->PaintPlugin(aBuilder, *aCtx, mVisibleRect, GetBounds(aBuilder, &snap));
}

static nsRect
GetClippedBoundsIncludingAllScrollClips(nsDisplayItem* aItem,
                                        nsDisplayListBuilder* aBuilder)
{
  nsRect r = aItem->GetClippedBounds(aBuilder);
  for (auto* sc = aItem->GetClipChain(); sc; sc = sc->mParent) {
    r = sc->mClip.ApplyNonRoundedIntersection(r);
  }
  return r;
}

bool
nsDisplayPlugin::ComputeVisibility(nsDisplayListBuilder* aBuilder,
                                   nsRegion* aVisibleRegion)
{
  if (aBuilder->IsForPluginGeometry()) {
    nsPluginFrame* f = static_cast<nsPluginFrame*>(mFrame);
    if (!aBuilder->IsInTransform() || f->IsPaintedByGecko()) {
      // Since transforms induce reference frames, we don't need to worry
      // about this method fluffing out due to non-rectilinear transforms.
      nsRect rAncestor = nsLayoutUtils::TransformFrameRectToAncestor(f,
          f->GetContentRectRelativeToSelf(), ReferenceFrame());
      nscoord appUnitsPerDevPixel =
        ReferenceFrame()->PresContext()->AppUnitsPerDevPixel();
      f->mNextConfigurationBounds = LayoutDeviceIntRect::FromUnknownRect(
        rAncestor.ToNearestPixels(appUnitsPerDevPixel));

      nsRegion visibleRegion;
      // Apply all scroll clips when computing the clipped bounds of this item.
      // We hide windowed plugins during APZ scrolling, so there never is an
      // async transform that we need to take into account when clipping.
      visibleRegion.And(*aVisibleRegion, GetClippedBoundsIncludingAllScrollClips(this, aBuilder));
      // Make visibleRegion relative to f
      visibleRegion.MoveBy(-ToReferenceFrame());

      f->mNextConfigurationClipRegion.Clear();
      for (auto iter = visibleRegion.RectIter(); !iter.Done(); iter.Next()) {
        nsRect rAncestor =
          nsLayoutUtils::TransformFrameRectToAncestor(f, iter.Get(), ReferenceFrame());
        LayoutDeviceIntRect rPixels =
          LayoutDeviceIntRect::FromUnknownRect(rAncestor.ToNearestPixels(appUnitsPerDevPixel)) -
          f->mNextConfigurationBounds.TopLeft();
        if (!rPixels.IsEmpty()) {
          f->mNextConfigurationClipRegion.AppendElement(rPixels);
        }
      }
    }

    if (f->mInnerView) {
      // This should produce basically the same rectangle (but not relative
      // to the root frame). We only call this here for the side-effect of
      // setting mViewToWidgetOffset on the view.
      f->mInnerView->CalcWidgetBounds(eWindowType_plugin);
    }
  }

  return nsDisplayItem::ComputeVisibility(aBuilder, aVisibleRegion);
}

nsRegion
nsDisplayPlugin::GetOpaqueRegion(nsDisplayListBuilder* aBuilder,
                                 bool* aSnap) const
{
  *aSnap = false;
  nsRegion result;
  nsPluginFrame* f = static_cast<nsPluginFrame*>(mFrame);
  if (!aBuilder->IsForPluginGeometry()) {
    nsIWidget* widget = f->GetWidget();
    if (widget) {
      // Be conservative and treat plugins with widgets as not opaque,
      // because that's simple and we might need the content under the widget
      // if the widget is unexpectedly clipped away. (As can happen when
      // chrome content over a plugin forces us to clip out the plugin for
      // security reasons.)
      // We shouldn't be repainting the content under plugins much anyway
      // since there generally shouldn't be anything to invalidate or paint
      // in PaintedLayers there.
  	  return result;
    }
  }

  if (f->IsOpaque()) {
    nsRect bounds = GetBounds(aBuilder, aSnap);
    if (aBuilder->IsForPluginGeometry() ||
        (f->GetPaintedRect(this) + ToReferenceFrame()).Contains(bounds)) {
      // We can treat this as opaque
      result = bounds;
    }
  }

  return result;
}

nsresult
nsPluginFrame::PluginEventNotifier::Run() {
  nsCOMPtr<nsIObserverService> obsSvc =
    mozilla::services::GetObserverService();
  obsSvc->NotifyObservers(nullptr, "plugin-changed-event", mEventType.get());
  return NS_OK;
}

void
nsPluginFrame::NotifyPluginReflowObservers()
{
  nsContentUtils::AddScriptRunner(new PluginEventNotifier(NS_LITERAL_STRING("reflow")));
}

void
nsPluginFrame::DidSetWidgetGeometry()
{
#if defined(XP_MACOSX)
  if (mInstanceOwner && !IsHidden()) {
    mInstanceOwner->FixUpPluginWindow(nsPluginInstanceOwner::ePluginPaintEnable);
  }
#else
  if (!mWidget && mInstanceOwner) {
    // UpdateWindowVisibility will notify the plugin of position changes
    // by updating the NPWindow and calling NPP_SetWindow/AsyncSetWindow.
    // We treat windowless plugins inside popups as always visible, since
    // plugins inside popups don't get valid mNextConfigurationBounds
    // set up.
    mInstanceOwner->UpdateWindowVisibility(
      nsLayoutUtils::IsPopup(nsLayoutUtils::GetDisplayRootFrame(this)) ||
      !mNextConfigurationBounds.IsEmpty());
  }
#endif
}

bool
nsPluginFrame::IsOpaque() const
{
#if defined(XP_MACOSX)
  return false;
#else

  if (mInstanceOwner && mInstanceOwner->UseAsyncRendering()) {
    return false;
  }
  return !IsTransparentMode();
#endif
}

bool
nsPluginFrame::IsTransparentMode() const
{
#if defined(XP_MACOSX)
  return false;
#else
  if (!mInstanceOwner)
    return false;

  NPWindow *window = nullptr;
  mInstanceOwner->GetWindow(window);
  if (!window) {
    return false;
  }

  if (window->type != NPWindowTypeDrawable)
    return false;

  nsresult rv;
  RefPtr<nsNPAPIPluginInstance> pi;
  rv = mInstanceOwner->GetInstance(getter_AddRefs(pi));
  if (NS_FAILED(rv) || !pi)
    return false;

  bool transparent = false;
  pi->IsTransparent(&transparent);
  return transparent;
#endif
}

void
nsPluginFrame::BuildDisplayList(nsDisplayListBuilder*   aBuilder,
                                const nsDisplayListSet& aLists)
{
  // XXX why are we painting collapsed object frames?
  if (!IsVisibleOrCollapsedForPainting(aBuilder))
    return;

  DisplayBorderBackgroundOutline(aBuilder, aLists);

  nsPresContext::nsPresContextType type = PresContext()->Type();

  // If we are painting in Print Preview do nothing....
  if (type == nsPresContext::eContext_PrintPreview)
    return;

  DO_GLOBAL_REFLOW_COUNT_DSP("nsPluginFrame");

#ifndef XP_MACOSX
  if (mWidget && aBuilder->IsInTransform()) {
    // Windowed plugins should not be rendered inside a transform.
    return;
  }
#endif

  if (aBuilder->IsForPainting() && mInstanceOwner) {
    // Update plugin frame for both content scaling and full zoom changes.
    mInstanceOwner->ResolutionMayHaveChanged();
#ifdef XP_MACOSX
    mInstanceOwner->WindowFocusMayHaveChanged();
#endif
    if (mInstanceOwner->UseAsyncRendering()) {
      NPWindow* window = nullptr;
      mInstanceOwner->GetWindow(window);
      bool isVisible = window && window->width > 0 && window->height > 0;
      if (isVisible && aBuilder->ShouldSyncDecodeImages()) {
#ifndef XP_MACOSX
        mInstanceOwner->UpdateWindowVisibility(true);
#endif
      }

      mInstanceOwner->NotifyPaintWaiter(aBuilder);
    }
  }

  DisplayListClipState::AutoClipContainingBlockDescendantsToContentBox
    clip(aBuilder, this);

  // determine if we are printing
  if (type == nsPresContext::eContext_Print) {
    aLists.Content()->AppendNewToTop(new (aBuilder)
      nsDisplayGeneric(aBuilder, this, PaintPrintPlugin, "PrintPlugin",
<<<<<<< HEAD
                       TYPE_PRINT_PLUGIN));
=======
                       DisplayItemType::TYPE_PRINT_PLUGIN));
>>>>>>> cc2172ea
  } else {
    LayerState state = GetLayerState(aBuilder, nullptr);
    if (state == LAYER_INACTIVE &&
        nsDisplayItem::ForceActiveLayers()) {
      state = LAYER_ACTIVE;
    }
    if (aBuilder->IsPaintingToWindow() &&
        state == LAYER_ACTIVE &&
        IsTransparentMode()) {
      aLists.Content()->AppendNewToTop(new (aBuilder)
        nsDisplayPluginReadback(aBuilder, this));
    }

    aLists.Content()->AppendNewToTop(new (aBuilder)
      nsDisplayPlugin(aBuilder, this));
  }
}

void
nsPluginFrame::PrintPlugin(gfxContext& aRenderingContext,
                           const nsRect& aDirtyRect)
{
  nsCOMPtr<nsIObjectLoadingContent> obj(do_QueryInterface(mContent));
  if (!obj)
    return;

  nsIFrame* frame = nullptr;
  obj->GetPrintFrame(&frame);
  if (!frame)
    return;

  nsPresContext* presContext = PresContext();
  // make sure this is REALLY an nsIObjectFrame
  // we may need to go through the children to get it
  nsIObjectFrame* objectFrame = do_QueryFrame(frame);
  if (!objectFrame)
    objectFrame = GetNextObjectFrame(presContext,frame);
  if (!objectFrame)
    return;

  // finally we can get our plugin instance
  RefPtr<nsNPAPIPluginInstance> pi;
  if (NS_FAILED(objectFrame->GetPluginInstance(getter_AddRefs(pi))) || !pi)
    return;

  // now we need to setup the correct location for printing
  NPWindow window;
  window.window = nullptr;

  // prepare embedded mode printing struct
  NPPrint npprint;
  npprint.mode = NP_EMBED;

  // we need to find out if we are windowless or not
  bool windowless = false;
  pi->IsWindowless(&windowless);
  window.type = windowless ? NPWindowTypeDrawable : NPWindowTypeWindow;

  window.clipRect.bottom = 0; window.clipRect.top = 0;
  window.clipRect.left = 0; window.clipRect.right = 0;

// platform specific printing code
#if defined(XP_UNIX) || defined(XP_MACOSX)
  // Doesn't work in a thebes world, or on OS X.
  (void)window;
  (void)npprint;
#elif defined(XP_WIN)

  /* On Windows, we use the win32 printing surface to print.  This, in
   * turn, uses the Cairo paginated surface, which in turn uses the
   * meta surface to record all operations and then play them back.
   * This doesn't work too well for plugins, because if plugins render
   * directly into the DC, the meta surface won't have any knowledge
   * of them, and so at the end when it actually does the replay step,
   * it'll fill the background with white and draw over whatever was
   * rendered before.
   *
   * So, to avoid this, we use PushGroup, which creates a new windows
   * surface, the plugin renders to that, and then we use normal
   * cairo methods to composite that in such that it's recorded using the
   * meta surface.
   */

  /* we'll already be translated into the right spot by gfxWindowsNativeDrawing */
  nsSize contentSize = GetContentRectRelativeToSelf().Size();
  window.x = 0;
  window.y = 0;
  window.width = presContext->AppUnitsToDevPixels(contentSize.width);
  window.height = presContext->AppUnitsToDevPixels(contentSize.height);

  aRenderingContext.Save();

  /* Make sure plugins don't do any damage outside of where they're supposed to */
  aRenderingContext.NewPath();
  gfxRect r(window.x, window.y, window.width, window.height);
  aRenderingContext.Rectangle(r);
  aRenderingContext.Clip();

  gfxWindowsNativeDrawing nativeDraw(&aRenderingContext, r);
  do {
    HDC dc = nativeDraw.BeginNativeDrawing();
    if (!dc)
      return;

    // XXX don't we need to call nativeDraw.TransformToNativeRect here?
    npprint.print.embedPrint.platformPrint = dc;
    npprint.print.embedPrint.window = window;
    // send off print info to plugin
    pi->Print(&npprint);

    nativeDraw.EndNativeDrawing();
  } while (nativeDraw.ShouldRenderAgain());
  nativeDraw.PaintToContext();

  aRenderingContext.Restore();
#endif

  // XXX Nav 4.x always sent a SetWindow call after print. Should we do the same?
  // XXX Calling DidReflow here makes no sense!!!
  nsDidReflowStatus status = nsDidReflowStatus::FINISHED; // should we use a special status?
  frame->DidReflow(presContext,
                   nullptr, status);  // DidReflow will take care of it
}

nsRect
nsPluginFrame::GetPaintedRect(const nsDisplayPlugin* aItem) const
{
  if (!mInstanceOwner)
    return nsRect();
  nsRect r = GetContentRectRelativeToSelf();
  if (!mInstanceOwner->UseAsyncRendering())
    return r;

  nsIntSize size = mInstanceOwner->GetCurrentImageSize();
  nsPresContext* pc = PresContext();
  r.IntersectRect(r, nsRect(0, 0, pc->DevPixelsToAppUnits(size.width),
                                  pc->DevPixelsToAppUnits(size.height)));
  return r;
}

LayerState
nsPluginFrame::GetLayerState(nsDisplayListBuilder* aBuilder,
                             LayerManager* aManager)
{
  if (!mInstanceOwner)
    return LAYER_NONE;

  if (mInstanceOwner->NeedsScrollImageLayer()) {
    return LAYER_ACTIVE;
  }

  if (!mInstanceOwner->UseAsyncRendering()) {
    return LAYER_NONE;
  }

  return LAYER_ACTIVE_FORCE;
}

class PluginFrameDidCompositeObserver final : public DidCompositeObserver
{
public:
  PluginFrameDidCompositeObserver(nsPluginInstanceOwner* aOwner, LayerManager* aLayerManager)
    : mInstanceOwner(aOwner),
      mLayerManager(aLayerManager)
  {
  }
  ~PluginFrameDidCompositeObserver() {
    mLayerManager->RemoveDidCompositeObserver(this);
  }
  void DidComposite() override {
    mInstanceOwner->DidComposite();
  }
  bool IsValid(LayerManager* aLayerManager) {
    return aLayerManager == mLayerManager;
  }

private:
  nsPluginInstanceOwner* mInstanceOwner;
  RefPtr<LayerManager> mLayerManager;
};

already_AddRefed<Layer>
nsPluginFrame::BuildLayer(nsDisplayListBuilder* aBuilder,
                          LayerManager* aManager,
                          nsDisplayItem* aItem,
                          const ContainerLayerParameters& aContainerParameters)
{
  if (!mInstanceOwner)
    return nullptr;

  NPWindow* window = nullptr;
  mInstanceOwner->GetWindow(window);
  if (!window)
    return nullptr;

  if (window->width <= 0 || window->height <= 0)
    return nullptr;

#if defined(XP_MACOSX)
  // window is in "display pixels", but size needs to be in device pixels
  // window must be in "display pixels"
  double scaleFactor = 1.0;
  if (NS_FAILED(mInstanceOwner->GetContentsScaleFactor(&scaleFactor))) {
    scaleFactor = 1.0;
  }

  size_t intScaleFactor = ceil(scaleFactor);
#else
  size_t intScaleFactor = 1;
#endif

  IntSize size(window->width * intScaleFactor, window->height * intScaleFactor);

  nsRect area = GetContentRectRelativeToSelf() + aItem->ToReferenceFrame();
  gfxRect r = nsLayoutUtils::RectToGfxRect(area, PresContext()->AppUnitsPerDevPixel());
  // to provide crisper and faster drawing.
  r.Round();
  RefPtr<Layer> layer =
    (aManager->GetLayerBuilder()->GetLeafLayerFor(aBuilder, aItem));

<<<<<<< HEAD
  if (aItem->GetType() == TYPE_PLUGIN) {
=======
  if (aItem->GetType() == DisplayItemType::TYPE_PLUGIN) {
>>>>>>> cc2172ea
    RefPtr<ImageContainer> container;
    // Image for Windowed plugins that support window capturing for scroll
    // operations or async windowless rendering.
    container = mInstanceOwner->GetImageContainer();
    if (!container) {
      // This can occur if our instance is gone or if the current plugin
      // configuration does not require a backing image layer.
      return nullptr;
    }

    if (!layer) {
      mInstanceOwner->NotifyPaintWaiter(aBuilder);
      // Initialize ImageLayer
      layer = aManager->CreateImageLayer();
      if (!layer)
        return nullptr;
    }

    NS_ASSERTION(layer->GetType() == Layer::TYPE_IMAGE, "Bad layer type");
    ImageLayer* imglayer = static_cast<ImageLayer*>(layer.get());
#ifdef XP_MACOSX
    if (!mInstanceOwner->UseAsyncRendering()) {
      mInstanceOwner->DoCocoaEventDrawRect(r, nullptr);
    }
#endif

    imglayer->SetScaleToSize(size, ScaleMode::STRETCH);
    imglayer->SetContainer(container);
    SamplingFilter samplingFilter = nsLayoutUtils::GetSamplingFilterForFrame(this);
#ifdef MOZ_GFX_OPTIMIZE_MOBILE
    if (!aManager->IsCompositingCheap()) {
      // Pixman just horrible with bilinear filter scaling
      samplingFilter = SamplingFilter::POINT;
    }
#endif
    imglayer->SetSamplingFilter(samplingFilter);

    layer->SetContentFlags(IsOpaque() ? Layer::CONTENT_OPAQUE : 0);

    if (aBuilder->IsPaintingToWindow() &&
        aBuilder->GetWidgetLayerManager() &&
        (aBuilder->GetWidgetLayerManager()->GetBackendType() == LayersBackend::LAYERS_CLIENT ||
         aBuilder->GetWidgetLayerManager()->GetBackendType() == LayersBackend::LAYERS_WR) &&
        mInstanceOwner->UseAsyncRendering())
    {
      RefPtr<LayerManager> lm = aBuilder->GetWidgetLayerManager();
      if (!mDidCompositeObserver || !mDidCompositeObserver->IsValid(lm)) {
        mDidCompositeObserver = MakeUnique<PluginFrameDidCompositeObserver>(mInstanceOwner, lm);
      }
      lm->AddDidCompositeObserver(mDidCompositeObserver.get());
    }
<<<<<<< HEAD
#ifdef MOZ_WIDGET_ANDROID
  } else if (aItem->GetType() == TYPE_PLUGIN_VIDEO) {
    nsDisplayPluginVideo* videoItem = reinterpret_cast<nsDisplayPluginVideo*>(aItem);
    nsNPAPIPluginInstance::VideoInfo* videoInfo = videoItem->VideoInfo();

    RefPtr<ImageContainer> container = mInstanceOwner->GetImageContainerForVideo(videoInfo);
    if (!container)
      return nullptr;

    if (!layer) {
      // Initialize ImageLayer
      layer = aManager->CreateImageLayer();
      if (!layer)
        return nullptr;
    }

    ImageLayer* imglayer = static_cast<ImageLayer*>(layer.get());
    imglayer->SetContainer(container);

    layer->SetContentFlags(IsOpaque() ? Layer::CONTENT_OPAQUE : 0);

    // Set the offset and size according to the video dimensions
    r.MoveBy(videoInfo->mDimensions.TopLeft());
    size.width = videoInfo->mDimensions.width;
    size.height = videoInfo->mDimensions.height;
#endif
  } else {
    NS_ASSERTION(aItem->GetType() == TYPE_PLUGIN_READBACK,
=======
  } else {
    NS_ASSERTION(aItem->GetType() == DisplayItemType::TYPE_PLUGIN_READBACK,
>>>>>>> cc2172ea
                 "Unknown item type");
    MOZ_ASSERT(!IsOpaque(), "Opaque plugins don't use backgrounds");

    if (!layer) {
      layer = aManager->CreateReadbackLayer();
      if (!layer)
        return nullptr;
    }
    NS_ASSERTION(layer->GetType() == Layer::TYPE_READBACK, "Bad layer type");

    ReadbackLayer* readback = static_cast<ReadbackLayer*>(layer.get());
    if (readback->GetSize() != size) {
      // This will destroy any old background sink and notify us that the
      // background is now unknown
      readback->SetSink(nullptr);
      readback->SetSize(size);

      if (mBackgroundSink) {
        // Maybe we still have a background sink associated with another
        // readback layer that wasn't recycled for some reason? Unhook it
        // now so that if this frame goes away, it doesn't have a dangling
        // reference to us.
        mBackgroundSink->Destroy();
      }
      mBackgroundSink =
        new PluginBackgroundSink(this,
                                 readback->AllocateSequenceNumber());
      readback->SetSink(mBackgroundSink);
      // The layer has taken ownership of our sink. When either the sink dies
      // or the frame dies, the connection from the surviving object is nulled out.
    }
  }

  // Set a transform on the layer to draw the plugin in the right place
  gfxPoint p = r.TopLeft() + aContainerParameters.mOffset;
  Matrix transform = Matrix::Translation(p.x, p.y);

  layer->SetBaseTransform(Matrix4x4::From2D(transform));
  return layer.forget();
}

void
nsPluginFrame::PaintPlugin(nsDisplayListBuilder* aBuilder,
                           gfxContext& aRenderingContext,
                           const nsRect& aDirtyRect, const nsRect& aPluginRect)
{
#if defined(DEBUG)
  // On Desktop, we should have built a layer as we no longer support in-process
  // plugins or synchronous painting. We can only get here for windowed plugins
  // (which draw themselves), or via some error/unload state.
  if (mInstanceOwner) {
    NPWindow *window = nullptr;
    mInstanceOwner->GetWindow(window);
    MOZ_ASSERT(!window || window->type == NPWindowTypeWindow);
  }
#endif
}

nsresult
nsPluginFrame::HandleEvent(nsPresContext* aPresContext,
                           WidgetGUIEvent* anEvent,
                           nsEventStatus* anEventStatus)
{
  NS_ENSURE_ARG_POINTER(anEvent);
  NS_ENSURE_ARG_POINTER(anEventStatus);
  nsresult rv = NS_OK;

  if (!mInstanceOwner)
    return NS_ERROR_NULL_POINTER;

  mInstanceOwner->ConsiderNewEventloopNestingLevel();

  if (anEvent->mMessage == ePluginActivate) {
    nsIFocusManager* fm = nsFocusManager::GetFocusManager();
    nsCOMPtr<nsIDOMElement> elem = do_QueryInterface(GetContent());
    if (fm && elem)
      return fm->SetFocus(elem, 0);
  }
  else if (anEvent->mMessage == ePluginFocus) {
    nsIFocusManager* fm = nsFocusManager::GetFocusManager();
    if (fm) {
      nsCOMPtr<nsIContent> content = GetContent();
      return fm->FocusPlugin(content);
    }
  }

  if (mInstanceOwner->SendNativeEvents() &&
      anEvent->IsNativeEventDelivererForPlugin()) {
    *anEventStatus = mInstanceOwner->ProcessEvent(*anEvent);
    // Due to plugin code reentering Gecko, this frame may be dead at this
    // point.
    return rv;
  }

#ifdef XP_WIN
  rv = nsFrame::HandleEvent(aPresContext, anEvent, anEventStatus);
  return rv;
#endif

#ifdef XP_MACOSX
  // we want to process some native mouse events in the cocoa event model
  if ((anEvent->mMessage == eMouseEnterIntoWidget ||
       anEvent->mMessage == eWheel) &&
      mInstanceOwner->GetEventModel() == NPEventModelCocoa) {
    *anEventStatus = mInstanceOwner->ProcessEvent(*anEvent);
    // Due to plugin code reentering Gecko, this frame may be dead at this
    // point.
    return rv;
  }

  // These two calls to nsIPresShell::SetCapturingContext() (on mouse-down
  // and mouse-up) are needed to make the routing of mouse events while
  // dragging conform to standard OS X practice, and to the Cocoa NPAPI spec.
  // See bug 525078 and bug 909678.
  if (anEvent->mMessage == eMouseDown) {
    nsIPresShell::SetCapturingContent(GetContent(), CAPTURE_IGNOREALLOWED);
  }
#endif

  rv = nsFrame::HandleEvent(aPresContext, anEvent, anEventStatus);

  // We need to be careful from this point because the call to
  // nsFrame::HandleEvent() might have killed us.

#ifdef XP_MACOSX
  if (anEvent->mMessage == eMouseUp) {
    nsIPresShell::SetCapturingContent(nullptr, 0);
  }
#endif

  return rv;
}

void
nsPluginFrame::HandleWheelEventAsDefaultAction(WidgetWheelEvent* aWheelEvent)
{
  MOZ_ASSERT(WantsToHandleWheelEventAsDefaultAction());
  MOZ_ASSERT(!aWheelEvent->DefaultPrevented());

  if (NS_WARN_IF(!mInstanceOwner) ||
      NS_WARN_IF(aWheelEvent->mMessage != eWheel)) {
    return;
  }

  // If the wheel event has native message, it should may be handled by
  // HandleEvent() in the future.  In such case, we should do nothing here.
  if (NS_WARN_IF(!!aWheelEvent->mPluginEvent)) {
    return;
  }

  mInstanceOwner->ProcessEvent(*aWheelEvent);
  // We need to assume that the event is always consumed/handled by the
  // plugin.  There is no way to know if it's actually consumed/handled.
  aWheelEvent->mViewPortIsOverscrolled = false;
  aWheelEvent->mOverflowDeltaX = 0;
  aWheelEvent->mOverflowDeltaY = 0;
  // Consume the event explicitly.
  aWheelEvent->PreventDefault();
}

bool
nsPluginFrame::WantsToHandleWheelEventAsDefaultAction() const
{
#ifdef XP_WIN
  if (!mInstanceOwner) {
    return false;
  }
  NPWindow* window = nullptr;
  mInstanceOwner->GetWindow(window);
  // On Windows, only when the plugin is windowless, we need to send wheel
  // events as default action.
  return window->type == NPWindowTypeDrawable;
#else
  return false;
#endif
}

nsresult
nsPluginFrame::GetPluginInstance(nsNPAPIPluginInstance** aPluginInstance)
{
  *aPluginInstance = nullptr;

  if (!mInstanceOwner) {
    return NS_OK;
  }

  return mInstanceOwner->GetInstance(aPluginInstance);
}

nsresult
nsPluginFrame::GetCursor(const nsPoint& aPoint, nsIFrame::Cursor& aCursor)
{
  if (!mInstanceOwner) {
    return NS_ERROR_FAILURE;
  }

  RefPtr<nsNPAPIPluginInstance> inst;
  mInstanceOwner->GetInstance(getter_AddRefs(inst));
  if (!inst) {
    return NS_ERROR_FAILURE;
  }

  bool useDOMCursor = static_cast<nsNPAPIPluginInstance*>(inst.get())->UsesDOMForCursor();
  if (!useDOMCursor) {
    return NS_ERROR_FAILURE;
  }

  return nsFrame::GetCursor(aPoint, aCursor);
}

void
nsPluginFrame::SetIsDocumentActive(bool aIsActive)
{
  if (mInstanceOwner) {
    mInstanceOwner->UpdateDocumentActiveState(aIsActive);
  }
}

// static
nsIObjectFrame *
nsPluginFrame::GetNextObjectFrame(nsPresContext* aPresContext, nsIFrame* aRoot)
{
  for (nsIFrame* child : aRoot->PrincipalChildList()) {
    nsIObjectFrame* outFrame = do_QueryFrame(child);
    if (outFrame) {
      RefPtr<nsNPAPIPluginInstance> pi;
      outFrame->GetPluginInstance(getter_AddRefs(pi));  // make sure we have a REAL plugin
      if (pi)
        return outFrame;
    }

    outFrame = GetNextObjectFrame(aPresContext, child);
    if (outFrame)
      return outFrame;
  }

  return nullptr;
}

/*static*/ void
nsPluginFrame::BeginSwapDocShells(nsISupports* aSupports, void*)
{
  NS_PRECONDITION(aSupports, "");
  nsCOMPtr<nsIContent> content(do_QueryInterface(aSupports));
  if (!content) {
    return;
  }

  // This function is called from a document content enumerator so we need
  // to filter out the nsPluginFrames and ignore the rest.
  nsIObjectFrame* obj = do_QueryFrame(content->GetPrimaryFrame());
  if (!obj)
    return;

  nsPluginFrame* objectFrame = static_cast<nsPluginFrame*>(obj);
  NS_ASSERTION(!objectFrame->mWidget || objectFrame->mWidget->GetParent(),
               "Plugin windows must not be toplevel");
  objectFrame->UnregisterPluginForGeometryUpdates();
}

/*static*/ void
nsPluginFrame::EndSwapDocShells(nsISupports* aSupports, void*)
{
  NS_PRECONDITION(aSupports, "");
  nsCOMPtr<nsIContent> content(do_QueryInterface(aSupports));
  if (!content) {
    return;
  }

  // This function is called from a document content enumerator so we need
  // to filter out the nsPluginFrames and ignore the rest.
  nsIObjectFrame* obj = do_QueryFrame(content->GetPrimaryFrame());
  if (!obj)
    return;

  nsPluginFrame* objectFrame = static_cast<nsPluginFrame*>(obj);
  nsRootPresContext* rootPC = objectFrame->PresContext()->GetRootPresContext();
  NS_ASSERTION(rootPC, "unable to register the plugin frame");
  nsIWidget* widget = objectFrame->mWidget;
  if (widget) {
    // Reparent the widget.
    nsIWidget* parent =
      rootPC->PresShell()->GetRootFrame()->GetNearestWidget();
    widget->SetParent(parent);
    AutoWeakFrame weakFrame(objectFrame);
    objectFrame->CallSetWindow();
    if (!weakFrame.IsAlive()) {
      return;
    }
  }

  if (objectFrame->mInstanceOwner) {
    objectFrame->RegisterPluginForGeometryUpdates();
  }
}

nsIFrame*
NS_NewObjectFrame(nsIPresShell* aPresShell, nsStyleContext* aContext)
{
  return new (aPresShell) nsPluginFrame(aContext);
}

bool
nsPluginFrame::IsPaintedByGecko() const
{
#ifdef XP_MACOSX
  return true;
#else
  return !mWidget;
#endif
}

NS_IMPL_FRAMEARENA_HELPERS(nsPluginFrame)<|MERGE_RESOLUTION|>--- conflicted
+++ resolved
@@ -941,64 +941,6 @@
   return GetDisplayItemBounds(aBuilder, this, mFrame);
 }
 
-<<<<<<< HEAD
-#ifdef MOZ_WIDGET_ANDROID
-
-class nsDisplayPluginVideo : public nsDisplayItem {
-public:
-  nsDisplayPluginVideo(nsDisplayListBuilder* aBuilder, nsIFrame* aFrame, nsNPAPIPluginInstance::VideoInfo* aVideoInfo)
-    : nsDisplayItem(aBuilder, aFrame), mVideoInfo(aVideoInfo)
-  {
-    MOZ_COUNT_CTOR(nsDisplayPluginVideo);
-  }
-#ifdef NS_BUILD_REFCNT_LOGGING
-  virtual ~nsDisplayPluginVideo() {
-    MOZ_COUNT_DTOR(nsDisplayPluginVideo);
-  }
-#endif
-
-  virtual nsRect GetBounds(nsDisplayListBuilder* aBuilder,
-                           bool* aSnap) const override;
-
-  NS_DISPLAY_DECL_NAME("PluginVideo", TYPE_PLUGIN_VIDEO)
-
-  virtual already_AddRefed<Layer> BuildLayer(nsDisplayListBuilder* aBuilder,
-                                             LayerManager* aManager,
-                                             const ContainerLayerParameters& aContainerParameters) override
-  {
-    return static_cast<nsPluginFrame*>(mFrame)->BuildLayer(aBuilder, aManager, this, aContainerParameters);
-  }
-
-  virtual LayerState GetLayerState(nsDisplayListBuilder* aBuilder,
-                                   LayerManager* aManager,
-                                   const ContainerLayerParameters& aParameters) override
-  {
-    return LAYER_ACTIVE;
-  }
-
-  virtual nsDisplayItemGeometry* AllocateGeometry(nsDisplayListBuilder* aBuilder) override
-  {
-    return new nsDisplayPluginGeometry(this, aBuilder);
-  }
-
-  nsNPAPIPluginInstance::VideoInfo* VideoInfo() { return mVideoInfo; }
-
-private:
-  nsNPAPIPluginInstance::VideoInfo* mVideoInfo;
-};
-
-nsRect
-nsDisplayPluginVideo::GetBounds(nsDisplayListBuilder* aBuilder,
-                                bool* aSnap) const
-{
-  *aSnap = false;
-  return GetDisplayItemBounds(aBuilder, this, mFrame);
-}
-
-#endif
-
-=======
->>>>>>> cc2172ea
 nsRect
 nsDisplayPlugin::GetBounds(nsDisplayListBuilder* aBuilder, bool* aSnap) const
 {
@@ -1239,11 +1181,7 @@
   if (type == nsPresContext::eContext_Print) {
     aLists.Content()->AppendNewToTop(new (aBuilder)
       nsDisplayGeneric(aBuilder, this, PaintPrintPlugin, "PrintPlugin",
-<<<<<<< HEAD
-                       TYPE_PRINT_PLUGIN));
-=======
                        DisplayItemType::TYPE_PRINT_PLUGIN));
->>>>>>> cc2172ea
   } else {
     LayerState state = GetLayerState(aBuilder, nullptr);
     if (state == LAYER_INACTIVE &&
@@ -1464,11 +1402,7 @@
   RefPtr<Layer> layer =
     (aManager->GetLayerBuilder()->GetLeafLayerFor(aBuilder, aItem));
 
-<<<<<<< HEAD
-  if (aItem->GetType() == TYPE_PLUGIN) {
-=======
   if (aItem->GetType() == DisplayItemType::TYPE_PLUGIN) {
->>>>>>> cc2172ea
     RefPtr<ImageContainer> container;
     // Image for Windowed plugins that support window capturing for scroll
     // operations or async windowless rendering.
@@ -1520,39 +1454,8 @@
       }
       lm->AddDidCompositeObserver(mDidCompositeObserver.get());
     }
-<<<<<<< HEAD
-#ifdef MOZ_WIDGET_ANDROID
-  } else if (aItem->GetType() == TYPE_PLUGIN_VIDEO) {
-    nsDisplayPluginVideo* videoItem = reinterpret_cast<nsDisplayPluginVideo*>(aItem);
-    nsNPAPIPluginInstance::VideoInfo* videoInfo = videoItem->VideoInfo();
-
-    RefPtr<ImageContainer> container = mInstanceOwner->GetImageContainerForVideo(videoInfo);
-    if (!container)
-      return nullptr;
-
-    if (!layer) {
-      // Initialize ImageLayer
-      layer = aManager->CreateImageLayer();
-      if (!layer)
-        return nullptr;
-    }
-
-    ImageLayer* imglayer = static_cast<ImageLayer*>(layer.get());
-    imglayer->SetContainer(container);
-
-    layer->SetContentFlags(IsOpaque() ? Layer::CONTENT_OPAQUE : 0);
-
-    // Set the offset and size according to the video dimensions
-    r.MoveBy(videoInfo->mDimensions.TopLeft());
-    size.width = videoInfo->mDimensions.width;
-    size.height = videoInfo->mDimensions.height;
-#endif
-  } else {
-    NS_ASSERTION(aItem->GetType() == TYPE_PLUGIN_READBACK,
-=======
   } else {
     NS_ASSERTION(aItem->GetType() == DisplayItemType::TYPE_PLUGIN_READBACK,
->>>>>>> cc2172ea
                  "Unknown item type");
     MOZ_ASSERT(!IsOpaque(), "Opaque plugins don't use backgrounds");
 
