--- conflicted
+++ resolved
@@ -416,12 +416,8 @@
   bool DecideScrollableLayer(nsDisplayListBuilder* aBuilder,
                              nsRect* aVisibleRect,
                              nsRect* aDirtyRect,
-<<<<<<< HEAD
-                             bool aAllowCreateDisplayPort,
+                             bool aSetBase,
                              bool* aUsingDisplayPortDirtyRect = nullptr);
-=======
-                             bool aSetBase);
->>>>>>> 960beae3
   void NotifyApproximateFrameVisibilityUpdate(bool aIgnoreDisplayPort);
   bool GetDisplayPortAtLastApproximateFrameVisibilityUpdate(nsRect* aDisplayPort);
 
@@ -966,13 +962,8 @@
   virtual bool DecideScrollableLayer(nsDisplayListBuilder* aBuilder,
                                      nsRect* aVisibleRect,
                                      nsRect* aDirtyRect,
-<<<<<<< HEAD
-                                     bool aAllowCreateDisplayPort) override {
-    return mHelper.DecideScrollableLayer(aBuilder, aVisibleRect, aDirtyRect, aAllowCreateDisplayPort);
-=======
                                      bool aSetBase) override {
-    return mHelper.DecideScrollableLayer(aBuilder, aDirtyRect, aSetBase);
->>>>>>> 960beae3
+    return mHelper.DecideScrollableLayer(aBuilder, aVisibleRect, aDirtyRect, aSetBase);
   }
   virtual void NotifyApproximateFrameVisibilityUpdate(bool aIgnoreDisplayPort) override {
     mHelper.NotifyApproximateFrameVisibilityUpdate(aIgnoreDisplayPort);
@@ -1487,13 +1478,8 @@
   virtual bool DecideScrollableLayer(nsDisplayListBuilder* aBuilder,
                                      nsRect* aVisibleRect,
                                      nsRect* aDirtyRect,
-<<<<<<< HEAD
-                                     bool aAllowCreateDisplayPort) override {
-    return mHelper.DecideScrollableLayer(aBuilder, aVisibleRect, aDirtyRect, aAllowCreateDisplayPort);
-=======
                                      bool aSetBase) override {
-    return mHelper.DecideScrollableLayer(aBuilder, aDirtyRect, aSetBase);
->>>>>>> 960beae3
+    return mHelper.DecideScrollableLayer(aBuilder, aVisibleRect, aDirtyRect, aSetBase);
   }
   virtual void NotifyApproximateFrameVisibilityUpdate(bool aIgnoreDisplayPort) override {
     mHelper.NotifyApproximateFrameVisibilityUpdate(aIgnoreDisplayPort);
