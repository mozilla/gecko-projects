/* -*- Mode: C++; tab-width: 2; indent-tabs-mode: nil; c-basic-offset: 2 -*- */
/* This Source Code Form is subject to the terms of the Mozilla Public
 * License, v. 2.0. If a copy of the MPL was not distributed with this
 * file, You can obtain one at http://mozilla.org/MPL/2.0/. */

/* rendering object for replaced elements with image data */

#include "nsImageFrame.h"

#include "gfx2DGlue.h"
#include "gfxContext.h"
#include "gfxUtils.h"
#include "mozilla/DebugOnly.h"
#include "mozilla/Encoding.h"
#include "mozilla/EventStates.h"
#include "mozilla/gfx/2D.h"
#include "mozilla/gfx/Helpers.h"
#include "mozilla/gfx/PathHelpers.h"
#include "mozilla/layers/WebRenderLayerManager.h"
#include "mozilla/MouseEvents.h"
#include "mozilla/Unused.h"

#include "nsCOMPtr.h"
#include "nsFontMetrics.h"
#include "nsIImageLoadingContent.h"
#include "nsString.h"
#include "nsPrintfCString.h"
#include "nsPresContext.h"
#include "nsIPresShell.h"
#include "nsGkAtoms.h"
#include "nsIDocument.h"
#include "nsContentUtils.h"
#include "nsCSSAnonBoxes.h"
#include "nsStyleContext.h"
#include "nsStyleConsts.h"
#include "nsStyleCoord.h"
#include "nsStyleUtil.h"
#include "nsTransform2D.h"
#include "nsImageMap.h"
#include "nsIIOService.h"
#include "nsILoadGroup.h"
#include "nsISupportsPriority.h"
#include "nsNetUtil.h"
#include "nsNetCID.h"
#include "nsCSSRendering.h"
#include "nsIDOMHTMLAnchorElement.h"
#include "nsNameSpaceManager.h"
#include <algorithm>
#ifdef ACCESSIBILITY
#include "nsAccessibilityService.h"
#endif
#include "nsIDOMNode.h"
#include "nsLayoutUtils.h"
#include "nsDisplayList.h"
#include "nsIContent.h"
#include "nsIDocument.h"
#include "FrameLayerBuilder.h"
#include "nsISelectionController.h"
#include "nsISelection.h"

#include "imgIContainer.h"
#include "imgLoader.h"
#include "imgRequestProxy.h"

#include "nsCSSFrameConstructor.h"
#include "nsIDOMRange.h"

#include "nsError.h"
#include "nsBidiUtils.h"
#include "nsBidiPresUtils.h"

#include "gfxRect.h"
#include "ImageLayers.h"
#include "ImageContainer.h"
#include "mozilla/StyleSetHandle.h"
#include "mozilla/StyleSetHandleInlines.h"
#include "nsBlockFrame.h"
#include "nsStyleStructInlines.h"

#include "mozilla/Preferences.h"

#include "mozilla/dom/Link.h"
#include "SVGImageContext.h"

using namespace mozilla;
using namespace mozilla::dom;
using namespace mozilla::gfx;
using namespace mozilla::image;
using namespace mozilla::layers;

// sizes (pixels) for image icon, padding and border frame
#define ICON_SIZE        (16)
#define ICON_PADDING     (3)
#define ALT_BORDER_WIDTH (1)

//we must add hooks soon
#define IMAGE_EDITOR_CHECK 1

// Default alignment value (so we can tell an unset value from a set value)
#define ALIGN_UNSET uint8_t(-1)

// static icon information
nsImageFrame::IconLoad* nsImageFrame::gIconLoad = nullptr;

// cached IO service for loading icons
nsIIOService* nsImageFrame::sIOService;

// test if the width and height are fixed, looking at the style data
// This is used by nsImageFrame::ShouldCreateImageFrameFor and should
// not be used for layout decisions.
static bool HaveSpecifiedSize(const nsStylePosition* aStylePosition)
{
  // check the width and height values in the reflow state's style struct
  // - if width and height are specified as either coord or percentage, then
  //   the size of the image frame is constrained
  return aStylePosition->mWidth.IsCoordPercentCalcUnit() &&
         aStylePosition->mHeight.IsCoordPercentCalcUnit();
}

// Decide whether we can optimize away reflows that result from the
// image's intrinsic size changing.
inline bool HaveFixedSize(const ReflowInput& aReflowInput)
{
  NS_ASSERTION(aReflowInput.mStylePosition, "crappy reflowInput - null stylePosition");
  // Don't try to make this optimization when an image has percentages
  // in its 'width' or 'height'.  The percentages might be treated like
  // auto (especially for intrinsic width calculations and for heights).
  return aReflowInput.mStylePosition->mHeight.ConvertsToLength() &&
         aReflowInput.mStylePosition->mWidth.ConvertsToLength();
}

nsIFrame*
NS_NewImageFrame(nsIPresShell* aPresShell, nsStyleContext* aContext)
{
  return new (aPresShell) nsImageFrame(aContext);
}

NS_IMPL_FRAMEARENA_HELPERS(nsImageFrame)

nsImageFrame::nsImageFrame(nsStyleContext* aContext, ClassID aID)
  : nsAtomicContainerFrame(aContext, aID)
  , mComputedSize(0, 0)
  , mIntrinsicRatio(0, 0)
  , mDisplayingIcon(false)
  , mFirstFrameComplete(false)
  , mReflowCallbackPosted(false)
  , mForceSyncDecoding(false)
{
  EnableVisibilityTracking();

  // We assume our size is not constrained and we haven't gotten an
  // initial reflow yet, so don't touch those flags.
  mIntrinsicSize.width.SetCoordValue(0);
  mIntrinsicSize.height.SetCoordValue(0);
}

nsImageFrame::~nsImageFrame()
{
}

NS_QUERYFRAME_HEAD(nsImageFrame)
  NS_QUERYFRAME_ENTRY(nsImageFrame)
NS_QUERYFRAME_TAIL_INHERITING(nsAtomicContainerFrame)

#ifdef ACCESSIBILITY
a11y::AccType
nsImageFrame::AccessibleType()
{
  // Don't use GetImageMap() to avoid reentrancy into accessibility.
  if (HasImageMap()) {
    return a11y::eHTMLImageMapType;
  }

  return a11y::eImageType;
}
#endif

void
nsImageFrame::DisconnectMap()
{
  if (!mImageMap) {
    return;
  }

  mImageMap->Destroy();
  mImageMap = nullptr;

#ifdef ACCESSIBILITY
  if (nsAccessibilityService* accService = GetAccService()) {
    accService->RecreateAccessible(PresContext()->PresShell(), mContent);
  }
#endif
}

void
nsImageFrame::DestroyFrom(nsIFrame* aDestructRoot)
{
  if (mReflowCallbackPosted) {
    PresContext()->PresShell()->CancelReflowCallback(this);
    mReflowCallbackPosted = false;
  }

  // Tell our image map, if there is one, to clean up
  // This causes the nsImageMap to unregister itself as
  // a DOM listener.
  DisconnectMap();

  // set the frame to null so we don't send messages to a dead object.
  if (mListener) {
    nsCOMPtr<nsIImageLoadingContent> imageLoader = do_QueryInterface(mContent);
    if (imageLoader) {
      // Notify our image loading content that we are going away so it can
      // deregister with our refresh driver.
      imageLoader->FrameDestroyed(this);

      imageLoader->RemoveNativeObserver(mListener);
    }

    reinterpret_cast<nsImageListener*>(mListener.get())->SetFrame(nullptr);
  }

  mListener = nullptr;

  // If we were displaying an icon, take ourselves off the list
  if (mDisplayingIcon)
    gIconLoad->RemoveIconObserver(this);

  nsAtomicContainerFrame::DestroyFrom(aDestructRoot);
}

void
nsImageFrame::DidSetStyleContext(nsStyleContext* aOldStyleContext)
{
  nsAtomicContainerFrame::DidSetStyleContext(aOldStyleContext);

  if (!mImage) {
    // We'll pick this change up whenever we do get an image.
    return;
  }

  nsStyleImageOrientation newOrientation = StyleVisibility()->mImageOrientation;

  // We need to update our orientation either if we had no style context before
  // because this is the first time it's been set, or if the image-orientation
  // property changed from its previous value.
  bool shouldUpdateOrientation =
    !aOldStyleContext ||
    aOldStyleContext->StyleVisibility()->mImageOrientation != newOrientation;

  if (shouldUpdateOrientation) {
    nsCOMPtr<imgIContainer> image(mImage->Unwrap());
    mImage = nsLayoutUtils::OrientImage(image, newOrientation);

    UpdateIntrinsicSize(mImage);
    UpdateIntrinsicRatio(mImage);
  }
}

void
nsImageFrame::Init(nsIContent*       aContent,
                   nsContainerFrame* aParent,
                   nsIFrame*         aPrevInFlow)
{
  nsAtomicContainerFrame::Init(aContent, aParent, aPrevInFlow);

  mListener = new nsImageListener(this);

  nsCOMPtr<nsIImageLoadingContent> imageLoader = do_QueryInterface(aContent);
  if (!imageLoader) {
    MOZ_CRASH("Why do we have an nsImageFrame here at all?");
  }

  imageLoader->AddNativeObserver(mListener);

  nsPresContext *aPresContext = PresContext();

  if (!gIconLoad)
    LoadIcons(aPresContext);

  // We have a PresContext now, so we need to notify the image content node
  // that it can register images.
  imageLoader->FrameCreated(this);

  // Give image loads associated with an image frame a small priority boost!
  nsCOMPtr<imgIRequest> currentRequest;
  imageLoader->GetRequest(nsIImageLoadingContent::CURRENT_REQUEST,
                          getter_AddRefs(currentRequest));

  if (currentRequest) {
    uint32_t categoryToBoostPriority = imgIRequest::CATEGORY_FRAME_INIT;

    // Increase load priority further if intrinsic size might be important for layout.
    if (!HaveSpecifiedSize(StylePosition())) {
      categoryToBoostPriority |= imgIRequest::CATEGORY_SIZE_QUERY;
    }

    currentRequest->BoostPriority(categoryToBoostPriority);
  }
}

bool
nsImageFrame::UpdateIntrinsicSize(imgIContainer* aImage)
{
  NS_PRECONDITION(aImage, "null image");
  if (!aImage)
    return false;

  IntrinsicSize oldIntrinsicSize = mIntrinsicSize;
  mIntrinsicSize = IntrinsicSize();

  // Set intrinsic size to match aImage's reported intrinsic width & height.
  nsSize intrinsicSize;
  if (NS_SUCCEEDED(aImage->GetIntrinsicSize(&intrinsicSize))) {
    // If the image has no intrinsic width, intrinsicSize.width will be -1, and
    // we can leave mIntrinsicSize.width at its default value of eStyleUnit_None.
    // Otherwise we use intrinsicSize.width. Height works the same way.
    if (intrinsicSize.width != -1)
      mIntrinsicSize.width.SetCoordValue(intrinsicSize.width);
    if (intrinsicSize.height != -1)
      mIntrinsicSize.height.SetCoordValue(intrinsicSize.height);
  } else {
    // Failure means that the image hasn't loaded enough to report a result. We
    // treat this case as if the image's intrinsic size was 0x0.
    mIntrinsicSize.width.SetCoordValue(0);
    mIntrinsicSize.height.SetCoordValue(0);
  }

  return mIntrinsicSize != oldIntrinsicSize;
}

bool
nsImageFrame::UpdateIntrinsicRatio(imgIContainer* aImage)
{
  NS_PRECONDITION(aImage, "null image");

  if (!aImage)
    return false;

  nsSize oldIntrinsicRatio = mIntrinsicRatio;

  // Set intrinsic ratio to match aImage's reported intrinsic ratio.
  if (NS_FAILED(aImage->GetIntrinsicRatio(&mIntrinsicRatio)))
    mIntrinsicRatio.SizeTo(0, 0);

  return mIntrinsicRatio != oldIntrinsicRatio;
}

bool
nsImageFrame::GetSourceToDestTransform(nsTransform2D& aTransform)
{
  // First, figure out destRect (the rect we're rendering into).
  // NOTE: We use mComputedSize instead of just GetInnerArea()'s own size here,
  // because GetInnerArea() might be smaller if we're fragmented, whereas
  // mComputedSize has our full content-box size (which we need for
  // ComputeObjectDestRect to work correctly).
  nsRect constraintRect(GetInnerArea().TopLeft(), mComputedSize);
  constraintRect.y -= GetContinuationOffset();

  nsRect destRect = nsLayoutUtils::ComputeObjectDestRect(constraintRect,
                                                         mIntrinsicSize,
                                                         mIntrinsicRatio,
                                                         StylePosition());
  // Set the translation components, based on destRect
  // XXXbz does this introduce rounding errors because of the cast to
  // float?  Should we just manually add that stuff in every time
  // instead?
  aTransform.SetToTranslate(float(destRect.x),
                            float(destRect.y));

  // Set the scale factors, based on destRect and intrinsic size.
  if (mIntrinsicSize.width.GetUnit() == eStyleUnit_Coord &&
      mIntrinsicSize.width.GetCoordValue() != 0 &&
      mIntrinsicSize.height.GetUnit() == eStyleUnit_Coord &&
      mIntrinsicSize.height.GetCoordValue() != 0 &&
      mIntrinsicSize.width.GetCoordValue() != destRect.width &&
      mIntrinsicSize.height.GetCoordValue() != destRect.height) {

    aTransform.SetScale(float(destRect.width)  /
                        float(mIntrinsicSize.width.GetCoordValue()),
                        float(destRect.height) /
                        float(mIntrinsicSize.height.GetCoordValue()));
    return true;
  }

  return false;
}

// This function checks whether the given request is the current request for our
// mContent.
bool
nsImageFrame::IsPendingLoad(imgIRequest* aRequest) const
{
  // Default to pending load in case of errors
  nsCOMPtr<nsIImageLoadingContent> imageLoader(do_QueryInterface(mContent));
  NS_ASSERTION(imageLoader, "No image loading content?");

  int32_t requestType = nsIImageLoadingContent::UNKNOWN_REQUEST;
  imageLoader->GetRequestType(aRequest, &requestType);

  return requestType != nsIImageLoadingContent::CURRENT_REQUEST;
}

nsRect
nsImageFrame::SourceRectToDest(const nsIntRect& aRect)
{
  // When scaling the image, row N of the source image may (depending on
  // the scaling function) be used to draw any row in the destination image
  // between floor(F * (N-1)) and ceil(F * (N+1)), where F is the
  // floating-point scaling factor.  The same holds true for columns.
  // So, we start by computing that bound without the floor and ceiling.

  nsRect r(nsPresContext::CSSPixelsToAppUnits(aRect.x - 1),
           nsPresContext::CSSPixelsToAppUnits(aRect.y - 1),
           nsPresContext::CSSPixelsToAppUnits(aRect.width + 2),
           nsPresContext::CSSPixelsToAppUnits(aRect.height + 2));

  nsTransform2D sourceToDest;
  if (!GetSourceToDestTransform(sourceToDest)) {
    // Failed to generate transform matrix. Return our whole inner area,
    // to be on the safe side (since this method is used for generating
    // invalidation rects).
    return GetInnerArea();
  }

  sourceToDest.TransformCoord(&r.x, &r.y, &r.width, &r.height);

  // Now, round the edges out to the pixel boundary.
  nscoord scale = nsPresContext::CSSPixelsToAppUnits(1);
  nscoord right = r.x + r.width;
  nscoord bottom = r.y + r.height;

  r.x -= (scale + (r.x % scale)) % scale;
  r.y -= (scale + (r.y % scale)) % scale;
  r.width = right + ((scale - (right % scale)) % scale) - r.x;
  r.height = bottom + ((scale - (bottom % scale)) % scale) - r.y;

  return r;
}

// Note that we treat NS_EVENT_STATE_SUPPRESSED images as "OK".  This means
// that we'll construct image frames for them as needed if their display is
// toggled from "none" (though we won't paint them, unless their visibility
// is changed too).
#define BAD_STATES (NS_EVENT_STATE_BROKEN | NS_EVENT_STATE_USERDISABLED | \
                    NS_EVENT_STATE_LOADING)

// This is a macro so that we don't evaluate the boolean last arg
// unless we have to; it can be expensive
#define IMAGE_OK(_state, _loadingOK)                                           \
   (!(_state).HasAtLeastOneOfStates(BAD_STATES) ||                                    \
    (!(_state).HasAtLeastOneOfStates(NS_EVENT_STATE_BROKEN | NS_EVENT_STATE_USERDISABLED) && \
     (_state).HasState(NS_EVENT_STATE_LOADING) && (_loadingOK)))

/* static */
bool
nsImageFrame::ShouldCreateImageFrameFor(Element* aElement,
                                        nsStyleContext* aStyleContext)
{
  EventStates state = aElement->State();
  if (IMAGE_OK(state,
               HaveSpecifiedSize(aStyleContext->StylePosition()))) {
    // Image is fine; do the image frame thing
    return true;
  }

  // Check if we want to use a placeholder box with an icon or just
  // let the presShell make us into inline text.  Decide as follows:
  //
  //  - if our special "force icons" style is set, show an icon
  //  - else if our "do not show placeholders" pref is set, skip the icon
  //  - else:
  //  - if there is a src attribute, there is no alt attribute,
  //    and this is not an <object> (which could not possibly have
  //    such an attribute), show an icon.
  //  - if QuirksMode, and the IMG has a size show an icon.
  //  - otherwise, skip the icon
  bool useSizedBox;

  if (aStyleContext->StyleUIReset()->mForceBrokenImageIcon) {
    useSizedBox = true;
  }
  else if (gIconLoad && gIconLoad->mPrefForceInlineAltText) {
    useSizedBox = false;
  }
  else if (aElement->HasAttr(kNameSpaceID_None, nsGkAtoms::src) &&
           !aElement->HasAttr(kNameSpaceID_None, nsGkAtoms::alt) &&
           !aElement->IsHTMLElement(nsGkAtoms::object) &&
           !aElement->IsHTMLElement(nsGkAtoms::input)) {
    // Use a sized box if we have no alt text.  This means no alt attribute
    // and the node is not an object or an input (since those always have alt
    // text).
    useSizedBox = true;
  }
  else if (aStyleContext->PresContext()->CompatibilityMode() !=
           eCompatibility_NavQuirks) {
    useSizedBox = false;
  }
  else {
    // check whether we have specified size
    useSizedBox = HaveSpecifiedSize(aStyleContext->StylePosition());
  }

  return useSizedBox;
}

nsresult
nsImageFrame::Notify(imgIRequest* aRequest,
                     int32_t aType,
                     const nsIntRect* aRect)
{
  if (aType == imgINotificationObserver::SIZE_AVAILABLE) {
    nsCOMPtr<imgIContainer> image;
    aRequest->GetImage(getter_AddRefs(image));
    return OnSizeAvailable(aRequest, image);
  }

  if (aType == imgINotificationObserver::FRAME_UPDATE) {
    return OnFrameUpdate(aRequest, aRect);
  }

  if (aType == imgINotificationObserver::FRAME_COMPLETE) {
    mFirstFrameComplete = true;
  }

  if (aType == imgINotificationObserver::LOAD_COMPLETE) {
    uint32_t imgStatus;
    aRequest->GetImageStatus(&imgStatus);
    nsresult status =
        imgStatus & imgIRequest::STATUS_ERROR ? NS_ERROR_FAILURE : NS_OK;
    return OnLoadComplete(aRequest, status);
  }

  return NS_OK;
}

static bool
SizeIsAvailable(imgIRequest* aRequest)
{
  if (!aRequest)
    return false;

  uint32_t imageStatus = 0;
  nsresult rv = aRequest->GetImageStatus(&imageStatus);

  return NS_SUCCEEDED(rv) && (imageStatus & imgIRequest::STATUS_SIZE_AVAILABLE);
}

nsresult
nsImageFrame::OnSizeAvailable(imgIRequest* aRequest, imgIContainer* aImage)
{
  if (!aImage) return NS_ERROR_INVALID_ARG;

  /* Get requested animation policy from the pres context:
   *   normal = 0
   *   one frame = 1
   *   one loop = 2
   */
  nsPresContext *presContext = PresContext();
  aImage->SetAnimationMode(presContext->ImageAnimationMode());

  if (IsPendingLoad(aRequest)) {
    // We don't care
    return NS_OK;
  }

  bool intrinsicSizeChanged = false;
  if (SizeIsAvailable(aRequest)) {
    // This is valid and for the current request, so update our stored image
    // container, orienting according to our style.
    mImage = nsLayoutUtils::OrientImage(aImage, StyleVisibility()->mImageOrientation);

    intrinsicSizeChanged = UpdateIntrinsicSize(mImage);
    intrinsicSizeChanged = UpdateIntrinsicRatio(mImage) || intrinsicSizeChanged;
  } else {
    // We no longer have a valid image, so release our stored image container.
    mImage = mPrevImage = nullptr;

    // Have to size to 0,0 so that GetDesiredSize recalculates the size.
    mIntrinsicSize.width.SetCoordValue(0);
    mIntrinsicSize.height.SetCoordValue(0);
    mIntrinsicRatio.SizeTo(0, 0);
    intrinsicSizeChanged = true;
  }

  if (intrinsicSizeChanged && (mState & IMAGE_GOTINITIALREFLOW)) {
    // Now we need to reflow if we have an unconstrained size and have
    // already gotten the initial reflow
    if (!(mState & IMAGE_SIZECONSTRAINED)) {
      nsIPresShell *presShell = presContext->GetPresShell();
      NS_ASSERTION(presShell, "No PresShell.");
      if (presShell) {
        presShell->FrameNeedsReflow(this, nsIPresShell::eStyleChange,
                                    NS_FRAME_IS_DIRTY);
      }
    } else {
      // We've already gotten the initial reflow, and our size hasn't changed,
      // so we're ready to request a decode.
      MaybeDecodeForPredictedSize();
    }

    mPrevImage = nullptr;
  }

  return NS_OK;
}

nsresult
nsImageFrame::OnFrameUpdate(imgIRequest* aRequest, const nsIntRect* aRect)
{
  NS_ENSURE_ARG_POINTER(aRect);

  if (!(mState & IMAGE_GOTINITIALREFLOW)) {
    // Don't bother to do anything; we have a reflow coming up!
    return NS_OK;
  }

  if (mFirstFrameComplete && !StyleVisibility()->IsVisible()) {
    return NS_OK;
  }

  if (IsPendingLoad(aRequest)) {
    // We don't care
    return NS_OK;
  }

  nsIntRect layerInvalidRect = mImage
                             ? mImage->GetImageSpaceInvalidationRect(*aRect)
                             : *aRect;

  if (layerInvalidRect.IsEqualInterior(GetMaxSizedIntRect())) {
    // Invalidate our entire area.
    InvalidateSelf(nullptr, nullptr);
    return NS_OK;
  }

  nsRect frameInvalidRect = SourceRectToDest(layerInvalidRect);
  InvalidateSelf(&layerInvalidRect, &frameInvalidRect);
  return NS_OK;
}

void
nsImageFrame::InvalidateSelf(const nsIntRect* aLayerInvalidRect,
                             const nsRect* aFrameInvalidRect)
{
  if (HasProperty(nsIFrame::WebRenderUserDataProperty())) {
    nsIFrame::WebRenderUserDataTable* userDataTable =
      GetProperty(nsIFrame::WebRenderUserDataProperty());
    RefPtr<WebRenderUserData> data;
<<<<<<< HEAD
    userDataTable->Get(TYPE_IMAGE, getter_AddRefs(data));
=======
    userDataTable->Get(static_cast<uint32_t>(DisplayItemType::TYPE_IMAGE), getter_AddRefs(data));
>>>>>>> cc2172ea
    if (data && data->AsFallbackData()) {
      data->AsFallbackData()->SetInvalid(true);
    }
    SchedulePaint();
    return;
  }

<<<<<<< HEAD
  InvalidateLayer(TYPE_IMAGE,
=======
  InvalidateLayer(DisplayItemType::TYPE_IMAGE,
>>>>>>> cc2172ea
                  aLayerInvalidRect,
                  aFrameInvalidRect);

  if (!mFirstFrameComplete) {
<<<<<<< HEAD
    InvalidateLayer(TYPE_ALT_FEEDBACK,
=======
    InvalidateLayer(DisplayItemType::TYPE_ALT_FEEDBACK,
>>>>>>> cc2172ea
                    aLayerInvalidRect,
                    aFrameInvalidRect);
  }
}

nsresult
nsImageFrame::OnLoadComplete(imgIRequest* aRequest, nsresult aStatus)
{
  // Check what request type we're dealing with
  nsCOMPtr<nsIImageLoadingContent> imageLoader = do_QueryInterface(mContent);
  NS_ASSERTION(imageLoader, "Who's notifying us??");
  int32_t loadType = nsIImageLoadingContent::UNKNOWN_REQUEST;
  imageLoader->GetRequestType(aRequest, &loadType);
  if (loadType != nsIImageLoadingContent::CURRENT_REQUEST &&
      loadType != nsIImageLoadingContent::PENDING_REQUEST) {
    return NS_ERROR_FAILURE;
  }

  NotifyNewCurrentRequest(aRequest, aStatus);
  return NS_OK;
}

void
nsImageFrame::NotifyNewCurrentRequest(imgIRequest *aRequest,
                                      nsresult aStatus)
{
  nsCOMPtr<imgIContainer> image;
  aRequest->GetImage(getter_AddRefs(image));
  NS_ASSERTION(image || NS_FAILED(aStatus), "Successful load with no container?");

  // May have to switch sizes here!
  bool intrinsicSizeChanged = true;
  if (NS_SUCCEEDED(aStatus) && image && SizeIsAvailable(aRequest)) {
    // Update our stored image container, orienting according to our style.
    mImage = nsLayoutUtils::OrientImage(image, StyleVisibility()->mImageOrientation);

    intrinsicSizeChanged = UpdateIntrinsicSize(mImage);
    intrinsicSizeChanged = UpdateIntrinsicRatio(mImage) || intrinsicSizeChanged;
  } else {
    // We no longer have a valid image, so release our stored image container.
    mImage = mPrevImage = nullptr;

    // Have to size to 0,0 so that GetDesiredSize recalculates the size
    mIntrinsicSize.width.SetCoordValue(0);
    mIntrinsicSize.height.SetCoordValue(0);
    mIntrinsicRatio.SizeTo(0, 0);
  }

  if (mState & IMAGE_GOTINITIALREFLOW) { // do nothing if we haven't gotten the initial reflow yet
    if (intrinsicSizeChanged) {
      if (!(mState & IMAGE_SIZECONSTRAINED)) {
        nsIPresShell *presShell = PresContext()->GetPresShell();
        if (presShell) {
          presShell->FrameNeedsReflow(this, nsIPresShell::eStyleChange,
                                      NS_FRAME_IS_DIRTY);
        }
      } else {
        // We've already gotten the initial reflow, and our size hasn't changed,
        // so we're ready to request a decode.
        MaybeDecodeForPredictedSize();
      }

      mPrevImage = nullptr;
    }
    // Update border+content to account for image change
    InvalidateFrame();
  }
}

void
nsImageFrame::MaybeDecodeForPredictedSize()
{
  // Check that we're ready to decode.
  if (!mImage) {
    return;  // Nothing to do yet.
  }

  if (mComputedSize.IsEmpty()) {
    return;  // We won't draw anything, so no point in decoding.
  }

  if (GetVisibility() != Visibility::APPROXIMATELY_VISIBLE) {
    return;  // We're not visible, so don't decode.
  }

  // OK, we're ready to decode. Compute the scale to the screen...
  nsIPresShell* presShell = PresContext()->GetPresShell();
  LayoutDeviceToScreenScale2D resolutionToScreen(
      presShell->GetCumulativeResolution()
    * nsLayoutUtils::GetTransformToAncestorScaleExcludingAnimated(this));

  // ...and this frame's content box...
  const nsPoint offset =
    GetOffsetToCrossDoc(nsLayoutUtils::GetReferenceFrame(this));
  const nsRect frameContentBox = GetInnerArea() + offset;

  // ...and our predicted dest rect...
  const int32_t factor = PresContext()->AppUnitsPerDevPixel();
  const LayoutDeviceRect destRect =
    LayoutDeviceRect::FromAppUnits(PredictedDestRect(frameContentBox), factor);

  // ...and use them to compute our predicted size in screen pixels.
  const ScreenSize predictedScreenSize = destRect.Size() * resolutionToScreen;
  const ScreenIntSize predictedScreenIntSize = RoundedToInt(predictedScreenSize);
  if (predictedScreenIntSize.IsEmpty()) {
    return;
  }

  // Determine the optimal image size to use.
  uint32_t flags = imgIContainer::FLAG_HIGH_QUALITY_SCALING
                 | imgIContainer::FLAG_ASYNC_NOTIFY;
  SamplingFilter samplingFilter =
    nsLayoutUtils::GetSamplingFilterForFrame(this);
  gfxSize gfxPredictedScreenSize = gfxSize(predictedScreenIntSize.width,
                                           predictedScreenIntSize.height);
  nsIntSize predictedImageSize =
    mImage->OptimalImageSizeForDest(gfxPredictedScreenSize,
                                    imgIContainer::FRAME_CURRENT,
                                    samplingFilter, flags);

  // Request a decode.
  mImage->RequestDecodeForSize(predictedImageSize, flags);
}

nsRect
nsImageFrame::PredictedDestRect(const nsRect& aFrameContentBox)
{
  // Note: To get the "dest rect", we have to provide the "constraint rect"
  // (which is the content-box, with the effects of fragmentation undone).
  nsRect constraintRect(aFrameContentBox.TopLeft(), mComputedSize);
  constraintRect.y -= GetContinuationOffset();

  return nsLayoutUtils::ComputeObjectDestRect(constraintRect,
                                              mIntrinsicSize,
                                              mIntrinsicRatio,
                                              StylePosition());
}

void
nsImageFrame::EnsureIntrinsicSizeAndRatio()
{
  // If mIntrinsicSize.width and height are 0, then we need to update from the
  // image container.
  if (mIntrinsicSize.width.GetUnit() == eStyleUnit_Coord &&
      mIntrinsicSize.width.GetCoordValue() == 0 &&
      mIntrinsicSize.height.GetUnit() == eStyleUnit_Coord &&
      mIntrinsicSize.height.GetCoordValue() == 0) {

    if (mImage) {
      UpdateIntrinsicSize(mImage);
      UpdateIntrinsicRatio(mImage);
    } else {
      // image request is null or image size not known, probably an
      // invalid image specified
      if (!(GetStateBits() & NS_FRAME_GENERATED_CONTENT)) {
        bool imageInvalid = false;
        // check for broken images. valid null images (eg. img src="") are
        // not considered broken because they have no image requests
        nsCOMPtr<nsIImageLoadingContent> imageLoader = do_QueryInterface(mContent);
        if (imageLoader) {
          nsCOMPtr<imgIRequest> currentRequest;
          imageLoader->GetRequest(nsIImageLoadingContent::CURRENT_REQUEST,
                                  getter_AddRefs(currentRequest));
          if (currentRequest) {
            uint32_t imageStatus;
            imageInvalid =
              NS_SUCCEEDED(currentRequest->GetImageStatus(&imageStatus)) &&
              (imageStatus & imgIRequest::STATUS_ERROR);
          } else {
            // check if images are user-disabled (or blocked for other
            // reasons)
            int16_t imageBlockingStatus;
            imageLoader->GetImageBlockingStatus(&imageBlockingStatus);
            imageInvalid = imageBlockingStatus != nsIContentPolicy::ACCEPT;
          }
        }
        // invalid image specified. make the image big enough for the "broken" icon
        if (imageInvalid) {
          nscoord edgeLengthToUse =
            nsPresContext::CSSPixelsToAppUnits(
              ICON_SIZE + (2 * (ICON_PADDING + ALT_BORDER_WIDTH)));
          mIntrinsicSize.width.SetCoordValue(edgeLengthToUse);
          mIntrinsicSize.height.SetCoordValue(edgeLengthToUse);
          mIntrinsicRatio.SizeTo(1, 1);
        }
      }
    }
  }
}

/* virtual */
LogicalSize
nsImageFrame::ComputeSize(gfxContext *aRenderingContext,
                          WritingMode aWM,
                          const LogicalSize& aCBSize,
                          nscoord aAvailableISize,
                          const LogicalSize& aMargin,
                          const LogicalSize& aBorder,
                          const LogicalSize& aPadding,
                          ComputeSizeFlags aFlags)
{
  EnsureIntrinsicSizeAndRatio();

  nsCOMPtr<nsIImageLoadingContent> imageLoader = do_QueryInterface(mContent);
  NS_ASSERTION(imageLoader, "No content node??");
  mozilla::IntrinsicSize intrinsicSize(mIntrinsicSize);

  // XXX(seth): We may sometimes find ourselves in the situation where we have
  // mImage, but imageLoader's current request does not have a size yet.
  // This can happen when we load an image speculatively from cache, it fails
  // to validate, and the new image load hasn't fired SIZE_AVAILABLE yet. In
  // this situation we should always use mIntrinsicSize, because
  // GetNaturalWidth/Height will return 0, so we check CurrentRequestHasSize()
  // below. See bug 1019840. We will fix this in bug 1141395.

  // Content may override our default dimensions. This is termed as overriding
  // the intrinsic size by the spec, but all other consumers of mIntrinsic*
  // values are being used to refer to the real/true size of the image data.
  if (imageLoader && imageLoader->CurrentRequestHasSize() && mImage &&
      intrinsicSize.width.GetUnit() == eStyleUnit_Coord &&
      intrinsicSize.height.GetUnit() == eStyleUnit_Coord) {
    uint32_t width;
    uint32_t height;
    if (NS_SUCCEEDED(imageLoader->GetNaturalWidth(&width)) &&
        NS_SUCCEEDED(imageLoader->GetNaturalHeight(&height))) {
      nscoord appWidth = nsPresContext::CSSPixelsToAppUnits((int32_t)width);
      nscoord appHeight = nsPresContext::CSSPixelsToAppUnits((int32_t)height);
      // If this image is rotated, we'll need to transpose the natural
      // width/height.
      bool coordFlip;
      if (StyleVisibility()->mImageOrientation.IsFromImage()) {
        coordFlip = mImage->GetOrientation().SwapsWidthAndHeight();
      } else {
        coordFlip = StyleVisibility()->mImageOrientation.SwapsWidthAndHeight();
      }
      intrinsicSize.width.SetCoordValue(coordFlip ? appHeight : appWidth);
      intrinsicSize.height.SetCoordValue(coordFlip ? appWidth : appHeight);
    }
  }

  return ComputeSizeWithIntrinsicDimensions(aRenderingContext, aWM,
                                            intrinsicSize, mIntrinsicRatio,
                                            aCBSize, aMargin, aBorder, aPadding,
                                            aFlags);
}

// XXXdholbert This function's clients should probably just be calling
// GetContentRectRelativeToSelf() directly.
nsRect
nsImageFrame::GetInnerArea() const
{
  return GetContentRectRelativeToSelf();
}

Element*
nsImageFrame::GetMapElement() const
{
  nsAutoString usemap;
  if (mContent->GetAttr(kNameSpaceID_None, nsGkAtoms::usemap, usemap)) {
    return mContent->OwnerDoc()->FindImageMap(usemap);
  }
  return nullptr;
}

// get the offset into the content area of the image where aImg starts if it is a continuation.
nscoord
nsImageFrame::GetContinuationOffset() const
{
  nscoord offset = 0;
  for (nsIFrame *f = GetPrevInFlow(); f; f = f->GetPrevInFlow()) {
    offset += f->GetContentRect().height;
  }
  NS_ASSERTION(offset >= 0, "bogus GetContentRect");
  return offset;
}

/* virtual */ nscoord
nsImageFrame::GetMinISize(gfxContext *aRenderingContext)
{
  // XXX The caller doesn't account for constraints of the height,
  // min-height, and max-height properties.
  DebugOnly<nscoord> result;
  DISPLAY_MIN_WIDTH(this, result);
  EnsureIntrinsicSizeAndRatio();
  return mIntrinsicSize.width.GetUnit() == eStyleUnit_Coord ?
    mIntrinsicSize.width.GetCoordValue() : 0;
}

/* virtual */ nscoord
nsImageFrame::GetPrefISize(gfxContext *aRenderingContext)
{
  // XXX The caller doesn't account for constraints of the height,
  // min-height, and max-height properties.
  DebugOnly<nscoord> result;
  DISPLAY_PREF_WIDTH(this, result);
  EnsureIntrinsicSizeAndRatio();
  // convert from normal twips to scaled twips (printing...)
  return mIntrinsicSize.width.GetUnit() == eStyleUnit_Coord ?
    mIntrinsicSize.width.GetCoordValue() : 0;
}

/* virtual */ IntrinsicSize
nsImageFrame::GetIntrinsicSize()
{
  return mIntrinsicSize;
}

/* virtual */ nsSize
nsImageFrame::GetIntrinsicRatio()
{
  return mIntrinsicRatio;
}

void
nsImageFrame::Reflow(nsPresContext*          aPresContext,
                     ReflowOutput&     aMetrics,
                     const ReflowInput& aReflowInput,
                     nsReflowStatus&          aStatus)
{
  MarkInReflow();
  DO_GLOBAL_REFLOW_COUNT("nsImageFrame");
  DISPLAY_REFLOW(aPresContext, this, aReflowInput, aMetrics, aStatus);
  NS_FRAME_TRACE(NS_FRAME_TRACE_CALLS,
                  ("enter nsImageFrame::Reflow: availSize=%d,%d",
                  aReflowInput.AvailableWidth(), aReflowInput.AvailableHeight()));

  NS_PRECONDITION(mState & NS_FRAME_IN_REFLOW, "frame is not in reflow");

  aStatus.Reset();

  // see if we have a frozen size (i.e. a fixed width and height)
  if (HaveFixedSize(aReflowInput)) {
    mState |= IMAGE_SIZECONSTRAINED;
  } else {
    mState &= ~IMAGE_SIZECONSTRAINED;
  }

  // XXXldb These two bits are almost exact opposites (except in the
  // middle of the initial reflow); remove IMAGE_GOTINITIALREFLOW.
  if (GetStateBits() & NS_FRAME_FIRST_REFLOW) {
    mState |= IMAGE_GOTINITIALREFLOW;
  }

  mComputedSize =
    nsSize(aReflowInput.ComputedWidth(), aReflowInput.ComputedHeight());

  aMetrics.Width() = mComputedSize.width;
  aMetrics.Height() = mComputedSize.height;

  // add borders and padding
  aMetrics.Width()  += aReflowInput.ComputedPhysicalBorderPadding().LeftRight();
  aMetrics.Height() += aReflowInput.ComputedPhysicalBorderPadding().TopBottom();

  if (GetPrevInFlow()) {
    aMetrics.Width() = GetPrevInFlow()->GetSize().width;
    nscoord y = GetContinuationOffset();
    aMetrics.Height() -= y + aReflowInput.ComputedPhysicalBorderPadding().top;
    aMetrics.Height() = std::max(0, aMetrics.Height());
  }


  // we have to split images if we are:
  //  in Paginated mode, we need to have a constrained height, and have a height larger than our available height
  uint32_t loadStatus = imgIRequest::STATUS_NONE;
  nsCOMPtr<nsIImageLoadingContent> imageLoader = do_QueryInterface(mContent);
  NS_ASSERTION(imageLoader, "No content node??");
  if (imageLoader) {
    nsCOMPtr<imgIRequest> currentRequest;
    imageLoader->GetRequest(nsIImageLoadingContent::CURRENT_REQUEST,
                            getter_AddRefs(currentRequest));
    if (currentRequest) {
      currentRequest->GetImageStatus(&loadStatus);
    }
  }
  if (aPresContext->IsPaginated() &&
      ((loadStatus & imgIRequest::STATUS_SIZE_AVAILABLE) || (mState & IMAGE_SIZECONSTRAINED)) &&
      NS_UNCONSTRAINEDSIZE != aReflowInput.AvailableHeight() &&
      aMetrics.Height() > aReflowInput.AvailableHeight()) {
    // our desired height was greater than 0, so to avoid infinite
    // splitting, use 1 pixel as the min
    aMetrics.Height() = std::max(nsPresContext::CSSPixelsToAppUnits(1), aReflowInput.AvailableHeight());
    aStatus.Reset();
    aStatus.SetIncomplete();
  }

  aMetrics.SetOverflowAreasToDesiredBounds();
  EventStates contentState = mContent->AsElement()->State();
  bool imageOK = IMAGE_OK(contentState, true);

  // Determine if the size is available
  bool haveSize = false;
  if (loadStatus & imgIRequest::STATUS_SIZE_AVAILABLE) {
    haveSize = true;
  }

  if (!imageOK || !haveSize) {
    nsRect altFeedbackSize(0, 0,
                           nsPresContext::CSSPixelsToAppUnits(ICON_SIZE+2*(ICON_PADDING+ALT_BORDER_WIDTH)),
                           nsPresContext::CSSPixelsToAppUnits(ICON_SIZE+2*(ICON_PADDING+ALT_BORDER_WIDTH)));
    // We include the altFeedbackSize in our visual overflow, but not in our
    // scrollable overflow, since it doesn't really need to be scrolled to
    // outside the image.
    static_assert(eOverflowType_LENGTH == 2, "Unknown overflow types?");
    nsRect& visualOverflow = aMetrics.VisualOverflow();
    visualOverflow.UnionRect(visualOverflow, altFeedbackSize);
  } else {
    // We've just reflowed and we should have an accurate size, so we're ready
    // to request a decode.
    MaybeDecodeForPredictedSize();
  }
  FinishAndStoreOverflow(&aMetrics, aReflowInput.mStyleDisplay);

  if ((GetStateBits() & NS_FRAME_FIRST_REFLOW) && !mReflowCallbackPosted) {
    nsIPresShell* shell = PresContext()->PresShell();
    mReflowCallbackPosted = true;
    shell->PostReflowCallback(this);
  }

  NS_FRAME_TRACE(NS_FRAME_TRACE_CALLS,
                  ("exit nsImageFrame::Reflow: size=%d,%d",
                  aMetrics.Width(), aMetrics.Height()));
  NS_FRAME_SET_TRUNCATION(aStatus, aReflowInput, aMetrics);
}

bool
nsImageFrame::ReflowFinished()
{
  mReflowCallbackPosted = false;

  // XXX(seth): We don't need this. The purpose of updating visibility
  // synchronously is to ensure that animated images start animating
  // immediately. In the short term, however,
  // nsImageLoadingContent::OnUnlockedDraw() is enough to ensure that
  // animations start as soon as the image is painted for the first time, and in
  // the long term we want to update visibility information from the display
  // list whenever we paint, so we don't actually need to do this. However, to
  // avoid behavior changes during the transition from the old image visibility
  // code, we'll leave it in for now.
  UpdateVisibilitySynchronously();

  return false;
}

void
nsImageFrame::ReflowCallbackCanceled()
{
  mReflowCallbackPosted = false;
}

// Computes the width of the specified string. aMaxWidth specifies the maximum
// width available. Once this limit is reached no more characters are measured.
// The number of characters that fit within the maximum width are returned in
// aMaxFit. NOTE: it is assumed that the fontmetrics have already been selected
// into the rendering context before this is called (for performance). MMP
nscoord
nsImageFrame::MeasureString(const char16_t*     aString,
                            int32_t              aLength,
                            nscoord              aMaxWidth,
                            uint32_t&            aMaxFit,
                            gfxContext& aContext,
                            nsFontMetrics& aFontMetrics)
{
  nscoord totalWidth = 0;
  aFontMetrics.SetTextRunRTL(false);
  nscoord spaceWidth = aFontMetrics.SpaceWidth();

  aMaxFit = 0;
  while (aLength > 0) {
    // Find the next place we can line break
    uint32_t  len = aLength;
    bool      trailingSpace = false;
    for (int32_t i = 0; i < aLength; i++) {
      if (dom::IsSpaceCharacter(aString[i]) && (i > 0)) {
        len = i;  // don't include the space when measuring
        trailingSpace = true;
        break;
      }
    }

    // Measure this chunk of text, and see if it fits
    nscoord width =
      nsLayoutUtils::AppUnitWidthOfStringBidi(aString, len, this, aFontMetrics,
                                              aContext);
    bool    fits = (totalWidth + width) <= aMaxWidth;

    // If it fits on the line, or it's the first word we've processed then
    // include it
    if (fits || (0 == totalWidth)) {
      // New piece fits
      totalWidth += width;

      // If there's a trailing space then see if it fits as well
      if (trailingSpace) {
        if ((totalWidth + spaceWidth) <= aMaxWidth) {
          totalWidth += spaceWidth;
        } else {
          // Space won't fit. Leave it at the end but don't include it in
          // the width
          fits = false;
        }

        len++;
      }

      aMaxFit += len;
      aString += len;
      aLength -= len;
    }

    if (!fits) {
      break;
    }
  }
  return totalWidth;
}

// Formats the alt-text to fit within the specified rectangle. Breaks lines
// between words if a word would extend past the edge of the rectangle
void
nsImageFrame::DisplayAltText(nsPresContext*      aPresContext,
                             gfxContext&          aRenderingContext,
                             const nsString&      aAltText,
                             const nsRect&        aRect)
{
  // Set font and color
  aRenderingContext.SetColor(Color::FromABGR(StyleColor()->mColor));
  RefPtr<nsFontMetrics> fm =
    nsLayoutUtils::GetInflatedFontMetricsForFrame(this);

  // Format the text to display within the formatting rect

  nscoord maxAscent = fm->MaxAscent();
  nscoord maxDescent = fm->MaxDescent();
  nscoord lineHeight = fm->MaxHeight(); // line-relative, so an x-coordinate
                                        // length if writing mode is vertical

  WritingMode wm = GetWritingMode();
  bool isVertical = wm.IsVertical();

  fm->SetVertical(isVertical);
  fm->SetTextOrientation(StyleVisibility()->mTextOrientation);

  // XXX It would be nice if there was a way to have the font metrics tell
  // use where to break the text given a maximum width. At a minimum we need
  // to be able to get the break character...
  const char16_t* str = aAltText.get();
  int32_t strLen = aAltText.Length();
  nsPoint pt = wm.IsVerticalRL() ? aRect.TopRight() - nsPoint(lineHeight, 0)
                                 : aRect.TopLeft();
  nscoord iSize = isVertical ? aRect.height : aRect.width;

  if (!aPresContext->BidiEnabled() && HasRTLChars(aAltText)) {
    aPresContext->SetBidiEnabled();
  }

  // Always show the first line, even if we have to clip it below
  bool firstLine = true;
  while (strLen > 0) {
    if (!firstLine) {
      // If we've run out of space, break out of the loop
      if ((!isVertical && (pt.y + maxDescent) >= aRect.YMost()) ||
          (wm.IsVerticalRL() && (pt.x + maxDescent < aRect.x)) ||
          (wm.IsVerticalLR() && (pt.x + maxDescent >= aRect.XMost()))) {
        break;
      }
    }

    // Determine how much of the text to display on this line
    uint32_t  maxFit;  // number of characters that fit
    nscoord strWidth = MeasureString(str, strLen, iSize, maxFit,
                                     aRenderingContext, *fm);

    // Display the text
    nsresult rv = NS_ERROR_FAILURE;

    if (aPresContext->BidiEnabled()) {
      nsBidiDirection dir;
      nscoord x, y;

      if (isVertical) {
        x = pt.x + maxDescent;
        if (wm.IsBidiLTR()) {
          y = aRect.y;
          dir = NSBIDI_LTR;
        } else {
          y = aRect.YMost() - strWidth;
          dir = NSBIDI_RTL;
        }
      } else {
        y = pt.y + maxAscent;
        if (wm.IsBidiLTR()) {
          x = aRect.x;
          dir = NSBIDI_LTR;
        } else {
          x = aRect.XMost() - strWidth;
          dir = NSBIDI_RTL;
        }
      }

      rv = nsBidiPresUtils::RenderText(str, maxFit, dir,
                                       aPresContext, aRenderingContext,
                                       aRenderingContext.GetDrawTarget(),
                                       *fm, x, y);
    }
    if (NS_FAILED(rv)) {
      nsLayoutUtils::DrawUniDirString(str, maxFit,
                                      isVertical
                                        ? nsPoint(pt.x + maxDescent, pt.y)
                                        : nsPoint(pt.x, pt.y + maxAscent),
                                      *fm, aRenderingContext);
    }

    // Move to the next line
    str += maxFit;
    strLen -= maxFit;
    if (wm.IsVerticalRL()) {
      pt.x -= lineHeight;
    } else if (wm.IsVerticalLR()) {
      pt.x += lineHeight;
    } else {
      pt.y += lineHeight;
    }

    firstLine = false;
  }
}

struct nsRecessedBorder : public nsStyleBorder {
  nsRecessedBorder(nscoord aBorderWidth, nsPresContext* aPresContext)
    : nsStyleBorder(aPresContext)
  {
    NS_FOR_CSS_SIDES(side) {
      mBorderColor[side] = StyleComplexColor::FromColor(NS_RGB(0, 0, 0));
      mBorder.Side(side) = aBorderWidth;
      // Note: use SetBorderStyle here because we want to affect
      // mComputedBorder
      SetBorderStyle(side, NS_STYLE_BORDER_STYLE_INSET);
    }
  }
};

class nsDisplayAltFeedback : public nsDisplayItem {
public:
  nsDisplayAltFeedback(nsDisplayListBuilder* aBuilder, nsIFrame* aFrame)
    : nsDisplayItem(aBuilder, aFrame) {}

  virtual nsDisplayItemGeometry*
  AllocateGeometry(nsDisplayListBuilder* aBuilder) override
  {
    return new nsDisplayItemGenericImageGeometry(this, aBuilder);
  }

  virtual void ComputeInvalidationRegion(nsDisplayListBuilder* aBuilder,
                                         const nsDisplayItemGeometry* aGeometry,
                                         nsRegion* aInvalidRegion) const override
  {
    auto geometry =
      static_cast<const nsDisplayItemGenericImageGeometry*>(aGeometry);

    if (aBuilder->ShouldSyncDecodeImages() &&
        geometry->ShouldInvalidateToSyncDecodeImages()) {
      bool snap;
      aInvalidRegion->Or(*aInvalidRegion, GetBounds(aBuilder, &snap));
    }

    nsDisplayItem::ComputeInvalidationRegion(aBuilder, aGeometry, aInvalidRegion);
  }

  virtual nsRect GetBounds(nsDisplayListBuilder* aBuilder,
                           bool* aSnap) const override
  {
    *aSnap = false;
    return mFrame->GetVisualOverflowRectRelativeToSelf() + ToReferenceFrame();
  }

  virtual void Paint(nsDisplayListBuilder* aBuilder,
                     gfxContext* aCtx) override
  {
    // Always sync decode, because these icons are UI, and since they're not
    // discardable we'll pay the price of sync decoding at most once.
    uint32_t flags = imgIContainer::FLAG_SYNC_DECODE;

    nsImageFrame* f = static_cast<nsImageFrame*>(mFrame);
    DrawResult result =
      f->DisplayAltFeedback(*aCtx,
                            mVisibleRect,
                            ToReferenceFrame(),
                            flags);

    nsDisplayItemGenericImageGeometry::UpdateDrawResult(this, result);
  }

  NS_DISPLAY_DECL_NAME("AltFeedback", TYPE_ALT_FEEDBACK)
};

DrawResult
nsImageFrame::DisplayAltFeedback(gfxContext& aRenderingContext,
                                 const nsRect& aDirtyRect,
                                 nsPoint aPt,
                                 uint32_t aFlags)
{
  // We should definitely have a gIconLoad here.
  MOZ_ASSERT(gIconLoad, "How did we succeed in Init then?");

  // Whether we draw the broken or loading icon.
  bool isLoading = IMAGE_OK(GetContent()->AsElement()->State(), true);

  // Calculate the inner area
  nsRect  inner = GetInnerArea() + aPt;

  // Display a recessed one pixel border
  nscoord borderEdgeWidth = nsPresContext::CSSPixelsToAppUnits(ALT_BORDER_WIDTH);

  // if inner area is empty, then make it big enough for at least the icon
  if (inner.IsEmpty()){
    inner.SizeTo(2*(nsPresContext::CSSPixelsToAppUnits(ICON_SIZE+ICON_PADDING+ALT_BORDER_WIDTH)),
                 2*(nsPresContext::CSSPixelsToAppUnits(ICON_SIZE+ICON_PADDING+ALT_BORDER_WIDTH)));
  }

  // Make sure we have enough room to actually render the border within
  // our frame bounds
  if ((inner.width < 2 * borderEdgeWidth) || (inner.height < 2 * borderEdgeWidth)) {
    return DrawResult::SUCCESS;
  }

  // Paint the border
  if (!isLoading || gIconLoad->mPrefShowLoadingPlaceholder) {
    nsRecessedBorder recessedBorder(borderEdgeWidth, PresContext());

    // Assert that we're not drawing a border-image here; if we were, we
    // couldn't ignore the DrawResult that PaintBorderWithStyleBorder returns.
    MOZ_ASSERT(recessedBorder.mBorderImageSource.GetType() == eStyleImageType_Null);

    Unused <<
      nsCSSRendering::PaintBorderWithStyleBorder(PresContext(), aRenderingContext,
                                                 this, inner, inner,
                                                 recessedBorder, mStyleContext,
                                                 PaintBorderFlags::SYNC_DECODE_IMAGES);
  }

  // Adjust the inner rect to account for the one pixel recessed border,
  // and a six pixel padding on each edge
  inner.Deflate(nsPresContext::CSSPixelsToAppUnits(ICON_PADDING+ALT_BORDER_WIDTH),
                nsPresContext::CSSPixelsToAppUnits(ICON_PADDING+ALT_BORDER_WIDTH));
  if (inner.IsEmpty()) {
    return DrawResult::SUCCESS;
  }

  DrawTarget* drawTarget = aRenderingContext.GetDrawTarget();

  // Clip so we don't render outside the inner rect
  aRenderingContext.Save();
  aRenderingContext.Clip(
    NSRectToSnappedRect(inner, PresContext()->AppUnitsPerDevPixel(), *drawTarget));

  DrawResult result = DrawResult::NOT_READY;

  // Check if we should display image placeholders
  if (!gIconLoad->mPrefShowPlaceholders ||
      (isLoading && !gIconLoad->mPrefShowLoadingPlaceholder)) {
    result = DrawResult::SUCCESS;
  } else {
    nscoord size = nsPresContext::CSSPixelsToAppUnits(ICON_SIZE);

    imgIRequest* request = isLoading
                              ? nsImageFrame::gIconLoad->mLoadingImage
                              : nsImageFrame::gIconLoad->mBrokenImage;

    // If we weren't previously displaying an icon, register ourselves
    // as an observer for load and animation updates and flag that we're
    // doing so now.
    if (request && !mDisplayingIcon) {
      gIconLoad->AddIconObserver(this);
      mDisplayingIcon = true;
    }

    WritingMode wm = GetWritingMode();
    bool flushRight =
      (!wm.IsVertical() && !wm.IsBidiLTR()) || wm.IsVerticalRL();

    // If the icon in question is loaded, draw it.
    uint32_t imageStatus = 0;
    if (request)
      request->GetImageStatus(&imageStatus);
    if (imageStatus & imgIRequest::STATUS_LOAD_COMPLETE) {
      nsCOMPtr<imgIContainer> imgCon;
      request->GetImage(getter_AddRefs(imgCon));
      MOZ_ASSERT(imgCon, "Load complete, but no image container?");
      nsRect dest(flushRight ? inner.XMost() - size : inner.x,
                  inner.y, size, size);
      result = nsLayoutUtils::DrawSingleImage(aRenderingContext, PresContext(), imgCon,
        nsLayoutUtils::GetSamplingFilterForFrame(this), dest, aDirtyRect,
        /* no SVGImageContext */ Nothing(), aFlags);
    }

    // If we could not draw the icon, just draw some graffiti in the mean time.
    if (result == DrawResult::NOT_READY) {
      ColorPattern color(ToDeviceColor(Color(1.f, 0.f, 0.f, 1.f)));

      nscoord iconXPos = flushRight ? inner.XMost() - size : inner.x;

      // stroked rect:
      nsRect rect(iconXPos, inner.y, size, size);
      Rect devPxRect =
        ToRect(nsLayoutUtils::RectToGfxRect(rect, PresContext()->AppUnitsPerDevPixel()));
      drawTarget->StrokeRect(devPxRect, color);

      // filled circle in bottom right quadrant of stroked rect:
      nscoord twoPX = nsPresContext::CSSPixelsToAppUnits(2);
      rect = nsRect(iconXPos + size/2, inner.y + size/2,
                    size/2 - twoPX, size/2 - twoPX);
      devPxRect =
        ToRect(nsLayoutUtils::RectToGfxRect(rect, PresContext()->AppUnitsPerDevPixel()));
      RefPtr<PathBuilder> builder = drawTarget->CreatePathBuilder();
      AppendEllipseToPath(builder, devPxRect.Center(), devPxRect.Size());
      RefPtr<Path> ellipse = builder->Finish();
      drawTarget->Fill(ellipse, color);
    }

    // Reduce the inner rect by the width of the icon, and leave an
    // additional ICON_PADDING pixels for padding
    int32_t paddedIconSize =
      nsPresContext::CSSPixelsToAppUnits(ICON_SIZE + ICON_PADDING);
    if (wm.IsVertical()) {
      inner.y += paddedIconSize;
      inner.height -= paddedIconSize;
    } else {
      if (!flushRight) {
        inner.x += paddedIconSize;
      }
      inner.width -= paddedIconSize;
    }
  }

  // If there's still room, display the alt-text
  if (!inner.IsEmpty()) {
    nsIContent* content = GetContent();
    if (content) {
      nsAutoString altText;
      nsCSSFrameConstructor::GetAlternateTextFor(content,
                                                 content->NodeInfo()->NameAtom(),
                                                 altText);
      DisplayAltText(PresContext(), aRenderingContext, altText, inner);
    }
  }

  aRenderingContext.Restore();

  return result;
}

#ifdef DEBUG
static void PaintDebugImageMap(nsIFrame* aFrame, DrawTarget* aDrawTarget,
                               const nsRect& aDirtyRect, nsPoint aPt)
{
  nsImageFrame* f = static_cast<nsImageFrame*>(aFrame);
  nsRect inner = f->GetInnerArea() + aPt;
  gfxPoint devPixelOffset =
    nsLayoutUtils::PointToGfxPoint(inner.TopLeft(),
                                   aFrame->PresContext()->AppUnitsPerDevPixel());
  AutoRestoreTransform autoRestoreTransform(aDrawTarget);
  aDrawTarget->SetTransform(
    aDrawTarget->GetTransform().PreTranslate(ToPoint(devPixelOffset)));
  f->GetImageMap()->Draw(aFrame, *aDrawTarget,
                         ColorPattern(ToDeviceColor(Color(0.f, 0.f, 0.f, 1.f))));
}
#endif

void
nsDisplayImage::Paint(nsDisplayListBuilder* aBuilder,
                      gfxContext* aCtx)
{
  uint32_t flags = imgIContainer::FLAG_NONE;
  if (aBuilder->ShouldSyncDecodeImages()) {
    flags |= imgIContainer::FLAG_SYNC_DECODE;
  }
  if (aBuilder->IsPaintingToWindow()) {
    flags |= imgIContainer::FLAG_HIGH_QUALITY_SCALING;
  }

  DrawResult result = static_cast<nsImageFrame*>(mFrame)->
    PaintImage(*aCtx, ToReferenceFrame(), mVisibleRect, mImage, flags);

  if (result == DrawResult::NOT_READY ||
      result == DrawResult::INCOMPLETE ||
      result == DrawResult::TEMPORARY_ERROR) {
    // If the current image failed to paint because it's still loading or
    // decoding, try painting the previous image.
    if (mPrevImage) {
      result = static_cast<nsImageFrame*>(mFrame)->
        PaintImage(*aCtx, ToReferenceFrame(), mVisibleRect, mPrevImage, flags);
    }
  }

  nsDisplayItemGenericImageGeometry::UpdateDrawResult(this, result);
}

nsDisplayItemGeometry*
nsDisplayImage::AllocateGeometry(nsDisplayListBuilder* aBuilder)
{
  return new nsDisplayItemGenericImageGeometry(this, aBuilder);
}

void
nsDisplayImage::ComputeInvalidationRegion(nsDisplayListBuilder* aBuilder,
                                          const nsDisplayItemGeometry* aGeometry,
                                          nsRegion* aInvalidRegion) const
{
  auto geometry =
    static_cast<const nsDisplayItemGenericImageGeometry*>(aGeometry);

  if (aBuilder->ShouldSyncDecodeImages() &&
      geometry->ShouldInvalidateToSyncDecodeImages()) {
    bool snap;
    aInvalidRegion->Or(*aInvalidRegion, GetBounds(aBuilder, &snap));
  }

  nsDisplayImageContainer::ComputeInvalidationRegion(aBuilder, aGeometry, aInvalidRegion);
}

already_AddRefed<imgIContainer>
nsDisplayImage::GetImage()
{
  nsCOMPtr<imgIContainer> image = mImage;
  return image.forget();
}

nsRect
nsDisplayImage::GetDestRect() const
{
  bool snap = true;
  const nsRect frameContentBox = GetBounds(&snap);

  nsImageFrame* imageFrame = static_cast<nsImageFrame*>(mFrame);
  return imageFrame->PredictedDestRect(frameContentBox);
}

LayerState
nsDisplayImage::GetLayerState(nsDisplayListBuilder* aBuilder,
                              LayerManager* aManager,
                              const ContainerLayerParameters& aParameters)
{
  if (!nsDisplayItem::ForceActiveLayers() &&
      !ShouldUseAdvancedLayer(aManager, gfxPrefs::LayersAllowImageLayers)) {
    bool animated = false;
    if (!nsLayoutUtils::AnimatedImageLayersEnabled() ||
        mImage->GetType() != imgIContainer::TYPE_RASTER ||
        NS_FAILED(mImage->GetAnimated(&animated)) ||
        !animated) {
      if (!aManager->IsCompositingCheap() ||
          !nsLayoutUtils::GPUImageScalingEnabled()) {
        return LAYER_NONE;
      }
    }

    if (!animated) {
      int32_t imageWidth;
      int32_t imageHeight;
      mImage->GetWidth(&imageWidth);
      mImage->GetHeight(&imageHeight);

      NS_ASSERTION(imageWidth != 0 && imageHeight != 0, "Invalid image size!");

      const int32_t factor = mFrame->PresContext()->AppUnitsPerDevPixel();
      const LayoutDeviceRect destRect =
        LayoutDeviceRect::FromAppUnits(GetDestRect(), factor);
      const LayerRect destLayerRect = destRect * aParameters.Scale();

      // Calculate the scaling factor for the frame.
      const gfxSize scale = gfxSize(destLayerRect.width / imageWidth,
                                    destLayerRect.height / imageHeight);

      // If we are not scaling at all, no point in separating this into a layer.
      if (scale.width == 1.0f && scale.height == 1.0f) {
        return LAYER_NONE;
      }

      // If the target size is pretty small, no point in using a layer.
      if (destLayerRect.width * destLayerRect.height < 64 * 64) {
        return LAYER_NONE;
      }
    }
  }


  if (!CanOptimizeToImageLayer(aManager, aBuilder)) {
    return LAYER_NONE;
  }

  // Image layer doesn't support draw focus ring for image map.
  nsImageFrame* f = static_cast<nsImageFrame*>(mFrame);
  if (f->HasImageMap()) {
    return LAYER_NONE;
  }

  return LAYER_ACTIVE;
}


/* virtual */ nsRegion
nsDisplayImage::GetOpaqueRegion(nsDisplayListBuilder* aBuilder,
                                bool* aSnap) const
{
  *aSnap = false;
  if (mImage && mImage->WillDrawOpaqueNow()) {
    const nsRect frameContentBox = GetBounds(aSnap);
    return GetDestRect().Intersect(frameContentBox);
  }
  return nsRegion();
}

already_AddRefed<Layer>
nsDisplayImage::BuildLayer(nsDisplayListBuilder* aBuilder,
                           LayerManager* aManager,
                           const ContainerLayerParameters& aParameters)
{
  uint32_t flags = imgIContainer::FLAG_ASYNC_NOTIFY;
  if (aBuilder->ShouldSyncDecodeImages()) {
    flags |= imgIContainer::FLAG_SYNC_DECODE;
  }

  RefPtr<ImageContainer> container =
    mImage->GetImageContainer(aManager, flags);
  if (!container) {
    return nullptr;
  }

  RefPtr<ImageLayer> layer = static_cast<ImageLayer*>
    (aManager->GetLayerBuilder()->GetLeafLayerFor(aBuilder, this));
  if (!layer) {
    layer = aManager->CreateImageLayer();
    if (!layer)
      return nullptr;
  }
  layer->SetContainer(container);
  ConfigureLayer(layer, aParameters);
  return layer.forget();
}

bool
nsDisplayImage::CreateWebRenderCommands(mozilla::wr::DisplayListBuilder& aBuilder,
                                        const StackingContextHelper& aSc,
                                        nsTArray<WebRenderParentCommand>& aParentCommands,
                                        WebRenderLayerManager* aManager,
                                        nsDisplayListBuilder* aDisplayListBuilder)
{
  if (!CanOptimizeToImageLayer(aManager, aDisplayListBuilder)) {
    return false;
  }

  uint32_t flags = imgIContainer::FLAG_ASYNC_NOTIFY;
  if (aDisplayListBuilder->ShouldSyncDecodeImages()) {
    flags |= imgIContainer::FLAG_SYNC_DECODE;
  }

  RefPtr<ImageContainer> container =
    mImage->GetImageContainer(aManager, flags);
  if (!container) {
    return false;
  }


  const int32_t factor = mFrame->PresContext()->AppUnitsPerDevPixel();
  const LayoutDeviceRect destRect(
    LayoutDeviceIntRect::FromAppUnits(GetDestRect(), factor));
  const LayerRect dest = ViewAs<LayerPixel>(destRect, PixelCastJustification::WebRenderHasUnitResolution);
  return aManager->PushImage(this, container, aBuilder, aSc, dest);
}

DrawResult
nsImageFrame::PaintImage(gfxContext& aRenderingContext, nsPoint aPt,
                         const nsRect& aDirtyRect, imgIContainer* aImage,
                         uint32_t aFlags)
{
  DrawTarget* drawTarget = aRenderingContext.GetDrawTarget();

  // Render the image into our content area (the area inside
  // the borders and padding)
  NS_ASSERTION(GetInnerArea().width == mComputedSize.width, "bad width");

  // NOTE: We use mComputedSize instead of just GetInnerArea()'s own size here,
  // because GetInnerArea() might be smaller if we're fragmented, whereas
  // mComputedSize has our full content-box size (which we need for
  // ComputeObjectDestRect to work correctly).
  nsRect constraintRect(aPt + GetInnerArea().TopLeft(), mComputedSize);
  constraintRect.y -= GetContinuationOffset();

  nsPoint anchorPoint;
  nsRect dest = nsLayoutUtils::ComputeObjectDestRect(constraintRect,
                                                     mIntrinsicSize,
                                                     mIntrinsicRatio,
                                                     StylePosition(),
                                                     &anchorPoint);

  uint32_t flags = aFlags;
  if (mForceSyncDecoding) {
    flags |= imgIContainer::FLAG_SYNC_DECODE;
  }

  Maybe<SVGImageContext> svgContext;
  SVGImageContext::MaybeStoreContextPaint(svgContext, this, aImage);

  DrawResult result =
    nsLayoutUtils::DrawSingleImage(aRenderingContext,
      PresContext(), aImage,
      nsLayoutUtils::GetSamplingFilterForFrame(this), dest, aDirtyRect,
      svgContext, flags, &anchorPoint);

  if (nsImageMap* map = GetImageMap()) {
    gfxPoint devPixelOffset =
      nsLayoutUtils::PointToGfxPoint(dest.TopLeft(),
                                     PresContext()->AppUnitsPerDevPixel());
    AutoRestoreTransform autoRestoreTransform(drawTarget);
    drawTarget->SetTransform(
      drawTarget->GetTransform().PreTranslate(ToPoint(devPixelOffset)));

    // solid white stroke:
    ColorPattern white(ToDeviceColor(Color(1.f, 1.f, 1.f, 1.f)));
    map->Draw(this, *drawTarget, white);

    // then dashed black stroke over the top:
    ColorPattern black(ToDeviceColor(Color(0.f, 0.f, 0.f, 1.f)));
    StrokeOptions strokeOptions;
    nsLayoutUtils::InitDashPattern(strokeOptions, NS_STYLE_BORDER_STYLE_DOTTED);
    map->Draw(this, *drawTarget, black, strokeOptions);
  }

  if (result == DrawResult::SUCCESS) {
    mPrevImage = aImage;
  } else if (result == DrawResult::BAD_IMAGE) {
    mPrevImage = nullptr;
  }

  return result;
}

void
nsImageFrame::BuildDisplayList(nsDisplayListBuilder*   aBuilder,
                               const nsDisplayListSet& aLists)
{
  if (!IsVisibleForPainting(aBuilder))
    return;

  DisplayBorderBackgroundOutline(aBuilder, aLists);

  uint32_t clipFlags =
    nsStyleUtil::ObjectPropsMightCauseOverflow(StylePosition()) ?
    0 : DisplayListClipState::ASSUME_DRAWING_RESTRICTED_TO_CONTENT_RECT;

  DisplayListClipState::AutoClipContainingBlockDescendantsToContentBox
    clip(aBuilder, this, clipFlags);

  if (mComputedSize.width != 0 && mComputedSize.height != 0) {
    nsCOMPtr<nsIImageLoadingContent> imageLoader = do_QueryInterface(mContent);
    NS_ASSERTION(imageLoader, "Not an image loading content?");

    nsCOMPtr<imgIRequest> currentRequest;
    if (imageLoader) {
      imageLoader->GetRequest(nsIImageLoadingContent::CURRENT_REQUEST,
                              getter_AddRefs(currentRequest));
    }

    EventStates contentState = mContent->AsElement()->State();
    bool imageOK = IMAGE_OK(contentState, true);

    // XXX(seth): The SizeIsAvailable check here should not be necessary - the
    // intention is that a non-null mImage means we have a size, but there is
    // currently some code that violates this invariant.
    if (!imageOK || !mImage || !SizeIsAvailable(currentRequest)) {
      // No image yet, or image load failed. Draw the alt-text and an icon
      // indicating the status
      aLists.Content()->AppendNewToTop(new (aBuilder)
        nsDisplayAltFeedback(aBuilder, this));

      // This image is visible (we are being asked to paint it) but it's not
      // decoded yet. And we are not going to ask the image to draw, so this
      // may be the only chance to tell it that it should decode.
      if (currentRequest) {
        uint32_t status = 0;
        currentRequest->GetImageStatus(&status);
        if (!(status & imgIRequest::STATUS_DECODE_COMPLETE)) {
          MaybeDecodeForPredictedSize();
        }
        // Increase loading priority if the image is ready to be displayed.
        if (!(status & imgIRequest::STATUS_LOAD_COMPLETE)){
          currentRequest->BoostPriority(imgIRequest::CATEGORY_DISPLAY);
        }
      }
    } else {
      aLists.Content()->AppendNewToTop(new (aBuilder)
        nsDisplayImage(aBuilder, this, mImage, mPrevImage));

      // If we were previously displaying an icon, we're not anymore
      if (mDisplayingIcon) {
        gIconLoad->RemoveIconObserver(this);
        mDisplayingIcon = false;
      }

#ifdef DEBUG
      if (GetShowFrameBorders() && GetImageMap()) {
        aLists.Outlines()->AppendNewToTop(new (aBuilder)
          nsDisplayGeneric(aBuilder, this, PaintDebugImageMap, "DebugImageMap",
<<<<<<< HEAD
                           TYPE_DEBUG_IMAGE_MAP));
=======
                           DisplayItemType::TYPE_DEBUG_IMAGE_MAP));
>>>>>>> cc2172ea
      }
#endif
    }
  }

  if (ShouldDisplaySelection()) {
    DisplaySelectionOverlay(aBuilder, aLists.Content(),
                            nsISelectionDisplay::DISPLAY_IMAGES);
  }
}

bool
nsImageFrame::ShouldDisplaySelection()
{
  // XXX what on EARTH is this code for?
  nsresult result;
  nsPresContext* presContext = PresContext();
  int16_t displaySelection = presContext->PresShell()->GetSelectionFlags();
  if (!(displaySelection & nsISelectionDisplay::DISPLAY_IMAGES))
    return false;//no need to check the blue border, we cannot be drawn selected
//insert hook here for image selection drawing
#if IMAGE_EDITOR_CHECK
  //check to see if this frame is in an editor context
  //isEditor check. this needs to be changed to have better way to check
  if (displaySelection == nsISelectionDisplay::DISPLAY_ALL)
  {
    nsCOMPtr<nsISelectionController> selCon;
    result = GetSelectionController(presContext, getter_AddRefs(selCon));
    if (NS_SUCCEEDED(result) && selCon)
    {
      nsCOMPtr<nsISelection> selection;
      result = selCon->GetSelection(nsISelectionController::SELECTION_NORMAL, getter_AddRefs(selection));
      if (NS_SUCCEEDED(result) && selection)
      {
        int32_t rangeCount;
        selection->GetRangeCount(&rangeCount);
        if (rangeCount == 1) //if not one then let code drop to nsFrame::Paint
        {
          nsCOMPtr<nsIContent> parentContent = mContent->GetParent();
          if (parentContent)
          {
            int32_t thisOffset = parentContent->IndexOf(mContent);
            nsCOMPtr<nsIDOMNode> parentNode = do_QueryInterface(parentContent);
            nsCOMPtr<nsIDOMNode> rangeNode;
            uint32_t rangeOffset;
            nsCOMPtr<nsIDOMRange> range;
            selection->GetRangeAt(0,getter_AddRefs(range));
            if (range)
            {
              range->GetStartContainer(getter_AddRefs(rangeNode));
              range->GetStartOffset(&rangeOffset);

              if (parentNode && rangeNode && rangeNode == parentNode &&
                  static_cast<int32_t>(rangeOffset) == thisOffset) {
                range->GetEndContainer(getter_AddRefs(rangeNode));
                range->GetEndOffset(&rangeOffset);
                // +1 since that would mean this whole content is selected only
                if (rangeNode == parentNode &&
                    static_cast<int32_t>(rangeOffset) == thisOffset + 1) {
                  // Do not allow nsFrame do draw any further selection
                  return false;
                }
              }
            }
          }
        }
      }
    }
  }
#endif
  return true;
}

nsImageMap*
nsImageFrame::GetImageMap()
{
  if (!mImageMap) {
    if (nsIContent* map = GetMapElement()) {
      mImageMap = new nsImageMap();
      mImageMap->Init(this, map);
    }
  }

  return mImageMap;
}

bool
nsImageFrame::IsServerImageMap()
{
  return mContent->HasAttr(kNameSpaceID_None, nsGkAtoms::ismap);
}

// Translate an point that is relative to our frame
// into a localized pixel coordinate that is relative to the
// content area of this frame (inside the border+padding).
void
nsImageFrame::TranslateEventCoords(const nsPoint& aPoint,
                                   nsIntPoint&     aResult)
{
  nscoord x = aPoint.x;
  nscoord y = aPoint.y;

  // Subtract out border and padding here so that the coordinates are
  // now relative to the content area of this frame.
  nsRect inner = GetInnerArea();
  x -= inner.x;
  y -= inner.y;

  aResult.x = nsPresContext::AppUnitsToIntCSSPixels(x);
  aResult.y = nsPresContext::AppUnitsToIntCSSPixels(y);
}

bool
nsImageFrame::GetAnchorHREFTargetAndNode(nsIURI** aHref, nsString& aTarget,
                                         nsIContent** aNode)
{
  bool status = false;
  aTarget.Truncate();
  *aHref = nullptr;
  *aNode = nullptr;

  // Walk up the content tree, looking for an nsIDOMAnchorElement
  for (nsIContent* content = mContent->GetParent();
       content; content = content->GetParent()) {
    nsCOMPtr<dom::Link> link(do_QueryInterface(content));
    if (link) {
      nsCOMPtr<nsIURI> href = content->GetHrefURI();
      if (href) {
        href->Clone(aHref);
      }
      status = (*aHref != nullptr);

      nsCOMPtr<nsIDOMHTMLAnchorElement> anchor(do_QueryInterface(content));
      if (anchor) {
        anchor->GetTarget(aTarget);
      }
      NS_ADDREF(*aNode = content);
      break;
    }
  }
  return status;
}

nsresult
nsImageFrame::GetContentForEvent(WidgetEvent* aEvent,
                                 nsIContent** aContent)
{
  NS_ENSURE_ARG_POINTER(aContent);

  nsIFrame* f = nsLayoutUtils::GetNonGeneratedAncestor(this);
  if (f != this) {
    return f->GetContentForEvent(aEvent, aContent);
  }

  // XXX We need to make this special check for area element's capturing the
  // mouse due to bug 135040. Remove it once that's fixed.
  nsIContent* capturingContent =
    aEvent->HasMouseEventMessage() ? nsIPresShell::GetCapturingContent() :
                                     nullptr;
  if (capturingContent && capturingContent->GetPrimaryFrame() == this) {
    *aContent = capturingContent;
    NS_IF_ADDREF(*aContent);
    return NS_OK;
  }

  if (nsImageMap* map = GetImageMap()) {
    nsIntPoint p;
    TranslateEventCoords(
      nsLayoutUtils::GetEventCoordinatesRelativeTo(aEvent, this), p);
    nsCOMPtr<nsIContent> area = map->GetArea(p.x, p.y);
    if (area) {
      area.forget(aContent);
      return NS_OK;
    }
  }

  *aContent = GetContent();
  NS_IF_ADDREF(*aContent);
  return NS_OK;
}

// XXX what should clicks on transparent pixels do?
nsresult
nsImageFrame::HandleEvent(nsPresContext* aPresContext,
                          WidgetGUIEvent* aEvent,
                          nsEventStatus* aEventStatus)
{
  NS_ENSURE_ARG_POINTER(aEventStatus);

  if ((aEvent->mMessage == eMouseClick &&
       aEvent->AsMouseEvent()->button == WidgetMouseEvent::eLeftButton) ||
      aEvent->mMessage == eMouseMove) {
    nsImageMap* map = GetImageMap();
    bool isServerMap = IsServerImageMap();
    if (map || isServerMap) {
      nsIntPoint p;
      TranslateEventCoords(
        nsLayoutUtils::GetEventCoordinatesRelativeTo(aEvent, this), p);
      bool inside = false;
      // Even though client-side image map triggering happens
      // through content, we need to make sure we're not inside
      // (in case we deal with a case of both client-side and
      // sever-side on the same image - it happens!)
      if (nullptr != map) {
        inside = !!map->GetArea(p.x, p.y);
      }

      if (!inside && isServerMap) {

        // Server side image maps use the href in a containing anchor
        // element to provide the basis for the destination url.
        nsCOMPtr<nsIURI> uri;
        nsAutoString target;
        nsCOMPtr<nsIContent> anchorNode;
        if (GetAnchorHREFTargetAndNode(getter_AddRefs(uri), target,
                                       getter_AddRefs(anchorNode))) {
          // XXX if the mouse is over/clicked in the border/padding area
          // we should probably just pretend nothing happened. Nav4
          // keeps the x,y coordinates positive as we do; IE doesn't
          // bother. Both of them send the click through even when the
          // mouse is over the border.
          if (p.x < 0) p.x = 0;
          if (p.y < 0) p.y = 0;

          nsAutoCString spec;
          nsresult rv = uri->GetSpec(spec);
          NS_ENSURE_SUCCESS(rv, rv);

          spec += nsPrintfCString("?%d,%d", p.x, p.y);
          rv = uri->SetSpec(spec);
          NS_ENSURE_SUCCESS(rv, rv);

          bool clicked = false;
          if (aEvent->mMessage == eMouseClick && !aEvent->DefaultPrevented()) {
            *aEventStatus = nsEventStatus_eConsumeDoDefault;
            clicked = true;
          }
          nsContentUtils::TriggerLink(anchorNode, aPresContext, uri, target,
                                      clicked, true, true);
        }
      }
    }
  }

  return nsAtomicContainerFrame::HandleEvent(aPresContext, aEvent, aEventStatus);
}

nsresult
nsImageFrame::GetCursor(const nsPoint& aPoint,
                        nsIFrame::Cursor& aCursor)
{
  if (nsImageMap* map = GetImageMap()) {
    nsIntPoint p;
    TranslateEventCoords(aPoint, p);
    nsCOMPtr<nsIContent> area = map->GetArea(p.x, p.y);
    if (area) {
      // Use the cursor from the style of the *area* element.
      // XXX Using the image as the parent style context isn't
      // technically correct, but it's probably the right thing to do
      // here, since it means that areas on which the cursor isn't
      // specified will inherit the style from the image.
      RefPtr<nsStyleContext> areaStyle =
        PresContext()->PresShell()->StyleSet()->
          ResolveStyleFor(area->AsElement(), StyleContext(),
                          LazyComputeBehavior::Allow);
      FillCursorInformationFromStyle(areaStyle->StyleUserInterface(),
                                     aCursor);
      if (NS_STYLE_CURSOR_AUTO == aCursor.mCursor) {
        aCursor.mCursor = NS_STYLE_CURSOR_DEFAULT;
      }
      return NS_OK;
    }
  }
  return nsFrame::GetCursor(aPoint, aCursor);
}

nsresult
nsImageFrame::AttributeChanged(int32_t aNameSpaceID,
                               nsIAtom* aAttribute,
                               int32_t aModType)
{
  nsresult rv = nsAtomicContainerFrame::AttributeChanged(aNameSpaceID,
                                                         aAttribute, aModType);
  if (NS_FAILED(rv)) {
    return rv;
  }
  if (nsGkAtoms::alt == aAttribute)
  {
    PresContext()->PresShell()->FrameNeedsReflow(this,
                                                 nsIPresShell::eStyleChange,
                                                 NS_FRAME_IS_DIRTY);
  }

  return NS_OK;
}

void
nsImageFrame::OnVisibilityChange(Visibility aNewVisibility,
                                 const Maybe<OnNonvisible>& aNonvisibleAction)
{
  nsCOMPtr<nsIImageLoadingContent> imageLoader = do_QueryInterface(mContent);
  if (!imageLoader) {
    MOZ_ASSERT_UNREACHABLE("Should have an nsIImageLoadingContent");
    nsAtomicContainerFrame::OnVisibilityChange(aNewVisibility, aNonvisibleAction);
    return;
  }

  imageLoader->OnVisibilityChange(aNewVisibility, aNonvisibleAction);

  if (aNewVisibility == Visibility::APPROXIMATELY_VISIBLE) {
    MaybeDecodeForPredictedSize();
  }

  nsAtomicContainerFrame::OnVisibilityChange(aNewVisibility, aNonvisibleAction);
}

#ifdef DEBUG_FRAME_DUMP
nsresult
nsImageFrame::GetFrameName(nsAString& aResult) const
{
  return MakeFrameName(NS_LITERAL_STRING("ImageFrame"), aResult);
}

void
nsImageFrame::List(FILE* out, const char* aPrefix, uint32_t aFlags) const
{
  nsCString str;
  ListGeneric(str, aPrefix, aFlags);

  // output the img src url
  nsCOMPtr<nsIImageLoadingContent> imageLoader = do_QueryInterface(mContent);
  if (imageLoader) {
    nsCOMPtr<imgIRequest> currentRequest;
    imageLoader->GetRequest(nsIImageLoadingContent::CURRENT_REQUEST,
                            getter_AddRefs(currentRequest));
    if (currentRequest) {
      nsCOMPtr<nsIURI> uri;
      currentRequest->GetURI(getter_AddRefs(uri));
      nsAutoCString uristr;
      uri->GetAsciiSpec(uristr);
      str += nsPrintfCString(" [src=%s]", uristr.get());
    }
  }
  fprintf_stderr(out, "%s\n", str.get());
}
#endif

nsIFrame::LogicalSides
nsImageFrame::GetLogicalSkipSides(const ReflowInput* aReflowInput) const
{
  if (MOZ_UNLIKELY(StyleBorder()->mBoxDecorationBreak ==
                     StyleBoxDecorationBreak::Clone)) {
    return LogicalSides();
  }
  LogicalSides skip;
  if (nullptr != GetPrevInFlow()) {
    skip |= eLogicalSideBitsBStart;
  }
  if (nullptr != GetNextInFlow()) {
    skip |= eLogicalSideBitsBEnd;
  }
  return skip;
}

nsresult
nsImageFrame::GetIntrinsicImageSize(nsSize& aSize)
{
  if (mIntrinsicSize.width.GetUnit() == eStyleUnit_Coord &&
      mIntrinsicSize.height.GetUnit() == eStyleUnit_Coord) {
    aSize.SizeTo(mIntrinsicSize.width.GetCoordValue(),
                 mIntrinsicSize.height.GetCoordValue());
    return NS_OK;
  }

  return NS_ERROR_FAILURE;
}

nsresult
nsImageFrame::LoadIcon(const nsAString& aSpec,
                       nsPresContext *aPresContext,
                       imgRequestProxy** aRequest)
{
  nsresult rv = NS_OK;
  NS_PRECONDITION(!aSpec.IsEmpty(), "What happened??");

  if (!sIOService) {
    rv = CallGetService(NS_IOSERVICE_CONTRACTID, &sIOService);
    NS_ENSURE_SUCCESS(rv, rv);
  }

  nsCOMPtr<nsIURI> realURI;
  SpecToURI(aSpec, sIOService, getter_AddRefs(realURI));

  RefPtr<imgLoader> il =
    nsContentUtils::GetImgLoaderForDocument(aPresContext->Document());

  nsCOMPtr<nsILoadGroup> loadGroup;
  GetLoadGroup(aPresContext, getter_AddRefs(loadGroup));

  // For icon loads, we don't need to merge with the loadgroup flags
  nsLoadFlags loadFlags = nsIRequest::LOAD_NORMAL;
  nsContentPolicyType contentPolicyType = nsIContentPolicy::TYPE_INTERNAL_IMAGE;

  return il->LoadImage(realURI,     /* icon URI */
                       nullptr,      /* initial document URI; this is only
                                       relevant for cookies, so does not
                                       apply to icons. */
                       nullptr,      /* referrer (not relevant for icons) */
                       mozilla::net::RP_Unset,
                       nullptr,      /* principal (not relevant for icons) */
                       loadGroup,
                       gIconLoad,
                       nullptr,      /* No context */
                       nullptr,      /* Not associated with any particular document */
                       loadFlags,
                       nullptr,
                       contentPolicyType,
                       EmptyString(),
                       false,        /* aUseUrgentStartForChannel */
                       aRequest);
}

void
nsImageFrame::GetDocumentCharacterSet(nsACString& aCharset) const
{
  if (mContent) {
    NS_ASSERTION(mContent->GetComposedDoc(),
                 "Frame still alive after content removed from document!");
    mContent->GetComposedDoc()->GetDocumentCharacterSet()->Name(aCharset);
  }
}

void
nsImageFrame::SpecToURI(const nsAString& aSpec, nsIIOService *aIOService,
                         nsIURI **aURI)
{
  nsCOMPtr<nsIURI> baseURI;
  if (mContent) {
    baseURI = mContent->GetBaseURI();
  }
  nsAutoCString charset;
  GetDocumentCharacterSet(charset);
  NS_NewURI(aURI, aSpec,
            charset.IsEmpty() ? nullptr : charset.get(),
            baseURI, aIOService);
}

void
nsImageFrame::GetLoadGroup(nsPresContext *aPresContext, nsILoadGroup **aLoadGroup)
{
  if (!aPresContext)
    return;

  NS_PRECONDITION(nullptr != aLoadGroup, "null OUT parameter pointer");

  nsIPresShell *shell = aPresContext->GetPresShell();

  if (!shell)
    return;

  nsIDocument *doc = shell->GetDocument();
  if (!doc)
    return;

  *aLoadGroup = doc->GetDocumentLoadGroup().take();
}

nsresult nsImageFrame::LoadIcons(nsPresContext *aPresContext)
{
  NS_ASSERTION(!gIconLoad, "called LoadIcons twice");

  NS_NAMED_LITERAL_STRING(loadingSrc,"resource://gre-resources/loading-image.png");
  NS_NAMED_LITERAL_STRING(brokenSrc,"resource://gre-resources/broken-image.png");

  gIconLoad = new IconLoad();
  NS_ADDREF(gIconLoad);

  nsresult rv;
  // create a loader and load the images
  rv = LoadIcon(loadingSrc,
                aPresContext,
                getter_AddRefs(gIconLoad->mLoadingImage));
  if (NS_FAILED(rv)) {
    return rv;
  }

  rv = LoadIcon(brokenSrc,
                aPresContext,
                getter_AddRefs(gIconLoad->mBrokenImage));
  if (NS_FAILED(rv)) {
    return rv;
  }

  return rv;
}

NS_IMPL_ISUPPORTS(nsImageFrame::IconLoad, nsIObserver,
                  imgINotificationObserver)

static const char* kIconLoadPrefs[] = {
  "browser.display.force_inline_alttext",
  "browser.display.show_image_placeholders",
  "browser.display.show_loading_image_placeholder",
  nullptr
};

nsImageFrame::IconLoad::IconLoad()
{
  // register observers
  Preferences::AddStrongObservers(this, kIconLoadPrefs);
  GetPrefs();
}

void
nsImageFrame::IconLoad::Shutdown()
{
  Preferences::RemoveObservers(this, kIconLoadPrefs);
  // in case the pref service releases us later
  if (mLoadingImage) {
    mLoadingImage->CancelAndForgetObserver(NS_ERROR_FAILURE);
    mLoadingImage = nullptr;
  }
  if (mBrokenImage) {
    mBrokenImage->CancelAndForgetObserver(NS_ERROR_FAILURE);
    mBrokenImage = nullptr;
  }
}

NS_IMETHODIMP
nsImageFrame::IconLoad::Observe(nsISupports *aSubject, const char* aTopic,
                                const char16_t* aData)
{
  NS_ASSERTION(!nsCRT::strcmp(aTopic, NS_PREFBRANCH_PREFCHANGE_TOPIC_ID),
               "wrong topic");
#ifdef DEBUG
  // assert |aData| is one of our prefs.
  uint32_t i = 0;
  for (; i < ArrayLength(kIconLoadPrefs); ++i) {
    if (NS_ConvertASCIItoUTF16(kIconLoadPrefs[i]) == nsDependentString(aData))
      break;
  }
  MOZ_ASSERT(i < ArrayLength(kIconLoadPrefs));
#endif

  GetPrefs();
  return NS_OK;
}

void nsImageFrame::IconLoad::GetPrefs()
{
  mPrefForceInlineAltText =
    Preferences::GetBool("browser.display.force_inline_alttext");

  mPrefShowPlaceholders =
    Preferences::GetBool("browser.display.show_image_placeholders", true);

  mPrefShowLoadingPlaceholder =
    Preferences::GetBool("browser.display.show_loading_image_placeholder", true);
}

NS_IMETHODIMP
nsImageFrame::IconLoad::Notify(imgIRequest* aRequest,
                               int32_t aType,
                               const nsIntRect* aData)
{
  MOZ_ASSERT(aRequest);

  if (aType != imgINotificationObserver::LOAD_COMPLETE &&
      aType != imgINotificationObserver::FRAME_UPDATE) {
    return NS_OK;
  }

  if (aType == imgINotificationObserver::LOAD_COMPLETE) {
    nsCOMPtr<imgIContainer> image;
    aRequest->GetImage(getter_AddRefs(image));
    if (!image) {
      return NS_ERROR_FAILURE;
    }

    // Retrieve the image's intrinsic size.
    int32_t width = 0;
    int32_t height = 0;
    image->GetWidth(&width);
    image->GetHeight(&height);

    // Request a decode at that size.
    image->RequestDecodeForSize(IntSize(width, height),
                                imgIContainer::DECODE_FLAGS_DEFAULT);
  }

  nsTObserverArray<nsImageFrame*>::ForwardIterator iter(mIconObservers);
  nsImageFrame *frame;
  while (iter.HasMore()) {
    frame = iter.GetNext();
    frame->InvalidateFrame();
  }

  return NS_OK;
}

NS_IMPL_ISUPPORTS(nsImageListener, imgINotificationObserver)

nsImageListener::nsImageListener(nsImageFrame *aFrame) :
  mFrame(aFrame)
{
}

nsImageListener::~nsImageListener()
{
}

NS_IMETHODIMP
nsImageListener::Notify(imgIRequest *aRequest, int32_t aType, const nsIntRect* aData)
{
  if (!mFrame)
    return NS_ERROR_FAILURE;

  return mFrame->Notify(aRequest, aType, aData);
}

static bool
IsInAutoWidthTableCellForQuirk(nsIFrame *aFrame)
{
  if (eCompatibility_NavQuirks != aFrame->PresContext()->CompatibilityMode())
    return false;
  // Check if the parent of the closest nsBlockFrame has auto width.
  nsBlockFrame *ancestor = nsLayoutUtils::FindNearestBlockAncestor(aFrame);
  if (ancestor->StyleContext()->GetPseudo() == nsCSSAnonBoxes::cellContent) {
    // Assume direct parent is a table cell frame.
    nsFrame *grandAncestor = static_cast<nsFrame*>(ancestor->GetParent());
    return grandAncestor &&
      grandAncestor->StylePosition()->mWidth.GetUnit() == eStyleUnit_Auto;
  }
  return false;
}

/* virtual */ void
nsImageFrame::AddInlineMinISize(gfxContext* aRenderingContext,
                                nsIFrame::InlineMinISizeData* aData)
{
  nscoord isize = nsLayoutUtils::IntrinsicForContainer(aRenderingContext,
                    this, nsLayoutUtils::MIN_ISIZE);
  bool canBreak = !IsInAutoWidthTableCellForQuirk(this);
  aData->DefaultAddInlineMinISize(this, isize, canBreak);
}<|MERGE_RESOLUTION|>--- conflicted
+++ resolved
@@ -646,11 +646,7 @@
     nsIFrame::WebRenderUserDataTable* userDataTable =
       GetProperty(nsIFrame::WebRenderUserDataProperty());
     RefPtr<WebRenderUserData> data;
-<<<<<<< HEAD
-    userDataTable->Get(TYPE_IMAGE, getter_AddRefs(data));
-=======
     userDataTable->Get(static_cast<uint32_t>(DisplayItemType::TYPE_IMAGE), getter_AddRefs(data));
->>>>>>> cc2172ea
     if (data && data->AsFallbackData()) {
       data->AsFallbackData()->SetInvalid(true);
     }
@@ -658,20 +654,12 @@
     return;
   }
 
-<<<<<<< HEAD
-  InvalidateLayer(TYPE_IMAGE,
-=======
   InvalidateLayer(DisplayItemType::TYPE_IMAGE,
->>>>>>> cc2172ea
                   aLayerInvalidRect,
                   aFrameInvalidRect);
 
   if (!mFirstFrameComplete) {
-<<<<<<< HEAD
-    InvalidateLayer(TYPE_ALT_FEEDBACK,
-=======
     InvalidateLayer(DisplayItemType::TYPE_ALT_FEEDBACK,
->>>>>>> cc2172ea
                     aLayerInvalidRect,
                     aFrameInvalidRect);
   }
@@ -1874,11 +1862,7 @@
       if (GetShowFrameBorders() && GetImageMap()) {
         aLists.Outlines()->AppendNewToTop(new (aBuilder)
           nsDisplayGeneric(aBuilder, this, PaintDebugImageMap, "DebugImageMap",
-<<<<<<< HEAD
-                           TYPE_DEBUG_IMAGE_MAP));
-=======
                            DisplayItemType::TYPE_DEBUG_IMAGE_MAP));
->>>>>>> cc2172ea
       }
 #endif
     }
