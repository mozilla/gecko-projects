/* -*- Mode: C++; tab-width: 2; indent-tabs-mode: nil; c-basic-offset: 2 -*- */
/* This Source Code Form is subject to the terms of the Mozilla Public
 * License, v. 2.0. If a copy of the MPL was not distributed with this
 * file, You can obtain one at http://mozilla.org/MPL/2.0/. */

/* rendering object for replaced elements with image data */

#include "nsImageFrame.h"

#include "gfx2DGlue.h"
#include "gfxContext.h"
#include "gfxUtils.h"
#include "mozilla/DebugOnly.h"
#include "mozilla/Encoding.h"
#include "mozilla/EventStates.h"
#include "mozilla/gfx/2D.h"
#include "mozilla/gfx/Helpers.h"
#include "mozilla/gfx/PathHelpers.h"
#include "mozilla/layers/WebRenderLayerManager.h"
#include "mozilla/MouseEvents.h"
#include "mozilla/Unused.h"

#include "nsCOMPtr.h"
#include "nsFontMetrics.h"
#include "nsIImageLoadingContent.h"
#include "nsString.h"
#include "nsPrintfCString.h"
#include "nsPresContext.h"
#include "nsIPresShell.h"
#include "nsGkAtoms.h"
#include "nsIDocument.h"
#include "nsContentUtils.h"
#include "nsCSSAnonBoxes.h"
#include "nsStyleContext.h"
#include "nsStyleConsts.h"
#include "nsStyleCoord.h"
#include "nsStyleUtil.h"
#include "nsTransform2D.h"
#include "nsImageMap.h"
#include "nsIIOService.h"
#include "nsILoadGroup.h"
#include "nsISupportsPriority.h"
#include "nsNetUtil.h"
#include "nsNetCID.h"
#include "nsCSSRendering.h"
#include "nsIDOMHTMLAnchorElement.h"
#include "nsNameSpaceManager.h"
#include <algorithm>
#ifdef ACCESSIBILITY
#include "nsAccessibilityService.h"
#endif
#include "nsIDOMNode.h"
#include "nsLayoutUtils.h"
#include "nsDisplayList.h"
#include "nsIContent.h"
#include "nsIDocument.h"
#include "FrameLayerBuilder.h"
#include "nsISelectionController.h"
#include "nsISelection.h"

#include "imgIContainer.h"
#include "imgLoader.h"
#include "imgRequestProxy.h"

#include "nsCSSFrameConstructor.h"
#include "nsIDOMRange.h"

#include "nsError.h"
#include "nsBidiUtils.h"
#include "nsBidiPresUtils.h"

#include "gfxRect.h"
#include "ImageLayers.h"
#include "ImageContainer.h"
#include "mozilla/StyleSetHandle.h"
#include "mozilla/StyleSetHandleInlines.h"
#include "nsBlockFrame.h"
#include "nsStyleStructInlines.h"

#include "mozilla/Preferences.h"

#include "mozilla/dom/Link.h"
#include "SVGImageContext.h"

using namespace mozilla;
using namespace mozilla::dom;
using namespace mozilla::gfx;
using namespace mozilla::image;
using namespace mozilla::layers;

// sizes (pixels) for image icon, padding and border frame
#define ICON_SIZE        (16)
#define ICON_PADDING     (3)
#define ALT_BORDER_WIDTH (1)

//we must add hooks soon
#define IMAGE_EDITOR_CHECK 1

// Default alignment value (so we can tell an unset value from a set value)
#define ALIGN_UNSET uint8_t(-1)

// static icon information
nsImageFrame::IconLoad* nsImageFrame::gIconLoad = nullptr;

// cached IO service for loading icons
nsIIOService* nsImageFrame::sIOService;

// test if the width and height are fixed, looking at the style data
// This is used by nsImageFrame::ShouldCreateImageFrameFor and should
// not be used for layout decisions.
static bool HaveSpecifiedSize(const nsStylePosition* aStylePosition)
{
  // check the width and height values in the reflow state's style struct
  // - if width and height are specified as either coord or percentage, then
  //   the size of the image frame is constrained
  return aStylePosition->mWidth.IsCoordPercentCalcUnit() &&
         aStylePosition->mHeight.IsCoordPercentCalcUnit();
}

// Decide whether we can optimize away reflows that result from the
// image's intrinsic size changing.
inline bool HaveFixedSize(const ReflowInput& aReflowInput)
{
  NS_ASSERTION(aReflowInput.mStylePosition, "crappy reflowInput - null stylePosition");
  // Don't try to make this optimization when an image has percentages
  // in its 'width' or 'height'.  The percentages might be treated like
  // auto (especially for intrinsic width calculations and for heights).
  return aReflowInput.mStylePosition->mHeight.ConvertsToLength() &&
         aReflowInput.mStylePosition->mWidth.ConvertsToLength();
}

nsIFrame*
NS_NewImageFrame(nsIPresShell* aPresShell, nsStyleContext* aContext)
{
  return new (aPresShell) nsImageFrame(aContext);
}

NS_IMPL_FRAMEARENA_HELPERS(nsImageFrame)

nsImageFrame::nsImageFrame(nsStyleContext* aContext, ClassID aID)
  : nsAtomicContainerFrame(aContext, aID)
  , mComputedSize(0, 0)
  , mIntrinsicRatio(0, 0)
  , mDisplayingIcon(false)
  , mFirstFrameComplete(false)
  , mReflowCallbackPosted(false)
  , mForceSyncDecoding(false)
{
  EnableVisibilityTracking();

  // We assume our size is not constrained and we haven't gotten an
  // initial reflow yet, so don't touch those flags.
  mIntrinsicSize.width.SetCoordValue(0);
  mIntrinsicSize.height.SetCoordValue(0);
}

nsImageFrame::~nsImageFrame()
{
}

NS_QUERYFRAME_HEAD(nsImageFrame)
  NS_QUERYFRAME_ENTRY(nsImageFrame)
NS_QUERYFRAME_TAIL_INHERITING(nsAtomicContainerFrame)

#ifdef ACCESSIBILITY
a11y::AccType
nsImageFrame::AccessibleType()
{
  // Don't use GetImageMap() to avoid reentrancy into accessibility.
  if (HasImageMap()) {
    return a11y::eHTMLImageMapType;
  }

  return a11y::eImageType;
}
#endif

void
nsImageFrame::DisconnectMap()
{
  if (!mImageMap) {
    return;
  }

  mImageMap->Destroy();
  mImageMap = nullptr;

#ifdef ACCESSIBILITY
  if (nsAccessibilityService* accService = GetAccService()) {
    accService->RecreateAccessible(PresContext()->PresShell(), mContent);
  }
#endif
}

void
nsImageFrame::DestroyFrom(nsIFrame* aDestructRoot)
{
  if (mReflowCallbackPosted) {
    PresContext()->PresShell()->CancelReflowCallback(this);
    mReflowCallbackPosted = false;
  }

  // Tell our image map, if there is one, to clean up
  // This causes the nsImageMap to unregister itself as
  // a DOM listener.
  DisconnectMap();

  // set the frame to null so we don't send messages to a dead object.
  if (mListener) {
    nsCOMPtr<nsIImageLoadingContent> imageLoader = do_QueryInterface(mContent);
    if (imageLoader) {
      // Notify our image loading content that we are going away so it can
      // deregister with our refresh driver.
      imageLoader->FrameDestroyed(this);

      imageLoader->RemoveNativeObserver(mListener);
    }

    reinterpret_cast<nsImageListener*>(mListener.get())->SetFrame(nullptr);
  }

  mListener = nullptr;

  // If we were displaying an icon, take ourselves off the list
  if (mDisplayingIcon)
    gIconLoad->RemoveIconObserver(this);

  nsAtomicContainerFrame::DestroyFrom(aDestructRoot);
}

void
nsImageFrame::DidSetStyleContext(nsStyleContext* aOldStyleContext)
{
  nsAtomicContainerFrame::DidSetStyleContext(aOldStyleContext);

  if (!mImage) {
    // We'll pick this change up whenever we do get an image.
    return;
  }

  nsStyleImageOrientation newOrientation = StyleVisibility()->mImageOrientation;

  // We need to update our orientation either if we had no style context before
  // because this is the first time it's been set, or if the image-orientation
  // property changed from its previous value.
  bool shouldUpdateOrientation =
    !aOldStyleContext ||
    aOldStyleContext->StyleVisibility()->mImageOrientation != newOrientation;

  if (shouldUpdateOrientation) {
    nsCOMPtr<imgIContainer> image(mImage->Unwrap());
    mImage = nsLayoutUtils::OrientImage(image, newOrientation);

    UpdateIntrinsicSize(mImage);
    UpdateIntrinsicRatio(mImage);
  }
}

void
nsImageFrame::Init(nsIContent*       aContent,
                   nsContainerFrame* aParent,
                   nsIFrame*         aPrevInFlow)
{
  nsAtomicContainerFrame::Init(aContent, aParent, aPrevInFlow);

  mListener = new nsImageListener(this);

  nsCOMPtr<nsIImageLoadingContent> imageLoader = do_QueryInterface(aContent);
  if (!imageLoader) {
    MOZ_CRASH("Why do we have an nsImageFrame here at all?");
  }

  imageLoader->AddNativeObserver(mListener);

  nsPresContext *aPresContext = PresContext();

  if (!gIconLoad)
    LoadIcons(aPresContext);

  // We have a PresContext now, so we need to notify the image content node
  // that it can register images.
  imageLoader->FrameCreated(this);

  // Give image loads associated with an image frame a small priority boost!
  nsCOMPtr<imgIRequest> currentRequest;
  imageLoader->GetRequest(nsIImageLoadingContent::CURRENT_REQUEST,
                          getter_AddRefs(currentRequest));

  if (currentRequest) {
    uint32_t categoryToBoostPriority = imgIRequest::CATEGORY_FRAME_INIT;

    // Increase load priority further if intrinsic size might be important for layout.
    if (!HaveSpecifiedSize(StylePosition())) {
      categoryToBoostPriority |= imgIRequest::CATEGORY_SIZE_QUERY;
    }

    currentRequest->BoostPriority(categoryToBoostPriority);
  }
}

bool
nsImageFrame::UpdateIntrinsicSize(imgIContainer* aImage)
{
  NS_PRECONDITION(aImage, "null image");
  if (!aImage)
    return false;

  IntrinsicSize oldIntrinsicSize = mIntrinsicSize;
  mIntrinsicSize = IntrinsicSize();

  // Set intrinsic size to match aImage's reported intrinsic width & height.
  nsSize intrinsicSize;
  if (NS_SUCCEEDED(aImage->GetIntrinsicSize(&intrinsicSize))) {
    // If the image has no intrinsic width, intrinsicSize.width will be -1, and
    // we can leave mIntrinsicSize.width at its default value of eStyleUnit_None.
    // Otherwise we use intrinsicSize.width. Height works the same way.
    if (intrinsicSize.width != -1)
      mIntrinsicSize.width.SetCoordValue(intrinsicSize.width);
    if (intrinsicSize.height != -1)
      mIntrinsicSize.height.SetCoordValue(intrinsicSize.height);
  } else {
    // Failure means that the image hasn't loaded enough to report a result. We
    // treat this case as if the image's intrinsic size was 0x0.
    mIntrinsicSize.width.SetCoordValue(0);
    mIntrinsicSize.height.SetCoordValue(0);
  }

  return mIntrinsicSize != oldIntrinsicSize;
}

bool
nsImageFrame::UpdateIntrinsicRatio(imgIContainer* aImage)
{
  NS_PRECONDITION(aImage, "null image");

  if (!aImage)
    return false;

  nsSize oldIntrinsicRatio = mIntrinsicRatio;

  // Set intrinsic ratio to match aImage's reported intrinsic ratio.
  if (NS_FAILED(aImage->GetIntrinsicRatio(&mIntrinsicRatio)))
    mIntrinsicRatio.SizeTo(0, 0);

  return mIntrinsicRatio != oldIntrinsicRatio;
}

bool
nsImageFrame::GetSourceToDestTransform(nsTransform2D& aTransform)
{
  // First, figure out destRect (the rect we're rendering into).
  // NOTE: We use mComputedSize instead of just GetInnerArea()'s own size here,
  // because GetInnerArea() might be smaller if we're fragmented, whereas
  // mComputedSize has our full content-box size (which we need for
  // ComputeObjectDestRect to work correctly).
  nsRect constraintRect(GetInnerArea().TopLeft(), mComputedSize);
  constraintRect.y -= GetContinuationOffset();

  nsRect destRect = nsLayoutUtils::ComputeObjectDestRect(constraintRect,
                                                         mIntrinsicSize,
                                                         mIntrinsicRatio,
                                                         StylePosition());
  // Set the translation components, based on destRect
  // XXXbz does this introduce rounding errors because of the cast to
  // float?  Should we just manually add that stuff in every time
  // instead?
  aTransform.SetToTranslate(float(destRect.x),
                            float(destRect.y));

  // Set the scale factors, based on destRect and intrinsic size.
  if (mIntrinsicSize.width.GetUnit() == eStyleUnit_Coord &&
      mIntrinsicSize.width.GetCoordValue() != 0 &&
      mIntrinsicSize.height.GetUnit() == eStyleUnit_Coord &&
      mIntrinsicSize.height.GetCoordValue() != 0 &&
      mIntrinsicSize.width.GetCoordValue() != destRect.width &&
      mIntrinsicSize.height.GetCoordValue() != destRect.height) {

    aTransform.SetScale(float(destRect.width)  /
                        float(mIntrinsicSize.width.GetCoordValue()),
                        float(destRect.height) /
                        float(mIntrinsicSize.height.GetCoordValue()));
    return true;
  }

  return false;
}

// This function checks whether the given request is the current request for our
// mContent.
bool
nsImageFrame::IsPendingLoad(imgIRequest* aRequest) const
{
  // Default to pending load in case of errors
  nsCOMPtr<nsIImageLoadingContent> imageLoader(do_QueryInterface(mContent));
  NS_ASSERTION(imageLoader, "No image loading content?");

  int32_t requestType = nsIImageLoadingContent::UNKNOWN_REQUEST;
  imageLoader->GetRequestType(aRequest, &requestType);

  return requestType != nsIImageLoadingContent::CURRENT_REQUEST;
}

nsRect
nsImageFrame::SourceRectToDest(const nsIntRect& aRect)
{
  // When scaling the image, row N of the source image may (depending on
  // the scaling function) be used to draw any row in the destination image
  // between floor(F * (N-1)) and ceil(F * (N+1)), where F is the
  // floating-point scaling factor.  The same holds true for columns.
  // So, we start by computing that bound without the floor and ceiling.

  nsRect r(nsPresContext::CSSPixelsToAppUnits(aRect.x - 1),
           nsPresContext::CSSPixelsToAppUnits(aRect.y - 1),
           nsPresContext::CSSPixelsToAppUnits(aRect.width + 2),
           nsPresContext::CSSPixelsToAppUnits(aRect.height + 2));

  nsTransform2D sourceToDest;
  if (!GetSourceToDestTransform(sourceToDest)) {
    // Failed to generate transform matrix. Return our whole inner area,
    // to be on the safe side (since this method is used for generating
    // invalidation rects).
    return GetInnerArea();
  }

  sourceToDest.TransformCoord(&r.x, &r.y, &r.width, &r.height);

  // Now, round the edges out to the pixel boundary.
  nscoord scale = nsPresContext::CSSPixelsToAppUnits(1);
  nscoord right = r.x + r.width;
  nscoord bottom = r.y + r.height;

  r.x -= (scale + (r.x % scale)) % scale;
  r.y -= (scale + (r.y % scale)) % scale;
  r.width = right + ((scale - (right % scale)) % scale) - r.x;
  r.height = bottom + ((scale - (bottom % scale)) % scale) - r.y;

  return r;
}

// Note that we treat NS_EVENT_STATE_SUPPRESSED images as "OK".  This means
// that we'll construct image frames for them as needed if their display is
// toggled from "none" (though we won't paint them, unless their visibility
// is changed too).
#define BAD_STATES (NS_EVENT_STATE_BROKEN | NS_EVENT_STATE_USERDISABLED | \
                    NS_EVENT_STATE_LOADING)

// This is a macro so that we don't evaluate the boolean last arg
// unless we have to; it can be expensive
#define IMAGE_OK(_state, _loadingOK)                                           \
   (!(_state).HasAtLeastOneOfStates(BAD_STATES) ||                                    \
    (!(_state).HasAtLeastOneOfStates(NS_EVENT_STATE_BROKEN | NS_EVENT_STATE_USERDISABLED) && \
     (_state).HasState(NS_EVENT_STATE_LOADING) && (_loadingOK)))

/* static */
bool
nsImageFrame::ShouldCreateImageFrameFor(Element* aElement,
                                        nsStyleContext* aStyleContext)
{
  EventStates state = aElement->State();
  if (IMAGE_OK(state,
               HaveSpecifiedSize(aStyleContext->StylePosition()))) {
    // Image is fine; do the image frame thing
    return true;
  }

  // Check if we want to use a placeholder box with an icon or just
  // let the presShell make us into inline text.  Decide as follows:
  //
  //  - if our special "force icons" style is set, show an icon
  //  - else if our "do not show placeholders" pref is set, skip the icon
  //  - else:
  //  - if there is a src attribute, there is no alt attribute,
  //    and this is not an <object> (which could not possibly have
  //    such an attribute), show an icon.
  //  - if QuirksMode, and the IMG has a size show an icon.
  //  - otherwise, skip the icon
  bool useSizedBox;

  if (aStyleContext->StyleUIReset()->mForceBrokenImageIcon) {
    useSizedBox = true;
  }
  else if (gIconLoad && gIconLoad->mPrefForceInlineAltText) {
    useSizedBox = false;
  }
  else if (aElement->HasAttr(kNameSpaceID_None, nsGkAtoms::src) &&
           !aElement->HasAttr(kNameSpaceID_None, nsGkAtoms::alt) &&
           !aElement->IsHTMLElement(nsGkAtoms::object) &&
           !aElement->IsHTMLElement(nsGkAtoms::input)) {
    // Use a sized box if we have no alt text.  This means no alt attribute
    // and the node is not an object or an input (since those always have alt
    // text).
    useSizedBox = true;
  }
  else if (aStyleContext->PresContext()->CompatibilityMode() !=
           eCompatibility_NavQuirks) {
    useSizedBox = false;
  }
  else {
    // check whether we have specified size
    useSizedBox = HaveSpecifiedSize(aStyleContext->StylePosition());
  }

  return useSizedBox;
}

nsresult
nsImageFrame::Notify(imgIRequest* aRequest,
                     int32_t aType,
                     const nsIntRect* aRect)
{
  if (aType == imgINotificationObserver::SIZE_AVAILABLE) {
    nsCOMPtr<imgIContainer> image;
    aRequest->GetImage(getter_AddRefs(image));
    return OnSizeAvailable(aRequest, image);
  }

  if (aType == imgINotificationObserver::FRAME_UPDATE) {
    return OnFrameUpdate(aRequest, aRect);
  }

  if (aType == imgINotificationObserver::FRAME_COMPLETE) {
    mFirstFrameComplete = true;
  }

  if (aType == imgINotificationObserver::LOAD_COMPLETE) {
    uint32_t imgStatus;
    aRequest->GetImageStatus(&imgStatus);
    nsresult status =
        imgStatus & imgIRequest::STATUS_ERROR ? NS_ERROR_FAILURE : NS_OK;
    return OnLoadComplete(aRequest, status);
  }

  return NS_OK;
}

static bool
SizeIsAvailable(imgIRequest* aRequest)
{
  if (!aRequest)
    return false;

  uint32_t imageStatus = 0;
  nsresult rv = aRequest->GetImageStatus(&imageStatus);

  return NS_SUCCEEDED(rv) && (imageStatus & imgIRequest::STATUS_SIZE_AVAILABLE);
}

nsresult
nsImageFrame::OnSizeAvailable(imgIRequest* aRequest, imgIContainer* aImage)
{
  if (!aImage) return NS_ERROR_INVALID_ARG;

  /* Get requested animation policy from the pres context:
   *   normal = 0
   *   one frame = 1
   *   one loop = 2
   */
  nsPresContext *presContext = PresContext();
  aImage->SetAnimationMode(presContext->ImageAnimationMode());

  if (IsPendingLoad(aRequest)) {
    // We don't care
    return NS_OK;
  }

  bool intrinsicSizeChanged = false;
  if (SizeIsAvailable(aRequest)) {
    // This is valid and for the current request, so update our stored image
    // container, orienting according to our style.
    mImage = nsLayoutUtils::OrientImage(aImage, StyleVisibility()->mImageOrientation);

    intrinsicSizeChanged = UpdateIntrinsicSize(mImage);
    intrinsicSizeChanged = UpdateIntrinsicRatio(mImage) || intrinsicSizeChanged;
  } else {
    // We no longer have a valid image, so release our stored image container.
    mImage = mPrevImage = nullptr;

    // Have to size to 0,0 so that GetDesiredSize recalculates the size.
    mIntrinsicSize.width.SetCoordValue(0);
    mIntrinsicSize.height.SetCoordValue(0);
    mIntrinsicRatio.SizeTo(0, 0);
    intrinsicSizeChanged = true;
  }

  if (intrinsicSizeChanged && (mState & IMAGE_GOTINITIALREFLOW)) {
    // Now we need to reflow if we have an unconstrained size and have
    // already gotten the initial reflow
    if (!(mState & IMAGE_SIZECONSTRAINED)) {
      nsIPresShell *presShell = presContext->GetPresShell();
      NS_ASSERTION(presShell, "No PresShell.");
      if (presShell) {
        presShell->FrameNeedsReflow(this, nsIPresShell::eStyleChange,
                                    NS_FRAME_IS_DIRTY);
      }
    } else {
      // We've already gotten the initial reflow, and our size hasn't changed,
      // so we're ready to request a decode.
      MaybeDecodeForPredictedSize();
    }

    mPrevImage = nullptr;
  }

  return NS_OK;
}

nsresult
nsImageFrame::OnFrameUpdate(imgIRequest* aRequest, const nsIntRect* aRect)
{
  NS_ENSURE_ARG_POINTER(aRect);

  if (!(mState & IMAGE_GOTINITIALREFLOW)) {
    // Don't bother to do anything; we have a reflow coming up!
    return NS_OK;
  }

  if (mFirstFrameComplete && !StyleVisibility()->IsVisible()) {
    return NS_OK;
  }

  if (IsPendingLoad(aRequest)) {
    // We don't care
    return NS_OK;
  }

  nsIntRect layerInvalidRect = mImage
                             ? mImage->GetImageSpaceInvalidationRect(*aRect)
                             : *aRect;

  if (layerInvalidRect.IsEqualInterior(GetMaxSizedIntRect())) {
    // Invalidate our entire area.
    InvalidateSelf(nullptr, nullptr);
    return NS_OK;
  }

  nsRect frameInvalidRect = SourceRectToDest(layerInvalidRect);
  InvalidateSelf(&layerInvalidRect, &frameInvalidRect);
  return NS_OK;
}

void
nsImageFrame::InvalidateSelf(const nsIntRect* aLayerInvalidRect,
                             const nsRect* aFrameInvalidRect)
{
<<<<<<< HEAD
  InvalidateLayer(TYPE_IMAGE,
=======
  if (HasProperty(nsIFrame::WebRenderUserDataProperty())) {
    nsIFrame::WebRenderUserDataTable* userDataTable =
      GetProperty(nsIFrame::WebRenderUserDataProperty());
    RefPtr<WebRenderUserData> data;
    userDataTable->Get(nsDisplayItem::TYPE_IMAGE, getter_AddRefs(data));
    if (data && data->AsFallbackData()) {
      data->AsFallbackData()->SetInvalid(true);
    }
    SchedulePaint();
    return;
  }

  InvalidateLayer(nsDisplayItem::TYPE_IMAGE,
>>>>>>> 9901cfb0
                  aLayerInvalidRect,
                  aFrameInvalidRect);

  if (!mFirstFrameComplete) {
    InvalidateLayer(TYPE_ALT_FEEDBACK,
                    aLayerInvalidRect,
                    aFrameInvalidRect);
  }
}

nsresult
nsImageFrame::OnLoadComplete(imgIRequest* aRequest, nsresult aStatus)
{
  // Check what request type we're dealing with
  nsCOMPtr<nsIImageLoadingContent> imageLoader = do_QueryInterface(mContent);
  NS_ASSERTION(imageLoader, "Who's notifying us??");
  int32_t loadType = nsIImageLoadingContent::UNKNOWN_REQUEST;
  imageLoader->GetRequestType(aRequest, &loadType);
  if (loadType != nsIImageLoadingContent::CURRENT_REQUEST &&
      loadType != nsIImageLoadingContent::PENDING_REQUEST) {
    return NS_ERROR_FAILURE;
  }

  NotifyNewCurrentRequest(aRequest, aStatus);
  return NS_OK;
}

void
nsImageFrame::NotifyNewCurrentRequest(imgIRequest *aRequest,
                                      nsresult aStatus)
{
  nsCOMPtr<imgIContainer> image;
  aRequest->GetImage(getter_AddRefs(image));
  NS_ASSERTION(image || NS_FAILED(aStatus), "Successful load with no container?");

  // May have to switch sizes here!
  bool intrinsicSizeChanged = true;
  if (NS_SUCCEEDED(aStatus) && image && SizeIsAvailable(aRequest)) {
    // Update our stored image container, orienting according to our style.
    mImage = nsLayoutUtils::OrientImage(image, StyleVisibility()->mImageOrientation);

    intrinsicSizeChanged = UpdateIntrinsicSize(mImage);
    intrinsicSizeChanged = UpdateIntrinsicRatio(mImage) || intrinsicSizeChanged;
  } else {
    // We no longer have a valid image, so release our stored image container.
    mImage = mPrevImage = nullptr;

    // Have to size to 0,0 so that GetDesiredSize recalculates the size
    mIntrinsicSize.width.SetCoordValue(0);
    mIntrinsicSize.height.SetCoordValue(0);
    mIntrinsicRatio.SizeTo(0, 0);
  }

  if (mState & IMAGE_GOTINITIALREFLOW) { // do nothing if we haven't gotten the initial reflow yet
    if (intrinsicSizeChanged) {
      if (!(mState & IMAGE_SIZECONSTRAINED)) {
        nsIPresShell *presShell = PresContext()->GetPresShell();
        if (presShell) {
          presShell->FrameNeedsReflow(this, nsIPresShell::eStyleChange,
                                      NS_FRAME_IS_DIRTY);
        }
      } else {
        // We've already gotten the initial reflow, and our size hasn't changed,
        // so we're ready to request a decode.
        MaybeDecodeForPredictedSize();
      }

      mPrevImage = nullptr;
    }
    // Update border+content to account for image change
    InvalidateFrame();
  }
}

void
nsImageFrame::MaybeDecodeForPredictedSize()
{
  // Check that we're ready to decode.
  if (!mImage) {
    return;  // Nothing to do yet.
  }

  if (mComputedSize.IsEmpty()) {
    return;  // We won't draw anything, so no point in decoding.
  }

  if (GetVisibility() != Visibility::APPROXIMATELY_VISIBLE) {
    return;  // We're not visible, so don't decode.
  }

  // OK, we're ready to decode. Compute the scale to the screen...
  nsIPresShell* presShell = PresContext()->GetPresShell();
  LayoutDeviceToScreenScale2D resolutionToScreen(
      presShell->GetCumulativeResolution()
    * nsLayoutUtils::GetTransformToAncestorScaleExcludingAnimated(this));

  // ...and this frame's content box...
  const nsPoint offset =
    GetOffsetToCrossDoc(nsLayoutUtils::GetReferenceFrame(this));
  const nsRect frameContentBox = GetInnerArea() + offset;

  // ...and our predicted dest rect...
  const int32_t factor = PresContext()->AppUnitsPerDevPixel();
  const LayoutDeviceRect destRect =
    LayoutDeviceRect::FromAppUnits(PredictedDestRect(frameContentBox), factor);

  // ...and use them to compute our predicted size in screen pixels.
  const ScreenSize predictedScreenSize = destRect.Size() * resolutionToScreen;
  const ScreenIntSize predictedScreenIntSize = RoundedToInt(predictedScreenSize);
  if (predictedScreenIntSize.IsEmpty()) {
    return;
  }

  // Determine the optimal image size to use.
  uint32_t flags = imgIContainer::FLAG_HIGH_QUALITY_SCALING
                 | imgIContainer::FLAG_ASYNC_NOTIFY;
  SamplingFilter samplingFilter =
    nsLayoutUtils::GetSamplingFilterForFrame(this);
  gfxSize gfxPredictedScreenSize = gfxSize(predictedScreenIntSize.width,
                                           predictedScreenIntSize.height);
  nsIntSize predictedImageSize =
    mImage->OptimalImageSizeForDest(gfxPredictedScreenSize,
                                    imgIContainer::FRAME_CURRENT,
                                    samplingFilter, flags);

  // Request a decode.
  mImage->RequestDecodeForSize(predictedImageSize, flags);
}

nsRect
nsImageFrame::PredictedDestRect(const nsRect& aFrameContentBox)
{
  // Note: To get the "dest rect", we have to provide the "constraint rect"
  // (which is the content-box, with the effects of fragmentation undone).
  nsRect constraintRect(aFrameContentBox.TopLeft(), mComputedSize);
  constraintRect.y -= GetContinuationOffset();

  return nsLayoutUtils::ComputeObjectDestRect(constraintRect,
                                              mIntrinsicSize,
                                              mIntrinsicRatio,
                                              StylePosition());
}

void
nsImageFrame::EnsureIntrinsicSizeAndRatio()
{
  // If mIntrinsicSize.width and height are 0, then we need to update from the
  // image container.
  if (mIntrinsicSize.width.GetUnit() == eStyleUnit_Coord &&
      mIntrinsicSize.width.GetCoordValue() == 0 &&
      mIntrinsicSize.height.GetUnit() == eStyleUnit_Coord &&
      mIntrinsicSize.height.GetCoordValue() == 0) {

    if (mImage) {
      UpdateIntrinsicSize(mImage);
      UpdateIntrinsicRatio(mImage);
    } else {
      // image request is null or image size not known, probably an
      // invalid image specified
      if (!(GetStateBits() & NS_FRAME_GENERATED_CONTENT)) {
        bool imageInvalid = false;
        // check for broken images. valid null images (eg. img src="") are
        // not considered broken because they have no image requests
        nsCOMPtr<nsIImageLoadingContent> imageLoader = do_QueryInterface(mContent);
        if (imageLoader) {
          nsCOMPtr<imgIRequest> currentRequest;
          imageLoader->GetRequest(nsIImageLoadingContent::CURRENT_REQUEST,
                                  getter_AddRefs(currentRequest));
          if (currentRequest) {
            uint32_t imageStatus;
            imageInvalid =
              NS_SUCCEEDED(currentRequest->GetImageStatus(&imageStatus)) &&
              (imageStatus & imgIRequest::STATUS_ERROR);
          } else {
            // check if images are user-disabled (or blocked for other
            // reasons)
            int16_t imageBlockingStatus;
            imageLoader->GetImageBlockingStatus(&imageBlockingStatus);
            imageInvalid = imageBlockingStatus != nsIContentPolicy::ACCEPT;
          }
        }
        // invalid image specified. make the image big enough for the "broken" icon
        if (imageInvalid) {
          nscoord edgeLengthToUse =
            nsPresContext::CSSPixelsToAppUnits(
              ICON_SIZE + (2 * (ICON_PADDING + ALT_BORDER_WIDTH)));
          mIntrinsicSize.width.SetCoordValue(edgeLengthToUse);
          mIntrinsicSize.height.SetCoordValue(edgeLengthToUse);
          mIntrinsicRatio.SizeTo(1, 1);
        }
      }
    }
  }
}

/* virtual */
LogicalSize
nsImageFrame::ComputeSize(gfxContext *aRenderingContext,
                          WritingMode aWM,
                          const LogicalSize& aCBSize,
                          nscoord aAvailableISize,
                          const LogicalSize& aMargin,
                          const LogicalSize& aBorder,
                          const LogicalSize& aPadding,
                          ComputeSizeFlags aFlags)
{
  EnsureIntrinsicSizeAndRatio();

  nsCOMPtr<nsIImageLoadingContent> imageLoader = do_QueryInterface(mContent);
  NS_ASSERTION(imageLoader, "No content node??");
  mozilla::IntrinsicSize intrinsicSize(mIntrinsicSize);

  // XXX(seth): We may sometimes find ourselves in the situation where we have
  // mImage, but imageLoader's current request does not have a size yet.
  // This can happen when we load an image speculatively from cache, it fails
  // to validate, and the new image load hasn't fired SIZE_AVAILABLE yet. In
  // this situation we should always use mIntrinsicSize, because
  // GetNaturalWidth/Height will return 0, so we check CurrentRequestHasSize()
  // below. See bug 1019840. We will fix this in bug 1141395.

  // Content may override our default dimensions. This is termed as overriding
  // the intrinsic size by the spec, but all other consumers of mIntrinsic*
  // values are being used to refer to the real/true size of the image data.
  if (imageLoader && imageLoader->CurrentRequestHasSize() && mImage &&
      intrinsicSize.width.GetUnit() == eStyleUnit_Coord &&
      intrinsicSize.height.GetUnit() == eStyleUnit_Coord) {
    uint32_t width;
    uint32_t height;
    if (NS_SUCCEEDED(imageLoader->GetNaturalWidth(&width)) &&
        NS_SUCCEEDED(imageLoader->GetNaturalHeight(&height))) {
      nscoord appWidth = nsPresContext::CSSPixelsToAppUnits((int32_t)width);
      nscoord appHeight = nsPresContext::CSSPixelsToAppUnits((int32_t)height);
      // If this image is rotated, we'll need to transpose the natural
      // width/height.
      bool coordFlip;
      if (StyleVisibility()->mImageOrientation.IsFromImage()) {
        coordFlip = mImage->GetOrientation().SwapsWidthAndHeight();
      } else {
        coordFlip = StyleVisibility()->mImageOrientation.SwapsWidthAndHeight();
      }
      intrinsicSize.width.SetCoordValue(coordFlip ? appHeight : appWidth);
      intrinsicSize.height.SetCoordValue(coordFlip ? appWidth : appHeight);
    }
  }

  return ComputeSizeWithIntrinsicDimensions(aRenderingContext, aWM,
                                            intrinsicSize, mIntrinsicRatio,
                                            aCBSize, aMargin, aBorder, aPadding,
                                            aFlags);
}

// XXXdholbert This function's clients should probably just be calling
// GetContentRectRelativeToSelf() directly.
nsRect
nsImageFrame::GetInnerArea() const
{
  return GetContentRectRelativeToSelf();
}

Element*
nsImageFrame::GetMapElement() const
{
  nsAutoString usemap;
  if (mContent->GetAttr(kNameSpaceID_None, nsGkAtoms::usemap, usemap)) {
    return mContent->OwnerDoc()->FindImageMap(usemap);
  }
  return nullptr;
}

// get the offset into the content area of the image where aImg starts if it is a continuation.
nscoord
nsImageFrame::GetContinuationOffset() const
{
  nscoord offset = 0;
  for (nsIFrame *f = GetPrevInFlow(); f; f = f->GetPrevInFlow()) {
    offset += f->GetContentRect().height;
  }
  NS_ASSERTION(offset >= 0, "bogus GetContentRect");
  return offset;
}

/* virtual */ nscoord
nsImageFrame::GetMinISize(gfxContext *aRenderingContext)
{
  // XXX The caller doesn't account for constraints of the height,
  // min-height, and max-height properties.
  DebugOnly<nscoord> result;
  DISPLAY_MIN_WIDTH(this, result);
  EnsureIntrinsicSizeAndRatio();
  return mIntrinsicSize.width.GetUnit() == eStyleUnit_Coord ?
    mIntrinsicSize.width.GetCoordValue() : 0;
}

/* virtual */ nscoord
nsImageFrame::GetPrefISize(gfxContext *aRenderingContext)
{
  // XXX The caller doesn't account for constraints of the height,
  // min-height, and max-height properties.
  DebugOnly<nscoord> result;
  DISPLAY_PREF_WIDTH(this, result);
  EnsureIntrinsicSizeAndRatio();
  // convert from normal twips to scaled twips (printing...)
  return mIntrinsicSize.width.GetUnit() == eStyleUnit_Coord ?
    mIntrinsicSize.width.GetCoordValue() : 0;
}

/* virtual */ IntrinsicSize
nsImageFrame::GetIntrinsicSize()
{
  return mIntrinsicSize;
}

/* virtual */ nsSize
nsImageFrame::GetIntrinsicRatio()
{
  return mIntrinsicRatio;
}

void
nsImageFrame::Reflow(nsPresContext*          aPresContext,
                     ReflowOutput&     aMetrics,
                     const ReflowInput& aReflowInput,
                     nsReflowStatus&          aStatus)
{
  MarkInReflow();
  DO_GLOBAL_REFLOW_COUNT("nsImageFrame");
  DISPLAY_REFLOW(aPresContext, this, aReflowInput, aMetrics, aStatus);
  NS_FRAME_TRACE(NS_FRAME_TRACE_CALLS,
                  ("enter nsImageFrame::Reflow: availSize=%d,%d",
                  aReflowInput.AvailableWidth(), aReflowInput.AvailableHeight()));

  NS_PRECONDITION(mState & NS_FRAME_IN_REFLOW, "frame is not in reflow");

  aStatus.Reset();

  // see if we have a frozen size (i.e. a fixed width and height)
  if (HaveFixedSize(aReflowInput)) {
    mState |= IMAGE_SIZECONSTRAINED;
  } else {
    mState &= ~IMAGE_SIZECONSTRAINED;
  }

  // XXXldb These two bits are almost exact opposites (except in the
  // middle of the initial reflow); remove IMAGE_GOTINITIALREFLOW.
  if (GetStateBits() & NS_FRAME_FIRST_REFLOW) {
    mState |= IMAGE_GOTINITIALREFLOW;
  }

  mComputedSize =
    nsSize(aReflowInput.ComputedWidth(), aReflowInput.ComputedHeight());

  aMetrics.Width() = mComputedSize.width;
  aMetrics.Height() = mComputedSize.height;

  // add borders and padding
  aMetrics.Width()  += aReflowInput.ComputedPhysicalBorderPadding().LeftRight();
  aMetrics.Height() += aReflowInput.ComputedPhysicalBorderPadding().TopBottom();

  if (GetPrevInFlow()) {
    aMetrics.Width() = GetPrevInFlow()->GetSize().width;
    nscoord y = GetContinuationOffset();
    aMetrics.Height() -= y + aReflowInput.ComputedPhysicalBorderPadding().top;
    aMetrics.Height() = std::max(0, aMetrics.Height());
  }


  // we have to split images if we are:
  //  in Paginated mode, we need to have a constrained height, and have a height larger than our available height
  uint32_t loadStatus = imgIRequest::STATUS_NONE;
  nsCOMPtr<nsIImageLoadingContent> imageLoader = do_QueryInterface(mContent);
  NS_ASSERTION(imageLoader, "No content node??");
  if (imageLoader) {
    nsCOMPtr<imgIRequest> currentRequest;
    imageLoader->GetRequest(nsIImageLoadingContent::CURRENT_REQUEST,
                            getter_AddRefs(currentRequest));
    if (currentRequest) {
      currentRequest->GetImageStatus(&loadStatus);
    }
  }
  if (aPresContext->IsPaginated() &&
      ((loadStatus & imgIRequest::STATUS_SIZE_AVAILABLE) || (mState & IMAGE_SIZECONSTRAINED)) &&
      NS_UNCONSTRAINEDSIZE != aReflowInput.AvailableHeight() &&
      aMetrics.Height() > aReflowInput.AvailableHeight()) {
    // our desired height was greater than 0, so to avoid infinite
    // splitting, use 1 pixel as the min
    aMetrics.Height() = std::max(nsPresContext::CSSPixelsToAppUnits(1), aReflowInput.AvailableHeight());
    aStatus.Reset();
    aStatus.SetIncomplete();
  }

  aMetrics.SetOverflowAreasToDesiredBounds();
  EventStates contentState = mContent->AsElement()->State();
  bool imageOK = IMAGE_OK(contentState, true);

  // Determine if the size is available
  bool haveSize = false;
  if (loadStatus & imgIRequest::STATUS_SIZE_AVAILABLE) {
    haveSize = true;
  }

  if (!imageOK || !haveSize) {
    nsRect altFeedbackSize(0, 0,
                           nsPresContext::CSSPixelsToAppUnits(ICON_SIZE+2*(ICON_PADDING+ALT_BORDER_WIDTH)),
                           nsPresContext::CSSPixelsToAppUnits(ICON_SIZE+2*(ICON_PADDING+ALT_BORDER_WIDTH)));
    // We include the altFeedbackSize in our visual overflow, but not in our
    // scrollable overflow, since it doesn't really need to be scrolled to
    // outside the image.
    static_assert(eOverflowType_LENGTH == 2, "Unknown overflow types?");
    nsRect& visualOverflow = aMetrics.VisualOverflow();
    visualOverflow.UnionRect(visualOverflow, altFeedbackSize);
  } else {
    // We've just reflowed and we should have an accurate size, so we're ready
    // to request a decode.
    MaybeDecodeForPredictedSize();
  }
  FinishAndStoreOverflow(&aMetrics, aReflowInput.mStyleDisplay);

  if ((GetStateBits() & NS_FRAME_FIRST_REFLOW) && !mReflowCallbackPosted) {
    nsIPresShell* shell = PresContext()->PresShell();
    mReflowCallbackPosted = true;
    shell->PostReflowCallback(this);
  }

  NS_FRAME_TRACE(NS_FRAME_TRACE_CALLS,
                  ("exit nsImageFrame::Reflow: size=%d,%d",
                  aMetrics.Width(), aMetrics.Height()));
  NS_FRAME_SET_TRUNCATION(aStatus, aReflowInput, aMetrics);
}

bool
nsImageFrame::ReflowFinished()
{
  mReflowCallbackPosted = false;

  // XXX(seth): We don't need this. The purpose of updating visibility
  // synchronously is to ensure that animated images start animating
  // immediately. In the short term, however,
  // nsImageLoadingContent::OnUnlockedDraw() is enough to ensure that
  // animations start as soon as the image is painted for the first time, and in
  // the long term we want to update visibility information from the display
  // list whenever we paint, so we don't actually need to do this. However, to
  // avoid behavior changes during the transition from the old image visibility
  // code, we'll leave it in for now.
  UpdateVisibilitySynchronously();

  return false;
}

void
nsImageFrame::ReflowCallbackCanceled()
{
  mReflowCallbackPosted = false;
}

// Computes the width of the specified string. aMaxWidth specifies the maximum
// width available. Once this limit is reached no more characters are measured.
// The number of characters that fit within the maximum width are returned in
// aMaxFit. NOTE: it is assumed that the fontmetrics have already been selected
// into the rendering context before this is called (for performance). MMP
nscoord
nsImageFrame::MeasureString(const char16_t*     aString,
                            int32_t              aLength,
                            nscoord              aMaxWidth,
                            uint32_t&            aMaxFit,
                            gfxContext& aContext,
                            nsFontMetrics& aFontMetrics)
{
  nscoord totalWidth = 0;
  aFontMetrics.SetTextRunRTL(false);
  nscoord spaceWidth = aFontMetrics.SpaceWidth();

  aMaxFit = 0;
  while (aLength > 0) {
    // Find the next place we can line break
    uint32_t  len = aLength;
    bool      trailingSpace = false;
    for (int32_t i = 0; i < aLength; i++) {
      if (dom::IsSpaceCharacter(aString[i]) && (i > 0)) {
        len = i;  // don't include the space when measuring
        trailingSpace = true;
        break;
      }
    }

    // Measure this chunk of text, and see if it fits
    nscoord width =
      nsLayoutUtils::AppUnitWidthOfStringBidi(aString, len, this, aFontMetrics,
                                              aContext);
    bool    fits = (totalWidth + width) <= aMaxWidth;

    // If it fits on the line, or it's the first word we've processed then
    // include it
    if (fits || (0 == totalWidth)) {
      // New piece fits
      totalWidth += width;

      // If there's a trailing space then see if it fits as well
      if (trailingSpace) {
        if ((totalWidth + spaceWidth) <= aMaxWidth) {
          totalWidth += spaceWidth;
        } else {
          // Space won't fit. Leave it at the end but don't include it in
          // the width
          fits = false;
        }

        len++;
      }

      aMaxFit += len;
      aString += len;
      aLength -= len;
    }

    if (!fits) {
      break;
    }
  }
  return totalWidth;
}

// Formats the alt-text to fit within the specified rectangle. Breaks lines
// between words if a word would extend past the edge of the rectangle
void
nsImageFrame::DisplayAltText(nsPresContext*      aPresContext,
                             gfxContext&          aRenderingContext,
                             const nsString&      aAltText,
                             const nsRect&        aRect)
{
  // Set font and color
  aRenderingContext.SetColor(Color::FromABGR(StyleColor()->mColor));
  RefPtr<nsFontMetrics> fm =
    nsLayoutUtils::GetInflatedFontMetricsForFrame(this);

  // Format the text to display within the formatting rect

  nscoord maxAscent = fm->MaxAscent();
  nscoord maxDescent = fm->MaxDescent();
  nscoord lineHeight = fm->MaxHeight(); // line-relative, so an x-coordinate
                                        // length if writing mode is vertical

  WritingMode wm = GetWritingMode();
  bool isVertical = wm.IsVertical();

  fm->SetVertical(isVertical);
  fm->SetTextOrientation(StyleVisibility()->mTextOrientation);

  // XXX It would be nice if there was a way to have the font metrics tell
  // use where to break the text given a maximum width. At a minimum we need
  // to be able to get the break character...
  const char16_t* str = aAltText.get();
  int32_t strLen = aAltText.Length();
  nsPoint pt = wm.IsVerticalRL() ? aRect.TopRight() - nsPoint(lineHeight, 0)
                                 : aRect.TopLeft();
  nscoord iSize = isVertical ? aRect.height : aRect.width;

  if (!aPresContext->BidiEnabled() && HasRTLChars(aAltText)) {
    aPresContext->SetBidiEnabled();
  }

  // Always show the first line, even if we have to clip it below
  bool firstLine = true;
  while (strLen > 0) {
    if (!firstLine) {
      // If we've run out of space, break out of the loop
      if ((!isVertical && (pt.y + maxDescent) >= aRect.YMost()) ||
          (wm.IsVerticalRL() && (pt.x + maxDescent < aRect.x)) ||
          (wm.IsVerticalLR() && (pt.x + maxDescent >= aRect.XMost()))) {
        break;
      }
    }

    // Determine how much of the text to display on this line
    uint32_t  maxFit;  // number of characters that fit
    nscoord strWidth = MeasureString(str, strLen, iSize, maxFit,
                                     aRenderingContext, *fm);

    // Display the text
    nsresult rv = NS_ERROR_FAILURE;

    if (aPresContext->BidiEnabled()) {
      nsBidiDirection dir;
      nscoord x, y;

      if (isVertical) {
        x = pt.x + maxDescent;
        if (wm.IsBidiLTR()) {
          y = aRect.y;
          dir = NSBIDI_LTR;
        } else {
          y = aRect.YMost() - strWidth;
          dir = NSBIDI_RTL;
        }
      } else {
        y = pt.y + maxAscent;
        if (wm.IsBidiLTR()) {
          x = aRect.x;
          dir = NSBIDI_LTR;
        } else {
          x = aRect.XMost() - strWidth;
          dir = NSBIDI_RTL;
        }
      }

      rv = nsBidiPresUtils::RenderText(str, maxFit, dir,
                                       aPresContext, aRenderingContext,
                                       aRenderingContext.GetDrawTarget(),
                                       *fm, x, y);
    }
    if (NS_FAILED(rv)) {
      nsLayoutUtils::DrawUniDirString(str, maxFit,
                                      isVertical
                                        ? nsPoint(pt.x + maxDescent, pt.y)
                                        : nsPoint(pt.x, pt.y + maxAscent),
                                      *fm, aRenderingContext);
    }

    // Move to the next line
    str += maxFit;
    strLen -= maxFit;
    if (wm.IsVerticalRL()) {
      pt.x -= lineHeight;
    } else if (wm.IsVerticalLR()) {
      pt.x += lineHeight;
    } else {
      pt.y += lineHeight;
    }

    firstLine = false;
  }
}

struct nsRecessedBorder : public nsStyleBorder {
  nsRecessedBorder(nscoord aBorderWidth, nsPresContext* aPresContext)
    : nsStyleBorder(aPresContext)
  {
    NS_FOR_CSS_SIDES(side) {
      mBorderColor[side] = StyleComplexColor::FromColor(NS_RGB(0, 0, 0));
      mBorder.Side(side) = aBorderWidth;
      // Note: use SetBorderStyle here because we want to affect
      // mComputedBorder
      SetBorderStyle(side, NS_STYLE_BORDER_STYLE_INSET);
    }
  }
};

class nsDisplayAltFeedback : public nsDisplayItem {
public:
  nsDisplayAltFeedback(nsDisplayListBuilder* aBuilder, nsIFrame* aFrame)
    : nsDisplayItem(aBuilder, aFrame) {}

  virtual nsDisplayItemGeometry*
  AllocateGeometry(nsDisplayListBuilder* aBuilder) override
  {
    return new nsDisplayItemGenericImageGeometry(this, aBuilder);
  }

  virtual void ComputeInvalidationRegion(nsDisplayListBuilder* aBuilder,
                                         const nsDisplayItemGeometry* aGeometry,
                                         nsRegion* aInvalidRegion) const override
  {
    auto geometry =
      static_cast<const nsDisplayItemGenericImageGeometry*>(aGeometry);

    if (aBuilder->ShouldSyncDecodeImages() &&
        geometry->ShouldInvalidateToSyncDecodeImages()) {
      bool snap;
      aInvalidRegion->Or(*aInvalidRegion, GetBounds(aBuilder, &snap));
    }

    nsDisplayItem::ComputeInvalidationRegion(aBuilder, aGeometry, aInvalidRegion);
  }

  virtual nsRect GetBounds(nsDisplayListBuilder* aBuilder,
                           bool* aSnap) const override
  {
    *aSnap = false;
    return mFrame->GetVisualOverflowRectRelativeToSelf() + ToReferenceFrame();
  }

  virtual void Paint(nsDisplayListBuilder* aBuilder,
                     gfxContext* aCtx) override
  {
    // Always sync decode, because these icons are UI, and since they're not
    // discardable we'll pay the price of sync decoding at most once.
    uint32_t flags = imgIContainer::FLAG_SYNC_DECODE;

    nsImageFrame* f = static_cast<nsImageFrame*>(mFrame);
    DrawResult result =
      f->DisplayAltFeedback(*aCtx,
                            mVisibleRect,
                            ToReferenceFrame(),
                            flags);

    nsDisplayItemGenericImageGeometry::UpdateDrawResult(this, result);
  }

  NS_DISPLAY_DECL_NAME("AltFeedback", TYPE_ALT_FEEDBACK)
};

DrawResult
nsImageFrame::DisplayAltFeedback(gfxContext& aRenderingContext,
                                 const nsRect& aDirtyRect,
                                 nsPoint aPt,
                                 uint32_t aFlags)
{
  // We should definitely have a gIconLoad here.
  MOZ_ASSERT(gIconLoad, "How did we succeed in Init then?");

  // Whether we draw the broken or loading icon.
  bool isLoading = IMAGE_OK(GetContent()->AsElement()->State(), true);

  // Calculate the inner area
  nsRect  inner = GetInnerArea() + aPt;

  // Display a recessed one pixel border
  nscoord borderEdgeWidth = nsPresContext::CSSPixelsToAppUnits(ALT_BORDER_WIDTH);

  // if inner area is empty, then make it big enough for at least the icon
  if (inner.IsEmpty()){
    inner.SizeTo(2*(nsPresContext::CSSPixelsToAppUnits(ICON_SIZE+ICON_PADDING+ALT_BORDER_WIDTH)),
                 2*(nsPresContext::CSSPixelsToAppUnits(ICON_SIZE+ICON_PADDING+ALT_BORDER_WIDTH)));
  }

  // Make sure we have enough room to actually render the border within
  // our frame bounds
  if ((inner.width < 2 * borderEdgeWidth) || (inner.height < 2 * borderEdgeWidth)) {
    return DrawResult::SUCCESS;
  }

  // Paint the border
  if (!isLoading || gIconLoad->mPrefShowLoadingPlaceholder) {
    nsRecessedBorder recessedBorder(borderEdgeWidth, PresContext());

    // Assert that we're not drawing a border-image here; if we were, we
    // couldn't ignore the DrawResult that PaintBorderWithStyleBorder returns.
    MOZ_ASSERT(recessedBorder.mBorderImageSource.GetType() == eStyleImageType_Null);

    Unused <<
      nsCSSRendering::PaintBorderWithStyleBorder(PresContext(), aRenderingContext,
                                                 this, inner, inner,
                                                 recessedBorder, mStyleContext,
                                                 PaintBorderFlags::SYNC_DECODE_IMAGES);
  }

  // Adjust the inner rect to account for the one pixel recessed border,
  // and a six pixel padding on each edge
  inner.Deflate(nsPresContext::CSSPixelsToAppUnits(ICON_PADDING+ALT_BORDER_WIDTH),
                nsPresContext::CSSPixelsToAppUnits(ICON_PADDING+ALT_BORDER_WIDTH));
  if (inner.IsEmpty()) {
    return DrawResult::SUCCESS;
  }

  DrawTarget* drawTarget = aRenderingContext.GetDrawTarget();

  // Clip so we don't render outside the inner rect
  aRenderingContext.Save();
  aRenderingContext.Clip(
    NSRectToSnappedRect(inner, PresContext()->AppUnitsPerDevPixel(), *drawTarget));

  DrawResult result = DrawResult::NOT_READY;

  // Check if we should display image placeholders
  if (!gIconLoad->mPrefShowPlaceholders ||
      (isLoading && !gIconLoad->mPrefShowLoadingPlaceholder)) {
    result = DrawResult::SUCCESS;
  } else {
    nscoord size = nsPresContext::CSSPixelsToAppUnits(ICON_SIZE);

    imgIRequest* request = isLoading
                              ? nsImageFrame::gIconLoad->mLoadingImage
                              : nsImageFrame::gIconLoad->mBrokenImage;

    // If we weren't previously displaying an icon, register ourselves
    // as an observer for load and animation updates and flag that we're
    // doing so now.
    if (request && !mDisplayingIcon) {
      gIconLoad->AddIconObserver(this);
      mDisplayingIcon = true;
    }

    WritingMode wm = GetWritingMode();
    bool flushRight =
      (!wm.IsVertical() && !wm.IsBidiLTR()) || wm.IsVerticalRL();

    // If the icon in question is loaded, draw it.
    uint32_t imageStatus = 0;
    if (request)
      request->GetImageStatus(&imageStatus);
    if (imageStatus & imgIRequest::STATUS_LOAD_COMPLETE) {
      nsCOMPtr<imgIContainer> imgCon;
      request->GetImage(getter_AddRefs(imgCon));
      MOZ_ASSERT(imgCon, "Load complete, but no image container?");
      nsRect dest(flushRight ? inner.XMost() - size : inner.x,
                  inner.y, size, size);
      result = nsLayoutUtils::DrawSingleImage(aRenderingContext, PresContext(), imgCon,
        nsLayoutUtils::GetSamplingFilterForFrame(this), dest, aDirtyRect,
        /* no SVGImageContext */ Nothing(), aFlags);
    }

    // If we could not draw the icon, just draw some graffiti in the mean time.
    if (result == DrawResult::NOT_READY) {
      ColorPattern color(ToDeviceColor(Color(1.f, 0.f, 0.f, 1.f)));

      nscoord iconXPos = flushRight ? inner.XMost() - size : inner.x;

      // stroked rect:
      nsRect rect(iconXPos, inner.y, size, size);
      Rect devPxRect =
        ToRect(nsLayoutUtils::RectToGfxRect(rect, PresContext()->AppUnitsPerDevPixel()));
      drawTarget->StrokeRect(devPxRect, color);

      // filled circle in bottom right quadrant of stroked rect:
      nscoord twoPX = nsPresContext::CSSPixelsToAppUnits(2);
      rect = nsRect(iconXPos + size/2, inner.y + size/2,
                    size/2 - twoPX, size/2 - twoPX);
      devPxRect =
        ToRect(nsLayoutUtils::RectToGfxRect(rect, PresContext()->AppUnitsPerDevPixel()));
      RefPtr<PathBuilder> builder = drawTarget->CreatePathBuilder();
      AppendEllipseToPath(builder, devPxRect.Center(), devPxRect.Size());
      RefPtr<Path> ellipse = builder->Finish();
      drawTarget->Fill(ellipse, color);
    }

    // Reduce the inner rect by the width of the icon, and leave an
    // additional ICON_PADDING pixels for padding
    int32_t paddedIconSize =
      nsPresContext::CSSPixelsToAppUnits(ICON_SIZE + ICON_PADDING);
    if (wm.IsVertical()) {
      inner.y += paddedIconSize;
      inner.height -= paddedIconSize;
    } else {
      if (!flushRight) {
        inner.x += paddedIconSize;
      }
      inner.width -= paddedIconSize;
    }
  }

  // If there's still room, display the alt-text
  if (!inner.IsEmpty()) {
    nsIContent* content = GetContent();
    if (content) {
      nsXPIDLString altText;
      nsCSSFrameConstructor::GetAlternateTextFor(content,
                                                 content->NodeInfo()->NameAtom(),
                                                 altText);
      DisplayAltText(PresContext(), aRenderingContext, altText, inner);
    }
  }

  aRenderingContext.Restore();

  return result;
}

#ifdef DEBUG
static void PaintDebugImageMap(nsIFrame* aFrame, DrawTarget* aDrawTarget,
                               const nsRect& aDirtyRect, nsPoint aPt)
{
  nsImageFrame* f = static_cast<nsImageFrame*>(aFrame);
  nsRect inner = f->GetInnerArea() + aPt;
  gfxPoint devPixelOffset =
    nsLayoutUtils::PointToGfxPoint(inner.TopLeft(),
                                   aFrame->PresContext()->AppUnitsPerDevPixel());
  AutoRestoreTransform autoRestoreTransform(aDrawTarget);
  aDrawTarget->SetTransform(
    aDrawTarget->GetTransform().PreTranslate(ToPoint(devPixelOffset)));
  f->GetImageMap()->Draw(aFrame, *aDrawTarget,
                         ColorPattern(ToDeviceColor(Color(0.f, 0.f, 0.f, 1.f))));
}
#endif

void
nsDisplayImage::Paint(nsDisplayListBuilder* aBuilder,
                      gfxContext* aCtx)
{
  uint32_t flags = imgIContainer::FLAG_NONE;
  if (aBuilder->ShouldSyncDecodeImages()) {
    flags |= imgIContainer::FLAG_SYNC_DECODE;
  }
  if (aBuilder->IsPaintingToWindow()) {
    flags |= imgIContainer::FLAG_HIGH_QUALITY_SCALING;
  }

  DrawResult result = static_cast<nsImageFrame*>(mFrame)->
    PaintImage(*aCtx, ToReferenceFrame(), mVisibleRect, mImage, flags);

  if (result == DrawResult::NOT_READY ||
      result == DrawResult::INCOMPLETE ||
      result == DrawResult::TEMPORARY_ERROR) {
    // If the current image failed to paint because it's still loading or
    // decoding, try painting the previous image.
    if (mPrevImage) {
      result = static_cast<nsImageFrame*>(mFrame)->
        PaintImage(*aCtx, ToReferenceFrame(), mVisibleRect, mPrevImage, flags);
    }
  }

  nsDisplayItemGenericImageGeometry::UpdateDrawResult(this, result);
}

nsDisplayItemGeometry*
nsDisplayImage::AllocateGeometry(nsDisplayListBuilder* aBuilder)
{
  return new nsDisplayItemGenericImageGeometry(this, aBuilder);
}

void
nsDisplayImage::ComputeInvalidationRegion(nsDisplayListBuilder* aBuilder,
                                          const nsDisplayItemGeometry* aGeometry,
                                          nsRegion* aInvalidRegion) const
{
  auto geometry =
    static_cast<const nsDisplayItemGenericImageGeometry*>(aGeometry);

  if (aBuilder->ShouldSyncDecodeImages() &&
      geometry->ShouldInvalidateToSyncDecodeImages()) {
    bool snap;
    aInvalidRegion->Or(*aInvalidRegion, GetBounds(aBuilder, &snap));
  }

  nsDisplayImageContainer::ComputeInvalidationRegion(aBuilder, aGeometry, aInvalidRegion);
}

already_AddRefed<imgIContainer>
nsDisplayImage::GetImage()
{
  nsCOMPtr<imgIContainer> image = mImage;
  return image.forget();
}

nsRect
nsDisplayImage::GetDestRect() const
{
  bool snap = true;
  const nsRect frameContentBox = GetBounds(&snap);

  nsImageFrame* imageFrame = static_cast<nsImageFrame*>(mFrame);
  return imageFrame->PredictedDestRect(frameContentBox);
}

LayerState
nsDisplayImage::GetLayerState(nsDisplayListBuilder* aBuilder,
                              LayerManager* aManager,
                              const ContainerLayerParameters& aParameters)
{
  if (!nsDisplayItem::ForceActiveLayers() &&
      !ShouldUseAdvancedLayer(aManager, gfxPrefs::LayersAllowImageLayers)) {
    bool animated = false;
    if (!nsLayoutUtils::AnimatedImageLayersEnabled() ||
        mImage->GetType() != imgIContainer::TYPE_RASTER ||
        NS_FAILED(mImage->GetAnimated(&animated)) ||
        !animated) {
      if (!aManager->IsCompositingCheap() ||
          !nsLayoutUtils::GPUImageScalingEnabled()) {
        return LAYER_NONE;
      }
    }

    if (!animated) {
      int32_t imageWidth;
      int32_t imageHeight;
      mImage->GetWidth(&imageWidth);
      mImage->GetHeight(&imageHeight);

      NS_ASSERTION(imageWidth != 0 && imageHeight != 0, "Invalid image size!");

      const int32_t factor = mFrame->PresContext()->AppUnitsPerDevPixel();
      const LayoutDeviceRect destRect =
        LayoutDeviceRect::FromAppUnits(GetDestRect(), factor);
      const LayerRect destLayerRect = destRect * aParameters.Scale();

      // Calculate the scaling factor for the frame.
      const gfxSize scale = gfxSize(destLayerRect.width / imageWidth,
                                    destLayerRect.height / imageHeight);

      // If we are not scaling at all, no point in separating this into a layer.
      if (scale.width == 1.0f && scale.height == 1.0f) {
        return LAYER_NONE;
      }

      // If the target size is pretty small, no point in using a layer.
      if (destLayerRect.width * destLayerRect.height < 64 * 64) {
        return LAYER_NONE;
      }
    }
  }


  if (!CanOptimizeToImageLayer(aManager, aBuilder)) {
    return LAYER_NONE;
  }

  // Image layer doesn't support draw focus ring for image map.
  nsImageFrame* f = static_cast<nsImageFrame*>(mFrame);
  if (f->HasImageMap()) {
    return LAYER_NONE;
  }

  return LAYER_ACTIVE;
}


/* virtual */ nsRegion
nsDisplayImage::GetOpaqueRegion(nsDisplayListBuilder* aBuilder,
                                bool* aSnap) const
{
  *aSnap = false;
  if (mImage && mImage->WillDrawOpaqueNow()) {
    const nsRect frameContentBox = GetBounds(aSnap);
    return GetDestRect().Intersect(frameContentBox);
  }
  return nsRegion();
}

already_AddRefed<Layer>
nsDisplayImage::BuildLayer(nsDisplayListBuilder* aBuilder,
                           LayerManager* aManager,
                           const ContainerLayerParameters& aParameters)
{
  uint32_t flags = imgIContainer::FLAG_ASYNC_NOTIFY;
  if (aBuilder->ShouldSyncDecodeImages()) {
    flags |= imgIContainer::FLAG_SYNC_DECODE;
  }

  RefPtr<ImageContainer> container =
    mImage->GetImageContainer(aManager, flags);
  if (!container) {
    return nullptr;
  }

  RefPtr<ImageLayer> layer = static_cast<ImageLayer*>
    (aManager->GetLayerBuilder()->GetLeafLayerFor(aBuilder, this));
  if (!layer) {
    layer = aManager->CreateImageLayer();
    if (!layer)
      return nullptr;
  }
  layer->SetContainer(container);
  ConfigureLayer(layer, aParameters);
  return layer.forget();
}

bool
nsDisplayImage::CreateWebRenderCommands(mozilla::wr::DisplayListBuilder& aBuilder,
                                        const StackingContextHelper& aSc,
                                        nsTArray<WebRenderParentCommand>& aParentCommands,
                                        WebRenderLayerManager* aManager,
                                        nsDisplayListBuilder* aDisplayListBuilder)
{
  if (!CanOptimizeToImageLayer(aManager, aDisplayListBuilder)) {
    return false;
  }

  uint32_t flags = imgIContainer::FLAG_ASYNC_NOTIFY;
  if (aDisplayListBuilder->ShouldSyncDecodeImages()) {
    flags |= imgIContainer::FLAG_SYNC_DECODE;
  }

  RefPtr<ImageContainer> container =
    mImage->GetImageContainer(aManager, flags);
  if (!container) {
    return false;
  }


  const int32_t factor = mFrame->PresContext()->AppUnitsPerDevPixel();
  const LayoutDeviceRect destRect(
    LayoutDeviceIntRect::FromAppUnits(GetDestRect(), factor));
  const LayerRect dest = ViewAs<LayerPixel>(destRect, PixelCastJustification::WebRenderHasUnitResolution);
  return aManager->PushImage(this, container, aBuilder, aSc, dest);
}

DrawResult
nsImageFrame::PaintImage(gfxContext& aRenderingContext, nsPoint aPt,
                         const nsRect& aDirtyRect, imgIContainer* aImage,
                         uint32_t aFlags)
{
  DrawTarget* drawTarget = aRenderingContext.GetDrawTarget();

  // Render the image into our content area (the area inside
  // the borders and padding)
  NS_ASSERTION(GetInnerArea().width == mComputedSize.width, "bad width");

  // NOTE: We use mComputedSize instead of just GetInnerArea()'s own size here,
  // because GetInnerArea() might be smaller if we're fragmented, whereas
  // mComputedSize has our full content-box size (which we need for
  // ComputeObjectDestRect to work correctly).
  nsRect constraintRect(aPt + GetInnerArea().TopLeft(), mComputedSize);
  constraintRect.y -= GetContinuationOffset();

  nsPoint anchorPoint;
  nsRect dest = nsLayoutUtils::ComputeObjectDestRect(constraintRect,
                                                     mIntrinsicSize,
                                                     mIntrinsicRatio,
                                                     StylePosition(),
                                                     &anchorPoint);

  uint32_t flags = aFlags;
  if (mForceSyncDecoding) {
    flags |= imgIContainer::FLAG_SYNC_DECODE;
  }

  Maybe<SVGImageContext> svgContext;
  SVGImageContext::MaybeStoreContextPaint(svgContext, this, aImage);

  DrawResult result =
    nsLayoutUtils::DrawSingleImage(aRenderingContext,
      PresContext(), aImage,
      nsLayoutUtils::GetSamplingFilterForFrame(this), dest, aDirtyRect,
      svgContext, flags, &anchorPoint);

  if (nsImageMap* map = GetImageMap()) {
    gfxPoint devPixelOffset =
      nsLayoutUtils::PointToGfxPoint(dest.TopLeft(),
                                     PresContext()->AppUnitsPerDevPixel());
    AutoRestoreTransform autoRestoreTransform(drawTarget);
    drawTarget->SetTransform(
      drawTarget->GetTransform().PreTranslate(ToPoint(devPixelOffset)));

    // solid white stroke:
    ColorPattern white(ToDeviceColor(Color(1.f, 1.f, 1.f, 1.f)));
    map->Draw(this, *drawTarget, white);

    // then dashed black stroke over the top:
    ColorPattern black(ToDeviceColor(Color(0.f, 0.f, 0.f, 1.f)));
    StrokeOptions strokeOptions;
    nsLayoutUtils::InitDashPattern(strokeOptions, NS_STYLE_BORDER_STYLE_DOTTED);
    map->Draw(this, *drawTarget, black, strokeOptions);
  }

  if (result == DrawResult::SUCCESS) {
    mPrevImage = aImage;
  } else if (result == DrawResult::BAD_IMAGE) {
    mPrevImage = nullptr;
  }

  return result;
}

void
nsImageFrame::BuildDisplayList(nsDisplayListBuilder*   aBuilder,
                               const nsDisplayListSet& aLists)
{
  if (!IsVisibleForPainting(aBuilder))
    return;

  DisplayBorderBackgroundOutline(aBuilder, aLists);

  uint32_t clipFlags =
    nsStyleUtil::ObjectPropsMightCauseOverflow(StylePosition()) ?
    0 : DisplayListClipState::ASSUME_DRAWING_RESTRICTED_TO_CONTENT_RECT;

  DisplayListClipState::AutoClipContainingBlockDescendantsToContentBox
    clip(aBuilder, this, clipFlags);

  if (mComputedSize.width != 0 && mComputedSize.height != 0) {
    nsCOMPtr<nsIImageLoadingContent> imageLoader = do_QueryInterface(mContent);
    NS_ASSERTION(imageLoader, "Not an image loading content?");

    nsCOMPtr<imgIRequest> currentRequest;
    if (imageLoader) {
      imageLoader->GetRequest(nsIImageLoadingContent::CURRENT_REQUEST,
                              getter_AddRefs(currentRequest));
    }

    EventStates contentState = mContent->AsElement()->State();
    bool imageOK = IMAGE_OK(contentState, true);

    // XXX(seth): The SizeIsAvailable check here should not be necessary - the
    // intention is that a non-null mImage means we have a size, but there is
    // currently some code that violates this invariant.
    if (!imageOK || !mImage || !SizeIsAvailable(currentRequest)) {
      // No image yet, or image load failed. Draw the alt-text and an icon
      // indicating the status
      aLists.Content()->AppendNewToTop(new (aBuilder)
        nsDisplayAltFeedback(aBuilder, this));

      // This image is visible (we are being asked to paint it) but it's not
      // decoded yet. And we are not going to ask the image to draw, so this
      // may be the only chance to tell it that it should decode.
      if (currentRequest) {
        uint32_t status = 0;
        currentRequest->GetImageStatus(&status);
        if (!(status & imgIRequest::STATUS_DECODE_COMPLETE)) {
          MaybeDecodeForPredictedSize();
        }
        // Increase loading priority if the image is ready to be displayed.
        if (!(status & imgIRequest::STATUS_LOAD_COMPLETE)){
          currentRequest->BoostPriority(imgIRequest::CATEGORY_DISPLAY);
        }
      }
    } else {
      aLists.Content()->AppendNewToTop(new (aBuilder)
        nsDisplayImage(aBuilder, this, mImage, mPrevImage));

      // If we were previously displaying an icon, we're not anymore
      if (mDisplayingIcon) {
        gIconLoad->RemoveIconObserver(this);
        mDisplayingIcon = false;
      }

#ifdef DEBUG
      if (GetShowFrameBorders() && GetImageMap()) {
        aLists.Outlines()->AppendNewToTop(new (aBuilder)
          nsDisplayGeneric(aBuilder, this, PaintDebugImageMap, "DebugImageMap",
                           TYPE_DEBUG_IMAGE_MAP));
      }
#endif
    }
  }

  if (ShouldDisplaySelection()) {
    DisplaySelectionOverlay(aBuilder, aLists.Content(),
                            nsISelectionDisplay::DISPLAY_IMAGES);
  }
}

bool
nsImageFrame::ShouldDisplaySelection()
{
  // XXX what on EARTH is this code for?
  nsresult result;
  nsPresContext* presContext = PresContext();
  int16_t displaySelection = presContext->PresShell()->GetSelectionFlags();
  if (!(displaySelection & nsISelectionDisplay::DISPLAY_IMAGES))
    return false;//no need to check the blue border, we cannot be drawn selected
//insert hook here for image selection drawing
#if IMAGE_EDITOR_CHECK
  //check to see if this frame is in an editor context
  //isEditor check. this needs to be changed to have better way to check
  if (displaySelection == nsISelectionDisplay::DISPLAY_ALL)
  {
    nsCOMPtr<nsISelectionController> selCon;
    result = GetSelectionController(presContext, getter_AddRefs(selCon));
    if (NS_SUCCEEDED(result) && selCon)
    {
      nsCOMPtr<nsISelection> selection;
      result = selCon->GetSelection(nsISelectionController::SELECTION_NORMAL, getter_AddRefs(selection));
      if (NS_SUCCEEDED(result) && selection)
      {
        int32_t rangeCount;
        selection->GetRangeCount(&rangeCount);
        if (rangeCount == 1) //if not one then let code drop to nsFrame::Paint
        {
          nsCOMPtr<nsIContent> parentContent = mContent->GetParent();
          if (parentContent)
          {
            int32_t thisOffset = parentContent->IndexOf(mContent);
            nsCOMPtr<nsIDOMNode> parentNode = do_QueryInterface(parentContent);
            nsCOMPtr<nsIDOMNode> rangeNode;
            uint32_t rangeOffset;
            nsCOMPtr<nsIDOMRange> range;
            selection->GetRangeAt(0,getter_AddRefs(range));
            if (range)
            {
              range->GetStartContainer(getter_AddRefs(rangeNode));
              range->GetStartOffset(&rangeOffset);

              if (parentNode && rangeNode && rangeNode == parentNode &&
                  static_cast<int32_t>(rangeOffset) == thisOffset) {
                range->GetEndContainer(getter_AddRefs(rangeNode));
                range->GetEndOffset(&rangeOffset);
                // +1 since that would mean this whole content is selected only
                if (rangeNode == parentNode &&
                    static_cast<int32_t>(rangeOffset) == thisOffset + 1) {
                  // Do not allow nsFrame do draw any further selection
                  return false;
                }
              }
            }
          }
        }
      }
    }
  }
#endif
  return true;
}

nsImageMap*
nsImageFrame::GetImageMap()
{
  if (!mImageMap) {
    if (nsIContent* map = GetMapElement()) {
      mImageMap = new nsImageMap();
      mImageMap->Init(this, map);
    }
  }

  return mImageMap;
}

bool
nsImageFrame::IsServerImageMap()
{
  return mContent->HasAttr(kNameSpaceID_None, nsGkAtoms::ismap);
}

// Translate an point that is relative to our frame
// into a localized pixel coordinate that is relative to the
// content area of this frame (inside the border+padding).
void
nsImageFrame::TranslateEventCoords(const nsPoint& aPoint,
                                   nsIntPoint&     aResult)
{
  nscoord x = aPoint.x;
  nscoord y = aPoint.y;

  // Subtract out border and padding here so that the coordinates are
  // now relative to the content area of this frame.
  nsRect inner = GetInnerArea();
  x -= inner.x;
  y -= inner.y;

  aResult.x = nsPresContext::AppUnitsToIntCSSPixels(x);
  aResult.y = nsPresContext::AppUnitsToIntCSSPixels(y);
}

bool
nsImageFrame::GetAnchorHREFTargetAndNode(nsIURI** aHref, nsString& aTarget,
                                         nsIContent** aNode)
{
  bool status = false;
  aTarget.Truncate();
  *aHref = nullptr;
  *aNode = nullptr;

  // Walk up the content tree, looking for an nsIDOMAnchorElement
  for (nsIContent* content = mContent->GetParent();
       content; content = content->GetParent()) {
    nsCOMPtr<dom::Link> link(do_QueryInterface(content));
    if (link) {
      nsCOMPtr<nsIURI> href = content->GetHrefURI();
      if (href) {
        href->Clone(aHref);
      }
      status = (*aHref != nullptr);

      nsCOMPtr<nsIDOMHTMLAnchorElement> anchor(do_QueryInterface(content));
      if (anchor) {
        anchor->GetTarget(aTarget);
      }
      NS_ADDREF(*aNode = content);
      break;
    }
  }
  return status;
}

nsresult
nsImageFrame::GetContentForEvent(WidgetEvent* aEvent,
                                 nsIContent** aContent)
{
  NS_ENSURE_ARG_POINTER(aContent);

  nsIFrame* f = nsLayoutUtils::GetNonGeneratedAncestor(this);
  if (f != this) {
    return f->GetContentForEvent(aEvent, aContent);
  }

  // XXX We need to make this special check for area element's capturing the
  // mouse due to bug 135040. Remove it once that's fixed.
  nsIContent* capturingContent =
    aEvent->HasMouseEventMessage() ? nsIPresShell::GetCapturingContent() :
                                     nullptr;
  if (capturingContent && capturingContent->GetPrimaryFrame() == this) {
    *aContent = capturingContent;
    NS_IF_ADDREF(*aContent);
    return NS_OK;
  }

  if (nsImageMap* map = GetImageMap()) {
    nsIntPoint p;
    TranslateEventCoords(
      nsLayoutUtils::GetEventCoordinatesRelativeTo(aEvent, this), p);
    nsCOMPtr<nsIContent> area = map->GetArea(p.x, p.y);
    if (area) {
      area.forget(aContent);
      return NS_OK;
    }
  }

  *aContent = GetContent();
  NS_IF_ADDREF(*aContent);
  return NS_OK;
}

// XXX what should clicks on transparent pixels do?
nsresult
nsImageFrame::HandleEvent(nsPresContext* aPresContext,
                          WidgetGUIEvent* aEvent,
                          nsEventStatus* aEventStatus)
{
  NS_ENSURE_ARG_POINTER(aEventStatus);

  if ((aEvent->mMessage == eMouseClick &&
       aEvent->AsMouseEvent()->button == WidgetMouseEvent::eLeftButton) ||
      aEvent->mMessage == eMouseMove) {
    nsImageMap* map = GetImageMap();
    bool isServerMap = IsServerImageMap();
    if (map || isServerMap) {
      nsIntPoint p;
      TranslateEventCoords(
        nsLayoutUtils::GetEventCoordinatesRelativeTo(aEvent, this), p);
      bool inside = false;
      // Even though client-side image map triggering happens
      // through content, we need to make sure we're not inside
      // (in case we deal with a case of both client-side and
      // sever-side on the same image - it happens!)
      if (nullptr != map) {
        inside = !!map->GetArea(p.x, p.y);
      }

      if (!inside && isServerMap) {

        // Server side image maps use the href in a containing anchor
        // element to provide the basis for the destination url.
        nsCOMPtr<nsIURI> uri;
        nsAutoString target;
        nsCOMPtr<nsIContent> anchorNode;
        if (GetAnchorHREFTargetAndNode(getter_AddRefs(uri), target,
                                       getter_AddRefs(anchorNode))) {
          // XXX if the mouse is over/clicked in the border/padding area
          // we should probably just pretend nothing happened. Nav4
          // keeps the x,y coordinates positive as we do; IE doesn't
          // bother. Both of them send the click through even when the
          // mouse is over the border.
          if (p.x < 0) p.x = 0;
          if (p.y < 0) p.y = 0;

          nsAutoCString spec;
          nsresult rv = uri->GetSpec(spec);
          NS_ENSURE_SUCCESS(rv, rv);

          spec += nsPrintfCString("?%d,%d", p.x, p.y);
          rv = uri->SetSpec(spec);
          NS_ENSURE_SUCCESS(rv, rv);

          bool clicked = false;
          if (aEvent->mMessage == eMouseClick && !aEvent->DefaultPrevented()) {
            *aEventStatus = nsEventStatus_eConsumeDoDefault;
            clicked = true;
          }
          nsContentUtils::TriggerLink(anchorNode, aPresContext, uri, target,
                                      clicked, true, true);
        }
      }
    }
  }

  return nsAtomicContainerFrame::HandleEvent(aPresContext, aEvent, aEventStatus);
}

nsresult
nsImageFrame::GetCursor(const nsPoint& aPoint,
                        nsIFrame::Cursor& aCursor)
{
  if (nsImageMap* map = GetImageMap()) {
    nsIntPoint p;
    TranslateEventCoords(aPoint, p);
    nsCOMPtr<nsIContent> area = map->GetArea(p.x, p.y);
    if (area) {
      // Use the cursor from the style of the *area* element.
      // XXX Using the image as the parent style context isn't
      // technically correct, but it's probably the right thing to do
      // here, since it means that areas on which the cursor isn't
      // specified will inherit the style from the image.
      RefPtr<nsStyleContext> areaStyle =
        PresContext()->PresShell()->StyleSet()->
          ResolveStyleFor(area->AsElement(), StyleContext(),
                          LazyComputeBehavior::Allow);
      FillCursorInformationFromStyle(areaStyle->StyleUserInterface(),
                                     aCursor);
      if (NS_STYLE_CURSOR_AUTO == aCursor.mCursor) {
        aCursor.mCursor = NS_STYLE_CURSOR_DEFAULT;
      }
      return NS_OK;
    }
  }
  return nsFrame::GetCursor(aPoint, aCursor);
}

nsresult
nsImageFrame::AttributeChanged(int32_t aNameSpaceID,
                               nsIAtom* aAttribute,
                               int32_t aModType)
{
  nsresult rv = nsAtomicContainerFrame::AttributeChanged(aNameSpaceID,
                                                         aAttribute, aModType);
  if (NS_FAILED(rv)) {
    return rv;
  }
  if (nsGkAtoms::alt == aAttribute)
  {
    PresContext()->PresShell()->FrameNeedsReflow(this,
                                                 nsIPresShell::eStyleChange,
                                                 NS_FRAME_IS_DIRTY);
  }

  return NS_OK;
}

void
nsImageFrame::OnVisibilityChange(Visibility aNewVisibility,
                                 const Maybe<OnNonvisible>& aNonvisibleAction)
{
  nsCOMPtr<nsIImageLoadingContent> imageLoader = do_QueryInterface(mContent);
  if (!imageLoader) {
    MOZ_ASSERT_UNREACHABLE("Should have an nsIImageLoadingContent");
    nsAtomicContainerFrame::OnVisibilityChange(aNewVisibility, aNonvisibleAction);
    return;
  }

  imageLoader->OnVisibilityChange(aNewVisibility, aNonvisibleAction);

  if (aNewVisibility == Visibility::APPROXIMATELY_VISIBLE) {
    MaybeDecodeForPredictedSize();
  }

  nsAtomicContainerFrame::OnVisibilityChange(aNewVisibility, aNonvisibleAction);
}

#ifdef DEBUG_FRAME_DUMP
nsresult
nsImageFrame::GetFrameName(nsAString& aResult) const
{
  return MakeFrameName(NS_LITERAL_STRING("ImageFrame"), aResult);
}

void
nsImageFrame::List(FILE* out, const char* aPrefix, uint32_t aFlags) const
{
  nsCString str;
  ListGeneric(str, aPrefix, aFlags);

  // output the img src url
  nsCOMPtr<nsIImageLoadingContent> imageLoader = do_QueryInterface(mContent);
  if (imageLoader) {
    nsCOMPtr<imgIRequest> currentRequest;
    imageLoader->GetRequest(nsIImageLoadingContent::CURRENT_REQUEST,
                            getter_AddRefs(currentRequest));
    if (currentRequest) {
      nsCOMPtr<nsIURI> uri;
      currentRequest->GetURI(getter_AddRefs(uri));
      nsAutoCString uristr;
      uri->GetAsciiSpec(uristr);
      str += nsPrintfCString(" [src=%s]", uristr.get());
    }
  }
  fprintf_stderr(out, "%s\n", str.get());
}
#endif

nsIFrame::LogicalSides
nsImageFrame::GetLogicalSkipSides(const ReflowInput* aReflowInput) const
{
  if (MOZ_UNLIKELY(StyleBorder()->mBoxDecorationBreak ==
                     StyleBoxDecorationBreak::Clone)) {
    return LogicalSides();
  }
  LogicalSides skip;
  if (nullptr != GetPrevInFlow()) {
    skip |= eLogicalSideBitsBStart;
  }
  if (nullptr != GetNextInFlow()) {
    skip |= eLogicalSideBitsBEnd;
  }
  return skip;
}

nsresult
nsImageFrame::GetIntrinsicImageSize(nsSize& aSize)
{
  if (mIntrinsicSize.width.GetUnit() == eStyleUnit_Coord &&
      mIntrinsicSize.height.GetUnit() == eStyleUnit_Coord) {
    aSize.SizeTo(mIntrinsicSize.width.GetCoordValue(),
                 mIntrinsicSize.height.GetCoordValue());
    return NS_OK;
  }

  return NS_ERROR_FAILURE;
}

nsresult
nsImageFrame::LoadIcon(const nsAString& aSpec,
                       nsPresContext *aPresContext,
                       imgRequestProxy** aRequest)
{
  nsresult rv = NS_OK;
  NS_PRECONDITION(!aSpec.IsEmpty(), "What happened??");

  if (!sIOService) {
    rv = CallGetService(NS_IOSERVICE_CONTRACTID, &sIOService);
    NS_ENSURE_SUCCESS(rv, rv);
  }

  nsCOMPtr<nsIURI> realURI;
  SpecToURI(aSpec, sIOService, getter_AddRefs(realURI));

  RefPtr<imgLoader> il =
    nsContentUtils::GetImgLoaderForDocument(aPresContext->Document());

  nsCOMPtr<nsILoadGroup> loadGroup;
  GetLoadGroup(aPresContext, getter_AddRefs(loadGroup));

  // For icon loads, we don't need to merge with the loadgroup flags
  nsLoadFlags loadFlags = nsIRequest::LOAD_NORMAL;
  nsContentPolicyType contentPolicyType = nsIContentPolicy::TYPE_INTERNAL_IMAGE;

  return il->LoadImage(realURI,     /* icon URI */
                       nullptr,      /* initial document URI; this is only
                                       relevant for cookies, so does not
                                       apply to icons. */
                       nullptr,      /* referrer (not relevant for icons) */
                       mozilla::net::RP_Unset,
                       nullptr,      /* principal (not relevant for icons) */
                       loadGroup,
                       gIconLoad,
                       nullptr,      /* No context */
                       nullptr,      /* Not associated with any particular document */
                       loadFlags,
                       nullptr,
                       contentPolicyType,
                       EmptyString(),
                       false,        /* aUseUrgentStartForChannel */
                       aRequest);
}

void
nsImageFrame::GetDocumentCharacterSet(nsACString& aCharset) const
{
  if (mContent) {
    NS_ASSERTION(mContent->GetComposedDoc(),
                 "Frame still alive after content removed from document!");
    mContent->GetComposedDoc()->GetDocumentCharacterSet()->Name(aCharset);
  }
}

void
nsImageFrame::SpecToURI(const nsAString& aSpec, nsIIOService *aIOService,
                         nsIURI **aURI)
{
  nsCOMPtr<nsIURI> baseURI;
  if (mContent) {
    baseURI = mContent->GetBaseURI();
  }
  nsAutoCString charset;
  GetDocumentCharacterSet(charset);
  NS_NewURI(aURI, aSpec,
            charset.IsEmpty() ? nullptr : charset.get(),
            baseURI, aIOService);
}

void
nsImageFrame::GetLoadGroup(nsPresContext *aPresContext, nsILoadGroup **aLoadGroup)
{
  if (!aPresContext)
    return;

  NS_PRECONDITION(nullptr != aLoadGroup, "null OUT parameter pointer");

  nsIPresShell *shell = aPresContext->GetPresShell();

  if (!shell)
    return;

  nsIDocument *doc = shell->GetDocument();
  if (!doc)
    return;

  *aLoadGroup = doc->GetDocumentLoadGroup().take();
}

nsresult nsImageFrame::LoadIcons(nsPresContext *aPresContext)
{
  NS_ASSERTION(!gIconLoad, "called LoadIcons twice");

  NS_NAMED_LITERAL_STRING(loadingSrc,"resource://gre-resources/loading-image.png");
  NS_NAMED_LITERAL_STRING(brokenSrc,"resource://gre-resources/broken-image.png");

  gIconLoad = new IconLoad();
  NS_ADDREF(gIconLoad);

  nsresult rv;
  // create a loader and load the images
  rv = LoadIcon(loadingSrc,
                aPresContext,
                getter_AddRefs(gIconLoad->mLoadingImage));
  if (NS_FAILED(rv)) {
    return rv;
  }

  rv = LoadIcon(brokenSrc,
                aPresContext,
                getter_AddRefs(gIconLoad->mBrokenImage));
  if (NS_FAILED(rv)) {
    return rv;
  }

  return rv;
}

NS_IMPL_ISUPPORTS(nsImageFrame::IconLoad, nsIObserver,
                  imgINotificationObserver)

static const char* kIconLoadPrefs[] = {
  "browser.display.force_inline_alttext",
  "browser.display.show_image_placeholders",
  "browser.display.show_loading_image_placeholder",
  nullptr
};

nsImageFrame::IconLoad::IconLoad()
{
  // register observers
  Preferences::AddStrongObservers(this, kIconLoadPrefs);
  GetPrefs();
}

void
nsImageFrame::IconLoad::Shutdown()
{
  Preferences::RemoveObservers(this, kIconLoadPrefs);
  // in case the pref service releases us later
  if (mLoadingImage) {
    mLoadingImage->CancelAndForgetObserver(NS_ERROR_FAILURE);
    mLoadingImage = nullptr;
  }
  if (mBrokenImage) {
    mBrokenImage->CancelAndForgetObserver(NS_ERROR_FAILURE);
    mBrokenImage = nullptr;
  }
}

NS_IMETHODIMP
nsImageFrame::IconLoad::Observe(nsISupports *aSubject, const char* aTopic,
                                const char16_t* aData)
{
  NS_ASSERTION(!nsCRT::strcmp(aTopic, NS_PREFBRANCH_PREFCHANGE_TOPIC_ID),
               "wrong topic");
#ifdef DEBUG
  // assert |aData| is one of our prefs.
  uint32_t i = 0;
  for (; i < ArrayLength(kIconLoadPrefs); ++i) {
    if (NS_ConvertASCIItoUTF16(kIconLoadPrefs[i]) == nsDependentString(aData))
      break;
  }
  MOZ_ASSERT(i < ArrayLength(kIconLoadPrefs));
#endif

  GetPrefs();
  return NS_OK;
}

void nsImageFrame::IconLoad::GetPrefs()
{
  mPrefForceInlineAltText =
    Preferences::GetBool("browser.display.force_inline_alttext");

  mPrefShowPlaceholders =
    Preferences::GetBool("browser.display.show_image_placeholders", true);

  mPrefShowLoadingPlaceholder =
    Preferences::GetBool("browser.display.show_loading_image_placeholder", true);
}

NS_IMETHODIMP
nsImageFrame::IconLoad::Notify(imgIRequest* aRequest,
                               int32_t aType,
                               const nsIntRect* aData)
{
  MOZ_ASSERT(aRequest);

  if (aType != imgINotificationObserver::LOAD_COMPLETE &&
      aType != imgINotificationObserver::FRAME_UPDATE) {
    return NS_OK;
  }

  if (aType == imgINotificationObserver::LOAD_COMPLETE) {
    nsCOMPtr<imgIContainer> image;
    aRequest->GetImage(getter_AddRefs(image));
    if (!image) {
      return NS_ERROR_FAILURE;
    }

    // Retrieve the image's intrinsic size.
    int32_t width = 0;
    int32_t height = 0;
    image->GetWidth(&width);
    image->GetHeight(&height);

    // Request a decode at that size.
    image->RequestDecodeForSize(IntSize(width, height),
                                imgIContainer::DECODE_FLAGS_DEFAULT);
  }

  nsTObserverArray<nsImageFrame*>::ForwardIterator iter(mIconObservers);
  nsImageFrame *frame;
  while (iter.HasMore()) {
    frame = iter.GetNext();
    frame->InvalidateFrame();
  }

  return NS_OK;
}

NS_IMPL_ISUPPORTS(nsImageListener, imgINotificationObserver)

nsImageListener::nsImageListener(nsImageFrame *aFrame) :
  mFrame(aFrame)
{
}

nsImageListener::~nsImageListener()
{
}

NS_IMETHODIMP
nsImageListener::Notify(imgIRequest *aRequest, int32_t aType, const nsIntRect* aData)
{
  if (!mFrame)
    return NS_ERROR_FAILURE;

  return mFrame->Notify(aRequest, aType, aData);
}

static bool
IsInAutoWidthTableCellForQuirk(nsIFrame *aFrame)
{
  if (eCompatibility_NavQuirks != aFrame->PresContext()->CompatibilityMode())
    return false;
  // Check if the parent of the closest nsBlockFrame has auto width.
  nsBlockFrame *ancestor = nsLayoutUtils::FindNearestBlockAncestor(aFrame);
  if (ancestor->StyleContext()->GetPseudo() == nsCSSAnonBoxes::cellContent) {
    // Assume direct parent is a table cell frame.
    nsFrame *grandAncestor = static_cast<nsFrame*>(ancestor->GetParent());
    return grandAncestor &&
      grandAncestor->StylePosition()->mWidth.GetUnit() == eStyleUnit_Auto;
  }
  return false;
}

/* virtual */ void
nsImageFrame::AddInlineMinISize(gfxContext* aRenderingContext,
                                nsIFrame::InlineMinISizeData* aData)
{
  nscoord isize = nsLayoutUtils::IntrinsicForContainer(aRenderingContext,
                    this, nsLayoutUtils::MIN_ISIZE);
  bool canBreak = !IsInAutoWidthTableCellForQuirk(this);
  aData->DefaultAddInlineMinISize(this, isize, canBreak);
}<|MERGE_RESOLUTION|>--- conflicted
+++ resolved
@@ -642,14 +642,11 @@
 nsImageFrame::InvalidateSelf(const nsIntRect* aLayerInvalidRect,
                              const nsRect* aFrameInvalidRect)
 {
-<<<<<<< HEAD
-  InvalidateLayer(TYPE_IMAGE,
-=======
   if (HasProperty(nsIFrame::WebRenderUserDataProperty())) {
     nsIFrame::WebRenderUserDataTable* userDataTable =
       GetProperty(nsIFrame::WebRenderUserDataProperty());
     RefPtr<WebRenderUserData> data;
-    userDataTable->Get(nsDisplayItem::TYPE_IMAGE, getter_AddRefs(data));
+    userDataTable->Get(TYPE_IMAGE, getter_AddRefs(data));
     if (data && data->AsFallbackData()) {
       data->AsFallbackData()->SetInvalid(true);
     }
@@ -657,8 +654,7 @@
     return;
   }
 
-  InvalidateLayer(nsDisplayItem::TYPE_IMAGE,
->>>>>>> 9901cfb0
+  InvalidateLayer(TYPE_IMAGE,
                   aLayerInvalidRect,
                   aFrameInvalidRect);
 
