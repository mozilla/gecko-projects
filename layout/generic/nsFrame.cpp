/* -*- Mode: C++; tab-width: 2; indent-tabs-mode: nil; c-basic-offset: 2 -*- */
// vim:cindent:ts=2:et:sw=2:
/* This Source Code Form is subject to the terms of the Mozilla Public
 * License, v. 2.0. If a copy of the MPL was not distributed with this
 * file, You can obtain one at http://mozilla.org/MPL/2.0/. */

/* base class of all rendering objects */

#include "nsFrame.h"

#include <stdarg.h>
#include <algorithm>

#include "gfx2DGlue.h"
#include "gfxUtils.h"
#include "mozilla/Attributes.h"
#include "mozilla/DebugOnly.h"
#include "mozilla/gfx/2D.h"
#include "mozilla/gfx/PathHelpers.h"
#include "mozilla/Sprintf.h"

#include "nsCOMPtr.h"
#include "nsFrameList.h"
#include "nsPlaceholderFrame.h"
#include "nsIContent.h"
#include "nsIContentInlines.h"
#include "nsContentUtils.h"
#include "nsCSSPseudoElements.h"
#include "nsIAtom.h"
#include "nsString.h"
#include "nsReadableUtils.h"
#include "nsStyleContext.h"
#include "nsTableWrapperFrame.h"
#include "nsView.h"
#include "nsViewManager.h"
#include "nsIScrollableFrame.h"
#include "nsPresContext.h"
#include "nsStyleConsts.h"
#include "nsIPresShell.h"
#include "mozilla/Logging.h"
#include "mozilla/Sprintf.h"
#include "nsFrameManager.h"
#include "nsLayoutUtils.h"
#include "LayoutLogging.h"
#include "mozilla/GeckoStyleContext.h"
#include "mozilla/GeckoRestyleManager.h"
#include "mozilla/RestyleManager.h"
#include "mozilla/RestyleManagerInlines.h"
#include "nsInlineFrame.h"
#include "nsIDOMNode.h"
#include "nsISelection.h"
#include "nsISelectionPrivate.h"
#include "nsFrameSelection.h"
#include "nsGkAtoms.h"
#include "nsCSSAnonBoxes.h"

#include "nsFrameTraversal.h"
#include "nsRange.h"
#include "nsITextControlFrame.h"
#include "nsNameSpaceManager.h"
#include "nsIPercentBSizeObserver.h"
#include "nsStyleStructInlines.h"
#include "FrameLayerBuilder.h"
#include "ImageLayers.h"

#include "nsBidiPresUtils.h"
#include "RubyUtils.h"
#include "nsAnimationManager.h"

// For triple-click pref
#include "imgIContainer.h"
#include "imgIRequest.h"
#include "nsError.h"
#include "nsContainerFrame.h"
#include "nsBoxLayoutState.h"
#include "nsBlockFrame.h"
#include "nsDisplayList.h"
#include "nsSVGIntegrationUtils.h"
#include "SVGObserverUtils.h"
#include "nsChangeHint.h"
#include "nsDeckFrame.h"
#include "nsSubDocumentFrame.h"
#include "SVGTextFrame.h"
#include "RetainedDisplayListBuilder.h"

#include "gfxContext.h"
#include "nsAbsoluteContainingBlock.h"
#include "StickyScrollContainer.h"
#include "nsFontInflationData.h"
#include "nsRegion.h"
#include "nsIFrameInlines.h"
#include "nsStyleChangeList.h"

#include "mozilla/AsyncEventDispatcher.h"
#include "mozilla/EffectCompositor.h"
#include "mozilla/EffectSet.h"
#include "mozilla/EventListenerManager.h"
#include "mozilla/EventStateManager.h"
#include "mozilla/EventStates.h"
#include "mozilla/Preferences.h"
#include "mozilla/LookAndFeel.h"
#include "mozilla/MouseEvents.h"
#include "mozilla/ServoStyleSet.h"
#include "mozilla/css/ImageLoader.h"
#include "mozilla/gfx/Tools.h"
#include "nsPrintfCString.h"
#include "ActiveLayerTracker.h"

#include "nsITheme.h"
#include "nsThemeConstants.h"

using namespace mozilla;
using namespace mozilla::css;
using namespace mozilla::dom;
using namespace mozilla::gfx;
using namespace mozilla::layers;
using namespace mozilla::layout;
typedef nsAbsoluteContainingBlock::AbsPosReflowFlags AbsPosReflowFlags;

const mozilla::LayoutFrameType nsIFrame::sLayoutFrameTypes[
#define FRAME_ID(...) 1 +
#define ABSTRACT_FRAME_ID(...)
#include "nsFrameIdList.h"
#undef FRAME_ID
#undef ABSTRACT_FRAME_ID
  0] = {
#define FRAME_ID(class_, type_, ...) mozilla::LayoutFrameType:: type_,
#define ABSTRACT_FRAME_ID(...)
#include "nsFrameIdList.h"
#undef FRAME_ID
#undef ABSTRACT_FRAME_ID
};

const nsIFrame::FrameClassBits nsIFrame::sFrameClassBits[
#define FRAME_ID(...) 1 +
#define ABSTRACT_FRAME_ID(...)
#include "nsFrameIdList.h"
#undef FRAME_ID
#undef ABSTRACT_FRAME_ID
  0] = {
#define Leaf eFrameClassBitsLeaf
#define NotLeaf eFrameClassBitsNone
#define DynamicLeaf eFrameClassBitsDynamicLeaf
#define FRAME_ID(class_, type_, leaf_, ...) leaf_,
#define ABSTRACT_FRAME_ID(...)
#include "nsFrameIdList.h"
#undef Leaf
#undef NotLeaf
#undef DynamicLeaf
#undef FRAME_ID
#undef ABSTRACT_FRAME_ID
};

// Struct containing cached metrics for box-wrapped frames.
struct nsBoxLayoutMetrics
{
  nsSize mPrefSize;
  nsSize mMinSize;
  nsSize mMaxSize;

  nsSize mBlockMinSize;
  nsSize mBlockPrefSize;
  nscoord mBlockAscent;

  nscoord mFlex;
  nscoord mAscent;

  nsSize mLastSize;
};

struct nsContentAndOffset
{
  nsIContent* mContent;
  int32_t mOffset;
};

// Some Misc #defines
#define SELECTION_DEBUG        0
#define FORCE_SELECTION_UPDATE 1
#define CALC_DEBUG             0

// This is faster than nsBidiPresUtils::IsFrameInParagraphDirection,
// because it uses the frame pointer passed in without drilling down to
// the leaf frame.
static bool
IsReversedDirectionFrame(nsIFrame* aFrame)
{
  FrameBidiData bidiData = aFrame->GetBidiData();
  return !IS_SAME_DIRECTION(bidiData.embeddingLevel, bidiData.baseLevel);
}

#include "nsILineIterator.h"

//non Hack prototypes
#if 0
static void RefreshContentFrames(nsPresContext* aPresContext, nsIContent * aStartContent, nsIContent * aEndContent);
#endif

#include "prenv.h"

NS_DECLARE_FRAME_PROPERTY_DELETABLE(BoxMetricsProperty, nsBoxLayoutMetrics)

static void
InitBoxMetrics(nsIFrame* aFrame, bool aClear)
{
  if (aClear) {
    aFrame->DeleteProperty(BoxMetricsProperty());
  }

  nsBoxLayoutMetrics* metrics = new nsBoxLayoutMetrics();
  aFrame->SetProperty(BoxMetricsProperty(), metrics);

  static_cast<nsFrame*>(aFrame)->nsFrame::MarkIntrinsicISizesDirty();
  metrics->mBlockAscent = 0;
  metrics->mLastSize.SizeTo(0, 0);
}

static bool
IsXULBoxWrapped(const nsIFrame* aFrame)
{
  return aFrame->GetParent() &&
         aFrame->GetParent()->IsXULBoxFrame() &&
         !aFrame->IsXULBoxFrame();
}

void
nsReflowStatus::UpdateTruncated(const ReflowInput& aReflowInput,
                                const ReflowOutput& aMetrics)
{
  const WritingMode containerWM = aMetrics.GetWritingMode();
  if (aReflowInput.GetWritingMode().IsOrthogonalTo(containerWM)) {
    // Orthogonal flows are always reflowed with an unconstrained dimension,
    // so should never end up truncated (see ReflowInput::Init()).
    mTruncated = false;
  } else if (aReflowInput.AvailableBSize() != NS_UNCONSTRAINEDSIZE &&
             aReflowInput.AvailableBSize() < aMetrics.BSize(containerWM) &&
             !aReflowInput.mFlags.mIsTopOfPage) {
    mTruncated = true;
  } else {
    mTruncated = false;
  }
}

void
nsIFrame::DestroyAnonymousContent(already_AddRefed<nsIContent> aContent)
{
  PresContext()->PresShell()->FrameConstructor()
               ->DestroyAnonymousContent(mozilla::Move(aContent));
}

// Formerly the nsIFrameDebug interface

#ifdef DEBUG
std::ostream& operator<<(std::ostream& aStream,
                         const nsReflowStatus& aStatus)
{
  char complete = 'Y';
  if (aStatus.IsIncomplete()) {
    complete = 'N';
  } else if (aStatus.IsOverflowIncomplete()) {
    complete = 'O';
  }

  char brk = 'N';
  if (aStatus.IsInlineBreakBefore()) {
    brk = 'B';
  } else if (aStatus.IsInlineBreakAfter()) {
    brk = 'A';
  }

  aStream << "["
          << "Complete=" << complete << ","
          << "NIF=" << (aStatus.NextInFlowNeedsReflow() ? 'Y' : 'N') << ","
          << "Truncated=" << (aStatus.IsTruncated() ? 'Y' : 'N') << ","
          << "Break=" << brk << ","
          << "FirstLetter=" << (aStatus.FirstLetterComplete() ? 'Y' : 'N')
          << "]";
  return aStream;
}

static bool gShowFrameBorders = false;

void nsFrame::ShowFrameBorders(bool aEnable)
{
  gShowFrameBorders = aEnable;
}

bool nsFrame::GetShowFrameBorders()
{
  return gShowFrameBorders;
}

static bool gShowEventTargetFrameBorder = false;

void nsFrame::ShowEventTargetFrameBorder(bool aEnable)
{
  gShowEventTargetFrameBorder = aEnable;
}

bool nsFrame::GetShowEventTargetFrameBorder()
{
  return gShowEventTargetFrameBorder;
}

/**
 * Note: the log module is created during library initialization which
 * means that you cannot perform logging before then.
 */
mozilla::LazyLogModule nsFrame::sFrameLogModule("frame");

static mozilla::LazyLogModule sStyleVerifyTreeLogModuleInfo("styleverifytree");

static uint32_t gStyleVerifyTreeEnable = 0x55;

bool
nsFrame::GetVerifyStyleTreeEnable()
{
  if (gStyleVerifyTreeEnable == 0x55) {
      gStyleVerifyTreeEnable = 0 != (int)((mozilla::LogModule*)sStyleVerifyTreeLogModuleInfo)->Level();
  }
  return gStyleVerifyTreeEnable;
}

void
nsFrame::SetVerifyStyleTreeEnable(bool aEnabled)
{
  gStyleVerifyTreeEnable = aEnabled;
}

#endif

NS_DECLARE_FRAME_PROPERTY_DELETABLE(AbsoluteContainingBlockProperty,
                                    nsAbsoluteContainingBlock)

bool
nsIFrame::HasAbsolutelyPositionedChildren() const {
  return IsAbsoluteContainer() && GetAbsoluteContainingBlock()->HasAbsoluteFrames();
}

nsAbsoluteContainingBlock*
nsIFrame::GetAbsoluteContainingBlock() const {
  NS_ASSERTION(IsAbsoluteContainer(), "The frame is not marked as an abspos container correctly");
  nsAbsoluteContainingBlock* absCB = GetProperty(AbsoluteContainingBlockProperty());
  NS_ASSERTION(absCB, "The frame is marked as an abspos container but doesn't have the property");
  return absCB;
}

void
nsIFrame::MarkAsAbsoluteContainingBlock()
{
  MOZ_ASSERT(GetStateBits() & NS_FRAME_CAN_HAVE_ABSPOS_CHILDREN);
  NS_ASSERTION(!GetProperty(AbsoluteContainingBlockProperty()),
               "Already has an abs-pos containing block property?");
  NS_ASSERTION(!HasAnyStateBits(NS_FRAME_HAS_ABSPOS_CHILDREN),
               "Already has NS_FRAME_HAS_ABSPOS_CHILDREN state bit?");
  AddStateBits(NS_FRAME_HAS_ABSPOS_CHILDREN);
  SetProperty(AbsoluteContainingBlockProperty(), new nsAbsoluteContainingBlock(GetAbsoluteListID()));
}

void
nsIFrame::MarkAsNotAbsoluteContainingBlock()
{
  NS_ASSERTION(!HasAbsolutelyPositionedChildren(), "Think of the children!");
  NS_ASSERTION(GetProperty(AbsoluteContainingBlockProperty()),
               "Should have an abs-pos containing block property");
  NS_ASSERTION(HasAnyStateBits(NS_FRAME_HAS_ABSPOS_CHILDREN),
               "Should have NS_FRAME_HAS_ABSPOS_CHILDREN state bit");
  MOZ_ASSERT(HasAnyStateBits(NS_FRAME_CAN_HAVE_ABSPOS_CHILDREN));
  RemoveStateBits(NS_FRAME_HAS_ABSPOS_CHILDREN);
  DeleteProperty(AbsoluteContainingBlockProperty());
}

bool
nsIFrame::CheckAndClearPaintedState()
{
  bool result = (GetStateBits() & NS_FRAME_PAINTED_THEBES);
  RemoveStateBits(NS_FRAME_PAINTED_THEBES);

  nsIFrame::ChildListIterator lists(this);
  for (; !lists.IsDone(); lists.Next()) {
    nsFrameList::Enumerator childFrames(lists.CurrentList());
    for (; !childFrames.AtEnd(); childFrames.Next()) {
      nsIFrame* child = childFrames.get();
      if (child->CheckAndClearPaintedState()) {
        result = true;
      }
    }
  }
  return result;
}

bool
nsIFrame::CheckAndClearDisplayListState()
{
  bool result = BuiltDisplayList();
  SetBuiltDisplayList(false);

  nsIFrame::ChildListIterator lists(this);
  for (; !lists.IsDone(); lists.Next()) {
    nsFrameList::Enumerator childFrames(lists.CurrentList());
    for (; !childFrames.AtEnd(); childFrames.Next()) {
      nsIFrame* child = childFrames.get();
      if (child->CheckAndClearDisplayListState()) {
        result = true;
      }
    }
  }
  return result;
}

bool
nsIFrame::IsVisibleConsideringAncestors(uint32_t aFlags) const
{
  if (!StyleVisibility()->IsVisible()) {
    return false;
  }

  const nsIFrame* frame = this;
  while (frame) {
    nsView* view = frame->GetView();
    if (view && view->GetVisibility() == nsViewVisibility_kHide)
      return false;

    nsIFrame* parent = frame->GetParent();
    nsDeckFrame* deck = do_QueryFrame(parent);
    if (deck) {
      if (deck->GetSelectedBox() != frame)
        return false;
    }

    if (parent) {
      frame = parent;
    } else {
      parent = nsLayoutUtils::GetCrossDocParentFrame(frame);
      if (!parent)
        break;

      if ((aFlags & nsIFrame::VISIBILITY_CROSS_CHROME_CONTENT_BOUNDARY) == 0 &&
          parent->PresContext()->IsChrome() && !frame->PresContext()->IsChrome()) {
        break;
      }

      if (!parent->StyleVisibility()->IsVisible())
        return false;

      frame = parent;
    }
  }

  return true;
}

void
nsIFrame::FindCloserFrameForSelection(
                                 nsPoint aPoint,
                                 nsIFrame::FrameWithDistance* aCurrentBestFrame)
{
  if (nsLayoutUtils::PointIsCloserToRect(aPoint, mRect,
                                         aCurrentBestFrame->mXDistance,
                                         aCurrentBestFrame->mYDistance)) {
    aCurrentBestFrame->mFrame = this;
  }
}

void
nsIFrame::ContentStatesChanged(mozilla::EventStates aStates)
{
}

AutoWeakFrame::AutoWeakFrame(const WeakFrame& aOther)
  : mPrev(nullptr), mFrame(nullptr)
{
  Init(aOther.GetFrame());
}

void
AutoWeakFrame::Init(nsIFrame* aFrame)
{
  Clear(mFrame ? mFrame->PresContext()->GetPresShell() : nullptr);
  mFrame = aFrame;
  if (mFrame) {
    nsIPresShell* shell = mFrame->PresContext()->GetPresShell();
    NS_WARNING_ASSERTION(shell, "Null PresShell in AutoWeakFrame!");
    if (shell) {
      shell->AddAutoWeakFrame(this);
    } else {
      mFrame = nullptr;
    }
  }
}

void
WeakFrame::Init(nsIFrame* aFrame)
{
  Clear(mFrame ? mFrame->PresContext()->GetPresShell() : nullptr);
  mFrame = aFrame;
  if (mFrame) {
    nsIPresShell* shell = mFrame->PresContext()->GetPresShell();
    MOZ_ASSERT(shell, "Null PresShell in WeakFrame!");
    if (shell) {
      shell->AddWeakFrame(this);
    } else {
      mFrame = nullptr;
    }
  }
}

nsIFrame*
NS_NewEmptyFrame(nsIPresShell* aPresShell, nsStyleContext* aContext)
{
  return new (aPresShell) nsFrame(aContext);
}

nsFrame::nsFrame(nsStyleContext* aContext, ClassID aID)
  : nsBox(aID)
{
  MOZ_COUNT_CTOR(nsFrame);

  mStyleContext = aContext;
#ifdef DEBUG
  mStyleContext->FrameAddRef();
#endif
  mWritingMode = WritingMode(mStyleContext);
}

nsFrame::~nsFrame()
{
  MOZ_COUNT_DTOR(nsFrame);

  MOZ_ASSERT(GetVisibility() != Visibility::APPROXIMATELY_VISIBLE,
             "Visible nsFrame is being destroyed");

#ifdef DEBUG
  mStyleContext->FrameRelease();
#endif
}

NS_IMPL_FRAMEARENA_HELPERS(nsFrame)

// Dummy operator delete.  Will never be called, but must be defined
// to satisfy some C++ ABIs.
void
nsFrame::operator delete(void *, size_t)
{
  MOZ_CRASH("nsFrame::operator delete should never be called");
}

NS_QUERYFRAME_HEAD(nsFrame)
  NS_QUERYFRAME_ENTRY(nsIFrame)
NS_QUERYFRAME_TAIL_INHERITANCE_ROOT

/////////////////////////////////////////////////////////////////////////////
// nsIFrame

static bool
IsFontSizeInflationContainer(nsIFrame* aFrame,
                             const nsStyleDisplay* aStyleDisplay)
{
  /*
   * Font size inflation is built around the idea that we're inflating
   * the fonts for a pan-and-zoom UI so that when the user scales up a
   * block or other container to fill the width of the device, the fonts
   * will be readable.  To do this, we need to pick what counts as a
   * container.
   *
   * From a code perspective, the only hard requirement is that frames
   * that are line participants
   * (nsIFrame::IsFrameOfType(nsIFrame::eLineParticipant)) are never
   * containers, since line layout assumes that the inflation is
   * consistent within a line.
   *
   * This is not an imposition, since we obviously want a bunch of text
   * (possibly with inline elements) flowing within a block to count the
   * block (or higher) as its container.
   *
   * We also want form controls, including the text in the anonymous
   * content inside of them, to match each other and the text next to
   * them, so they and their anonymous content should also not be a
   * container.
   *
   * However, because we can't reliably compute sizes across XUL during
   * reflow, any XUL frame with a XUL parent is always a container.
   *
   * There are contexts where it would be nice if some blocks didn't
   * count as a container, so that, for example, an indented quotation
   * didn't end up with a smaller font size.  However, it's hard to
   * distinguish these situations where we really do want the indented
   * thing to count as a container, so we don't try, and blocks are
   * always containers.
   */

  // The root frame should always be an inflation container.
  if (!aFrame->GetParent()) {
    return true;
  }

  nsIContent *content = aFrame->GetContent();
  LayoutFrameType frameType = aFrame->Type();
  bool isInline = (aFrame->GetDisplay() == StyleDisplay::Inline ||
                   RubyUtils::IsRubyBox(frameType) ||
                   (aFrame->IsFloating() &&
                    frameType == LayoutFrameType::Letter) ||
                   // Given multiple frames for the same node, only the
                   // outer one should be considered a container.
                   // (Important, e.g., for nsSelectsAreaFrame.)
                   (aFrame->GetParent()->GetContent() == content) ||
                   (content && (content->IsAnyOfHTMLElements(nsGkAtoms::option,
                                                             nsGkAtoms::optgroup,
                                                             nsGkAtoms::select) ||
                                content->IsInNativeAnonymousSubtree()))) &&
                  !(aFrame->IsXULBoxFrame() && aFrame->GetParent()->IsXULBoxFrame());
  NS_ASSERTION(!aFrame->IsFrameOfType(nsIFrame::eLineParticipant) ||
               isInline ||
               // br frames and mathml frames report being line
               // participants even when their position or display is
               // set
               aFrame->IsBrFrame() ||
               aFrame->IsFrameOfType(nsIFrame::eMathML),
               "line participants must not be containers");
  NS_ASSERTION(!aFrame->IsBulletFrame() || isInline,
               "bullets should not be containers");
  return !isInline;
}

void
nsFrame::Init(nsIContent*       aContent,
              nsContainerFrame* aParent,
              nsIFrame*         aPrevInFlow)
{
  MOZ_ASSERT(nsQueryFrame::FrameIID(mClass) == GetFrameId());
  NS_PRECONDITION(!mContent, "Double-initing a frame?");
  NS_ASSERTION(IsFrameOfType(eDEBUGAllFrames) &&
               !IsFrameOfType(eDEBUGNoFrames),
               "IsFrameOfType implementation that doesn't call base class");

  mContent = aContent;
  mParent = aParent;

  if (aPrevInFlow) {
    mWritingMode = aPrevInFlow->GetWritingMode();

    // Make sure the general flags bits are the same
    nsFrameState state = aPrevInFlow->GetStateBits();

    // Make bits that are currently off (see constructor) the same:
    AddStateBits(state & (NS_FRAME_INDEPENDENT_SELECTION |
                          NS_FRAME_PART_OF_IBSPLIT |
                          NS_FRAME_MAY_BE_TRANSFORMED |
                          NS_FRAME_MAY_HAVE_GENERATED_CONTENT |
                          NS_FRAME_CAN_HAVE_ABSPOS_CHILDREN));
  } else {
    PresContext()->ConstructedFrame();
  }
  if (GetParent()) {
    nsFrameState state = GetParent()->GetStateBits();

    // Make bits that are currently off (see constructor) the same:
    AddStateBits(state & (NS_FRAME_INDEPENDENT_SELECTION |
                          NS_FRAME_GENERATED_CONTENT |
                          NS_FRAME_IS_SVG_TEXT |
                          NS_FRAME_IN_POPUP |
                          NS_FRAME_IS_NONDISPLAY));

    if (HasAnyStateBits(NS_FRAME_IN_POPUP) && TrackingVisibility()) {
      // Assume all frames in popups are visible.
      IncApproximateVisibleCount();
    }
  }
  const nsStyleDisplay *disp = StyleDisplay();
  if (disp->HasTransform(this) ||
      (IsFrameOfType(eSupportsCSSTransforms) &&
       nsLayoutUtils::HasAnimationOfProperty(this, eCSSProperty_transform))) {
    // The frame gets reconstructed if we toggle the -moz-transform
    // property, so we can set this bit here and then ignore it.
    AddStateBits(NS_FRAME_MAY_BE_TRANSFORMED);
  }
  if (disp->mPosition == NS_STYLE_POSITION_STICKY &&
      !aPrevInFlow &&
      !(mState & NS_FRAME_IS_NONDISPLAY) &&
      !disp->IsInnerTableStyle()) {
    // Note that we only add first continuations, but we really only
    // want to add first continuation-or-ib-split-siblings.  But since we
    // don't yet know if we're a later part of a block-in-inline split,
    // we'll just add later members of a block-in-inline split here, and
    // then StickyScrollContainer will remove them later.
    // We don't currently support relative positioning of inner table
    // elements (bug 35168), so exclude them from sticky positioning too.
    StickyScrollContainer* ssc =
      StickyScrollContainer::GetStickyScrollContainerForFrame(this);
    if (ssc) {
      ssc->AddFrame(this);
    }
  }

  if (nsLayoutUtils::FontSizeInflationEnabled(PresContext()) || !GetParent()
#ifdef DEBUG
      // We have assertions that check inflation invariants even when
      // font size inflation is not enabled.
      || true
#endif
      ) {
    if (IsFontSizeInflationContainer(this, disp)) {
      AddStateBits(NS_FRAME_FONT_INFLATION_CONTAINER);
      if (!GetParent() ||
          // I'd use NS_FRAME_OUT_OF_FLOW, but it's not set yet.
          disp->IsFloating(this) || disp->IsAbsolutelyPositioned(this)) {
        AddStateBits(NS_FRAME_FONT_INFLATION_FLOW_ROOT);
      }
    }
    NS_ASSERTION(GetParent() ||
                 (GetStateBits() & NS_FRAME_FONT_INFLATION_CONTAINER),
                 "root frame should always be a container");
  }

  if (PresContext()->PresShell()->AssumeAllFramesVisible() &&
      TrackingVisibility()) {
    IncApproximateVisibleCount();
  }

  DidSetStyleContext(nullptr);

  if (::IsXULBoxWrapped(this))
    ::InitBoxMetrics(this, false);
}

void
nsFrame::DestroyFrom(nsIFrame* aDestructRoot)
{
  NS_ASSERTION(!nsContentUtils::IsSafeToRunScript(),
    "destroy called on frame while scripts not blocked");
  NS_ASSERTION(!GetNextSibling() && !GetPrevSibling(),
               "Frames should be removed before destruction.");
  NS_ASSERTION(aDestructRoot, "Must specify destruct root");
  MOZ_ASSERT(!HasAbsolutelyPositionedChildren());
  MOZ_ASSERT(!HasAnyStateBits(NS_FRAME_PART_OF_IBSPLIT),
             "NS_FRAME_PART_OF_IBSPLIT set on non-nsContainerFrame?");

  SVGObserverUtils::InvalidateDirectRenderingObservers(this);

  if (StyleDisplay()->mPosition == NS_STYLE_POSITION_STICKY) {
    StickyScrollContainer* ssc =
      StickyScrollContainer::GetStickyScrollContainerForFrame(this);
    if (ssc) {
      ssc->RemoveFrame(this);
    }
  }

  nsPresContext* presContext = PresContext();
  nsIPresShell* shell = presContext->GetPresShell();
  if (mState & NS_FRAME_OUT_OF_FLOW) {
    nsPlaceholderFrame* placeholder = GetPlaceholderFrame();
    NS_ASSERTION(!placeholder || (aDestructRoot != this),
                 "Don't call Destroy() on OOFs, call Destroy() on the placeholder.");
    NS_ASSERTION(!placeholder ||
                 nsLayoutUtils::IsProperAncestorFrame(aDestructRoot, placeholder),
                 "Placeholder relationship should have been torn down already; "
                 "this might mean we have a stray placeholder in the tree.");
    if (placeholder) {
      placeholder->SetOutOfFlowFrame(nullptr);
    }
  }

  // XXXneerja All instances of 'mContent->GetPrimaryFrame() == this' have been
  // replaced with IsPrimaryFrame() except for this one.  The reason is that
  // for native anonymous content our subclass Destroy method has already
  // called UnbindFromTree so nsINode::mSubtreeRoot might be in use here and
  // we don't want to call mContent->SetPrimaryFrame(nullptr) in that case.
  // (bug 1400618 will fix that order)
  bool isPrimaryFrame = (mContent && mContent->GetPrimaryFrame() == this);
  if (isPrimaryFrame) {
    // This needs to happen before we clear our Properties() table.
    ActiveLayerTracker::TransferActivityToContent(this, mContent);

    // Unfortunately, we need to do this for all frames being reframed
    // and not only those whose current style involves CSS transitions,
    // because what matters is whether the new style (not the old)
    // specifies CSS transitions.
    if (presContext->RestyleManager()->IsGecko()) {
      // stylo: ServoRestyleManager does not handle transitions yet, and when
      // it does it probably won't need to track reframed style contexts to
      // initiate transitions correctly.
      GeckoRestyleManager::ReframingStyleContexts* rsc =
        presContext->RestyleManager()->AsGecko()->GetReframingStyleContexts();
      if (rsc) {
        rsc->Put(mContent, mStyleContext->AsGecko());
      }
    }
  }

  if (HasCSSAnimations() || HasCSSTransitions() ||
      EffectSet::GetEffectSet(this)) {
    // If no new frame for this element is created by the end of the
    // restyling process, stop animations and transitions for this frame
    RestyleManager::AnimationsWithDestroyedFrame* adf =
      presContext->RestyleManager()->GetAnimationsWithDestroyedFrame();
    // AnimationsWithDestroyedFrame only lives during the restyling process.
    if (adf) {
      adf->Put(mContent, mStyleContext);
    }
  }

  // Disable visibility tracking. Note that we have to do this before we clear
  // frame properties and lose track of whether we were previously visible.
  // XXX(seth): It'd be ideal to assert that we're already marked nonvisible
  // here, but it's unfortunately tricky to guarantee in the face of things like
  // frame reconstruction induced by style changes.
  DisableVisibilityTracking();

  // Ensure that we're not in the approximately visible list anymore.
  PresContext()->GetPresShell()->RemoveFrameFromApproximatelyVisibleList(this);

  shell->NotifyDestroyingFrame(this);

  if (mState & NS_FRAME_EXTERNAL_REFERENCE) {
    shell->ClearFrameRefs(this);
  }

  nsView* view = GetView();
  if (view) {
    view->SetFrame(nullptr);
    view->Destroy();
  }

  // Make sure that our deleted frame can't be returned from GetPrimaryFrame()
  if (isPrimaryFrame) {
    mContent->SetPrimaryFrame(nullptr);
  }

  // Delete all properties attached to the frame, to ensure any property
  // destructors that need the frame pointer are handled properly.
  DeleteAllProperties();

  // Must retrieve the object ID before calling destructors, so the
  // vtable is still valid.
  //
  // Note to future tweakers: having the method that returns the
  // object size call the destructor will not avoid an indirect call;
  // the compiler cannot devirtualize the call to the destructor even
  // if it's from a method defined in the same class.

  nsQueryFrame::FrameIID id = GetFrameId();
  this->~nsFrame();

  // Now that we're totally cleaned out, we need to add ourselves to
  // the presshell's recycler.
  shell->FreeFrame(id, this);
}

nsresult
nsFrame::GetOffsets(int32_t &aStart, int32_t &aEnd) const
{
  aStart = 0;
  aEnd = 0;
  return NS_OK;
}

static void
CompareLayers(const nsStyleImageLayers* aFirstLayers,
              const nsStyleImageLayers* aSecondLayers,
              const std::function<void(imgRequestProxy* aReq)>& aCallback)
{
  NS_FOR_VISIBLE_IMAGE_LAYERS_BACK_TO_FRONT(i, (*aFirstLayers)) {
    const nsStyleImage& image = aFirstLayers->mLayers[i].mImage;
    if (image.GetType() != eStyleImageType_Image || !image.IsResolved()) {
      continue;
    }

    // aCallback is called when the style image in aFirstLayers is thought to
    // be different with the corresponded one in aSecondLayers
    if (!aSecondLayers || i >= aSecondLayers->mImageCount ||
        (!aSecondLayers->mLayers[i].mImage.IsResolved() ||
         !image.ImageDataEquals(aSecondLayers->mLayers[i].mImage))) {
      if (imgRequestProxy* req = image.GetImageData()) {
        aCallback(req);
      }
    }
  }
}

static void
AddAndRemoveImageAssociations(nsFrame* aFrame,
                              const nsStyleImageLayers* aOldLayers,
                              const nsStyleImageLayers* aNewLayers)
{
   ImageLoader* imageLoader =
     aFrame->PresContext()->Document()->StyleImageLoader();

  // If the old context had a background-image image, or mask-image image,
  // and new context does not have the same image, clear the image load
  // notifier (which keeps the image loading, if it still is) for the frame.
  // We want to do this conservatively because some frames paint their
  // backgrounds from some other frame's style data, and we don't want
  // to clear those notifiers unless we have to.  (They'll be reset
  // when we paint, although we could miss a notification in that
  // interval.)
  if (aOldLayers) {
    CompareLayers(aOldLayers, aNewLayers,
      [&imageLoader, aFrame](imgRequestProxy* aReq)
      { imageLoader->DisassociateRequestFromFrame(aReq, aFrame); }
    );
  }

  CompareLayers(aNewLayers, aOldLayers,
    [&imageLoader, aFrame](imgRequestProxy* aReq)
    { imageLoader->AssociateRequestToFrame(aReq, aFrame); }
  );
}

void
nsIFrame::AddDisplayItem(nsDisplayItem* aItem)
{
  DisplayItemArray* items = GetProperty(DisplayItems());
  if (!items) {
    items = new DisplayItemArray();
    AddProperty(DisplayItems(), items);
  }
  MOZ_ASSERT(!items->Contains(aItem));
  items->AppendElement(aItem);
}

bool
nsIFrame::RemoveDisplayItem(nsDisplayItem* aItem)
{
  DisplayItemArray* items = GetProperty(DisplayItems());
  if (!items) {
    return false;
  }
  bool result = items->RemoveElement(aItem);
  if (items->IsEmpty()) {
    DeleteProperty(DisplayItems());
  }
  return result;
}

bool
nsIFrame::HasDisplayItems()
{
  DisplayItemArray* items = GetProperty(DisplayItems());
  return !!items;
}

bool
nsIFrame::HasDisplayItem(nsDisplayItem* aItem)
{
  DisplayItemArray* items = GetProperty(DisplayItems());
  if (!items) {
    return false;
  }
  return items->Contains(aItem);
}

void
nsIFrame::RemoveDisplayItemDataForDeletion()
{
  FrameLayerBuilder::RemoveFrameFromLayerManager(this, DisplayItemData());
  DisplayItemData().Clear();

  DisplayItemArray* items = RemoveProperty(DisplayItems());
  if (items) {
    for (nsDisplayItem* item : *items) {
      item->RemoveFrame(this);
    }
    delete items;
  }
}

void
nsIFrame::MarkNeedsDisplayItemRebuild()
{
  if (!XRE_IsContentProcess() || IsFrameModified()) {
    // Skip non-content processes and frames that are already marked modified.
    return;
  }

  nsIFrame* displayRoot = nsLayoutUtils::GetDisplayRootFrame(this);
  MOZ_ASSERT(displayRoot);

  RetainedDisplayListBuilder* retainedBuilder =
    displayRoot->GetProperty(RetainedDisplayListBuilder::Cached());

  if (!retainedBuilder) {
    return;
  }

  nsIFrame* viewport = nsLayoutUtils::GetViewportFrame(this);
  MOZ_ASSERT(viewport);

  std::vector<WeakFrame>* modifiedFrames =
    viewport->GetProperty(nsIFrame::ModifiedFrameList());

  if (!modifiedFrames) {
    modifiedFrames = new std::vector<WeakFrame>();
    viewport->SetProperty(nsIFrame::ModifiedFrameList(), modifiedFrames);
  }

  modifiedFrames->emplace_back(this);

  // TODO: this is a bit of a hack. We are using ModifiedFrameList property to
  // decide whether we are trying to reuse the display list.
  if (displayRoot != viewport &&
      !displayRoot->HasProperty(nsIFrame::ModifiedFrameList())) {
    displayRoot->SetProperty(nsIFrame::ModifiedFrameList(),
                             new std::vector<WeakFrame>());
  }

  MOZ_ASSERT(PresContext()->LayoutPhaseCount(eLayoutPhase_DisplayListBuilding) == 0);
  SetFrameIsModified(true);

  // Hopefully this is cheap, but we could use a frame state bit to note
  // the presence of dependencies to speed it up.
  DisplayItemArray* items = GetProperty(DisplayItems());
  if (items) {
    for (nsDisplayItem* i : *items) {
      if (i->GetDependentFrame() == this &&
          !i->HasDeletedFrame()) {
        i->Frame()->MarkNeedsDisplayItemRebuild();
      }
    }
  }
}

// Subclass hook for style post processing
/* virtual */ void
nsFrame::DidSetStyleContext(nsStyleContext* aOldStyleContext)
{
  if (nsSVGUtils::IsInSVGTextSubtree(this)) {
    SVGTextFrame* svgTextFrame = static_cast<SVGTextFrame*>(
      nsLayoutUtils::GetClosestFrameOfType(this, LayoutFrameType::SVGText));
    nsIFrame* anonBlock = svgTextFrame->PrincipalChildList().FirstChild();
    // Just as in SVGTextFrame::DidSetStyleContext, we need to ensure that
    // any non-display SVGTextFrames get reflowed when a child text frame
    // gets new style.
    //
    // Note that we must check NS_FRAME_FIRST_REFLOW on our SVGTextFrame's
    // anonymous block frame rather than our self, since NS_FRAME_FIRST_REFLOW
    // may be set on us if we're a new frame that has been inserted after the
    // document's first reflow. (In which case this DidSetStyleContext call may
    // be happening under frame construction under a Reflow() call.)
    if (anonBlock && !(anonBlock->GetStateBits() & NS_FRAME_FIRST_REFLOW) &&
        (svgTextFrame->GetStateBits() & NS_FRAME_IS_NONDISPLAY) &&
        !(svgTextFrame->GetStateBits() & NS_STATE_SVG_TEXT_IN_REFLOW)) {
      svgTextFrame->ScheduleReflowSVGNonDisplayText(nsIPresShell::eStyleChange);
    }
  }

  const nsStyleImageLayers *oldLayers = aOldStyleContext ?
                              &aOldStyleContext->StyleBackground()->mImage :
                              nullptr;
  const nsStyleImageLayers *newLayers = &StyleBackground()->mImage;
  AddAndRemoveImageAssociations(this, oldLayers, newLayers);

  oldLayers = aOldStyleContext ? &aOldStyleContext->StyleSVGReset()->mMask :
                                  nullptr;
  newLayers = &StyleSVGReset()->mMask;
  AddAndRemoveImageAssociations(this, oldLayers, newLayers);

  if (aOldStyleContext) {
    // If we detect a change on margin, padding or border, we store the old
    // values on the frame itself between now and reflow, so if someone
    // calls GetUsed(Margin|Border|Padding)() before the next reflow, we
    // can give an accurate answer.
    // We don't want to set the property if one already exists.
    nsMargin oldValue(0, 0, 0, 0);
    nsMargin newValue(0, 0, 0, 0);
    const nsStyleMargin* oldMargin = aOldStyleContext->PeekStyleMargin();
    if (oldMargin && oldMargin->GetMargin(oldValue)) {
      if ((!StyleMargin()->GetMargin(newValue) || oldValue != newValue) &&
          !HasProperty(UsedMarginProperty())) {
        AddProperty(UsedMarginProperty(), new nsMargin(oldValue));
      }
    }

    const nsStylePadding* oldPadding = aOldStyleContext->PeekStylePadding();
    if (oldPadding && oldPadding->GetPadding(oldValue)) {
      if ((!StylePadding()->GetPadding(newValue) || oldValue != newValue) &&
          !HasProperty(UsedPaddingProperty())) {
        AddProperty(UsedPaddingProperty(), new nsMargin(oldValue));
      }
    }

    const nsStyleBorder* oldBorder = aOldStyleContext->PeekStyleBorder();
    if (oldBorder) {
      oldValue = oldBorder->GetComputedBorder();
      newValue = StyleBorder()->GetComputedBorder();
      if (oldValue != newValue &&
          !HasProperty(UsedBorderProperty())) {
        AddProperty(UsedBorderProperty(), new nsMargin(oldValue));
      }
    }
  }

  ImageLoader* imageLoader = PresContext()->Document()->StyleImageLoader();
  imgIRequest *oldBorderImage = aOldStyleContext
    ? aOldStyleContext->StyleBorder()->GetBorderImageRequest()
    : nullptr;
  imgIRequest *newBorderImage = StyleBorder()->GetBorderImageRequest();
  // FIXME (Bug 759996): The following is no longer true.
  // For border-images, we can't be as conservative (we need to set the
  // new loaders if there has been any change) since the CalcDifference
  // call depended on the result of GetComputedBorder() and that result
  // depends on whether the image has loaded, start the image load now
  // so that we'll get notified when it completes loading and can do a
  // restyle.  Otherwise, the image might finish loading from the
  // network before we start listening to its notifications, and then
  // we'll never know that it's finished loading.  Likewise, we want to
  // do this for freshly-created frames to prevent a similar race if the
  // image loads between reflow (which can depend on whether the image
  // is loaded) and paint.  We also don't really care about any callers
  // who try to paint borders with a different style context, because
  // they won't have the correct size for the border either.
  if (oldBorderImage != newBorderImage) {
    // stop and restart the image loading/notification
    if (oldBorderImage && HasImageRequest()) {
      imageLoader->DisassociateRequestFromFrame(oldBorderImage, this);
    }
    if (newBorderImage) {
      imageLoader->AssociateRequestToFrame(newBorderImage, this);
    }
  }

  // If the page contains markup that overrides text direction, and
  // does not contain any characters that would activate the Unicode
  // bidi algorithm, we need to call |SetBidiEnabled| on the pres
  // context before reflow starts.  See bug 115921.
  if (StyleVisibility()->mDirection == NS_STYLE_DIRECTION_RTL) {
    PresContext()->SetBidiEnabled();
  }

  RemoveStateBits(NS_FRAME_SIMPLE_EVENT_REGIONS |
                  NS_FRAME_SIMPLE_DISPLAYLIST);
  this->MarkNeedsDisplayItemRebuild();

  mMayHaveRoundedCorners = true;
}

void
nsIFrame::ReparentFrameViewTo(nsViewManager* aViewManager,
                              nsView*        aNewParentView,
                              nsView*        aOldParentView)
{
  if (HasView()) {
#ifdef MOZ_XUL
    if (IsMenuPopupFrame()) {
      // This view must be parented by the root view, don't reparent it.
      return;
    }
#endif
    nsView* view = GetView();
    // Verify that the current parent view is what we think it is
    //nsView*  parentView;
    //NS_ASSERTION(parentView == aOldParentView, "unexpected parent view");

    aViewManager->RemoveChild(view);

    // The view will remember the Z-order and other attributes that have been set on it.
    nsView* insertBefore = nsLayoutUtils::FindSiblingViewFor(aNewParentView, this);
    aViewManager->InsertChild(aNewParentView, view, insertBefore, insertBefore != nullptr);
  } else if (GetStateBits() & NS_FRAME_HAS_CHILD_WITH_VIEW) {
    nsIFrame::ChildListIterator lists(this);
    for (; !lists.IsDone(); lists.Next()) {
      // Iterate the child frames, and check each child frame to see if it has
      // a view
      nsFrameList::Enumerator childFrames(lists.CurrentList());
      for (; !childFrames.AtEnd(); childFrames.Next()) {
        childFrames.get()->ReparentFrameViewTo(aViewManager, aNewParentView,
                                               aOldParentView);
      }
    }
  }
}

void
nsIFrame::SyncFrameViewProperties(nsView* aView)
{
  if (!aView) {
    aView = GetView();
    if (!aView) {
      return;
    }
  }

  nsViewManager* vm = aView->GetViewManager();

  // Make sure visibility is correct. This only affects nsSubDocumentFrame.
  if (!SupportsVisibilityHidden()) {
    // See if the view should be hidden or visible
    nsStyleContext* sc = StyleContext();
    vm->SetViewVisibility(aView,
        sc->StyleVisibility()->IsVisible()
            ? nsViewVisibility_kShow : nsViewVisibility_kHide);
  }

  int32_t zIndex = 0;
  bool    autoZIndex = false;

  if (IsAbsPosContainingBlock()) {
    // Make sure z-index is correct
    nsStyleContext* sc = StyleContext();
    const nsStylePosition* position = sc->StylePosition();
    if (position->mZIndex.GetUnit() == eStyleUnit_Integer) {
      zIndex = position->mZIndex.GetIntValue();
    } else if (position->mZIndex.GetUnit() == eStyleUnit_Auto) {
      autoZIndex = true;
    }
  } else {
    autoZIndex = true;
  }

  vm->SetViewZIndex(aView, autoZIndex, zIndex);
}

void
nsFrame::CreateView()
{
  MOZ_ASSERT(!HasView());

  nsView* parentView = GetParent()->GetClosestView();
  MOZ_ASSERT(parentView, "no parent with view");

  nsViewManager* viewManager = parentView->GetViewManager();
  MOZ_ASSERT(viewManager, "null view manager");

  nsView* view = viewManager->CreateView(GetRect(), parentView);
  SyncFrameViewProperties(view);

  nsView* insertBefore = nsLayoutUtils::FindSiblingViewFor(parentView, this);
  // we insert this view 'above' the insertBefore view, unless insertBefore is null,
  // in which case we want to call with aAbove == false to insert at the beginning
  // in document order
  viewManager->InsertChild(parentView, view, insertBefore, insertBefore != nullptr);

  // REVIEW: Don't create a widget for fixed-pos elements anymore.
  // ComputeRepaintRegionForCopy will calculate the right area to repaint
  // when we scroll.
  // Reparent views on any child frames (or their descendants) to this
  // view. We can just call ReparentFrameViewTo on this frame because
  // we know this frame has no view, so it will crawl the children. Also,
  // we know that any descendants with views must have 'parentView' as their
  // parent view.
  ReparentFrameViewTo(viewManager, view, parentView);

  // Remember our view
  SetView(view);

  NS_FRAME_LOG(NS_FRAME_TRACE_CALLS,
               ("nsFrame::CreateView: frame=%p view=%p",
                this, view));
}

// MSVC fails with link error "one or more multiply defined symbols found",
// gcc fails with "hidden symbol `nsIFrame::kPrincipalList' isn't defined"
// etc if they are not defined.
#ifndef _MSC_VER
// static nsIFrame constants; initialized in the header file.
const nsIFrame::ChildListID nsIFrame::kPrincipalList;
const nsIFrame::ChildListID nsIFrame::kAbsoluteList;
const nsIFrame::ChildListID nsIFrame::kBulletList;
const nsIFrame::ChildListID nsIFrame::kCaptionList;
const nsIFrame::ChildListID nsIFrame::kColGroupList;
const nsIFrame::ChildListID nsIFrame::kExcessOverflowContainersList;
const nsIFrame::ChildListID nsIFrame::kFixedList;
const nsIFrame::ChildListID nsIFrame::kFloatList;
const nsIFrame::ChildListID nsIFrame::kOverflowContainersList;
const nsIFrame::ChildListID nsIFrame::kOverflowList;
const nsIFrame::ChildListID nsIFrame::kOverflowOutOfFlowList;
const nsIFrame::ChildListID nsIFrame::kPopupList;
const nsIFrame::ChildListID nsIFrame::kPushedFloatsList;
const nsIFrame::ChildListID nsIFrame::kSelectPopupList;
const nsIFrame::ChildListID nsIFrame::kNoReflowPrincipalList;
#endif

/* virtual */ nsMargin
nsIFrame::GetUsedMargin() const
{
  nsMargin margin(0, 0, 0, 0);
  if (((mState & NS_FRAME_FIRST_REFLOW) &&
       !(mState & NS_FRAME_IN_REFLOW)) ||
      nsSVGUtils::IsInSVGTextSubtree(this))
    return margin;

  nsMargin *m = GetProperty(UsedMarginProperty());
  if (m) {
    margin = *m;
  } else {
    if (!StyleMargin()->GetMargin(margin)) {
      // If we get here, our caller probably shouldn't be calling us...
      NS_ERROR("Returning bogus 0-sized margin, because this margin "
               "depends on layout & isn't cached!");
    }
  }
  return margin;
}

/* virtual */ nsMargin
nsIFrame::GetUsedBorder() const
{
  nsMargin border(0, 0, 0, 0);
  if (((mState & NS_FRAME_FIRST_REFLOW) &&
       !(mState & NS_FRAME_IN_REFLOW)) ||
      nsSVGUtils::IsInSVGTextSubtree(this))
    return border;

  // Theme methods don't use const-ness.
  nsIFrame *mutable_this = const_cast<nsIFrame*>(this);

  const nsStyleDisplay *disp = StyleDisplay();
  if (mutable_this->IsThemed(disp)) {
    nsIntMargin result;
    nsPresContext *presContext = PresContext();
    presContext->GetTheme()->GetWidgetBorder(presContext->DeviceContext(),
                                             mutable_this, disp->mAppearance,
                                             &result);
    border.left = presContext->DevPixelsToAppUnits(result.left);
    border.top = presContext->DevPixelsToAppUnits(result.top);
    border.right = presContext->DevPixelsToAppUnits(result.right);
    border.bottom = presContext->DevPixelsToAppUnits(result.bottom);
    return border;
  }

  nsMargin *b = GetProperty(UsedBorderProperty());
  if (b) {
    border = *b;
  } else {
    border = StyleBorder()->GetComputedBorder();
  }
  return border;
}

/* virtual */ nsMargin
nsIFrame::GetUsedPadding() const
{
  nsMargin padding(0, 0, 0, 0);
  if (((mState & NS_FRAME_FIRST_REFLOW) &&
       !(mState & NS_FRAME_IN_REFLOW)) ||
      nsSVGUtils::IsInSVGTextSubtree(this))
    return padding;

  // Theme methods don't use const-ness.
  nsIFrame *mutable_this = const_cast<nsIFrame*>(this);

  const nsStyleDisplay *disp = StyleDisplay();
  if (mutable_this->IsThemed(disp)) {
    nsPresContext *presContext = PresContext();
    nsIntMargin widget;
    if (presContext->GetTheme()->GetWidgetPadding(presContext->DeviceContext(),
                                                  mutable_this,
                                                  disp->mAppearance,
                                                  &widget)) {
      padding.top = presContext->DevPixelsToAppUnits(widget.top);
      padding.right = presContext->DevPixelsToAppUnits(widget.right);
      padding.bottom = presContext->DevPixelsToAppUnits(widget.bottom);
      padding.left = presContext->DevPixelsToAppUnits(widget.left);
      return padding;
    }
  }

  nsMargin *p = GetProperty(UsedPaddingProperty());
  if (p) {
    padding = *p;
  } else {
    if (!StylePadding()->GetPadding(padding)) {
      // If we get here, our caller probably shouldn't be calling us...
      NS_ERROR("Returning bogus 0-sized padding, because this padding "
               "depends on layout & isn't cached!");
    }
  }
  return padding;
}

nsIFrame::Sides
nsIFrame::GetSkipSides(const ReflowInput* aReflowInput) const
{
  if (MOZ_UNLIKELY(StyleBorder()->mBoxDecorationBreak ==
                     StyleBoxDecorationBreak::Clone) &&
      !(GetStateBits() & NS_FRAME_IS_OVERFLOW_CONTAINER)) {
    return Sides();
  }

  // Convert the logical skip sides to physical sides using the frame's
  // writing mode
  WritingMode writingMode = GetWritingMode();
  LogicalSides logicalSkip = GetLogicalSkipSides(aReflowInput);
  Sides skip;

  if (logicalSkip.BStart()) {
    if (writingMode.IsVertical()) {
      skip |= writingMode.IsVerticalLR() ? eSideBitsLeft : eSideBitsRight;
    } else {
      skip |= eSideBitsTop;
    }
  }

  if (logicalSkip.BEnd()) {
    if (writingMode.IsVertical()) {
      skip |= writingMode.IsVerticalLR() ? eSideBitsRight : eSideBitsLeft;
    } else {
      skip |= eSideBitsBottom;
    }
  }

  if (logicalSkip.IStart()) {
    if (writingMode.IsVertical()) {
      skip |= eSideBitsTop;
    } else {
      skip |= writingMode.IsBidiLTR() ? eSideBitsLeft : eSideBitsRight;
    }
  }

  if (logicalSkip.IEnd()) {
    if (writingMode.IsVertical()) {
      skip |= eSideBitsBottom;
    } else {
      skip |= writingMode.IsBidiLTR() ? eSideBitsRight : eSideBitsLeft;
    }
  }
  return skip;
}

nsRect
nsIFrame::GetPaddingRectRelativeToSelf() const
{
  nsMargin border(GetUsedBorder());
  border.ApplySkipSides(GetSkipSides());
  nsRect r(0, 0, mRect.width, mRect.height);
  r.Deflate(border);
  return r;
}

nsRect
nsIFrame::GetPaddingRect() const
{
  return GetPaddingRectRelativeToSelf() + GetPosition();
}

WritingMode
nsIFrame::WritingModeForLine(WritingMode aSelfWM,
                             nsIFrame*   aSubFrame) const
{
  MOZ_ASSERT(aSelfWM == GetWritingMode());
  WritingMode writingMode = aSelfWM;

  if (StyleTextReset()->mUnicodeBidi & NS_STYLE_UNICODE_BIDI_PLAINTEXT) {
    nsBidiLevel frameLevel = nsBidiPresUtils::GetFrameBaseLevel(aSubFrame);
    writingMode.SetDirectionFromBidiLevel(frameLevel);
  }

  return writingMode;
}

nsRect
nsIFrame::GetMarginRectRelativeToSelf() const
{
  nsMargin m = GetUsedMargin();
  m.ApplySkipSides(GetSkipSides());
  nsRect r(0, 0, mRect.width, mRect.height);
  r.Inflate(m);
  return r;
}

bool
nsIFrame::IsTransformed(const nsStyleDisplay* aStyleDisplay,
                        EffectSet* aEffectSet) const
{
  MOZ_ASSERT(aStyleDisplay == StyleDisplay());
  return ((mState & NS_FRAME_MAY_BE_TRANSFORMED) &&
          (aStyleDisplay->HasTransform(this) ||
           IsSVGTransformed() ||
           HasAnimationOfTransform(aEffectSet)));
}

bool
nsIFrame::HasAnimationOfTransform(EffectSet* aEffectSet) const
{
  EffectSet* effects =
    aEffectSet ? aEffectSet : EffectSet::GetEffectSet(this);

  return mContent &&
    nsLayoutUtils::HasAnimationOfProperty(effects, eCSSProperty_transform) &&
    IsFrameOfType(eSupportsCSSTransforms) &&
    IsPrimaryFrame();
}

bool
nsIFrame::HasOpacityInternal(float aThreshold,
                             EffectSet* aEffectSet) const
{
  MOZ_ASSERT(0.0 <= aThreshold && aThreshold <= 1.0, "Invalid argument");
  if (StyleEffects()->mOpacity < aThreshold ||
      (StyleDisplay()->mWillChangeBitField & NS_STYLE_WILL_CHANGE_OPACITY)) {
    return true;
  }

  EffectSet* effects =
    aEffectSet ? aEffectSet : EffectSet::GetEffectSet(this);
  return (IsPrimaryFrame() &&
          nsLayoutUtils::HasAnimationOfProperty(effects, eCSSProperty_opacity));
}

bool
nsIFrame::IsSVGTransformed(gfx::Matrix *aOwnTransforms,
                           gfx::Matrix *aFromParentTransforms) const
{
  return false;
}

bool
nsIFrame::Extend3DContext(const nsStyleDisplay* aStyleDisplay, mozilla::EffectSet* aEffectSet) const
{
  const nsStyleDisplay* disp = StyleDisplayWithOptionalParam(aStyleDisplay);
  if (disp->mTransformStyle != NS_STYLE_TRANSFORM_STYLE_PRESERVE_3D ||
      !IsFrameOfType(nsIFrame::eSupportsCSSTransforms)) {
    return false;
  }

  // If we're all scroll frame, then all descendants will be clipped, so we can't preserve 3d.
  if (IsScrollFrame()) {
    return false;
  }

  if (HasOpacity(aEffectSet)) {
    return false;
  }

  const nsStyleEffects* effects = StyleEffects();
  return !nsFrame::ShouldApplyOverflowClipping(this, disp) &&
         !GetClipPropClipRect(disp, effects, GetSize()) &&
         !nsSVGIntegrationUtils::UsingEffectsForFrame(this);
}

bool
nsIFrame::Combines3DTransformWithAncestors(const nsStyleDisplay* aStyleDisplay,
                                           EffectSet* aEffectSet) const
{
  MOZ_ASSERT(aStyleDisplay == StyleDisplay());
  nsIFrame* parent = GetFlattenedTreeParentPrimaryFrame();
  if (!parent || !parent->Extend3DContext()) {
    return false;
  }
  return IsTransformed(aStyleDisplay,aEffectSet) ||
         BackfaceIsHidden(aStyleDisplay);
}

bool
nsIFrame::In3DContextAndBackfaceIsHidden(EffectSet* aEffectSet) const
{
  // While both tests fail most of the time, test BackfaceIsHidden()
  // first since it's likely to fail faster.
  const nsStyleDisplay* disp = StyleDisplay();
  return BackfaceIsHidden(disp) &&
         Combines3DTransformWithAncestors(disp, aEffectSet);
}

bool
nsIFrame::HasPerspective(const nsStyleDisplay* aStyleDisplay, EffectSet* aEffectSet) const
{
  MOZ_ASSERT(aStyleDisplay == StyleDisplay());
  if (!IsTransformed(aStyleDisplay, aEffectSet)) {
    return false;
  }
  nsIFrame* containingBlock = GetContainingBlock(SKIP_SCROLLED_FRAME, aStyleDisplay);
  if (!containingBlock) {
    return false;
  }
  return containingBlock->ChildrenHavePerspective();
}

nsRect
nsIFrame::GetContentRectRelativeToSelf() const
{
  nsMargin bp(GetUsedBorderAndPadding());
  bp.ApplySkipSides(GetSkipSides());
  nsRect r(0, 0, mRect.width, mRect.height);
  r.Deflate(bp);
  return r;
}

nsRect
nsIFrame::GetContentRect() const
{
  return GetContentRectRelativeToSelf() + GetPosition();
}

bool
nsIFrame::ComputeBorderRadii(const nsStyleCorners& aBorderRadius,
                             const nsSize& aFrameSize,
                             const nsSize& aBorderArea,
                             Sides aSkipSides,
                             nscoord aRadii[8])
{
  // Percentages are relative to whichever side they're on.
  NS_FOR_CSS_HALF_CORNERS(i) {
    const nsStyleCoord c = aBorderRadius.Get(i);
    nscoord axis =
      HalfCornerIsX(i) ? aFrameSize.width : aFrameSize.height;

    if (c.IsCoordPercentCalcUnit()) {
      aRadii[i] = nsRuleNode::ComputeCoordPercentCalc(c, axis);
      if (aRadii[i] < 0) {
        // clamp calc()
        aRadii[i] = 0;
      }
    } else {
      NS_NOTREACHED("ComputeBorderRadii: bad unit");
      aRadii[i] = 0;
    }
  }

  if (aSkipSides.Top()) {
    aRadii[eCornerTopLeftX] = 0;
    aRadii[eCornerTopLeftY] = 0;
    aRadii[eCornerTopRightX] = 0;
    aRadii[eCornerTopRightY] = 0;
  }

  if (aSkipSides.Right()) {
    aRadii[eCornerTopRightX] = 0;
    aRadii[eCornerTopRightY] = 0;
    aRadii[eCornerBottomRightX] = 0;
    aRadii[eCornerBottomRightY] = 0;
  }

  if (aSkipSides.Bottom()) {
    aRadii[eCornerBottomRightX] = 0;
    aRadii[eCornerBottomRightY] = 0;
    aRadii[eCornerBottomLeftX] = 0;
    aRadii[eCornerBottomLeftY] = 0;
  }

  if (aSkipSides.Left()) {
    aRadii[eCornerBottomLeftX] = 0;
    aRadii[eCornerBottomLeftY] = 0;
    aRadii[eCornerTopLeftX] = 0;
    aRadii[eCornerTopLeftY] = 0;
  }

  // css3-background specifies this algorithm for reducing
  // corner radii when they are too big.
  bool haveRadius = false;
  double ratio = 1.0f;
  NS_FOR_CSS_SIDES(side) {
    uint32_t hc1 = SideToHalfCorner(side, false, true);
    uint32_t hc2 = SideToHalfCorner(side, true, true);
    nscoord length =
      SideIsVertical(side) ? aBorderArea.height : aBorderArea.width;
    nscoord sum = aRadii[hc1] + aRadii[hc2];
    if (sum)
      haveRadius = true;

    // avoid floating point division in the normal case
    if (length < sum)
      ratio = std::min(ratio, double(length)/sum);
  }
  if (ratio < 1.0) {
    NS_FOR_CSS_HALF_CORNERS(corner) {
      aRadii[corner] *= ratio;
    }
  }

  return haveRadius;
}

/* static */ void
nsIFrame::InsetBorderRadii(nscoord aRadii[8], const nsMargin &aOffsets)
{
  NS_FOR_CSS_SIDES(side) {
    nscoord offset = aOffsets.Side(side);
    uint32_t hc1 = SideToHalfCorner(side, false, false);
    uint32_t hc2 = SideToHalfCorner(side, true, false);
    aRadii[hc1] = std::max(0, aRadii[hc1] - offset);
    aRadii[hc2] = std::max(0, aRadii[hc2] - offset);
  }
}

/* static */ void
nsIFrame::OutsetBorderRadii(nscoord aRadii[8], const nsMargin &aOffsets)
{
  auto AdjustOffset = [] (const uint32_t aRadius, const nscoord aOffset) {
    // Implement the cubic formula to adjust offset when aOffset > 0 and
    // aRadius / aOffset < 1.
    // https://drafts.csswg.org/css-shapes/#valdef-shape-box-margin-box
    if (aOffset > 0) {
      const double ratio = aRadius / double(aOffset);
      if (ratio < 1.0) {
        return nscoord(aOffset * (1.0 + std::pow(ratio - 1, 3)));
      }
    }
    return aOffset;
  };

  NS_FOR_CSS_SIDES(side) {
    const nscoord offset = aOffsets.Side(side);
    const uint32_t hc1 = SideToHalfCorner(side, false, false);
    const uint32_t hc2 = SideToHalfCorner(side, true, false);
    if (aRadii[hc1] > 0) {
      const nscoord offset1 = AdjustOffset(aRadii[hc1], offset);
      aRadii[hc1] = std::max(0, aRadii[hc1] + offset1);
    }
    if (aRadii[hc2] > 0) {
      const nscoord offset2 = AdjustOffset(aRadii[hc2], offset);
      aRadii[hc2] = std::max(0, aRadii[hc2] + offset2);
    }
  }
}

/* virtual */ bool
nsIFrame::GetBorderRadii(const nsSize& aFrameSize, const nsSize& aBorderArea,
                         Sides aSkipSides, nscoord aRadii[8]) const
{
  if (!mMayHaveRoundedCorners) {
    memset(aRadii, 0, sizeof(nscoord) * 8);
    return false;
  }

  if (IsThemed()) {
    // When we're themed, the native theme code draws the border and
    // background, and therefore it doesn't make sense to tell other
    // code that's interested in border-radius that we have any radii.
    //
    // In an ideal world, we might have a way for the them to tell us an
    // border radius, but since we don't, we're better off assuming
    // zero.
    NS_FOR_CSS_HALF_CORNERS(corner) {
      aRadii[corner] = 0;
    }
    return false;
  }

  const_cast<nsIFrame*>(this)->mMayHaveRoundedCorners =
    ComputeBorderRadii(StyleBorder()->mBorderRadius,
                       aFrameSize, aBorderArea,
                       aSkipSides, aRadii);
  return mMayHaveRoundedCorners;
}

bool
nsIFrame::GetBorderRadii(nscoord aRadii[8]) const
{
  nsSize sz = GetSize();
  return GetBorderRadii(sz, sz, GetSkipSides(), aRadii);
}

bool
nsIFrame::GetMarginBoxBorderRadii(nscoord aRadii[8]) const
{
  if (!GetBorderRadii(aRadii)) {
    return false;
  }
  OutsetBorderRadii(aRadii, GetUsedMargin());
  NS_FOR_CSS_HALF_CORNERS(corner) {
    if (aRadii[corner]) {
      return true;
    }
  }
  return false;
}

bool
nsIFrame::GetPaddingBoxBorderRadii(nscoord aRadii[8]) const
{
  if (!GetBorderRadii(aRadii))
    return false;
  InsetBorderRadii(aRadii, GetUsedBorder());
  NS_FOR_CSS_HALF_CORNERS(corner) {
    if (aRadii[corner])
      return true;
  }
  return false;
}

bool
nsIFrame::GetContentBoxBorderRadii(nscoord aRadii[8]) const
{
  if (!GetBorderRadii(aRadii))
    return false;
  InsetBorderRadii(aRadii, GetUsedBorderAndPadding());
  NS_FOR_CSS_HALF_CORNERS(corner) {
    if (aRadii[corner])
      return true;
  }
  return false;
}

bool
nsIFrame::GetShapeBoxBorderRadii(nscoord aRadii[8]) const
{
  switch (StyleDisplay()->mShapeOutside.GetReferenceBox()) {
    case StyleGeometryBox::NoBox:
      return false;
    case StyleGeometryBox::ContentBox:
      return GetContentBoxBorderRadii(aRadii);
    case StyleGeometryBox::PaddingBox:
      return GetPaddingBoxBorderRadii(aRadii);
    case StyleGeometryBox::BorderBox:
      return GetBorderRadii(aRadii);
    case StyleGeometryBox::MarginBox:
      return GetMarginBoxBorderRadii(aRadii);
    default:
      MOZ_ASSERT_UNREACHABLE("Unexpected box value");
      return false;
  }
  return false;
}

nsStyleContext*
nsFrame::GetAdditionalStyleContext(int32_t aIndex) const
{
  NS_PRECONDITION(aIndex >= 0, "invalid index number");
  return nullptr;
}

void
nsFrame::SetAdditionalStyleContext(int32_t aIndex,
                                   nsStyleContext* aStyleContext)
{
  NS_PRECONDITION(aIndex >= 0, "invalid index number");
}

nscoord
nsFrame::GetLogicalBaseline(WritingMode aWritingMode) const
{
  NS_ASSERTION(!NS_SUBTREE_DIRTY(this),
               "frame must not be dirty");
  // Baseline for inverted line content is the top (block-start) margin edge,
  // as the frame is in effect "flipped" for alignment purposes.
  if (aWritingMode.IsLineInverted()) {
    return -GetLogicalUsedMargin(aWritingMode).BStart(aWritingMode);
  }
  // Otherwise, the bottom margin edge, per CSS2.1's definition of the
  // 'baseline' value of 'vertical-align'.
  return BSize(aWritingMode) +
         GetLogicalUsedMargin(aWritingMode).BEnd(aWritingMode);
}

const nsFrameList&
nsFrame::GetChildList(ChildListID aListID) const
{
  if (IsAbsoluteContainer() &&
      aListID == GetAbsoluteListID()) {
    return GetAbsoluteContainingBlock()->GetChildList();
  } else {
    return nsFrameList::EmptyList();
  }
}

void
nsFrame::GetChildLists(nsTArray<ChildList>* aLists) const
{
  if (IsAbsoluteContainer()) {
    nsFrameList absoluteList = GetAbsoluteContainingBlock()->GetChildList();
    absoluteList.AppendIfNonempty(aLists, GetAbsoluteListID());
  }
}

void
nsIFrame::GetCrossDocChildLists(nsTArray<ChildList>* aLists)
{
  nsSubDocumentFrame* subdocumentFrame = do_QueryFrame(this);
  if (subdocumentFrame) {
    // Descend into the subdocument
    nsIFrame* root = subdocumentFrame->GetSubdocumentRootFrame();
    if (root) {
      aLists->AppendElement(nsIFrame::ChildList(
        nsFrameList(root, nsLayoutUtils::GetLastSibling(root)),
        nsIFrame::kPrincipalList));
    }
  }

  GetChildLists(aLists);
}

Visibility
nsIFrame::GetVisibility() const
{
  if (!(GetStateBits() & NS_FRAME_VISIBILITY_IS_TRACKED)) {
    return Visibility::UNTRACKED;
  }

  bool isSet = false;
  uint32_t visibleCount = GetProperty(VisibilityStateProperty(), &isSet);

  MOZ_ASSERT(isSet, "Should have a VisibilityStateProperty value "
                    "if NS_FRAME_VISIBILITY_IS_TRACKED is set");

  return visibleCount > 0
       ? Visibility::APPROXIMATELY_VISIBLE
       : Visibility::APPROXIMATELY_NONVISIBLE;
}

void
nsIFrame::UpdateVisibilitySynchronously()
{
  nsIPresShell* presShell = PresContext()->PresShell();
  if (!presShell) {
    return;
  }

  if (presShell->AssumeAllFramesVisible()) {
    presShell->EnsureFrameInApproximatelyVisibleList(this);
    return;
  }

  bool visible = StyleVisibility()->IsVisible();
  nsIFrame* f = GetParent();
  nsRect rect = GetRectRelativeToSelf();
  nsIFrame* rectFrame = this;
  while (f && visible) {
    nsIScrollableFrame* sf = do_QueryFrame(f);
    if (sf) {
      nsRect transformedRect =
        nsLayoutUtils::TransformFrameRectToAncestor(rectFrame, rect, f);
      if (!sf->IsRectNearlyVisible(transformedRect)) {
        visible = false;
        break;
      }

      // In this code we're trying to synchronously update *approximate*
      // visibility. (In the future we may update precise visibility here as
      // well, which is why the method name does not contain 'approximate'.) The
      // IsRectNearlyVisible() check above tells us that the rect we're checking
      // is approximately visible within the scrollframe, but we still need to
      // ensure that, even if it was scrolled into view, it'd be visible when we
      // consider the rest of the document. To do that, we move transformedRect
      // to be contained in the scrollport as best we can (it might not fit) to
      // pretend that it was scrolled into view.
      rect = transformedRect.MoveInsideAndClamp(sf->GetScrollPortRect());
      rectFrame = f;
    }
    nsIFrame* parent = f->GetParent();
    if (!parent) {
      parent = nsLayoutUtils::GetCrossDocParentFrame(f);
      if (parent && parent->PresContext()->IsChrome()) {
        break;
      }
    }
    f = parent;
  }

  if (visible) {
    presShell->EnsureFrameInApproximatelyVisibleList(this);
  } else {
    presShell->RemoveFrameFromApproximatelyVisibleList(this);
  }
}

void
nsIFrame::EnableVisibilityTracking()
{
  if (GetStateBits() & NS_FRAME_VISIBILITY_IS_TRACKED) {
    return;  // Nothing to do.
  }

  MOZ_ASSERT(!HasProperty(VisibilityStateProperty()),
             "Shouldn't have a VisibilityStateProperty value "
             "if NS_FRAME_VISIBILITY_IS_TRACKED is not set");

  // Add the state bit so we know to track visibility for this frame, and
  // initialize the frame property.
  AddStateBits(NS_FRAME_VISIBILITY_IS_TRACKED);
  SetProperty(VisibilityStateProperty(), 0);

  nsIPresShell* presShell = PresContext()->PresShell();
  if (!presShell) {
    return;
  }

  // Schedule a visibility update. This method will virtually always be called
  // when layout has changed anyway, so it's very unlikely that any additional
  // visibility updates will be triggered by this, but this way we guarantee
  // that if this frame is currently visible we'll eventually find out.
  presShell->ScheduleApproximateFrameVisibilityUpdateSoon();
}

void
nsIFrame::DisableVisibilityTracking()
{
  if (!(GetStateBits() & NS_FRAME_VISIBILITY_IS_TRACKED)) {
    return;  // Nothing to do.
  }

  bool isSet = false;
  uint32_t visibleCount = RemoveProperty(VisibilityStateProperty(), &isSet);

  MOZ_ASSERT(isSet, "Should have a VisibilityStateProperty value "
                    "if NS_FRAME_VISIBILITY_IS_TRACKED is set");

  RemoveStateBits(NS_FRAME_VISIBILITY_IS_TRACKED);

  if (visibleCount == 0) {
    return;  // We were nonvisible.
  }

  // We were visible, so send an OnVisibilityChange() notification.
  OnVisibilityChange(Visibility::APPROXIMATELY_NONVISIBLE);
}

void
nsIFrame::DecApproximateVisibleCount(const Maybe<OnNonvisible>& aNonvisibleAction
                                       /* = Nothing() */)
{
  MOZ_ASSERT(GetStateBits() & NS_FRAME_VISIBILITY_IS_TRACKED);

  bool isSet = false;
  uint32_t visibleCount = GetProperty(VisibilityStateProperty(), &isSet);

  MOZ_ASSERT(isSet, "Should have a VisibilityStateProperty value "
                    "if NS_FRAME_VISIBILITY_IS_TRACKED is set");
  MOZ_ASSERT(visibleCount > 0, "Frame is already nonvisible and we're "
                               "decrementing its visible count?");

  visibleCount--;
  SetProperty(VisibilityStateProperty(), visibleCount);
  if (visibleCount > 0) {
    return;
  }

  // We just became nonvisible, so send an OnVisibilityChange() notification.
  OnVisibilityChange(Visibility::APPROXIMATELY_NONVISIBLE, aNonvisibleAction);
}

void
nsIFrame::IncApproximateVisibleCount()
{
  MOZ_ASSERT(GetStateBits() & NS_FRAME_VISIBILITY_IS_TRACKED);

  bool isSet = false;
  uint32_t visibleCount = GetProperty(VisibilityStateProperty(), &isSet);

  MOZ_ASSERT(isSet, "Should have a VisibilityStateProperty value "
                    "if NS_FRAME_VISIBILITY_IS_TRACKED is set");

  visibleCount++;
  SetProperty(VisibilityStateProperty(), visibleCount);
  if (visibleCount > 1) {
    return;
  }

  // We just became visible, so send an OnVisibilityChange() notification.
  OnVisibilityChange(Visibility::APPROXIMATELY_VISIBLE);
}

void
nsIFrame::OnVisibilityChange(Visibility aNewVisibility,
                             const Maybe<OnNonvisible>& aNonvisibleAction
                               /* = Nothing() */)
{
  // XXX(seth): In bug 1218990 we'll implement visibility tracking for CSS
  // images here.
}

static nsIFrame*
GetActiveSelectionFrame(nsPresContext* aPresContext, nsIFrame* aFrame)
{
  nsIContent* capturingContent = nsIPresShell::GetCapturingContent();
  if (capturingContent) {
    nsIFrame* activeFrame = aPresContext->GetPrimaryFrameFor(capturingContent);
    return activeFrame ? activeFrame : aFrame;
  }

  return aFrame;
}

int16_t
nsFrame::DisplaySelection(nsPresContext* aPresContext, bool isOkToTurnOn)
{
  int16_t selType = nsISelectionController::SELECTION_OFF;

  nsCOMPtr<nsISelectionController> selCon;
  nsresult result = GetSelectionController(aPresContext, getter_AddRefs(selCon));
  if (NS_SUCCEEDED(result) && selCon) {
    result = selCon->GetDisplaySelection(&selType);
    if (NS_SUCCEEDED(result) && (selType != nsISelectionController::SELECTION_OFF)) {
      // Check whether style allows selection.
      if (!IsSelectable(nullptr)) {
        selType = nsISelectionController::SELECTION_OFF;
        isOkToTurnOn = false;
      }
    }
    if (isOkToTurnOn && (selType == nsISelectionController::SELECTION_OFF)) {
      selCon->SetDisplaySelection(nsISelectionController::SELECTION_ON);
      selType = nsISelectionController::SELECTION_ON;
    }
  }
  return selType;
}

class nsDisplaySelectionOverlay : public nsDisplayItem {
public:
  nsDisplaySelectionOverlay(nsDisplayListBuilder* aBuilder,
                            nsFrame* aFrame, int16_t aSelectionValue)
    : nsDisplayItem(aBuilder, aFrame), mSelectionValue(aSelectionValue) {
    MOZ_COUNT_CTOR(nsDisplaySelectionOverlay);
  }
#ifdef NS_BUILD_REFCNT_LOGGING
  virtual ~nsDisplaySelectionOverlay() {
    MOZ_COUNT_DTOR(nsDisplaySelectionOverlay);
  }
#endif

  virtual void Paint(nsDisplayListBuilder* aBuilder,
                     gfxContext* aCtx) override;
  NS_DISPLAY_DECL_NAME("SelectionOverlay", TYPE_SELECTION_OVERLAY)
private:
  int16_t mSelectionValue;
};

void nsDisplaySelectionOverlay::Paint(nsDisplayListBuilder* aBuilder,
                                      gfxContext* aCtx)
{
  DrawTarget& aDrawTarget = *aCtx->GetDrawTarget();

  LookAndFeel::ColorID colorID;
  if (mSelectionValue == nsISelectionController::SELECTION_ON) {
    colorID = LookAndFeel::eColorID_TextSelectBackground;
  } else if (mSelectionValue == nsISelectionController::SELECTION_ATTENTION) {
    colorID = LookAndFeel::eColorID_TextSelectBackgroundAttention;
  } else {
    colorID = LookAndFeel::eColorID_TextSelectBackgroundDisabled;
  }

  Color c = Color::FromABGR(LookAndFeel::GetColor(colorID, NS_RGB(255, 255, 255)));
  c.a = .5;
  ColorPattern color(ToDeviceColor(c));

  nsIntRect pxRect =
    mVisibleRect.ToOutsidePixels(mFrame->PresContext()->AppUnitsPerDevPixel());
  Rect rect(pxRect.x, pxRect.y, pxRect.width, pxRect.height);
  MaybeSnapToDevicePixels(rect, aDrawTarget, true);

  aDrawTarget.FillRect(rect, color);
}

/********************************************************
* Refreshes each content's frame
*********************************************************/

void
nsFrame::DisplaySelectionOverlay(nsDisplayListBuilder*   aBuilder,
                                 nsDisplayList*          aList,
                                 uint16_t                aContentType)
{
  if (!IsSelected() || !IsVisibleForPainting(aBuilder))
    return;

  nsPresContext* presContext = PresContext();
  nsIPresShell *shell = presContext->PresShell();
  if (!shell)
    return;

  int16_t displaySelection = shell->GetSelectionFlags();
  if (!(displaySelection & aContentType))
    return;

  const nsFrameSelection* frameSelection = GetConstFrameSelection();
  int16_t selectionValue = frameSelection->GetDisplaySelection();

  if (selectionValue <= nsISelectionController::SELECTION_HIDDEN)
    return; // selection is hidden or off

  nsIContent *newContent = mContent->GetParent();

  //check to see if we are anonymous content
  int32_t offset = 0;
  if (newContent) {
    // XXXbz there has GOT to be a better way of determining this!
    offset = newContent->IndexOf(mContent);
  }

  //look up to see what selection(s) are on this frame
  UniquePtr<SelectionDetails> details
    = frameSelection->LookUpSelection(newContent, offset, 1, false);
  if (!details)
    return;

  bool normal = false;
  for (SelectionDetails* sd = details.get(); sd; sd = sd->mNext.get()) {
    if (sd->mSelectionType == SelectionType::eNormal) {
      normal = true;
    }
  }

  if (!normal && aContentType == nsISelectionDisplay::DISPLAY_IMAGES) {
    // Don't overlay an image if it's not in the primary selection.
    return;
  }

  aList->AppendNewToTop(new (aBuilder)
    nsDisplaySelectionOverlay(aBuilder, this, selectionValue));
}

void
nsFrame::DisplayOutlineUnconditional(nsDisplayListBuilder*   aBuilder,
                                     const nsDisplayListSet& aLists)
{
  if (!StyleOutline()->ShouldPaintOutline()) {
    return;
  }

  aLists.Outlines()->AppendNewToTop(
    new (aBuilder) nsDisplayOutline(aBuilder, this));
}

void
nsFrame::DisplayOutline(nsDisplayListBuilder*   aBuilder,
                        const nsDisplayListSet& aLists)
{
  if (!IsVisibleForPainting(aBuilder))
    return;

  DisplayOutlineUnconditional(aBuilder, aLists);
}

void
nsIFrame::DisplayCaret(nsDisplayListBuilder* aBuilder,
                       nsDisplayList* aList)
{
  if (!IsVisibleForPainting(aBuilder))
    return;

  aList->AppendNewToTop(new (aBuilder) nsDisplayCaret(aBuilder, this));
}

nscolor
nsIFrame::GetCaretColorAt(int32_t aOffset)
{
  return nsLayoutUtils::GetColor(this, &nsStyleUserInterface::mCaretColor);
}

bool
nsFrame::DisplayBackgroundUnconditional(nsDisplayListBuilder* aBuilder,
                                        const nsDisplayListSet& aLists,
                                        bool aForceBackground)
{
  // Here we don't try to detect background propagation. Frames that might
  // receive a propagated background should just set aForceBackground to
  // true.
  if (aBuilder->IsForEventDelivery() || aForceBackground ||
      !StyleBackground()->IsTransparent(this) || StyleDisplay()->mAppearance) {
    return nsDisplayBackgroundImage::AppendBackgroundItemsToTop(
        aBuilder, this, GetRectRelativeToSelf(), aLists.BorderBackground());
  }
  return false;
}

void
nsFrame::DisplayBorderBackgroundOutline(nsDisplayListBuilder*   aBuilder,
                                        const nsDisplayListSet& aLists,
                                        bool                    aForceBackground)
{
  // The visibility check belongs here since child elements have the
  // opportunity to override the visibility property and display even if
  // their parent is hidden.
  if (!IsVisibleForPainting(aBuilder)) {
    return;
  }

  nsCSSShadowArray* shadows = StyleEffects()->mBoxShadow;
  if (shadows && shadows->HasShadowWithInset(false)) {
    aLists.BorderBackground()->AppendNewToTop(new (aBuilder)
      nsDisplayBoxShadowOuter(aBuilder, this));
  }

  bool bgIsThemed = DisplayBackgroundUnconditional(aBuilder, aLists,
                                                   aForceBackground);

  if (shadows && shadows->HasShadowWithInset(true)) {
    aLists.BorderBackground()->AppendNewToTop(new (aBuilder)
      nsDisplayBoxShadowInner(aBuilder, this));
  }

  // If there's a themed background, we should not create a border item.
  // It won't be rendered.
  if (!bgIsThemed && StyleBorder()->HasBorder()) {
    aLists.BorderBackground()->AppendNewToTop(new (aBuilder)
      nsDisplayBorder(aBuilder, this));
  }

  DisplayOutlineUnconditional(aBuilder, aLists);
}

inline static bool IsSVGContentWithCSSClip(const nsIFrame *aFrame)
{
  // The CSS spec says that the 'clip' property only applies to absolutely
  // positioned elements, whereas the SVG spec says that it applies to SVG
  // elements regardless of the value of the 'position' property. Here we obey
  // the CSS spec for outer-<svg> (since that's what we generally do), but
  // obey the SVG spec for other SVG elements to which 'clip' applies.
  return (aFrame->GetStateBits() & NS_FRAME_SVG_LAYOUT) &&
          aFrame->GetContent()->IsAnyOfSVGElements(nsGkAtoms::svg,
                                                   nsGkAtoms::foreignObject);
}

Maybe<nsRect>
nsIFrame::GetClipPropClipRect(const nsStyleDisplay* aDisp,
                              const nsStyleEffects* aEffects,
                              const nsSize& aSize) const
{
  if (!(aEffects->mClipFlags & NS_STYLE_CLIP_RECT) ||
      !(aDisp->IsAbsolutelyPositioned(this) || IsSVGContentWithCSSClip(this))) {
    return Nothing();
  }

  nsRect rect = aEffects->mClip;
  if (MOZ_LIKELY(StyleBorder()->mBoxDecorationBreak ==
                   StyleBoxDecorationBreak::Slice)) {
    // The clip applies to the joined boxes so it's relative the first
    // continuation.
    nscoord y = 0;
    for (nsIFrame* f = GetPrevContinuation(); f; f = f->GetPrevContinuation()) {
      y += f->GetRect().height;
    }
    rect.MoveBy(nsPoint(0, -y));
  }

  if (NS_STYLE_CLIP_RIGHT_AUTO & aEffects->mClipFlags) {
    rect.width = aSize.width - rect.x;
  }
  if (NS_STYLE_CLIP_BOTTOM_AUTO & aEffects->mClipFlags) {
    rect.height = aSize.height - rect.y;
  }
  return Some(rect);
}

/**
 * If the CSS 'overflow' property applies to this frame, and is not
 * handled by constructing a dedicated nsHTML/XULScrollFrame, set up clipping
 * for that overflow in aBuilder->ClipState() to clip all containing-block
 * descendants.
 *
 * Return true if clipping was applied.
 */
static bool
ApplyOverflowClipping(nsDisplayListBuilder* aBuilder,
                      const nsIFrame* aFrame,
                      const nsStyleDisplay* aDisp,
                      DisplayListClipState::AutoClipMultiple& aClipState)
{
  // Only -moz-hidden-unscrollable is handled here (and 'hidden' for table
  // frames, and any non-visible value for blocks in a paginated context).
  // We allow -moz-hidden-unscrollable to apply to any kind of frame. This
  // is required by comboboxes which make their display text (an inline frame)
  // have clipping.
  if (!nsFrame::ShouldApplyOverflowClipping(aFrame, aDisp)) {
    return false;
  }
  nsRect clipRect;
  bool haveRadii = false;
  nscoord radii[8];
  if (aFrame->StyleDisplay()->mOverflowClipBox ==
        NS_STYLE_OVERFLOW_CLIP_BOX_PADDING_BOX) {
    clipRect = aFrame->GetPaddingRectRelativeToSelf() +
      aBuilder->ToReferenceFrame(aFrame);
    haveRadii = aFrame->GetPaddingBoxBorderRadii(radii);
  } else {
    clipRect = aFrame->GetContentRectRelativeToSelf() +
      aBuilder->ToReferenceFrame(aFrame);
    // XXX border-radius
  }
  aClipState.ClipContainingBlockDescendantsExtra(clipRect, haveRadii ? radii : nullptr);
  return true;
}

#ifdef DEBUG
static void PaintDebugBorder(nsIFrame* aFrame, DrawTarget* aDrawTarget,
     const nsRect& aDirtyRect, nsPoint aPt)
{
  nsRect r(aPt, aFrame->GetSize());
  int32_t appUnitsPerDevPixel = aFrame->PresContext()->AppUnitsPerDevPixel();
  Color blueOrRed(aFrame->HasView() ? Color(0.f, 0.f, 1.f, 1.f) :
                                      Color(1.f, 0.f, 0.f, 1.f));
  aDrawTarget->StrokeRect(NSRectToRect(r, appUnitsPerDevPixel),
                          ColorPattern(ToDeviceColor(blueOrRed)));
}

static void PaintEventTargetBorder(nsIFrame* aFrame, DrawTarget* aDrawTarget,
     const nsRect& aDirtyRect, nsPoint aPt)
{
  nsRect r(aPt, aFrame->GetSize());
  int32_t appUnitsPerDevPixel = aFrame->PresContext()->AppUnitsPerDevPixel();
  ColorPattern purple(ToDeviceColor(Color(.5f, 0.f, .5f, 1.f)));
  aDrawTarget->StrokeRect(NSRectToRect(r, appUnitsPerDevPixel), purple);
}

static void
DisplayDebugBorders(nsDisplayListBuilder* aBuilder, nsIFrame* aFrame,
                    const nsDisplayListSet& aLists) {
  // Draw a border around the child
  // REVIEW: From nsContainerFrame::PaintChild
  if (nsFrame::GetShowFrameBorders() && !aFrame->GetRect().IsEmpty()) {
    aLists.Outlines()->AppendNewToTop(new (aBuilder)
        nsDisplayGeneric(aBuilder, aFrame, PaintDebugBorder, "DebugBorder",
                         DisplayItemType::TYPE_DEBUG_BORDER));
  }
  // Draw a border around the current event target
  if (nsFrame::GetShowEventTargetFrameBorder() &&
      aFrame->PresContext()->PresShell()->GetDrawEventTargetFrame() == aFrame) {
    aLists.Outlines()->AppendNewToTop(new (aBuilder)
        nsDisplayGeneric(aBuilder, aFrame, PaintEventTargetBorder, "EventTargetBorder",
                         DisplayItemType::TYPE_EVENT_TARGET_BORDER));
  }
}
#endif

static bool
IsScrollFrameActive(nsDisplayListBuilder* aBuilder, nsIScrollableFrame* aScrollableFrame)
{
  return aScrollableFrame && aScrollableFrame->IsScrollingActive(aBuilder);
}

/**
 * Returns whether a display item that gets created with the builder's current
 * state will have a scrolled clip, i.e. a clip that is scrolled by a scroll
 * frame which does not move the item itself.
 */
static bool
BuilderHasScrolledClip(nsDisplayListBuilder* aBuilder)
{
  const DisplayItemClipChain* currentClip =
    aBuilder->ClipState().GetCurrentCombinedClipChain(aBuilder);
  if (!currentClip) {
    return false;
  }

  const ActiveScrolledRoot* currentClipASR = currentClip->mASR;
  const ActiveScrolledRoot* currentASR = aBuilder->CurrentActiveScrolledRoot();
  return ActiveScrolledRoot::PickDescendant(currentClipASR, currentASR) != currentASR;
}

class AutoSaveRestoreContainsBlendMode
{
  nsDisplayListBuilder& mBuilder;
  bool mSavedContainsBlendMode;
public:
  explicit AutoSaveRestoreContainsBlendMode(nsDisplayListBuilder& aBuilder)
    : mBuilder(aBuilder)
    , mSavedContainsBlendMode(aBuilder.ContainsBlendMode())
  { }

  ~AutoSaveRestoreContainsBlendMode() {
    mBuilder.SetContainsBlendMode(mSavedContainsBlendMode);
  }
};

static void
CheckForApzAwareEventHandlers(nsDisplayListBuilder* aBuilder, nsIFrame* aFrame)
{
  nsIContent* content = aFrame->GetContent();
  if (!content) {
    return;
  }

  if (content->IsNodeApzAware()) {
    aBuilder->SetAncestorHasApzAwareEventHandler(true);
  }
}

/**
 * True if aDescendant participates the context aAncestor participating.
 */
static bool
FrameParticipatesIn3DContext(nsIFrame* aAncestor, nsIFrame* aDescendant) {
  MOZ_ASSERT(aAncestor != aDescendant);
  MOZ_ASSERT(aAncestor->Extend3DContext());
  nsIFrame* frame;
  for (frame = aDescendant->GetFlattenedTreeParentPrimaryFrame();
       frame && aAncestor != frame;
       frame = frame->GetFlattenedTreeParentPrimaryFrame()) {
    if (!frame->Extend3DContext()) {
      return false;
    }
  }
  MOZ_ASSERT(frame == aAncestor);
  return true;
}

static bool
ItemParticipatesIn3DContext(nsIFrame* aAncestor, nsDisplayItem* aItem)
{
  nsIFrame* transformFrame;
  if (aItem->GetType() == DisplayItemType::TYPE_TRANSFORM) {
    transformFrame = aItem->Frame();
  } else if (aItem->GetType() == DisplayItemType::TYPE_PERSPECTIVE) {
    transformFrame = static_cast<nsDisplayPerspective*>(aItem)->TransformFrame();
  } else {
    return false;
  }
  if (aAncestor == transformFrame) {
    return true;
  }
  return FrameParticipatesIn3DContext(aAncestor, transformFrame);
}

static void
WrapSeparatorTransform(nsDisplayListBuilder* aBuilder, nsIFrame* aFrame,
                       nsDisplayList* aSource, nsDisplayList* aTarget,
                       int aIndex) {
  if (!aSource->IsEmpty()) {
    nsDisplayTransform *sepIdItem =
      new (aBuilder) nsDisplayTransform(aBuilder, aFrame, aSource,
                                        aBuilder->GetVisibleRect(), Matrix4x4(), aIndex);
    sepIdItem->SetNoExtendContext();
    aTarget->AppendToTop(sepIdItem);
  }
}

void
nsIFrame::BuildDisplayListForStackingContext(nsDisplayListBuilder* aBuilder,
                                             nsDisplayList*        aList) {
  if (GetStateBits() & NS_FRAME_TOO_DEEP_IN_FRAME_TREE)
    return;

  // Replaced elements have their visibility handled here, because
  // they're visually atomic
  if (IsFrameOfType(eReplaced) && !IsVisibleForPainting(aBuilder))
    return;

  const nsStyleDisplay* disp = StyleDisplay();
  const nsStyleEffects* effects = StyleEffects();
  EffectSet* effectSet = EffectSet::GetEffectSet(this);
  // We can stop right away if this is a zero-opacity stacking context and
  // we're painting, and we're not animating opacity. Don't do this
  // if we're going to compute plugin geometry, since opacity-0 plugins
  // need to have display items built for them.
  bool needEventRegions =
    aBuilder->IsBuildingLayerEventRegions() &&
    StyleUserInterface()->GetEffectivePointerEvents(this) !=
      NS_STYLE_POINTER_EVENTS_NONE;
  bool opacityItemForEventsAndPluginsOnly = false;
  if (effects->mOpacity == 0.0 && aBuilder->IsForPainting() &&
      !(disp->mWillChangeBitField & NS_STYLE_WILL_CHANGE_OPACITY) &&
      !nsLayoutUtils::HasAnimationOfProperty(effectSet, eCSSProperty_opacity)) {
    if (needEventRegions ||
        aBuilder->WillComputePluginGeometry()) {
      opacityItemForEventsAndPluginsOnly = true;
    } else {
      return;
    }
  }

  if (disp->mWillChangeBitField != 0) {
    aBuilder->AddToWillChangeBudget(this, GetSize());
  }

  bool extend3DContext = Extend3DContext(disp, effectSet);
  Maybe<nsDisplayListBuilder::AutoPreserves3DContext> autoPreserves3DContext;
  if (extend3DContext && !Combines3DTransformWithAncestors(disp)) {
    // Start a new preserves3d context to keep informations on
    // nsDisplayListBuilder.
    autoPreserves3DContext.emplace(aBuilder);
    // Save dirty rect on the builder to avoid being distorted for
    // multiple transforms along the chain.
    aBuilder->SavePreserves3DRects();
  }

  // For preserves3d, use the dirty rect already installed on the
  // builder, since aDirtyRect maybe distorted for transforms along
  // the chain.
  nsRect visibleRect = aBuilder->GetVisibleRect();
  nsRect dirtyRect = aBuilder->GetDirtyRect();

  bool inTransform = aBuilder->IsInTransform();
  bool isTransformed = IsTransformed(disp, effectSet);
  bool hasPerspective = HasPerspective(effectSet);
  // reset blend mode so we can keep track if this stacking context needs have
  // a nsDisplayBlendContainer. Set the blend mode back when the routine exits
  // so we keep track if the parent stacking context needs a container too.
  AutoSaveRestoreContainsBlendMode autoRestoreBlendMode(*aBuilder);
  aBuilder->SetContainsBlendMode(false);

  nsRect visibleRectOutsideTransform = visibleRect;
  bool allowAsyncAnimation = false;
  if (isTransformed) {
    const nsRect overflow = GetVisualOverflowRectRelativeToSelf();
    nsDisplayTransform::PrerenderDecision decision =
        nsDisplayTransform::ShouldPrerenderTransformedContent(aBuilder, this, &dirtyRect);
    switch (decision) {
    case nsDisplayTransform::FullPrerender:
      allowAsyncAnimation = true;
      visibleRect = dirtyRect;
      break;
    case nsDisplayTransform::PartialPrerender:
      allowAsyncAnimation = true;
      visibleRect = dirtyRect;
      MOZ_FALLTHROUGH;
      // fall through to the NoPrerender case
    case nsDisplayTransform::NoPrerender:
      if (overflow.IsEmpty() && !extend3DContext) {
        return;
      }

      // If we're in preserve-3d then grab the dirty rect that was given to the root
      // and transform using the combined transform.
      if (Combines3DTransformWithAncestors(disp)) {
        dirtyRect = aBuilder->GetPreserves3DRects(&visibleRect);
      }

      nsRect untransformedDirtyRect;
      if (nsDisplayTransform::UntransformRect(dirtyRect, overflow, this,
            &untransformedDirtyRect)) {
        dirtyRect = untransformedDirtyRect;
        nsDisplayTransform::UntransformRect(visibleRect, overflow, this, &visibleRect);
      } else {
        // This should only happen if the transform is singular, in which case nothing is visible anyway
        dirtyRect.SetEmpty();
        visibleRect.SetEmpty();
      }
    }
    inTransform = true;
  }

  bool hasOverrideDirtyRect = false;
  if (HasOverrideDirtyRegion() && !aBuilder->InInvalidSubtree()) {
    nsDisplayListBuilder::DisplayListBuildingData* data =
      GetProperty(nsDisplayListBuilder::DisplayListBuildingRect());
    if (data) {
      dirtyRect = data->mDirtyRect;
      dirtyRect.IntersectRect(dirtyRect, visibleRect);
      hasOverrideDirtyRect = true;
    }
  }
  // Always build the entire display list if we previously had a blend
  // container since a partial build might make us think we no longer
  // need the container even though the merged result will.
  if (aBuilder->IsRetainingDisplayList() && BuiltBlendContainer()) {
    dirtyRect = visibleRect;
    aBuilder->MarkFrameModifiedDuringBuilding(this);
  }

  bool usingFilter = StyleEffects()->HasFilters();
  bool usingMask = nsSVGIntegrationUtils::UsingMaskOrClipPathForFrame(this);
  bool usingSVGEffects = usingFilter || usingMask;

  nsRect visibleRectOutsideSVGEffects = visibleRect;
  nsDisplayList hoistedScrollInfoItemsStorage;
  if (usingSVGEffects) {
    dirtyRect =
      nsSVGIntegrationUtils::GetRequiredSourceForInvalidArea(this, dirtyRect);
    visibleRect =
      nsSVGIntegrationUtils::GetRequiredSourceForInvalidArea(this, visibleRect);
    aBuilder->EnterSVGEffectsContents(&hoistedScrollInfoItemsStorage);
  }

  // We build an opacity item if it's not going to be drawn by SVG content, or
  // SVG effects. SVG effects won't handle the opacity if we want an active
  // layer (for async animations), see
  // nsSVGIntegrationsUtils::PaintMaskAndClipPath or
  // nsSVGIntegrationsUtils::PaintFilter.
  bool useOpacity = HasVisualOpacity(effectSet) &&
                    !nsSVGUtils::CanOptimizeOpacity(this) &&
                    (!usingSVGEffects || nsDisplayOpacity::NeedsActiveLayer(aBuilder, this));
  bool useBlendMode = effects->mMixBlendMode != NS_STYLE_BLEND_NORMAL;
  bool useStickyPosition = disp->mPosition == NS_STYLE_POSITION_STICKY &&
    IsScrollFrameActive(aBuilder,
                        nsLayoutUtils::GetNearestScrollableFrame(GetParent(),
                        nsLayoutUtils::SCROLLABLE_SAME_DOC |
                        nsLayoutUtils::SCROLLABLE_INCLUDE_HIDDEN));
  bool useFixedPosition = disp->mPosition == NS_STYLE_POSITION_FIXED &&
    (nsLayoutUtils::IsFixedPosFrameInDisplayPort(this) || BuilderHasScrolledClip(aBuilder));

  nsDisplayListBuilder::AutoBuildingDisplayList
    buildingDisplayList(aBuilder, this, visibleRect, dirtyRect, true);

  // Depending on the effects that are applied to this frame, we can create
  // multiple container display items and wrap them around our contents.
  // This enum lists all the potential container display items, in the order
  // outside to inside.
  enum class ContainerItemType : uint8_t {
    eNone = 0,
    eOwnLayerIfNeeded,
    eBlendMode,
    eFixedPosition,
    eOwnLayerForTransformWithRoundedClip,
    ePerspective,
    eTransform,
    eSeparatorTransforms,
    eOpacity,
    eFilter,
    eBlendContainer
  };

  nsDisplayListBuilder::AutoContainerASRTracker contASRTracker(aBuilder);

  DisplayListClipState::AutoSaveRestore clipState(aBuilder);

  // If there is a current clip, then depending on the container items we
  // create, different things can happen to it. Some container items simply
  // propagate the clip to their children and aren't clipped themselves.
  // But other container items, especially those that establish a different
  // geometry for their contents (e.g. transforms), capture the clip on
  // themselves and unset the clip for their contents. If we create more than
  // one of those container items, the clip will be captured on the outermost
  // one and the inner container items will be unclipped.
  ContainerItemType clipCapturedBy = ContainerItemType::eNone;
  if (useFixedPosition) {
    clipCapturedBy = ContainerItemType::eFixedPosition;
  } else if (isTransformed) {
    const DisplayItemClipChain* currentClip =
      aBuilder->ClipState().GetCurrentCombinedClipChain(aBuilder);
    if ((hasPerspective || extend3DContext) &&
        (currentClip && currentClip->HasRoundedCorners())) {
      // If we're creating an nsDisplayTransform item that is going to combine
      // its transform with its children (preserve-3d or perspective), then we
      // can't have an intermediate surface. Mask layers force an intermediate
      // surface, so if we're going to need both then create a separate
      // wrapping layer for the mask.
      clipCapturedBy = ContainerItemType::eOwnLayerForTransformWithRoundedClip;
    } else if (hasPerspective) {
      clipCapturedBy = ContainerItemType::ePerspective;
    } else {
      clipCapturedBy = ContainerItemType::eTransform;
    }
  } else if (usingFilter) {
    clipCapturedBy = ContainerItemType::eFilter;
  }

  if (clipCapturedBy != ContainerItemType::eNone) {
    clipState.Clear();
  }

  nsDisplayListCollection set;
  {
    DisplayListClipState::AutoSaveRestore nestedClipState(aBuilder);
    nsDisplayListBuilder::AutoInTransformSetter
      inTransformSetter(aBuilder, inTransform);
    nsDisplayListBuilder::AutoSaveRestorePerspectiveIndex
      perspectiveIndex(aBuilder, this);

    CheckForApzAwareEventHandlers(aBuilder, this);

    Maybe<nsRect> contentClip =
      GetClipPropClipRect(disp, effects, GetSize());

    if (contentClip) {
      aBuilder->IntersectVisibleRect(*contentClip);
      aBuilder->IntersectDirtyRect(*contentClip);
      nestedClipState.ClipContentDescendants(*contentClip +
                                             aBuilder->ToReferenceFrame(this));
    }

    // extend3DContext also guarantees that applyAbsPosClipping and usingSVGEffects are false
    // We only modify the preserve-3d rect if we are the top of a preserve-3d heirarchy
    if (extend3DContext) {
      // Mark these first so MarkAbsoluteFramesForDisplayList knows if we are
      // going to be forced to descend into frames.
      aBuilder->MarkPreserve3DFramesForDisplayList(this);
    }

    aBuilder->AdjustWindowDraggingRegion(this);

    nsDisplayLayerEventRegions* eventRegions = nullptr;
    if (aBuilder->IsBuildingLayerEventRegions()) {
      eventRegions = new (aBuilder) nsDisplayLayerEventRegions(aBuilder, this);
      eventRegions->AddFrame(aBuilder, this);
      aBuilder->SetLayerEventRegions(eventRegions);
    }

    MarkAbsoluteFramesForDisplayList(aBuilder);
    BuildDisplayList(aBuilder, set);

    // Blend modes are a real pain for retained display lists. We build a blend
    // container item if the built list contains any blend mode items within
    // the current stacking context. This can change without an invalidation
    // to the stacking context frame, or the blend mode frame (e.g. by moving
    // an intermediate frame).
    // When we gain/remove a blend container item, we need to mark this frame
    // as invalid and have the full display list for merging to track
    // the change correctly.
    // It seems really hard to track this in advanced, as the bookkeeping
    // required to note which stacking contexts have blend descendants
    // is complex and likely to be buggy.
    // Instead we're doing the sad thing, detecting it afterwards, and just
    // repeating display list building if it changed.

    // If we changed whether we're going to build a blend mode item,
    // then we need to make sure we're marked as invalid and we've built
    // the full display list.
    if (aBuilder->ContainsBlendMode() != BuiltBlendContainer() &&
        aBuilder->IsRetainingDisplayList()) {
      SetBuiltBlendContainer(aBuilder->ContainsBlendMode());
      aBuilder->MarkFrameModifiedDuringBuilding(this);

      // If we did a partial build then delete all the items we just built
      // and repeat building with the full area.
      if (!aBuilder->GetDirtyRect().Contains(aBuilder->GetVisibleRect())) {
        aBuilder->SetDirtyRect(aBuilder->GetVisibleRect());
        set.DeleteAll(aBuilder);

        if (eventRegions) {
          eventRegions->Destroy(aBuilder);
          eventRegions = new (aBuilder) nsDisplayLayerEventRegions(aBuilder, this);
          eventRegions->AddFrame(aBuilder, this);
          aBuilder->SetLayerEventRegions(eventRegions);
        }

        // If this is the root frame, then the previous call to
        // MarkAbsoluteFramesForDisplayList might have stored some fixed
        // background data. Clear that now.
        if (!GetParent()) {
          aBuilder->ClearFixedBackgroundDisplayData();
        }

        MarkAbsoluteFramesForDisplayList(aBuilder);
        BuildDisplayList(aBuilder, set);
      }
    }

    if (eventRegions) {
      // If the event regions item ended up empty, throw it away rather than
      // adding it to the display list.
      if (!eventRegions->IsEmpty()) {
        set.BorderBackground()->AppendToBottom(eventRegions);
      } else {

        aBuilder->SetLayerEventRegions(nullptr);
        eventRegions->Destroy(aBuilder);
        eventRegions = nullptr;
      }
    }
  }

  if (aBuilder->IsBackgroundOnly()) {
    set.BlockBorderBackgrounds()->DeleteAll(aBuilder);
    set.Floats()->DeleteAll(aBuilder);
    set.Content()->DeleteAll(aBuilder);
    set.PositionedDescendants()->DeleteAll(aBuilder);
    set.Outlines()->DeleteAll(aBuilder);
  }

  if (hasOverrideDirtyRect && gfxPrefs::LayoutDisplayListShowArea()) {
    nsDisplaySolidColor* color =
     new (aBuilder) nsDisplaySolidColor(aBuilder, this,
                                        dirtyRect + aBuilder->GetCurrentFrameOffsetToReferenceFrame(),
                                        NS_RGBA(255, 0, 0, 64), false);
    color->SetOverrideZIndex(INT32_MAX);
    set.PositionedDescendants()->AppendNewToTop(color);
  }

  // Sort PositionedDescendants() in CSS 'z-order' order.  The list is already
  // in content document order and SortByZOrder is a stable sort which
  // guarantees that boxes produced by the same element are placed together
  // in the sort. Consider a position:relative inline element that breaks
  // across lines and has absolutely positioned children; all the abs-pos
  // children should be z-ordered after all the boxes for the position:relative
  // element itself.
  set.PositionedDescendants()->SortByZOrder();

  nsDisplayList resultList;
  // Now follow the rules of http://www.w3.org/TR/CSS21/zindex.html
  // 1,2: backgrounds and borders
  resultList.AppendToTop(set.BorderBackground());
  // 3: negative z-index children.
  for (;;) {
    nsDisplayItem* item = set.PositionedDescendants()->GetBottom();
    if (item && item->ZIndex() < 0) {
      set.PositionedDescendants()->RemoveBottom();
      resultList.AppendToTop(item);
      continue;
    }
    break;
  }
  // 4: block backgrounds
  resultList.AppendToTop(set.BlockBorderBackgrounds());
  // 5: floats
  resultList.AppendToTop(set.Floats());
  // 7: general content
  resultList.AppendToTop(set.Content());
  // 7.5: outlines, in content tree order. We need to sort by content order
  // because an element with outline that breaks and has children with outline
  // might have placed child outline items between its own outline items.
  // The element's outline items need to all come before any child outline
  // items.
  nsIContent* content = GetContent();
  if (!content) {
    content = PresContext()->Document()->GetRootElement();
  }
  if (content) {
    set.Outlines()->SortByContentOrder(content);
  }
#ifdef DEBUG
  DisplayDebugBorders(aBuilder, this, set);
#endif
  resultList.AppendToTop(set.Outlines());
  // 8, 9: non-negative z-index children
  resultList.AppendToTop(set.PositionedDescendants());

  // Get the ASR to use for the container items that we create here.
  const ActiveScrolledRoot* containerItemASR = contASRTracker.GetContainerASR();

  /* If adding both a nsDisplayBlendContainer and a nsDisplayBlendMode to the
   * same list, the nsDisplayBlendContainer should be added first. This only
   * happens when the element creating this stacking context has mix-blend-mode
   * and also contains a child which has mix-blend-mode.
   * The nsDisplayBlendContainer must be added to the list first, so it does not
   * isolate the containing element blending as well.
   */
  if (aBuilder->ContainsBlendMode()) {
    DisplayListClipState::AutoSaveRestore blendContainerClipState(aBuilder);
    blendContainerClipState.ClearUpToASR(containerItemASR);
    resultList.AppendNewToTop(
      nsDisplayBlendContainer::CreateForMixBlendMode(aBuilder, this, &resultList,
                                                     containerItemASR));
  }

  /* If there are any SVG effects, wrap the list up in an SVG effects item
   * (which also handles CSS group opacity). Note that we create an SVG effects
   * item even if resultList is empty, since a filter can produce graphical
   * output even if the element being filtered wouldn't otherwise do so.
   */
  if (usingSVGEffects) {
    MOZ_ASSERT(usingFilter ||usingMask,
               "Beside filter & mask/clip-path, what else effect do we have?");

    if (clipCapturedBy == ContainerItemType::eFilter) {
      clipState.Restore();
    }
    // Revert to the post-filter dirty rect.
    aBuilder->SetVisibleRect(visibleRectOutsideSVGEffects);

    // Skip all filter effects while generating glyph mask.
    if (usingFilter && !aBuilder->IsForGenerateGlyphMask()) {
      // If we are going to create a mask display item, handle opacity effect
      // in that mask display item; Otherwise, take care of opacity in this
      // filter display item.
      bool handleOpacity = !usingMask && !useOpacity;

      /* List now emptied, so add the new list to the top. */
      resultList.AppendNewToTop(
        new (aBuilder) nsDisplayFilter(aBuilder, this, &resultList,
                                       handleOpacity));
    }

    if (usingMask) {
      DisplayListClipState::AutoSaveRestore maskClipState(aBuilder);
      maskClipState.ClearUpToASR(containerItemASR);
      /* List now emptied, so add the new list to the top. */
      resultList.AppendNewToTop(
          new (aBuilder) nsDisplayMask(aBuilder, this, &resultList,
                                       !useOpacity, containerItemASR));
    }

    // Also add the hoisted scroll info items. We need those for APZ scrolling
    // because nsDisplayMask items can't build active layers.
    aBuilder->ExitSVGEffectsContents();
    resultList.AppendToTop(&hoistedScrollInfoItemsStorage);
  }

  /* If the list is non-empty and there is CSS group opacity without SVG
   * effects, wrap it up in an opacity item.
   */
  if (useOpacity) {
    // Don't clip nsDisplayOpacity items. We clip their descendants instead.
    // The clip we would set on an element with opacity would clip
    // all descendant content, but some should not be clipped.
    DisplayListClipState::AutoSaveRestore opacityClipState(aBuilder);
    opacityClipState.ClearUpToASR(containerItemASR);
    resultList.AppendNewToTop(
        new (aBuilder) nsDisplayOpacity(aBuilder, this, &resultList,
                                        containerItemASR,
                                        opacityItemForEventsAndPluginsOnly));
  }

  /* If we're going to apply a transformation and don't have preserve-3d set, wrap
   * everything in an nsDisplayTransform. If there's nothing in the list, don't add
   * anything.
   *
   * For the preserve-3d case we want to individually wrap every child in the list with
   * a separate nsDisplayTransform instead. When the child is already an nsDisplayTransform,
   * we can skip this step, as the computed transform will already include our own.
   *
   * We also traverse into sublists created by nsDisplayWrapList, so that we find all the
   * correct children.
   */
  if (isTransformed && extend3DContext) {
    // Install dummy nsDisplayTransform as a leaf containing
    // descendants not participating this 3D rendering context.
    nsDisplayList nonparticipants;
    nsDisplayList participants;
    int index = 1;

    while (nsDisplayItem* item = resultList.RemoveBottom()) {
      if (ItemParticipatesIn3DContext(this, item) && !item->GetClip().HasClip()) {
        // The frame of this item participates the same 3D context.
        WrapSeparatorTransform(aBuilder, this, &nonparticipants, &participants, index++);
        participants.AppendToTop(item);
      } else {
        // The frame of the item doesn't participate the current
        // context, or has no transform.
        //
        // For items participating but not transformed, they are add
        // to nonparticipants to get a separator layer for handling
        // clips, if there is, on an intermediate surface.
        // \see ContainerLayer::DefaultComputeEffectiveTransforms().
        nonparticipants.AppendToTop(item);
      }
    }
    WrapSeparatorTransform(aBuilder, this, &nonparticipants, &participants, index++);
    resultList.AppendToTop(&participants);
  }

  if (isTransformed) {
    if (clipCapturedBy == ContainerItemType::eTransform) {
      // Restore clip state now so nsDisplayTransform is clipped properly.
      clipState.Restore();
    }
    // Revert to the dirtyrect coming in from the parent, without our transform
    // taken into account.
    aBuilder->SetVisibleRect(visibleRectOutsideTransform);
    // Revert to the outer reference frame and offset because all display
    // items we create from now on are outside the transform.
    nsPoint toOuterReferenceFrame;
    const nsIFrame* outerReferenceFrame = this;
    if (this != aBuilder->RootReferenceFrame()) {
      outerReferenceFrame =
        aBuilder->FindReferenceFrameFor(GetParent(), &toOuterReferenceFrame);
    }
    buildingDisplayList.SetReferenceFrameAndCurrentOffset(outerReferenceFrame,
      GetOffsetToCrossDoc(outerReferenceFrame));

    if (!aBuilder->IsForGenerateGlyphMask() &&
        !aBuilder->IsForPaintingSelectionBG()) {
      nsDisplayTransform *transformItem =
        new (aBuilder) nsDisplayTransform(aBuilder, this,
                                          &resultList, visibleRect, 0,
                                          allowAsyncAnimation);
      resultList.AppendNewToTop(transformItem);
    }

    if (hasPerspective) {
      if (clipCapturedBy == ContainerItemType::ePerspective) {
        clipState.Restore();
      }
      resultList.AppendNewToTop(
        new (aBuilder) nsDisplayPerspective(
          aBuilder, this,
          GetContainingBlock(0, disp)->GetContent()->GetPrimaryFrame(),
          &resultList));
    }
  }

  if (clipCapturedBy == ContainerItemType::eOwnLayerForTransformWithRoundedClip) {
    clipState.Restore();
    resultList.AppendNewToTop(
      new (aBuilder) nsDisplayOwnLayer(aBuilder, this, &resultList,
                                       aBuilder->CurrentActiveScrolledRoot(), 0,
                                       mozilla::layers::FrameMetrics::NULL_SCROLL_ID,
                                       ScrollThumbData{}, /* aForceActive = */ false));
  }

  /* If we have sticky positioning, wrap it in a sticky position item.
   */
  if (useFixedPosition) {
    if (clipCapturedBy == ContainerItemType::eFixedPosition) {
      clipState.Restore();
    }
    // The ASR for the fixed item should be the ASR of our containing block,
    // which has been set as the builder's current ASR, unless this frame is
    // invisible and we hadn't saved display item data for it. In that case,
    // we need to take the containerItemASR since we might have fixed children.
    const ActiveScrolledRoot* fixedASR =
      ActiveScrolledRoot::PickAncestor(containerItemASR, aBuilder->CurrentActiveScrolledRoot());
    resultList.AppendNewToTop(
        new (aBuilder) nsDisplayFixedPosition(aBuilder, this, &resultList, fixedASR));
  } else if (useStickyPosition) {
    // For position:sticky, the clip needs to be applied both to the sticky
    // container item and to the contents. The container item needs the clip
    // because a scrolled clip needs to move independently from the sticky
    // contents, and the contents need the clip so that they have finite
    // clipped bounds with respect to the container item's ASR. The latter is
    // a little tricky in the case where the sticky item has both fixed and
    // non-fixed descendants, because that means that the sticky container
    // item's ASR is the ASR of the fixed descendant.
    const ActiveScrolledRoot* stickyASR =
      ActiveScrolledRoot::PickAncestor(containerItemASR, aBuilder->CurrentActiveScrolledRoot());
    resultList.AppendNewToTop(
        new (aBuilder) nsDisplayStickyPosition(aBuilder, this, &resultList, stickyASR));
  }

  /* If there's blending, wrap up the list in a blend-mode item. Note
   * that opacity can be applied before blending as the blend color is
   * not affected by foreground opacity (only background alpha).
   */

  if (useBlendMode) {
    DisplayListClipState::AutoSaveRestore blendModeClipState(aBuilder);
    blendModeClipState.ClearUpToASR(containerItemASR);
    resultList.AppendNewToTop(
        new (aBuilder) nsDisplayBlendMode(aBuilder, this, &resultList,
                                          effects->mMixBlendMode,
                                          containerItemASR));
  }

  CreateOwnLayerIfNeeded(aBuilder, &resultList);

  aList->AppendToTop(&resultList);
}

static nsDisplayItem*
WrapInWrapList(nsDisplayListBuilder* aBuilder,
               nsIFrame* aFrame, nsDisplayList* aList,
               const ActiveScrolledRoot* aContainerASR)
{
  nsDisplayItem* item = aList->GetBottom();
  if (!item) {
    return nullptr;
  }

  // For perspective items we want to treat the 'frame' as being the transform
  // frame that created it. This stops the transform frame from wrapping another
  // nsDisplayWrapList around it (with mismatching reference frames), but still
  // makes the perspective frame create one (so we have an atomic entry for z-index
  // sorting).
  nsIFrame *itemFrame = item->Frame();
  if (item->GetType() == DisplayItemType::TYPE_PERSPECTIVE) {
    itemFrame = static_cast<nsDisplayPerspective*>(item)->TransformFrame();
  }

  if (item->GetAbove() || itemFrame != aFrame) {
    return new (aBuilder) nsDisplayWrapList(aBuilder, aFrame, aList, aContainerASR);
  }
  aList->RemoveBottom();
  return item;
}

/**
 * Check if a frame should be visited for building display list.
 */
static bool
DescendIntoChild(nsDisplayListBuilder* aBuilder, nsIFrame *aChild,
                 const nsRect& aDirty, const nsRect& aVisible)
{
  nsIFrame* child = aChild;
  const nsRect& dirty = aDirty;

  if (!(child->GetStateBits() & NS_FRAME_FORCE_DISPLAY_LIST_DESCEND_INTO)) {
    // No need to descend into child to catch placeholders for visible
    // positioned stuff. So see if we can short-circuit frame traversal here.

    // We can stop if child's frame subtree's intersection with the
    // dirty area is empty.
    // If the child is a scrollframe that we want to ignore, then we need
    // to descend into it because its scrolled child may intersect the dirty
    // area even if the scrollframe itself doesn't.
    // There are cases where the "ignore scroll frame" on the builder is not set
    // correctly, and so we additionally want to catch cases where the child is
    // a root scrollframe and we are ignoring scrolling on the viewport.
    nsIPresShell* shell = child->PresContext()->PresShell();
    bool keepDescending = child == aBuilder->GetIgnoreScrollFrame() ||
      (shell->IgnoringViewportScrolling() && child == shell->GetRootScrollFrame());
    if (!keepDescending) {
      nsRect childDirty;
      if (!childDirty.IntersectRect(dirty, child->GetVisualOverflowRect()) &&
          (!child->ForceDescendIntoIfVisible())) {
        return false;
      }
      if (!childDirty.IntersectRect(aVisible, child->GetVisualOverflowRect())) {
        return false;
      }
      // Usually we could set dirty to childDirty now but there's no
      // benefit, and it can be confusing. It can especially confuse
      // situations where we're going to ignore a scrollframe's clipping;
      // we wouldn't want to clip the dirty area to the scrollframe's
      // bounds in that case.
    }
  }
  return true;
}

void
nsIFrame::BuildDisplayListForChild(nsDisplayListBuilder*   aBuilder,
                                   nsIFrame*               aChild,
                                   const nsDisplayListSet& aLists,
                                   uint32_t                aFlags) {
  // If painting is restricted to just the background of the top level frame,
  // then we have nothing to do here.
  if (aBuilder->IsBackgroundOnly())
    return;

  if (aBuilder->IsForGenerateGlyphMask() ||
      aBuilder->IsForPaintingSelectionBG()) {
    if (!aChild->IsTextFrame() && aChild->IsLeaf()) {
      return;
    }
  }

  nsIFrame* child = aChild;
  if (child->GetStateBits() & NS_FRAME_TOO_DEEP_IN_FRAME_TREE)
    return;
  
  aBuilder->ClearWillChangeBudget(child);

  const bool doingShortcut =
    (child->GetStateBits() & NS_FRAME_SIMPLE_DISPLAYLIST) &&
    aBuilder->IsPaintingToWindow() &&
    // This would be changed by the change of preference.
    aBuilder->IsBuildingLayerEventRegions() &&
    // Animations may change the value of |HasOpacity()|.
    !(child->GetContent() &&
      child->GetContent()->MayHaveAnimations());
  if (doingShortcut) {
    // This is the shortcut for frames been handled along the common
    // path, the most common one of THE COMMON CASE mentioned later.
    MOZ_ASSERT(child->Type() != LayoutFrameType::Placeholder);
    MOZ_ASSERT(!aBuilder->GetSelectedFramesOnly() &&
               !aBuilder->GetIncludeAllOutOfFlows(),
               "It should be held for painting to window");

    // dirty rect in child-relative coordinates
    nsRect dirty = aBuilder->GetDirtyRect() - child->GetOffsetTo(this);
    nsRect visible = aBuilder->GetVisibleRect() - child->GetOffsetTo(this);

    if (!DescendIntoChild(aBuilder, child, dirty, visible)) {
      return;
    }

    nsDisplayListBuilder::AutoBuildingDisplayList
      buildingForChild(aBuilder, child, visible, dirty, false);

    CheckForApzAwareEventHandlers(aBuilder, child);

    nsDisplayLayerEventRegions* eventRegions = aBuilder->GetLayerEventRegions();
    if (eventRegions) {
      eventRegions->AddFrame(aBuilder, child);
    }

    child->MarkAbsoluteFramesForDisplayList(aBuilder);
    aBuilder->AdjustWindowDraggingRegion(child);
    child->BuildDisplayList(aBuilder, aLists);
    aBuilder->DisplayCaret(child, aLists.Content());
#ifdef DEBUG
    DisplayDebugBorders(aBuilder, child, aLists);
#endif
    return;
  }

  bool isSVG = (child->GetStateBits() & NS_FRAME_SVG_LAYOUT);

  // It is raised if the control flow strays off the common path.
  // The common path is the most common one of THE COMMON CASE
  // mentioned later.
  bool awayFromCommonPath = false;

  // true if this is a real or pseudo stacking context
  bool pseudoStackingContext =
    (aFlags & DISPLAY_CHILD_FORCE_PSEUDO_STACKING_CONTEXT) != 0;
  awayFromCommonPath |= pseudoStackingContext;
  if (!isSVG &&
      (aFlags & DISPLAY_CHILD_INLINE) &&
      !child->IsFrameOfType(eLineParticipant)) {
    // child is a non-inline frame in an inline context, i.e.,
    // it acts like inline-block or inline-table. Therefore it is a
    // pseudo-stacking-context.
    pseudoStackingContext = true;
    awayFromCommonPath = true;
  }

  // dirty rect in child-relative coordinates
  NS_ASSERTION(aBuilder->GetCurrentFrame() == this, "Wrong coord space!");
  nsPoint offset = child->GetOffsetTo(this);
  nsRect visible = aBuilder->GetVisibleRect() - offset;
  nsRect dirty = aBuilder->GetDirtyRect() - offset;

  nsDisplayListBuilder::OutOfFlowDisplayData* savedOutOfFlowData = nullptr;
  bool isPlaceholder = false;
  if (child->IsPlaceholderFrame()) {
    isPlaceholder = true;
    nsPlaceholderFrame* placeholder = static_cast<nsPlaceholderFrame*>(child);
    child = placeholder->GetOutOfFlowFrame();
    aBuilder->ClearWillChangeBudget(child);
    NS_ASSERTION(child, "No out of flow frame?");
    // If 'child' is a pushed float then it's owned by a block that's not an
    // ancestor of the placeholder, and it will be painted by that block and
    // should not be painted through the placeholder.
    if (!child || nsLayoutUtils::IsPopup(child) ||
        (child->GetStateBits() & NS_FRAME_IS_PUSHED_FLOAT))
      return;
    MOZ_ASSERT(child->GetStateBits() & NS_FRAME_OUT_OF_FLOW);
    // If the out-of-flow frame is in the top layer, the viewport frame
    // will paint it. Skip it here. Note that, only out-of-flow frames
    // with this property should be skipped, because non-HTML elements
    // may stop their children from being out-of-flow. Those frames
    // should still be handled in the normal in-flow path.
    if (placeholder->GetStateBits() & PLACEHOLDER_FOR_TOPLAYER) {
      return;
    }
    // Recheck NS_FRAME_TOO_DEEP_IN_FRAME_TREE
    if (child->GetStateBits() & NS_FRAME_TOO_DEEP_IN_FRAME_TREE)
      return;
    savedOutOfFlowData = nsDisplayListBuilder::GetOutOfFlowData(child);
    if (savedOutOfFlowData) {
      visible = savedOutOfFlowData->mVisibleRect;
      dirty = savedOutOfFlowData->mDirtyRect;
    } else {
      // The out-of-flow frame did not intersect the dirty area. We may still
      // need to traverse into it, since it may contain placeholders we need
      // to enter to reach other out-of-flow frames that are visible.
      visible.SetEmpty();
      dirty.SetEmpty();
    }
    pseudoStackingContext = true;
    awayFromCommonPath = true;
  }

  NS_ASSERTION(!child->IsPlaceholderFrame(),
               "Should have dealt with placeholders already");
  if (aBuilder->GetSelectedFramesOnly() &&
      child->IsLeaf() &&
      !aChild->IsSelected()) {
    return;
  }

  if (aBuilder->GetIncludeAllOutOfFlows() &&
      (child->GetStateBits() & NS_FRAME_OUT_OF_FLOW)) {
    visible = child->GetVisualOverflowRect();
    dirty = child->GetVisualOverflowRect();
    awayFromCommonPath = true;
  } else if (!DescendIntoChild(aBuilder, child, dirty, visible)) {
    return;
  }

  // XXX need to have inline-block and inline-table set pseudoStackingContext

  const nsStyleDisplay* ourDisp = StyleDisplay();
  // REVIEW: Taken from nsBoxFrame::Paint
  // Don't paint our children if the theme object is a leaf.
  if (IsThemed(ourDisp) &&
      !PresContext()->GetTheme()->WidgetIsContainer(ourDisp->mAppearance))
    return;

  // Since we're now sure that we're adding this frame to the display list
  // (which means we're painting it, modulo occlusion), mark it as visible
  // within the displayport.
  if (aBuilder->IsPaintingToWindow() && child->TrackingVisibility()) {
    child->PresContext()->PresShell()->EnsureFrameInApproximatelyVisibleList(child);
    awayFromCommonPath = true;
  }

  child->SetBuiltDisplayList(true);

  // Child is composited if it's transformed, partially transparent, or has
  // SVG effects or a blend mode..
  EffectSet* effectSet = EffectSet::GetEffectSet(child);
  const nsStyleDisplay* disp = child->StyleDisplay();
  const nsStyleEffects* effects = child->StyleEffects();
  const nsStylePosition* pos = child->StylePosition();
  // If you change this, also change IsVisuallyAtomic()
  bool isVisuallyAtomic = child->HasOpacity(effectSet)
    || child->IsTransformed(disp, effectSet)
    // strictly speaking, 'perspective' doesn't require visual atomicity,
    // but the spec says it acts like the rest of these
    || disp->mChildPerspective.GetUnit() == eStyleUnit_Coord
    || effects->mMixBlendMode != NS_STYLE_BLEND_NORMAL
    || nsSVGIntegrationUtils::UsingEffectsForFrame(child);

  bool isPositioned = disp->IsAbsPosContainingBlock(child);
  // If you change this, also change IsStackingContext()
  bool isStackingContext =
    (isPositioned && (disp->IsPositionForcingStackingContext() ||
                      pos->mZIndex.GetUnit() == eStyleUnit_Integer)) ||
     (disp->mWillChangeBitField & NS_STYLE_WILL_CHANGE_STACKING_CONTEXT) ||
     disp->mIsolation != NS_STYLE_ISOLATION_AUTO ||
     isVisuallyAtomic || (aFlags & DISPLAY_CHILD_FORCE_STACKING_CONTEXT);

  if (isVisuallyAtomic || isPositioned || (!isSVG && disp->IsFloating(child)) ||
      ((effects->mClipFlags & NS_STYLE_CLIP_RECT) &&
       IsSVGContentWithCSSClip(child)) ||
       disp->mIsolation != NS_STYLE_ISOLATION_AUTO ||
       (disp->mWillChangeBitField & NS_STYLE_WILL_CHANGE_STACKING_CONTEXT) ||
      (aFlags & DISPLAY_CHILD_FORCE_STACKING_CONTEXT)) {
    // If you change this, also change IsPseudoStackingContextFromStyle()
    pseudoStackingContext = true;
    awayFromCommonPath = true;
  }
  NS_ASSERTION(!isStackingContext || pseudoStackingContext,
               "Stacking contexts must also be pseudo-stacking-contexts");

  nsDisplayListBuilder::AutoBuildingDisplayList
    buildingForChild(aBuilder, child, visible, dirty, pseudoStackingContext);
  DisplayListClipState::AutoClipMultiple clipState(aBuilder);
  nsDisplayListBuilder::AutoCurrentActiveScrolledRootSetter asrSetter(aBuilder);
  CheckForApzAwareEventHandlers(aBuilder, child);

  if (savedOutOfFlowData) {
    aBuilder->SetBuildingInvisibleItems(false);

    clipState.SetClipChainForContainingBlockDescendants(
      savedOutOfFlowData->mContainingBlockClipChain);
    asrSetter.SetCurrentActiveScrolledRoot(
      savedOutOfFlowData->mContainingBlockActiveScrolledRoot);
    MOZ_ASSERT(awayFromCommonPath, "It is impossible when savedOutOfFlowData is true");
  } else if (GetStateBits() & NS_FRAME_FORCE_DISPLAY_LIST_DESCEND_INTO &&
             isPlaceholder) {
    NS_ASSERTION(visible.IsEmpty(), "should have empty visible rect");
    // Every item we build from now until we descent into an out of flow that
    // does have saved out of flow data should be invisible. This state gets
    // restored when AutoBuildingDisplayList gets out of scope.
    aBuilder->SetBuildingInvisibleItems(true);

    // If we have nested out-of-flow frames and the outer one isn't visible
    // then we won't have stored clip data for it. We can just clear the clip
    // instead since we know we won't render anything, and the inner out-of-flow
    // frame will setup the correct clip for itself.
    clipState.SetClipChainForContainingBlockDescendants(nullptr);
    awayFromCommonPath = true;
  }

  // Setup clipping for the parent's overflow:-moz-hidden-unscrollable,
  // or overflow:hidden on elements that don't support scrolling (and therefore
  // don't create nsHTML/XULScrollFrame). This clipping needs to not clip
  // anything directly rendered by the parent, only the rendering of its
  // children.
  // Don't use overflowClip to restrict the dirty rect, since some of the
  // descendants may not be clipped by it. Even if we end up with unnecessary
  // display items, they'll be pruned during ComputeVisibility.
  nsIFrame* parent = child->GetParent();
  const nsStyleDisplay* parentDisp =
    parent == this ? ourDisp : parent->StyleDisplay();
  if (ApplyOverflowClipping(aBuilder, parent, parentDisp, clipState)) {
    awayFromCommonPath = true;
  }

  nsDisplayList list;
  nsDisplayList extraPositionedDescendants;
  const ActiveScrolledRoot* wrapListASR = aBuilder->CurrentActiveScrolledRoot();
  if (isStackingContext) {
    if (effects->mMixBlendMode != NS_STYLE_BLEND_NORMAL) {
      aBuilder->SetContainsBlendMode(true);
    }
    // True stacking context.
    // For stacking contexts, BuildDisplayListForStackingContext handles
    // clipping and MarkAbsoluteFramesForDisplayList.
    nsDisplayListBuilder::AutoContainerASRTracker contASRTracker(aBuilder);
    child->BuildDisplayListForStackingContext(aBuilder, &list);
    wrapListASR = contASRTracker.GetContainerASR();
    aBuilder->DisplayCaret(child, &list);
  } else {
    Maybe<nsRect> clipPropClip =
      child->GetClipPropClipRect(disp, effects, child->GetSize());
    if (clipPropClip) {
      aBuilder->IntersectVisibleRect(*clipPropClip);
      aBuilder->IntersectDirtyRect(*clipPropClip);
      clipState.ClipContentDescendants(
        *clipPropClip + aBuilder->ToReferenceFrame(child));
      awayFromCommonPath = true;
    }

    child->MarkAbsoluteFramesForDisplayList(aBuilder);

    if (aBuilder->IsBuildingLayerEventRegions()) {
      // If this frame has a different animated geometry root than its parent,
      // make sure we accumulate event regions for its layer.
      if (buildingForChild.IsAnimatedGeometryRoot() || isPositioned) {
        nsDisplayLayerEventRegions* eventRegions =
          new (aBuilder) nsDisplayLayerEventRegions(aBuilder, child);
        eventRegions->AddFrame(aBuilder, child);
        aBuilder->SetLayerEventRegions(eventRegions);

        if (isPositioned) {
          // We need this nsDisplayLayerEventRegions to be sorted with the positioned
          // elements as positioned elements will be sorted on top of normal elements
          list.AppendNewToTop(eventRegions);
        } else {
          aLists.BorderBackground()->AppendNewToTop(eventRegions);
        }
      } else {
        nsDisplayLayerEventRegions* eventRegions = aBuilder->GetLayerEventRegions();
        if (eventRegions) {
          eventRegions->AddFrame(aBuilder, child);
        }
        if (!awayFromCommonPath &&
            aBuilder->IsPaintingToWindow() &&
            !buildingForChild.MaybeAnimatedGeometryRoot()) {
          // The shortcut is available for the child for next time.
          child->AddStateBits(NS_FRAME_SIMPLE_DISPLAYLIST);
        }
      }
    }

    if (!pseudoStackingContext) {
      // THIS IS THE COMMON CASE.
      // Not a pseudo or real stacking context. Do the simple thing and
      // return early.

      aBuilder->AdjustWindowDraggingRegion(child);
      child->BuildDisplayList(aBuilder, aLists);
      aBuilder->DisplayCaret(child, aLists.Content());
#ifdef DEBUG
      DisplayDebugBorders(aBuilder, child, aLists);
#endif
      return;
    }

    // A pseudo-stacking context (e.g., a positioned element with z-index auto).
    // We allow positioned descendants of the child to escape to our parent
    // stacking context's positioned descendant list, because they might be
    // z-index:non-auto
    nsDisplayListCollection pseudoStack;
    aBuilder->AdjustWindowDraggingRegion(child);
    nsDisplayListBuilder::AutoContainerASRTracker contASRTracker(aBuilder);
    child->BuildDisplayList(aBuilder, pseudoStack);
    aBuilder->DisplayCaret(child, pseudoStack.Content());
    wrapListASR = contASRTracker.GetContainerASR();

    list.AppendToTop(pseudoStack.BorderBackground());
    list.AppendToTop(pseudoStack.BlockBorderBackgrounds());
    list.AppendToTop(pseudoStack.Floats());
    list.AppendToTop(pseudoStack.Content());
    list.AppendToTop(pseudoStack.Outlines());
    extraPositionedDescendants.AppendToTop(pseudoStack.PositionedDescendants());
#ifdef DEBUG
    DisplayDebugBorders(aBuilder, child, aLists);
#endif
  }

  buildingForChild.RestoreBuildingInvisibleItemsValue();

  // Clear clip rect for the construction of the items below. Since we're
  // clipping all their contents, they themselves don't need to be clipped.
  clipState.ClearUpToASR(wrapListASR);

  if (isPositioned || isVisuallyAtomic ||
      (aFlags & DISPLAY_CHILD_FORCE_STACKING_CONTEXT)) {
    // Genuine stacking contexts, and positioned pseudo-stacking-contexts,
    // go in this level.
    if (!list.IsEmpty()) {
      nsDisplayItem* item = WrapInWrapList(aBuilder, child, &list, wrapListASR);
      if (isSVG) {
        aLists.Content()->AppendNewToTop(item);
      } else {
        aLists.PositionedDescendants()->AppendNewToTop(item);
      }
    }
  } else if (!isSVG && disp->IsFloating(child)) {
    if (!list.IsEmpty()) {
      aLists.Floats()->AppendNewToTop(WrapInWrapList(aBuilder, child, &list, wrapListASR));
    }
  } else {
    aLists.Content()->AppendToTop(&list);
  }
  // We delay placing the positioned descendants of positioned frames to here,
  // because in the absence of z-index this is the correct order for them.
  // This doesn't affect correctness because the positioned descendants list
  // is sorted by z-order and content in BuildDisplayListForStackingContext,
  // but it means that sort routine needs to do less work.
  aLists.PositionedDescendants()->AppendToTop(&extraPositionedDescendants);
}

void
nsIFrame::MarkAbsoluteFramesForDisplayList(nsDisplayListBuilder* aBuilder)
{
  if (IsAbsoluteContainer()) {
    aBuilder->MarkFramesForDisplayList(this, GetAbsoluteContainingBlock()->GetChildList());
  }
}

nsresult
nsFrame::GetContentForEvent(WidgetEvent* aEvent,
                            nsIContent** aContent)
{
  nsIFrame* f = nsLayoutUtils::GetNonGeneratedAncestor(this);
  *aContent = f->GetContent();
  NS_IF_ADDREF(*aContent);
  return NS_OK;
}

void
nsFrame::FireDOMEvent(const nsAString& aDOMEventName, nsIContent *aContent)
{
  nsIContent* target = aContent ? aContent : GetContent();

  if (target) {
    RefPtr<AsyncEventDispatcher> asyncDispatcher =
      new AsyncEventDispatcher(target, aDOMEventName, true, false);
    DebugOnly<nsresult> rv = asyncDispatcher->PostDOMEvent();
    NS_ASSERTION(NS_SUCCEEDED(rv), "AsyncEventDispatcher failed to dispatch");
  }
}

nsresult
nsFrame::HandleEvent(nsPresContext* aPresContext,
                     WidgetGUIEvent* aEvent,
                     nsEventStatus* aEventStatus)
{

  if (aEvent->mMessage == eMouseMove) {
    // XXX If the second argument of HandleDrag() is WidgetMouseEvent,
    //     the implementation becomes simpler.
    return HandleDrag(aPresContext, aEvent, aEventStatus);
  }

  if ((aEvent->mClass == eMouseEventClass &&
       aEvent->AsMouseEvent()->button == WidgetMouseEvent::eLeftButton) ||
      aEvent->mClass == eTouchEventClass) {
    if (aEvent->mMessage == eMouseDown || aEvent->mMessage == eTouchStart) {
      HandlePress(aPresContext, aEvent, aEventStatus);
    } else if (aEvent->mMessage == eMouseUp || aEvent->mMessage == eTouchEnd) {
      HandleRelease(aPresContext, aEvent, aEventStatus);
    }
  }
  return NS_OK;
}

NS_IMETHODIMP
nsFrame::GetDataForTableSelection(const nsFrameSelection* aFrameSelection,
                                  nsIPresShell* aPresShell,
                                  WidgetMouseEvent* aMouseEvent,
                                  nsIContent** aParentContent,
                                  int32_t* aContentOffset,
                                  int32_t* aTarget)
{
  if (!aFrameSelection || !aPresShell || !aMouseEvent || !aParentContent || !aContentOffset || !aTarget)
    return NS_ERROR_NULL_POINTER;

  *aParentContent = nullptr;
  *aContentOffset = 0;
  *aTarget = 0;

  int16_t displaySelection = aPresShell->GetSelectionFlags();

  bool selectingTableCells = aFrameSelection->GetTableCellSelection();

  // DISPLAY_ALL means we're in an editor.
  // If already in cell selection mode,
  //  continue selecting with mouse drag or end on mouse up,
  //  or when using shift key to extend block of cells
  //  (Mouse down does normal selection unless Ctrl/Cmd is pressed)
  bool doTableSelection =
     displaySelection == nsISelectionDisplay::DISPLAY_ALL && selectingTableCells &&
     (aMouseEvent->mMessage == eMouseMove ||
      (aMouseEvent->mMessage == eMouseUp &&
       aMouseEvent->button == WidgetMouseEvent::eLeftButton) ||
      aMouseEvent->IsShift());

  if (!doTableSelection)
  {
    // In Browser, special 'table selection' key must be pressed for table selection
    // or when just Shift is pressed and we're already in table/cell selection mode
#ifdef XP_MACOSX
    doTableSelection = aMouseEvent->IsMeta() || (aMouseEvent->IsShift() && selectingTableCells);
#else
    doTableSelection = aMouseEvent->IsControl() || (aMouseEvent->IsShift() && selectingTableCells);
#endif
  }
  if (!doTableSelection)
    return NS_OK;

  // Get the cell frame or table frame (or parent) of the current content node
  nsIFrame *frame = this;
  bool foundCell = false;
  bool foundTable = false;

  // Get the limiting node to stop parent frame search
  nsIContent* limiter = aFrameSelection->GetLimiter();

  // If our content node is an ancestor of the limiting node,
  // we should stop the search right now.
  if (limiter && nsContentUtils::ContentIsDescendantOf(limiter, GetContent()))
    return NS_OK;

  //We don't initiate row/col selection from here now,
  //  but we may in future
  //bool selectColumn = false;
  //bool selectRow = false;

  while (frame)
  {
    // Check for a table cell by querying to a known CellFrame interface
    nsITableCellLayout *cellElement = do_QueryFrame(frame);
    if (cellElement)
    {
      foundCell = true;
      //TODO: If we want to use proximity to top or left border
      //      for row and column selection, this is the place to do it
      break;
    }
    else
    {
      // If not a cell, check for table
      // This will happen when starting frame is the table or child of a table,
      //  such as a row (we were inbetween cells or in table border)
      nsTableWrapperFrame *tableFrame = do_QueryFrame(frame);
      if (tableFrame)
      {
        foundTable = true;
        //TODO: How can we select row when along left table edge
        //  or select column when along top edge?
        break;
      } else {
        frame = frame->GetParent();
        // Stop if we have hit the selection's limiting content node
        if (frame && frame->GetContent() == limiter)
          break;
      }
    }
  }
  // We aren't in a cell or table
  if (!foundCell && !foundTable) return NS_OK;

  nsIContent* tableOrCellContent = frame->GetContent();
  if (!tableOrCellContent) return NS_ERROR_FAILURE;

  nsCOMPtr<nsIContent> parentContent = tableOrCellContent->GetParent();
  if (!parentContent) return NS_ERROR_FAILURE;

  int32_t offset = parentContent->IndexOf(tableOrCellContent);
  // Not likely?
  if (offset < 0) return NS_ERROR_FAILURE;

  // Everything is OK -- set the return values
  parentContent.forget(aParentContent);

  *aContentOffset = offset;

#if 0
  if (selectRow)
    *aTarget = nsISelectionPrivate::TABLESELECTION_ROW;
  else if (selectColumn)
    *aTarget = nsISelectionPrivate::TABLESELECTION_COLUMN;
  else
#endif
  if (foundCell)
    *aTarget = nsISelectionPrivate::TABLESELECTION_CELL;
  else if (foundTable)
    *aTarget = nsISelectionPrivate::TABLESELECTION_TABLE;

  return NS_OK;
}

bool
nsIFrame::IsSelectable(StyleUserSelect* aSelectStyle) const
{
  // it's ok if aSelectStyle is null

  // Like 'visibility', we must check all the parents: if a parent
  // is not selectable, none of its children is selectable.
  //
  // The -moz-all value acts similarly: if a frame has 'user-select:-moz-all',
  // all its children are selectable, even those with 'user-select:none'.
  //
  // As a result, if 'none' and '-moz-all' are not present in the frame hierarchy,
  // aSelectStyle returns the first style that is not AUTO. If these values
  // are present in the frame hierarchy, aSelectStyle returns the style of the
  // topmost parent that has either 'none' or '-moz-all'.
  //
  // The -moz-text value acts as a way to override an ancestor's all/-moz-all value.
  //
  // For instance, if the frame hierarchy is:
  //    AUTO     -> _MOZ_ALL  -> NONE -> TEXT,      the returned value is ALL
  //    AUTO     -> _MOZ_ALL  -> NONE -> _MOZ_TEXT, the returned value is TEXT.
  //    TEXT     -> NONE      -> AUTO -> _MOZ_ALL,  the returned value is TEXT
  //    _MOZ_ALL -> TEXT      -> AUTO -> AUTO,      the returned value is ALL
  //    _MOZ_ALL -> _MOZ_TEXT -> AUTO -> AUTO,      the returned value is TEXT.
  //    AUTO     -> CELL      -> TEXT -> AUTO,      the returned value is TEXT
  //
  StyleUserSelect selectStyle  = StyleUserSelect::Auto;
  nsIFrame* frame              = const_cast<nsIFrame*>(this);
  bool containsEditable        = false;

  while (frame) {
    const nsStyleUIReset* userinterface = frame->StyleUIReset();
    switch (userinterface->mUserSelect) {
      case StyleUserSelect::All:
      case StyleUserSelect::MozAll:
      {
        // override the previous values
        if (selectStyle != StyleUserSelect::MozText) {
          selectStyle = userinterface->mUserSelect;
        }
        nsIContent* frameContent = frame->GetContent();
        containsEditable = frameContent &&
          frameContent->EditableDescendantCount() > 0;
        break;
      }
      default:
        // otherwise return the first value which is not 'auto'
        if (selectStyle == StyleUserSelect::Auto) {
          selectStyle = userinterface->mUserSelect;
        }
        break;
    }
    frame = nsLayoutUtils::GetParentOrPlaceholderFor(frame);
  }

  // convert internal values to standard values
  if (selectStyle == StyleUserSelect::Auto ||
      selectStyle == StyleUserSelect::MozText) {
    selectStyle = StyleUserSelect::Text;
  } else if (selectStyle == StyleUserSelect::MozAll) {
    selectStyle = StyleUserSelect::All;
  }

  // If user tries to select all of a non-editable content,
  // prevent selection if it contains editable content.
  bool allowSelection = true;
  if (selectStyle == StyleUserSelect::All) {
    allowSelection = !containsEditable;
  }

  // return stuff
  if (aSelectStyle) {
    *aSelectStyle = selectStyle;
  }

  return !(mState & NS_FRAME_GENERATED_CONTENT) &&
         allowSelection &&
         selectStyle != StyleUserSelect::None;
}

/**
  * Handles the Mouse Press Event for the frame
 */
NS_IMETHODIMP
nsFrame::HandlePress(nsPresContext* aPresContext,
                     WidgetGUIEvent* aEvent,
                     nsEventStatus* aEventStatus)
{
  NS_ENSURE_ARG_POINTER(aEventStatus);
  if (nsEventStatus_eConsumeNoDefault == *aEventStatus) {
    return NS_OK;
  }

  NS_ENSURE_ARG_POINTER(aEvent);
  if (aEvent->mClass == eTouchEventClass) {
    return NS_OK;
  }

  //We often get out of sync state issues with mousedown events that
  //get interrupted by alerts/dialogs.
  //Check with the ESM to see if we should process this one
  if (!aPresContext->EventStateManager()->EventStatusOK(aEvent))
    return NS_OK;

  nsIPresShell *shell = aPresContext->GetPresShell();
  if (!shell)
    return NS_ERROR_FAILURE;

  // if we are in Navigator and the click is in a draggable node, we don't want
  // to start selection because we don't want to interfere with a potential
  // drag of said node and steal all its glory.
  int16_t isEditor = shell->GetSelectionFlags();
  //weaaak. only the editor can display frame selection not just text and images
  isEditor = isEditor == nsISelectionDisplay::DISPLAY_ALL;

  WidgetMouseEvent* mouseEvent = aEvent->AsMouseEvent();

  if (!mouseEvent->IsAlt()) {
    for (nsIContent* content = mContent; content;
         content = content->GetParent()) {
      if (nsContentUtils::ContentIsDraggable(content) &&
          !content->IsEditable()) {
        // coordinate stuff is the fix for bug #55921
        if ((mRect - GetPosition()).Contains(
              nsLayoutUtils::GetEventCoordinatesRelativeTo(mouseEvent, this))) {
          return NS_OK;
        }
      }
    }
  }

  // check whether style allows selection
  // if not, don't tell selection the mouse event even occurred.
  StyleUserSelect selectStyle;
  // check for select: none
  if (!IsSelectable(&selectStyle)) {
    return NS_OK;
  }

  // When implementing StyleUserSelect::Element, StyleUserSelect::Elements and
  // StyleUserSelect::Toggle, need to change this logic
  bool useFrameSelection = (selectStyle == StyleUserSelect::Text);

  // If the mouse is dragged outside the nearest enclosing scrollable area
  // while making a selection, the area will be scrolled. To do this, capture
  // the mouse on the nearest scrollable frame. If there isn't a scrollable
  // frame, or something else is already capturing the mouse, there's no
  // reason to capture.
  bool hasCapturedContent = false;
  if (!nsIPresShell::GetCapturingContent()) {
    nsIScrollableFrame* scrollFrame =
      nsLayoutUtils::GetNearestScrollableFrame(this,
        nsLayoutUtils::SCROLLABLE_SAME_DOC |
        nsLayoutUtils::SCROLLABLE_INCLUDE_HIDDEN);
    if (scrollFrame) {
      nsIFrame* capturingFrame = do_QueryFrame(scrollFrame);
      nsIPresShell::SetCapturingContent(capturingFrame->GetContent(),
                                        CAPTURE_IGNOREALLOWED);
      hasCapturedContent = true;
    }
  }

  // XXX This is screwy; it really should use the selection frame, not the
  // event frame
  const nsFrameSelection* frameselection = nullptr;
  if (useFrameSelection)
    frameselection = GetConstFrameSelection();
  else
    frameselection = shell->ConstFrameSelection();

  if (!frameselection || frameselection->GetDisplaySelection() == nsISelectionController::SELECTION_OFF)
    return NS_OK;//nothing to do we cannot affect selection from here

#ifdef XP_MACOSX
  if (mouseEvent->IsControl())
    return NS_OK;//short circuit. hard coded for mac due to time restraints.
  bool control = mouseEvent->IsMeta();
#else
  bool control = mouseEvent->IsControl();
#endif

  RefPtr<nsFrameSelection> fc = const_cast<nsFrameSelection*>(frameselection);
  if (mouseEvent->mClickCount > 1) {
    // These methods aren't const but can't actually delete anything,
    // so no need for AutoWeakFrame.
    fc->SetDragState(true);
    fc->SetMouseDoubleDown(true);
    return HandleMultiplePress(aPresContext, mouseEvent, aEventStatus, control);
  }

  nsPoint pt = nsLayoutUtils::GetEventCoordinatesRelativeTo(mouseEvent, this);
  ContentOffsets offsets = GetContentOffsetsFromPoint(pt, SKIP_HIDDEN);

  if (!offsets.content)
    return NS_ERROR_FAILURE;

  // On touchables devices, touch the screen is usually a pan action,
  // so let's reposition the caret if needed but do not select text
  // if the touch did not happen over an editable element.  Otherwise,
  // let the user move the caret by tapping and dragging.
  if (!offsets.content->IsEditable() &&
      Preferences::GetBool("browser.ignoreNativeFrameTextSelection", false)) {
    // On touchables devices, mouse events are generated if the gesture is a tap.
    // Such events are never going to generate a drag action, so let's release
    // captured content if any.
    if (hasCapturedContent) {
      nsIPresShell::SetCapturingContent(nullptr, 0);
    }

    return fc->HandleClick(offsets.content, offsets.StartOffset(),
                           offsets.EndOffset(), false, false,
                           offsets.associate);
  }

  // Let Ctrl/Cmd+mouse down do table selection instead of drag initiation
  nsCOMPtr<nsIContent>parentContent;
  int32_t  contentOffset;
  int32_t target;
  nsresult rv;
  rv = GetDataForTableSelection(frameselection, shell, mouseEvent,
                                getter_AddRefs(parentContent), &contentOffset,
                                &target);
  if (NS_SUCCEEDED(rv) && parentContent)
  {
    fc->SetDragState(true);
    return fc->HandleTableSelection(parentContent, contentOffset, target,
                                    mouseEvent);
  }

  fc->SetDelayedCaretData(0);

  // Check if any part of this frame is selected, and if the
  // user clicked inside the selected region. If so, we delay
  // starting a new selection since the user may be trying to
  // drag the selected region to some other app.

  if (GetContent()->IsSelectionDescendant())
  {
    bool inSelection = false;
    UniquePtr<SelectionDetails> details
      = frameselection->LookUpSelection(offsets.content, 0,
                                        offsets.EndOffset(), false);

    //
    // If there are any details, check to see if the user clicked
    // within any selected region of the frame.
    //

    for (SelectionDetails* curDetail = details.get();
         curDetail;
         curDetail = curDetail->mNext.get()) {
      //
      // If the user clicked inside a selection, then just
      // return without doing anything. We will handle placing
      // the caret later on when the mouse is released. We ignore
      // the spellcheck, find and url formatting selections.
      //
      if (curDetail->mSelectionType != SelectionType::eSpellCheck &&
          curDetail->mSelectionType != SelectionType::eFind &&
          curDetail->mSelectionType != SelectionType::eURLSecondary &&
          curDetail->mSelectionType != SelectionType::eURLStrikeout &&
          curDetail->mStart <= offsets.StartOffset() &&
          offsets.EndOffset() <= curDetail->mEnd)
      {
        inSelection = true;
      }
    }

    if (inSelection) {
      fc->SetDragState(false);
      fc->SetDelayedCaretData(mouseEvent);
      return NS_OK;
    }
  }

  fc->SetDragState(true);

  // Do not touch any nsFrame members after this point without adding
  // weakFrame checks.
  rv = fc->HandleClick(offsets.content, offsets.StartOffset(),
                       offsets.EndOffset(), mouseEvent->IsShift(), control,
                       offsets.associate);

  if (NS_FAILED(rv))
    return rv;

  if (offsets.offset != offsets.secondaryOffset)
    fc->MaintainSelection();

  if (isEditor && !mouseEvent->IsShift() &&
      (offsets.EndOffset() - offsets.StartOffset()) == 1)
  {
    // A single node is selected and we aren't extending an existing
    // selection, which means the user clicked directly on an object (either
    // -moz-user-select: all or a non-text node without children).
    // Therefore, disable selection extension during mouse moves.
    // XXX This is a bit hacky; shouldn't editor be able to deal with this?
    fc->SetDragState(false);
  }

  return rv;
}

/*
 * SelectByTypeAtPoint
 *
 * Search for selectable content at point and attempt to select
 * based on the start and end selection behaviours.
 *
 * @param aPresContext Presentation context
 * @param aPoint Point at which selection will occur. Coordinates
 * should be relaitve to this frame.
 * @param aBeginAmountType, aEndAmountType Selection behavior, see
 * nsIFrame for definitions.
 * @param aSelectFlags Selection flags defined in nsFame.h.
 * @return success or failure at finding suitable content to select.
 */
nsresult
nsFrame::SelectByTypeAtPoint(nsPresContext* aPresContext,
                             const nsPoint& aPoint,
                             nsSelectionAmount aBeginAmountType,
                             nsSelectionAmount aEndAmountType,
                             uint32_t aSelectFlags)
{
  NS_ENSURE_ARG_POINTER(aPresContext);

  // No point in selecting if selection is turned off
  if (DisplaySelection(aPresContext) == nsISelectionController::SELECTION_OFF)
    return NS_OK;

  ContentOffsets offsets = GetContentOffsetsFromPoint(aPoint, SKIP_HIDDEN);
  if (!offsets.content)
    return NS_ERROR_FAILURE;

  int32_t offset;
  const nsFrameSelection* frameSelection =
    PresContext()->GetPresShell()->ConstFrameSelection();
  nsIFrame* theFrame = frameSelection->
    GetFrameForNodeOffset(offsets.content, offsets.offset,
                          offsets.associate, &offset);
  if (!theFrame)
    return NS_ERROR_FAILURE;

  nsFrame* frame = static_cast<nsFrame*>(theFrame);
  return frame->PeekBackwardAndForward(aBeginAmountType, aEndAmountType, offset,
                                       aBeginAmountType != eSelectWord,
                                       aSelectFlags);
}

/**
  * Multiple Mouse Press -- line or paragraph selection -- for the frame.
  * Wouldn't it be nice if this didn't have to be hardwired into Frame code?
 */
NS_IMETHODIMP
nsFrame::HandleMultiplePress(nsPresContext* aPresContext,
                             WidgetGUIEvent* aEvent,
                             nsEventStatus* aEventStatus,
                             bool aControlHeld)
{
  NS_ENSURE_ARG_POINTER(aEvent);
  NS_ENSURE_ARG_POINTER(aEventStatus);

  if (nsEventStatus_eConsumeNoDefault == *aEventStatus ||
      DisplaySelection(aPresContext) == nsISelectionController::SELECTION_OFF) {
    return NS_OK;
  }

  // Find out whether we're doing line or paragraph selection.
  // If browser.triple_click_selects_paragraph is true, triple-click selects paragraph.
  // Otherwise, triple-click selects line, and quadruple-click selects paragraph
  // (on platforms that support quadruple-click).
  nsSelectionAmount beginAmount, endAmount;
  WidgetMouseEvent* mouseEvent = aEvent->AsMouseEvent();
  if (!mouseEvent) {
    return NS_OK;
  }

  if (mouseEvent->mClickCount == 4) {
    beginAmount = endAmount = eSelectParagraph;
  } else if (mouseEvent->mClickCount == 3) {
    if (Preferences::GetBool("browser.triple_click_selects_paragraph")) {
      beginAmount = endAmount = eSelectParagraph;
    } else {
      beginAmount = eSelectBeginLine;
      endAmount = eSelectEndLine;
    }
  } else if (mouseEvent->mClickCount == 2) {
    // We only want inline frames; PeekBackwardAndForward dislikes blocks
    beginAmount = endAmount = eSelectWord;
  } else {
    return NS_OK;
  }

  nsPoint relPoint =
    nsLayoutUtils::GetEventCoordinatesRelativeTo(mouseEvent, this);
  return SelectByTypeAtPoint(aPresContext, relPoint, beginAmount, endAmount,
                             (aControlHeld ? SELECT_ACCUMULATE : 0));
}

nsresult
nsFrame::PeekBackwardAndForward(nsSelectionAmount aAmountBack,
                                nsSelectionAmount aAmountForward,
                                int32_t aStartPos,
                                bool aJumpLines,
                                uint32_t aSelectFlags)
{
  nsIFrame* baseFrame = this;
  int32_t baseOffset = aStartPos;
  nsresult rv;

  if (aAmountBack == eSelectWord) {
    // To avoid selecting the previous word when at start of word,
    // first move one character forward.
    nsPeekOffsetStruct pos(eSelectCharacter,
                           eDirNext,
                           aStartPos,
                           nsPoint(0, 0),
                           aJumpLines,
                           true,  //limit on scrolled views
                           false,
                           false,
                           false);
    rv = PeekOffset(&pos);
    if (NS_SUCCEEDED(rv)) {
      baseFrame = pos.mResultFrame;
      baseOffset = pos.mContentOffset;
    }
  }

  // Use peek offset one way then the other:
  nsPeekOffsetStruct startpos(aAmountBack,
                              eDirPrevious,
                              baseOffset,
                              nsPoint(0, 0),
                              aJumpLines,
                              true,  //limit on scrolled views
                              false,
                              false,
                              false);
  rv = baseFrame->PeekOffset(&startpos);
  if (NS_FAILED(rv))
    return rv;

  nsPeekOffsetStruct endpos(aAmountForward,
                            eDirNext,
                            aStartPos,
                            nsPoint(0, 0),
                            aJumpLines,
                            true,  //limit on scrolled views
                            false,
                            false,
                            false);
  rv = PeekOffset(&endpos);
  if (NS_FAILED(rv))
    return rv;

  // Keep frameSelection alive.
  RefPtr<nsFrameSelection> frameSelection = GetFrameSelection();

  rv = frameSelection->HandleClick(startpos.mResultContent,
                                   startpos.mContentOffset, startpos.mContentOffset,
                                   false, (aSelectFlags & SELECT_ACCUMULATE),
                                   CARET_ASSOCIATE_AFTER);
  if (NS_FAILED(rv))
    return rv;

  rv = frameSelection->HandleClick(endpos.mResultContent,
                                   endpos.mContentOffset, endpos.mContentOffset,
                                   true, false,
                                   CARET_ASSOCIATE_BEFORE);
  if (NS_FAILED(rv))
    return rv;

  // maintain selection
  return frameSelection->MaintainSelection(aAmountBack);
}

NS_IMETHODIMP nsFrame::HandleDrag(nsPresContext* aPresContext,
                                  WidgetGUIEvent* aEvent,
                                  nsEventStatus* aEventStatus)
{
  MOZ_ASSERT(aEvent->mClass == eMouseEventClass,
             "HandleDrag can only handle mouse event");

  RefPtr<nsFrameSelection> frameselection = GetFrameSelection();
  bool mouseDown = frameselection->GetDragState();
  if (!mouseDown) {
    return NS_OK;
  }

  nsIFrame* scrollbar =
    nsLayoutUtils::GetClosestFrameOfType(this, LayoutFrameType::Scrollbar);
  if (!scrollbar) {
    // XXX Do we really need to exclude non-selectable content here?
    // GetContentOffsetsFromPoint can handle it just fine, although some
    // other stuff might not like it.
    // NOTE: DisplaySelection() returns SELECTION_OFF for non-selectable frames.
    if (DisplaySelection(aPresContext) == nsISelectionController::SELECTION_OFF) {
      return NS_OK;
    }
  }

  frameselection->StopAutoScrollTimer();

  // Check if we are dragging in a table cell
  nsCOMPtr<nsIContent> parentContent;
  int32_t contentOffset;
  int32_t target;
  WidgetMouseEvent* mouseEvent = aEvent->AsMouseEvent();
  nsCOMPtr<nsIPresShell> presShell = aPresContext->PresShell();
  nsresult result;
  result = GetDataForTableSelection(frameselection, presShell, mouseEvent,
                                    getter_AddRefs(parentContent),
                                    &contentOffset, &target);

  AutoWeakFrame weakThis = this;
  if (NS_SUCCEEDED(result) && parentContent) {
    frameselection->HandleTableSelection(parentContent, contentOffset, target,
                                         mouseEvent);
  } else {
    nsPoint pt = nsLayoutUtils::GetEventCoordinatesRelativeTo(mouseEvent, this);
    frameselection->HandleDrag(this, pt);
  }

  // The frameselection object notifies selection listeners synchronously above
  // which might have killed us.
  if (!weakThis.IsAlive()) {
    return NS_OK;
  }

  // get the nearest scrollframe
  nsIScrollableFrame* scrollFrame =
    nsLayoutUtils::GetNearestScrollableFrame(this,
        nsLayoutUtils::SCROLLABLE_SAME_DOC |
        nsLayoutUtils::SCROLLABLE_INCLUDE_HIDDEN);

  if (scrollFrame) {
    nsIFrame* capturingFrame = scrollFrame->GetScrolledFrame();
    if (capturingFrame) {
      nsPoint pt = nsLayoutUtils::GetEventCoordinatesRelativeTo(mouseEvent,
                                                                capturingFrame);
      frameselection->StartAutoScrollTimer(capturingFrame, pt, 30);
    }
  }

  return NS_OK;
}

/**
 * This static method handles part of the nsFrame::HandleRelease in a way
 * which doesn't rely on the nsFrame object to stay alive.
 */
static nsresult
HandleFrameSelection(nsFrameSelection*         aFrameSelection,
                     nsIFrame::ContentOffsets& aOffsets,
                     bool                      aHandleTableSel,
                     int32_t                   aContentOffsetForTableSel,
                     int32_t                   aTargetForTableSel,
                     nsIContent*               aParentContentForTableSel,
                     WidgetGUIEvent*           aEvent,
                     nsEventStatus*            aEventStatus)
{
  if (!aFrameSelection) {
    return NS_OK;
  }

  nsresult rv = NS_OK;

  if (nsEventStatus_eConsumeNoDefault != *aEventStatus) {
    if (!aHandleTableSel) {
      if (!aOffsets.content || !aFrameSelection->HasDelayedCaretData()) {
        return NS_ERROR_FAILURE;
      }

      // We are doing this to simulate what we would have done on HandlePress.
      // We didn't do it there to give the user an opportunity to drag
      // the text, but since they didn't drag, we want to place the
      // caret.
      // However, we'll use the mouse position from the release, since:
      //  * it's easier
      //  * that's the normal click position to use (although really, in
      //    the normal case, small movements that don't count as a drag
      //    can do selection)
      aFrameSelection->SetDragState(true);

      rv = aFrameSelection->HandleClick(aOffsets.content,
                                        aOffsets.StartOffset(),
                                        aOffsets.EndOffset(),
                                        aFrameSelection->IsShiftDownInDelayedCaretData(),
                                        false,
                                        aOffsets.associate);
      if (NS_FAILED(rv)) {
        return rv;
      }
    } else if (aParentContentForTableSel) {
      aFrameSelection->SetDragState(false);
      rv = aFrameSelection->HandleTableSelection(
                              aParentContentForTableSel,
                              aContentOffsetForTableSel,
                              aTargetForTableSel,
                              aEvent->AsMouseEvent());
      if (NS_FAILED(rv)) {
        return rv;
      }
    }
    aFrameSelection->SetDelayedCaretData(0);
  }

  aFrameSelection->SetDragState(false);
  aFrameSelection->StopAutoScrollTimer();

  return NS_OK;
}

NS_IMETHODIMP nsFrame::HandleRelease(nsPresContext* aPresContext,
                                     WidgetGUIEvent* aEvent,
                                     nsEventStatus* aEventStatus)
{
  if (aEvent->mClass != eMouseEventClass) {
    return NS_OK;
  }

  nsIFrame* activeFrame = GetActiveSelectionFrame(aPresContext, this);

  nsCOMPtr<nsIContent> captureContent = nsIPresShell::GetCapturingContent();

  // We can unconditionally stop capturing because
  // we should never be capturing when the mouse button is up
  nsIPresShell::SetCapturingContent(nullptr, 0);

  bool selectionOff =
    (DisplaySelection(aPresContext) == nsISelectionController::SELECTION_OFF);

  RefPtr<nsFrameSelection> frameselection;
  ContentOffsets offsets;
  nsCOMPtr<nsIContent> parentContent;
  int32_t contentOffsetForTableSel = 0;
  int32_t targetForTableSel = 0;
  bool handleTableSelection = true;

  if (!selectionOff) {
    frameselection = GetFrameSelection();
    if (nsEventStatus_eConsumeNoDefault != *aEventStatus && frameselection) {
      // Check if the frameselection recorded the mouse going down.
      // If not, the user must have clicked in a part of the selection.
      // Place the caret before continuing!

      if (frameselection->MouseDownRecorded()) {
        nsPoint pt = nsLayoutUtils::GetEventCoordinatesRelativeTo(aEvent, this);
        offsets = GetContentOffsetsFromPoint(pt, SKIP_HIDDEN);
        handleTableSelection = false;
      } else {
        GetDataForTableSelection(frameselection, PresContext()->PresShell(),
                                 aEvent->AsMouseEvent(),
                                 getter_AddRefs(parentContent),
                                 &contentOffsetForTableSel,
                                 &targetForTableSel);
      }
    }
  }

  // We might be capturing in some other document and the event just happened to
  // trickle down here. Make sure that document's frame selection is notified.
  // Note, this may cause the current nsFrame object to be deleted, bug 336592.
  RefPtr<nsFrameSelection> frameSelection;
  if (activeFrame != this &&
      static_cast<nsFrame*>(activeFrame)->DisplaySelection(activeFrame->PresContext())
        != nsISelectionController::SELECTION_OFF) {
      frameSelection = activeFrame->GetFrameSelection();
  }

  // Also check the selection of the capturing content which might be in a
  // different document.
  if (!frameSelection && captureContent) {
    nsIDocument* doc = captureContent->GetUncomposedDoc();
    if (doc) {
      nsIPresShell* capturingShell = doc->GetShell();
      if (capturingShell && capturingShell != PresContext()->GetPresShell()) {
        frameSelection = capturingShell->FrameSelection();
      }
    }
  }

  if (frameSelection) {
    frameSelection->SetDragState(false);
    frameSelection->StopAutoScrollTimer();
    nsIScrollableFrame* scrollFrame =
      nsLayoutUtils::GetNearestScrollableFrame(this,
        nsLayoutUtils::SCROLLABLE_SAME_DOC |
        nsLayoutUtils::SCROLLABLE_INCLUDE_HIDDEN);
    if (scrollFrame) {
      // Perform any additional scrolling needed to maintain CSS snap point
      // requirements when autoscrolling is over.
      scrollFrame->ScrollSnap();
    }
  }

  // Do not call any methods of the current object after this point!!!
  // The object is perhaps dead!

  return selectionOff
    ? NS_OK
    : HandleFrameSelection(frameselection, offsets, handleTableSelection,
                           contentOffsetForTableSel, targetForTableSel,
                           parentContent, aEvent, aEventStatus);
}

struct MOZ_STACK_CLASS FrameContentRange {
  FrameContentRange(nsIContent* aContent, int32_t aStart, int32_t aEnd) :
    content(aContent), start(aStart), end(aEnd) { }
  nsCOMPtr<nsIContent> content;
  int32_t start;
  int32_t end;
};

// Retrieve the content offsets of a frame
static FrameContentRange GetRangeForFrame(nsIFrame* aFrame) {
  nsCOMPtr<nsIContent> content, parent;
  content = aFrame->GetContent();
  if (!content) {
    NS_WARNING("Frame has no content");
    return FrameContentRange(nullptr, -1, -1);
  }
  LayoutFrameType type = aFrame->Type();
  if (type == LayoutFrameType::Text) {
    int32_t offset, offsetEnd;
    aFrame->GetOffsets(offset, offsetEnd);
    return FrameContentRange(content, offset, offsetEnd);
  }
  if (type == LayoutFrameType::Br) {
    parent = content->GetParent();
    int32_t beginOffset = parent->IndexOf(content);
    return FrameContentRange(parent, beginOffset, beginOffset);
  }
  // Loop to deal with anonymous content, which has no index; this loop
  // probably won't run more than twice under normal conditions
  do {
    parent  = content->GetParent();
    if (parent) {
      int32_t beginOffset = parent->IndexOf(content);
      if (beginOffset >= 0)
        return FrameContentRange(parent, beginOffset, beginOffset + 1);
      content = parent;
    }
  } while (parent);

  // The root content node must act differently
  return FrameContentRange(content, 0, content->GetChildCount());
}

// The FrameTarget represents the closest frame to a point that can be selected
// The frame is the frame represented, frameEdge says whether one end of the
// frame is the result (in which case different handling is needed), and
// afterFrame says which end is repersented if frameEdge is true
struct FrameTarget {
  FrameTarget(nsIFrame* aFrame, bool aFrameEdge, bool aAfterFrame,
              bool aEmptyBlock = false) :
    frame(aFrame), frameEdge(aFrameEdge), afterFrame(aAfterFrame),
    emptyBlock(aEmptyBlock) { }
  static FrameTarget Null() {
    return FrameTarget(nullptr, false, false);
  }
  bool IsNull() {
    return !frame;
  }
  nsIFrame* frame;
  bool frameEdge;
  bool afterFrame;
  bool emptyBlock;
};

// See function implementation for information
static FrameTarget GetSelectionClosestFrame(nsIFrame* aFrame, nsPoint aPoint,
                                            uint32_t aFlags);

static bool SelfIsSelectable(nsIFrame* aFrame, uint32_t aFlags)
{
  if ((aFlags & nsIFrame::SKIP_HIDDEN) &&
      !aFrame->StyleVisibility()->IsVisible()) {
    return false;
  }
  return !aFrame->IsGeneratedContentFrame() &&
    aFrame->StyleUIReset()->mUserSelect != StyleUserSelect::None;
}

static bool SelectionDescendToKids(nsIFrame* aFrame) {
  StyleUserSelect style = aFrame->StyleUIReset()->mUserSelect;
  nsIFrame* parent = aFrame->GetParent();
  // If we are only near (not directly over) then don't traverse
  // frames with independent selection (e.g. text and list controls)
  // unless we're already inside such a frame (see bug 268497).  Note that this
  // prevents any of the users of this method from entering form controls.
  // XXX We might want some way to allow using the up-arrow to go into a form
  // control, but the focus didn't work right anyway; it'd probably be enough
  // if the left and right arrows could enter textboxes (which I don't believe
  // they can at the moment)
  return !aFrame->IsGeneratedContentFrame() &&
         style != StyleUserSelect::All  &&
         style != StyleUserSelect::None &&
         ((parent->GetStateBits() & NS_FRAME_INDEPENDENT_SELECTION) ||
          !(aFrame->GetStateBits() & NS_FRAME_INDEPENDENT_SELECTION));
}

static FrameTarget GetSelectionClosestFrameForChild(nsIFrame* aChild,
                                                    nsPoint aPoint,
                                                    uint32_t aFlags)
{
  nsIFrame* parent = aChild->GetParent();
  if (SelectionDescendToKids(aChild)) {
    nsPoint pt = aPoint - aChild->GetOffsetTo(parent);
    return GetSelectionClosestFrame(aChild, pt, aFlags);
  }
  return FrameTarget(aChild, false, false);
}

// When the cursor needs to be at the beginning of a block, it shouldn't be
// before the first child.  A click on a block whose first child is a block
// should put the cursor in the child.  The cursor shouldn't be between the
// blocks, because that's not where it's expected.
// Note that this method is guaranteed to succeed.
static FrameTarget DrillDownToSelectionFrame(nsIFrame* aFrame,
                                             bool aEndFrame, uint32_t aFlags) {
  if (SelectionDescendToKids(aFrame)) {
    nsIFrame* result = nullptr;
    nsIFrame *frame = aFrame->PrincipalChildList().FirstChild();
    if (!aEndFrame) {
      while (frame && (!SelfIsSelectable(frame, aFlags) ||
                        frame->IsEmpty()))
        frame = frame->GetNextSibling();
      if (frame)
        result = frame;
    } else {
      // Because the frame tree is singly linked, to find the last frame,
      // we have to iterate through all the frames
      // XXX I have a feeling this could be slow for long blocks, although
      //     I can't find any slowdowns
      while (frame) {
        if (!frame->IsEmpty() && SelfIsSelectable(frame, aFlags))
          result = frame;
        frame = frame->GetNextSibling();
      }
    }
    if (result)
      return DrillDownToSelectionFrame(result, aEndFrame, aFlags);
  }
  // If the current frame has no targetable children, target the current frame
  return FrameTarget(aFrame, true, aEndFrame);
}

// This method finds the closest valid FrameTarget on a given line; if there is
// no valid FrameTarget on the line, it returns a null FrameTarget
static FrameTarget GetSelectionClosestFrameForLine(
                      nsBlockFrame* aParent,
                      nsBlockFrame::LineIterator aLine,
                      nsPoint aPoint,
                      uint32_t aFlags)
{
  nsIFrame *frame = aLine->mFirstChild;
  // Account for end of lines (any iterator from the block is valid)
  if (aLine == aParent->LinesEnd())
    return DrillDownToSelectionFrame(aParent, true, aFlags);
  nsIFrame *closestFromIStart = nullptr, *closestFromIEnd = nullptr;
  nscoord closestIStart = aLine->IStart(), closestIEnd = aLine->IEnd();
  WritingMode wm = aLine->mWritingMode;
  LogicalPoint pt(wm, aPoint, aLine->mContainerSize);
  bool canSkipBr = false;
  for (int32_t n = aLine->GetChildCount(); n;
       --n, frame = frame->GetNextSibling()) {
    // Skip brFrames. Can only skip if the line contains at least
    // one selectable and non-empty frame before
    if (!SelfIsSelectable(frame, aFlags) || frame->IsEmpty() ||
        (canSkipBr && frame->IsBrFrame())) {
      continue;
    }
    canSkipBr = true;
    LogicalRect frameRect = LogicalRect(wm, frame->GetRect(),
                                        aLine->mContainerSize);
    if (pt.I(wm) >= frameRect.IStart(wm)) {
      if (pt.I(wm) < frameRect.IEnd(wm)) {
        return GetSelectionClosestFrameForChild(frame, aPoint, aFlags);
      }
      if (frameRect.IEnd(wm) >= closestIStart) {
        closestFromIStart = frame;
        closestIStart = frameRect.IEnd(wm);
      }
    } else {
      if (frameRect.IStart(wm) <= closestIEnd) {
        closestFromIEnd = frame;
        closestIEnd = frameRect.IStart(wm);
      }
    }
  }
  if (!closestFromIStart && !closestFromIEnd) {
    // We should only get here if there are no selectable frames on a line
    // XXX Do we need more elaborate handling here?
    return FrameTarget::Null();
  }
  if (closestFromIStart &&
      (!closestFromIEnd ||
       (abs(pt.I(wm) - closestIStart) <= abs(pt.I(wm) - closestIEnd)))) {
    return GetSelectionClosestFrameForChild(closestFromIStart, aPoint,
                                            aFlags);
  }
  return GetSelectionClosestFrameForChild(closestFromIEnd, aPoint, aFlags);
}

// This method is for the special handling we do for block frames; they're
// special because they represent paragraphs and because they are organized
// into lines, which have bounds that are not stored elsewhere in the
// frame tree.  Returns a null FrameTarget for frames which are not
// blocks or blocks with no lines except editable one.
static FrameTarget GetSelectionClosestFrameForBlock(nsIFrame* aFrame,
                                                    nsPoint aPoint,
                                                    uint32_t aFlags)
{
  nsBlockFrame* bf = nsLayoutUtils::GetAsBlock(aFrame); // used only for QI
  if (!bf)
    return FrameTarget::Null();

  // This code searches for the correct line
  nsBlockFrame::LineIterator firstLine = bf->LinesBegin();
  nsBlockFrame::LineIterator end = bf->LinesEnd();
  if (firstLine == end) {
    nsIContent *blockContent = aFrame->GetContent();
    if (blockContent) {
      // Return with empty flag true.
      return FrameTarget(aFrame, false, false, true);
    }
    return FrameTarget::Null();
  }
  nsBlockFrame::LineIterator curLine = firstLine;
  nsBlockFrame::LineIterator closestLine = end;
  // Convert aPoint into a LogicalPoint in the writing-mode of this block
  WritingMode wm = curLine->mWritingMode;
  LogicalPoint pt(wm, aPoint, curLine->mContainerSize);
  while (curLine != end) {
    // Check to see if our point lies within the line's block-direction bounds
    nscoord BCoord = pt.B(wm) - curLine->BStart();
    nscoord BSize = curLine->BSize();
    if (BCoord >= 0 && BCoord < BSize) {
      closestLine = curLine;
      break; // We found the line; stop looking
    }
    if (BCoord < 0)
      break;
    ++curLine;
  }

  if (closestLine == end) {
    nsBlockFrame::LineIterator prevLine = curLine.prev();
    nsBlockFrame::LineIterator nextLine = curLine;
    // Avoid empty lines
    while (nextLine != end && nextLine->IsEmpty())
      ++nextLine;
    while (prevLine != end && prevLine->IsEmpty())
      --prevLine;

    // This hidden pref dictates whether a point above or below all lines comes
    // up with a line or the beginning or end of the frame; 0 on Windows,
    // 1 on other platforms by default at the writing of this code
    int32_t dragOutOfFrame =
      Preferences::GetInt("browser.drag_out_of_frame_style");

    if (prevLine == end) {
      if (dragOutOfFrame == 1 || nextLine == end)
        return DrillDownToSelectionFrame(aFrame, false, aFlags);
      closestLine = nextLine;
    } else if (nextLine == end) {
      if (dragOutOfFrame == 1)
        return DrillDownToSelectionFrame(aFrame, true, aFlags);
      closestLine = prevLine;
    } else { // Figure out which line is closer
      if (pt.B(wm) - prevLine->BEnd() < nextLine->BStart() - pt.B(wm))
        closestLine = prevLine;
      else
        closestLine = nextLine;
    }
  }

  do {
    FrameTarget target = GetSelectionClosestFrameForLine(bf, closestLine,
                                                         aPoint, aFlags);
    if (!target.IsNull())
      return target;
    ++closestLine;
  } while (closestLine != end);
  // Fall back to just targeting the last targetable place
  return DrillDownToSelectionFrame(aFrame, true, aFlags);
}

// GetSelectionClosestFrame is the helper function that calculates the closest
// frame to the given point.
// It doesn't completely account for offset styles, so needs to be used in
// restricted environments.
// Cannot handle overlapping frames correctly, so it should receive the output
// of GetFrameForPoint
// Guaranteed to return a valid FrameTarget
static FrameTarget GetSelectionClosestFrame(nsIFrame* aFrame, nsPoint aPoint,
                                            uint32_t aFlags)
{
  {
    // Handle blocks; if the frame isn't a block, the method fails
    FrameTarget target = GetSelectionClosestFrameForBlock(aFrame, aPoint, aFlags);
    if (!target.IsNull())
      return target;
  }

  nsIFrame *kid = aFrame->PrincipalChildList().FirstChild();

  if (kid) {
    // Go through all the child frames to find the closest one
    nsIFrame::FrameWithDistance closest = { nullptr, nscoord_MAX, nscoord_MAX };
    for (; kid; kid = kid->GetNextSibling()) {
      if (!SelfIsSelectable(kid, aFlags) || kid->IsEmpty())
        continue;

      kid->FindCloserFrameForSelection(aPoint, &closest);
    }
    if (closest.mFrame) {
      if (nsSVGUtils::IsInSVGTextSubtree(closest.mFrame))
        return FrameTarget(closest.mFrame, false, false);
      return GetSelectionClosestFrameForChild(closest.mFrame, aPoint, aFlags);
    }
  }
  return FrameTarget(aFrame, false, false);
}

nsIFrame::ContentOffsets OffsetsForSingleFrame(nsIFrame* aFrame, nsPoint aPoint)
{
  nsIFrame::ContentOffsets offsets;
  FrameContentRange range = GetRangeForFrame(aFrame);
  offsets.content = range.content;
  // If there are continuations (meaning it's not one rectangle), this is the
  // best this function can do
  if (aFrame->GetNextContinuation() || aFrame->GetPrevContinuation()) {
    offsets.offset = range.start;
    offsets.secondaryOffset = range.end;
    offsets.associate = CARET_ASSOCIATE_AFTER;
    return offsets;
  }

  // Figure out whether the offsets should be over, after, or before the frame
  nsRect rect(nsPoint(0, 0), aFrame->GetSize());

  bool isBlock = aFrame->GetDisplay() != StyleDisplay::Inline;
  bool isRtl = (aFrame->StyleVisibility()->mDirection == NS_STYLE_DIRECTION_RTL);
  if ((isBlock && rect.y < aPoint.y) ||
      (!isBlock && ((isRtl  && rect.x + rect.width / 2 > aPoint.x) ||
                    (!isRtl && rect.x + rect.width / 2 < aPoint.x)))) {
    offsets.offset = range.end;
    if (rect.Contains(aPoint))
      offsets.secondaryOffset = range.start;
    else
      offsets.secondaryOffset = range.end;
  } else {
    offsets.offset = range.start;
    if (rect.Contains(aPoint))
      offsets.secondaryOffset = range.end;
    else
      offsets.secondaryOffset = range.start;
  }
  offsets.associate =
      offsets.offset == range.start ? CARET_ASSOCIATE_AFTER : CARET_ASSOCIATE_BEFORE;
  return offsets;
}

static nsIFrame* AdjustFrameForSelectionStyles(nsIFrame* aFrame) {
  nsIFrame* adjustedFrame = aFrame;
  for (nsIFrame* frame = aFrame; frame; frame = frame->GetParent())
  {
    // These are the conditions that make all children not able to handle
    // a cursor.
    StyleUserSelect userSelect = frame->StyleUIReset()->mUserSelect;
    if (userSelect == StyleUserSelect::MozText) {
      // If we see a -moz-text element, we shouldn't look further up the parent
      // chain!
      break;
    }
    if (userSelect == StyleUserSelect::All ||
        frame->IsGeneratedContentFrame()) {
      adjustedFrame = frame;
    }
  }
  return adjustedFrame;
}

nsIFrame::ContentOffsets nsIFrame::GetContentOffsetsFromPoint(nsPoint aPoint,
                                                              uint32_t aFlags)
{
  nsIFrame *adjustedFrame;
  if (aFlags & IGNORE_SELECTION_STYLE) {
    adjustedFrame = this;
  }
  else {
    // This section of code deals with special selection styles.  Note that
    // -moz-all exists, even though it doesn't need to be explicitly handled.
    //
    // The offset is forced not to end up in generated content; content offsets
    // cannot represent content outside of the document's content tree.

    adjustedFrame = AdjustFrameForSelectionStyles(this);

    // -moz-user-select: all needs special handling, because clicking on it
    // should lead to the whole frame being selected
    if (adjustedFrame && adjustedFrame->StyleUIReset()->mUserSelect ==
        StyleUserSelect::All) {
      nsPoint adjustedPoint = aPoint + this->GetOffsetTo(adjustedFrame);
      return OffsetsForSingleFrame(adjustedFrame, adjustedPoint);
    }

    // For other cases, try to find a closest frame starting from the parent of
    // the unselectable frame
    if (adjustedFrame != this)
      adjustedFrame = adjustedFrame->GetParent();
  }

  nsPoint adjustedPoint = aPoint + this->GetOffsetTo(adjustedFrame);

  FrameTarget closest =
    GetSelectionClosestFrame(adjustedFrame, adjustedPoint, aFlags);

  if (closest.emptyBlock) {
    ContentOffsets offsets;
    NS_ASSERTION(closest.frame,
                 "closest.frame must not be null when it's empty");
    offsets.content = closest.frame->GetContent();
    offsets.offset = 0;
    offsets.secondaryOffset = 0;
    offsets.associate = CARET_ASSOCIATE_AFTER;
    return offsets;
  }

  // If the correct offset is at one end of a frame, use offset-based
  // calculation method
  if (closest.frameEdge) {
    ContentOffsets offsets;
    FrameContentRange range = GetRangeForFrame(closest.frame);
    offsets.content = range.content;
    if (closest.afterFrame)
      offsets.offset = range.end;
    else
      offsets.offset = range.start;
    offsets.secondaryOffset = offsets.offset;
    offsets.associate = offsets.offset == range.start ?
        CARET_ASSOCIATE_AFTER : CARET_ASSOCIATE_BEFORE;
    return offsets;
  }

  nsPoint pt;
  if (closest.frame != this) {
    if (nsSVGUtils::IsInSVGTextSubtree(closest.frame)) {
      pt = nsLayoutUtils::TransformAncestorPointToFrame(closest.frame,
                                                        aPoint, this);
    } else {
      pt = aPoint - closest.frame->GetOffsetTo(this);
    }
  } else {
    pt = aPoint;
  }
  return static_cast<nsFrame*>(closest.frame)->CalcContentOffsetsFromFramePoint(pt);

  // XXX should I add some kind of offset standardization?
  // consider <b>xxxxx</b><i>zzzzz</i>; should any click between the last
  // x and first z put the cursor in the same logical position in addition
  // to the same visual position?
}

nsIFrame::ContentOffsets nsFrame::CalcContentOffsetsFromFramePoint(nsPoint aPoint)
{
  return OffsetsForSingleFrame(this, aPoint);
}

void
nsIFrame::AssociateImage(const nsStyleImage& aImage, nsPresContext* aPresContext)
{
  if (aImage.GetType() != eStyleImageType_Image) {
    return;
  }

  imgRequestProxy* req = aImage.GetImageData();
  if (!req) {
    return;
  }

  mozilla::css::ImageLoader* loader =
    aPresContext->Document()->StyleImageLoader();

  // If this fails there's not much we can do ...
  loader->AssociateRequestToFrame(req, this);
}

nsresult
nsFrame::GetCursor(const nsPoint& aPoint,
                   nsIFrame::Cursor& aCursor)
{
  FillCursorInformationFromStyle(StyleUserInterface(), aCursor);
  if (NS_STYLE_CURSOR_AUTO == aCursor.mCursor) {
    // If this is editable, I-beam cursor is better for most elements.
    aCursor.mCursor =
      (mContent && mContent->IsEditable())
      ? NS_STYLE_CURSOR_TEXT : NS_STYLE_CURSOR_DEFAULT;
  }
  if (NS_STYLE_CURSOR_TEXT == aCursor.mCursor &&
      GetWritingMode().IsVertical()) {
    // Per CSS UI spec, UA may treat value 'text' as
    // 'vertical-text' for vertical text.
    aCursor.mCursor = NS_STYLE_CURSOR_VERTICAL_TEXT;
  }

  return NS_OK;
}

// Resize and incremental reflow

/* virtual */ void
nsFrame::MarkIntrinsicISizesDirty()
{
  // This version is meant only for what used to be box-to-block adaptors.
  // It should not be called by other derived classes.
  if (::IsXULBoxWrapped(this)) {
    nsBoxLayoutMetrics *metrics = BoxMetrics();

    SizeNeedsRecalc(metrics->mPrefSize);
    SizeNeedsRecalc(metrics->mMinSize);
    SizeNeedsRecalc(metrics->mMaxSize);
    SizeNeedsRecalc(metrics->mBlockPrefSize);
    SizeNeedsRecalc(metrics->mBlockMinSize);
    CoordNeedsRecalc(metrics->mFlex);
    CoordNeedsRecalc(metrics->mAscent);
  }

  if (GetStateBits() & NS_FRAME_FONT_INFLATION_FLOW_ROOT) {
    nsFontInflationData::MarkFontInflationDataTextDirty(this);
  }
}

/* virtual */ nscoord
nsFrame::GetMinISize(gfxContext *aRenderingContext)
{
  nscoord result = 0;
  DISPLAY_MIN_WIDTH(this, result);
  return result;
}

/* virtual */ nscoord
nsFrame::GetPrefISize(gfxContext *aRenderingContext)
{
  nscoord result = 0;
  DISPLAY_PREF_WIDTH(this, result);
  return result;
}

/* virtual */ void
nsFrame::AddInlineMinISize(gfxContext* aRenderingContext,
                           nsIFrame::InlineMinISizeData* aData)
{
  nscoord isize = nsLayoutUtils::IntrinsicForContainer(aRenderingContext,
                    this, nsLayoutUtils::MIN_ISIZE);
  aData->DefaultAddInlineMinISize(this, isize);
}

/* virtual */ void
nsFrame::AddInlinePrefISize(gfxContext* aRenderingContext,
                            nsIFrame::InlinePrefISizeData* aData)
{
  nscoord isize = nsLayoutUtils::IntrinsicForContainer(aRenderingContext,
                    this, nsLayoutUtils::PREF_ISIZE);
  aData->DefaultAddInlinePrefISize(isize);
}

void
nsIFrame::InlineMinISizeData::DefaultAddInlineMinISize(nsIFrame* aFrame,
                                                       nscoord   aISize,
                                                       bool      aAllowBreak)
{
  auto parent = aFrame->GetParent();
  MOZ_ASSERT(parent, "Must have a parent if we get here!");
  const bool mayBreak = aAllowBreak &&
    !aFrame->CanContinueTextRun() &&
    !parent->StyleContext()->ShouldSuppressLineBreak() &&
    parent->StyleText()->WhiteSpaceCanWrap(parent);
  if (mayBreak) {
    OptionallyBreak();
  }
  mTrailingWhitespace = 0;
  mSkipWhitespace = false;
  mCurrentLine += aISize;
  mAtStartOfLine = false;
  if (mayBreak) {
    OptionallyBreak();
  }
}

void
nsIFrame::InlinePrefISizeData::DefaultAddInlinePrefISize(nscoord aISize)
{
  mCurrentLine = NSCoordSaturatingAdd(mCurrentLine, aISize);
  mTrailingWhitespace = 0;
  mSkipWhitespace = false;
  mLineIsEmpty = false;
}

void
nsIFrame::InlineMinISizeData::ForceBreak()
{
  mCurrentLine -= mTrailingWhitespace;
  mPrevLines = std::max(mPrevLines, mCurrentLine);
  mCurrentLine = mTrailingWhitespace = 0;

  for (uint32_t i = 0, i_end = mFloats.Length(); i != i_end; ++i) {
    nscoord float_min = mFloats[i].Width();
    if (float_min > mPrevLines)
      mPrevLines = float_min;
  }
  mFloats.Clear();
  mSkipWhitespace = true;
}

void
nsIFrame::InlineMinISizeData::OptionallyBreak(nscoord aHyphenWidth)
{
  // If we can fit more content into a smaller width by staying on this
  // line (because we're still at a negative offset due to negative
  // text-indent or negative margin), don't break.  Otherwise, do the
  // same as ForceBreak.  it doesn't really matter when we accumulate
  // floats.
  if (mCurrentLine + aHyphenWidth < 0 || mAtStartOfLine)
    return;
  mCurrentLine += aHyphenWidth;
  ForceBreak();
}

void
nsIFrame::InlinePrefISizeData::ForceBreak(StyleClear aBreakType)
{
  MOZ_ASSERT(aBreakType == StyleClear::None ||
             aBreakType == StyleClear::Both ||
             aBreakType == StyleClear::Left ||
             aBreakType == StyleClear::Right,
             "Must be a physical break type");

  // If this force break is not clearing any float, we can leave all the
  // floats to the next force break.
  if (mFloats.Length() != 0 && aBreakType != StyleClear::None) {
            // preferred widths accumulated for floats that have already
            // been cleared past
    nscoord floats_done = 0,
            // preferred widths accumulated for floats that have not yet
            // been cleared past
            floats_cur_left = 0,
            floats_cur_right = 0;
    const WritingMode wm = mLineContainerWM;

    for (uint32_t i = 0, i_end = mFloats.Length(); i != i_end; ++i) {
      const FloatInfo& floatInfo = mFloats[i];
      const nsStyleDisplay* floatDisp = floatInfo.Frame()->StyleDisplay();
      StyleClear breakType = floatDisp->PhysicalBreakType(wm);
      if (breakType == StyleClear::Left ||
          breakType == StyleClear::Right ||
          breakType == StyleClear::Both) {
        nscoord floats_cur = NSCoordSaturatingAdd(floats_cur_left,
                                                  floats_cur_right);
        if (floats_cur > floats_done) {
          floats_done = floats_cur;
        }
        if (breakType != StyleClear::Right) {
          floats_cur_left = 0;
        }
        if (breakType != StyleClear::Left) {
          floats_cur_right = 0;
        }
      }

      StyleFloat floatStyle = floatDisp->PhysicalFloats(wm);
      nscoord& floats_cur =
        floatStyle == StyleFloat::Left ? floats_cur_left : floats_cur_right;
      nscoord floatWidth = floatInfo.Width();
      // Negative-width floats don't change the available space so they
      // shouldn't change our intrinsic line width either.
      floats_cur =
        NSCoordSaturatingAdd(floats_cur, std::max(0, floatWidth));
    }

    nscoord floats_cur =
      NSCoordSaturatingAdd(floats_cur_left, floats_cur_right);
    if (floats_cur > floats_done)
      floats_done = floats_cur;

    mCurrentLine = NSCoordSaturatingAdd(mCurrentLine, floats_done);

    if (aBreakType == StyleClear::Both) {
      mFloats.Clear();
    } else {
      // If the break type does not clear all floats, it means there may
      // be some floats whose isize should contribute to the intrinsic
      // isize of the next line. The code here scans the current mFloats
      // and keeps floats which are not cleared by this break. Note that
      // floats may be cleared directly or indirectly. See below.
      nsTArray<FloatInfo> newFloats;
      MOZ_ASSERT(aBreakType == StyleClear::Left ||
                 aBreakType == StyleClear::Right,
                 "Other values should have been handled in other branches");
      StyleFloat clearFloatType =
        aBreakType == StyleClear::Left ? StyleFloat::Left : StyleFloat::Right;
      // Iterate the array in reverse so that we can stop when there are
      // no longer any floats we need to keep. See below.
      for (FloatInfo& floatInfo : Reversed(mFloats)) {
        const nsStyleDisplay* floatDisp = floatInfo.Frame()->StyleDisplay();
        if (floatDisp->PhysicalFloats(wm) != clearFloatType) {
          newFloats.AppendElement(floatInfo);
        } else {
          // This is a float on the side that this break directly clears
          // which means we're not keeping it in mFloats. However, if
          // this float clears floats on the opposite side (via a value
          // of either 'both' or one of 'left'/'right'), any remaining
          // (earlier) floats on that side would be indirectly cleared
          // as well. Thus, we should break out of this loop and stop
          // considering earlier floats to be kept in mFloats.
          StyleClear floatBreakType = floatDisp->PhysicalBreakType(wm);
          if (floatBreakType != aBreakType &&
              floatBreakType != StyleClear::None) {
            break;
          }
        }
      }
      newFloats.Reverse();
      mFloats = Move(newFloats);
    }
  }

  mCurrentLine =
    NSCoordSaturatingSubtract(mCurrentLine, mTrailingWhitespace, nscoord_MAX);
  mPrevLines = std::max(mPrevLines, mCurrentLine);
  mCurrentLine = mTrailingWhitespace = 0;
  mSkipWhitespace = true;
  mLineIsEmpty = true;
}

static void
AddCoord(const nsStyleCoord& aStyle,
         nsIFrame* aFrame,
         nscoord* aCoord, float* aPercent,
         bool aClampNegativeToZero)
{
  switch (aStyle.GetUnit()) {
    case eStyleUnit_Coord: {
      NS_ASSERTION(!aClampNegativeToZero || aStyle.GetCoordValue() >= 0,
                   "unexpected negative value");
      *aCoord += aStyle.GetCoordValue();
      return;
    }
    case eStyleUnit_Percent: {
      NS_ASSERTION(!aClampNegativeToZero || aStyle.GetPercentValue() >= 0.0f,
                   "unexpected negative value");
      *aPercent += aStyle.GetPercentValue();
      return;
    }
    case eStyleUnit_Calc: {
      const nsStyleCoord::Calc *calc = aStyle.GetCalcValue();
      if (aClampNegativeToZero) {
        // This is far from ideal when one is negative and one is positive.
        *aCoord += std::max(calc->mLength, 0);
        *aPercent += std::max(calc->mPercent, 0.0f);
      } else {
        *aCoord += calc->mLength;
        *aPercent += calc->mPercent;
      }
      return;
    }
    default: {
      return;
    }
  }
}

static nsIFrame::IntrinsicISizeOffsetData
IntrinsicSizeOffsets(nsIFrame* aFrame, bool aForISize)
{
  nsIFrame::IntrinsicISizeOffsetData result;
  WritingMode wm = aFrame->GetWritingMode();
  const nsStyleMargin* styleMargin = aFrame->StyleMargin();
  bool verticalAxis = aForISize == wm.IsVertical();
  AddCoord(verticalAxis ? styleMargin->mMargin.GetTop()
                        : styleMargin->mMargin.GetLeft(),
           aFrame, &result.hMargin, &result.hPctMargin,
           false);
  AddCoord(verticalAxis ? styleMargin->mMargin.GetBottom()
                        : styleMargin->mMargin.GetRight(),
           aFrame, &result.hMargin, &result.hPctMargin,
           false);

  const nsStylePadding* stylePadding = aFrame->StylePadding();
  AddCoord(verticalAxis ? stylePadding->mPadding.GetTop()
                        : stylePadding->mPadding.GetLeft(),
           aFrame, &result.hPadding, &result.hPctPadding,
           true);
  AddCoord(verticalAxis ? stylePadding->mPadding.GetBottom()
                        : stylePadding->mPadding.GetRight(),
           aFrame, &result.hPadding, &result.hPctPadding,
           true);

  const nsStyleBorder* styleBorder = aFrame->StyleBorder();
  if (verticalAxis) {
    result.hBorder += styleBorder->GetComputedBorderWidth(eSideTop);
    result.hBorder += styleBorder->GetComputedBorderWidth(eSideBottom);
  } else {
    result.hBorder += styleBorder->GetComputedBorderWidth(eSideLeft);
    result.hBorder += styleBorder->GetComputedBorderWidth(eSideRight);
  }

  const nsStyleDisplay* disp = aFrame->StyleDisplay();
  if (aFrame->IsThemed(disp)) {
    nsPresContext* presContext = aFrame->PresContext();

    nsIntMargin border;
    presContext->GetTheme()->GetWidgetBorder(presContext->DeviceContext(),
                                             aFrame, disp->mAppearance,
                                             &border);
    result.hBorder =
      presContext->DevPixelsToAppUnits(verticalAxis ? border.TopBottom()
                                                    : border.LeftRight());

    nsIntMargin padding;
    if (presContext->GetTheme()->GetWidgetPadding(presContext->DeviceContext(),
                                                  aFrame, disp->mAppearance,
                                                  &padding)) {
      result.hPadding =
        presContext->DevPixelsToAppUnits(verticalAxis ? padding.TopBottom()
                                                      : padding.LeftRight());
      result.hPctPadding = 0;
    }
  }
  return result;
}

/* virtual */ nsIFrame::IntrinsicISizeOffsetData
nsFrame::IntrinsicISizeOffsets()
{
  return IntrinsicSizeOffsets(this, true);
}

nsIFrame::IntrinsicISizeOffsetData
nsIFrame::IntrinsicBSizeOffsets()
{
  return IntrinsicSizeOffsets(this, false);
}

/* virtual */ IntrinsicSize
nsFrame::GetIntrinsicSize()
{
  return IntrinsicSize(); // default is width/height set to eStyleUnit_None
}

/* virtual */ nsSize
nsFrame::GetIntrinsicRatio()
{
  return nsSize(0, 0);
}

/* virtual */
LogicalSize
nsFrame::ComputeSize(gfxContext*         aRenderingContext,
                     WritingMode         aWM,
                     const LogicalSize&  aCBSize,
                     nscoord             aAvailableISize,
                     const LogicalSize&  aMargin,
                     const LogicalSize&  aBorder,
                     const LogicalSize&  aPadding,
                     ComputeSizeFlags    aFlags)
{
  MOZ_ASSERT(GetIntrinsicRatio() == nsSize(0,0),
             "Please override this method and call "
             "nsFrame::ComputeSizeWithIntrinsicDimensions instead.");
  LogicalSize result = ComputeAutoSize(aRenderingContext, aWM,
                                       aCBSize, aAvailableISize,
                                       aMargin, aBorder, aPadding,
                                       aFlags);
  const nsStylePosition *stylePos = StylePosition();

  LogicalSize boxSizingAdjust(aWM);
  if (stylePos->mBoxSizing == StyleBoxSizing::Border) {
    boxSizingAdjust = aBorder + aPadding;
  }
  nscoord boxSizingToMarginEdgeISize =
    aMargin.ISize(aWM) + aBorder.ISize(aWM) + aPadding.ISize(aWM) -
    boxSizingAdjust.ISize(aWM);

  const nsStyleCoord* inlineStyleCoord = &stylePos->ISize(aWM);
  const nsStyleCoord* blockStyleCoord = &stylePos->BSize(aWM);

  auto parentFrame = GetParent();
  auto alignCB = parentFrame;
  bool isGridItem = parentFrame && parentFrame->IsGridContainerFrame() &&
    !HasAnyStateBits(NS_FRAME_OUT_OF_FLOW);
  if (parentFrame && parentFrame->IsTableWrapperFrame() && IsTableFrame()) {
    // An inner table frame is sized as a grid item if its table wrapper is,
    // because they actually have the same CB (the wrapper's CB).
    // @see ReflowInput::InitCBReflowInput
    auto tableWrapper = GetParent();
    auto grandParent = tableWrapper->GetParent();
    isGridItem = (grandParent->IsGridContainerFrame() &&
                  !(tableWrapper->GetStateBits() & NS_FRAME_OUT_OF_FLOW));
    if (isGridItem) {
      // When resolving justify/align-self below, we want to use the grid
      // container's justify/align-items value and WritingMode.
      alignCB = grandParent;
    }
  }
  bool isFlexItem = parentFrame && parentFrame->IsFlexContainerFrame() &&
    !parentFrame->HasAnyStateBits(NS_STATE_FLEX_IS_LEGACY_WEBKIT_BOX) &&
    !HasAnyStateBits(NS_FRAME_OUT_OF_FLOW);
  bool isInlineFlexItem = false;
  if (isFlexItem) {
    // Flex items use their "flex-basis" property in place of their main-size
    // property (e.g. "width") for sizing purposes, *unless* they have
    // "flex-basis:auto", in which case they use their main-size property after
    // all.
    uint32_t flexDirection = GetParent()->StylePosition()->mFlexDirection;
    isInlineFlexItem =
      flexDirection == NS_STYLE_FLEX_DIRECTION_ROW ||
      flexDirection == NS_STYLE_FLEX_DIRECTION_ROW_REVERSE;

    // NOTE: The logic here should match the similar chunk for determining
    // inlineStyleCoord and blockStyleCoord in
    // nsFrame::ComputeSizeWithIntrinsicDimensions().
    const nsStyleCoord* flexBasis = &(stylePos->mFlexBasis);
    if (flexBasis->GetUnit() != eStyleUnit_Auto) {
      if (isInlineFlexItem) {
        inlineStyleCoord = flexBasis;
      } else {
        // One caveat for vertical flex items: We don't support enumerated
        // values (e.g. "max-content") for height properties yet. So, if our
        // computed flex-basis is an enumerated value, we'll just behave as if
        // it were "auto", which means "use the main-size property after all"
        // (which is "height", in this case).
        // NOTE: Once we support intrinsic sizing keywords for "height",
        // we should remove this check.
        if (flexBasis->GetUnit() != eStyleUnit_Enumerated) {
          blockStyleCoord = flexBasis;
        }
      }
    }
  }

  // Compute inline-axis size

  if (inlineStyleCoord->GetUnit() != eStyleUnit_Auto) {
    result.ISize(aWM) =
      ComputeISizeValue(aRenderingContext, aCBSize.ISize(aWM),
                        boxSizingAdjust.ISize(aWM), boxSizingToMarginEdgeISize,
                        *inlineStyleCoord, aFlags);
  } else if (MOZ_UNLIKELY(isGridItem) &&
             !IS_TRUE_OVERFLOW_CONTAINER(this)) {
    // 'auto' inline-size for grid-level box - fill the CB for 'stretch' /
    // 'normal' and clamp it to the CB if requested:
    bool stretch = false;
    if (!(aFlags & nsIFrame::eShrinkWrap) &&
        !StyleMargin()->HasInlineAxisAuto(aWM)) {
      auto inlineAxisAlignment =
        aWM.IsOrthogonalTo(alignCB->GetWritingMode()) ?
          StylePosition()->UsedAlignSelf(alignCB->StyleContext()) :
          StylePosition()->UsedJustifySelf(alignCB->StyleContext());
      stretch = inlineAxisAlignment == NS_STYLE_ALIGN_NORMAL ||
                inlineAxisAlignment == NS_STYLE_ALIGN_STRETCH;
    }
    if (stretch || (aFlags & ComputeSizeFlags::eIClampMarginBoxMinSize)) {
      auto iSizeToFillCB = std::max(nscoord(0), aCBSize.ISize(aWM) -
                                                aPadding.ISize(aWM) -
                                                aBorder.ISize(aWM) -
                                                aMargin.ISize(aWM));
      if (stretch || result.ISize(aWM) > iSizeToFillCB) {
        result.ISize(aWM) = iSizeToFillCB;
      }
    }
  }

  // Flex items ignore their min & max sizing properties in their
  // flex container's main-axis.  (Those properties get applied later in
  // the flexbox algorithm.)
  const nsStyleCoord& maxISizeCoord = stylePos->MaxISize(aWM);
  nscoord maxISize = NS_UNCONSTRAINEDSIZE;
  if (maxISizeCoord.GetUnit() != eStyleUnit_None &&
      !(isFlexItem && isInlineFlexItem)) {
    maxISize =
      ComputeISizeValue(aRenderingContext, aCBSize.ISize(aWM),
                        boxSizingAdjust.ISize(aWM), boxSizingToMarginEdgeISize,
                        maxISizeCoord, aFlags);
    result.ISize(aWM) = std::min(maxISize, result.ISize(aWM));
  }

  const nsStyleCoord& minISizeCoord = stylePos->MinISize(aWM);
  nscoord minISize;
  if (minISizeCoord.GetUnit() != eStyleUnit_Auto &&
      !(isFlexItem && isInlineFlexItem)) {
    minISize =
      ComputeISizeValue(aRenderingContext, aCBSize.ISize(aWM),
                        boxSizingAdjust.ISize(aWM), boxSizingToMarginEdgeISize,
                        minISizeCoord, aFlags);
  } else if (MOZ_UNLIKELY(aFlags & eIApplyAutoMinSize)) {
    // This implements "Implied Minimum Size of Grid Items".
    // https://drafts.csswg.org/css-grid/#min-size-auto
    minISize = std::min(maxISize, GetMinISize(aRenderingContext));
    if (inlineStyleCoord->IsCoordPercentCalcUnit()) {
      minISize = std::min(minISize, result.ISize(aWM));
    } else if (aFlags & eIClampMarginBoxMinSize) {
      // "if the grid item spans only grid tracks that have a fixed max track
      // sizing function, its automatic minimum size in that dimension is
      // further clamped to less than or equal to the size necessary to fit
      // its margin box within the resulting grid area (flooring at zero)"
      // https://drafts.csswg.org/css-grid/#min-size-auto
      auto maxMinISize = std::max(nscoord(0), aCBSize.ISize(aWM) -
                                              aPadding.ISize(aWM) -
                                              aBorder.ISize(aWM) -
                                              aMargin.ISize(aWM));
      minISize = std::min(minISize, maxMinISize);
    }
  } else {
    // Treat "min-width: auto" as 0.
    // NOTE: Technically, "auto" is supposed to behave like "min-content" on
    // flex items. However, we don't need to worry about that here, because
    // flex items' min-sizes are intentionally ignored until the flex
    // container explicitly considers them during space distribution.
    minISize = 0;
  }
  result.ISize(aWM) = std::max(minISize, result.ISize(aWM));

  // Compute block-axis size
  // (but not if we have auto bsize or if we received the "eUseAutoBSize"
  // flag -- then, we'll just stick with the bsize that we already calculated
  // in the initial ComputeAutoSize() call.)
  if (!(aFlags & nsIFrame::eUseAutoBSize)) {
    if (!nsLayoutUtils::IsAutoBSize(*blockStyleCoord, aCBSize.BSize(aWM))) {
      result.BSize(aWM) =
        nsLayoutUtils::ComputeBSizeValue(aCBSize.BSize(aWM),
                                         boxSizingAdjust.BSize(aWM),
                                         *blockStyleCoord);
    } else if (MOZ_UNLIKELY(isGridItem) &&
               blockStyleCoord->GetUnit() == eStyleUnit_Auto &&
               !IS_TRUE_OVERFLOW_CONTAINER(this)) {
      auto cbSize = aCBSize.BSize(aWM);
      if (cbSize != NS_AUTOHEIGHT) {
        // 'auto' block-size for grid-level box - fill the CB for 'stretch' /
        // 'normal' and clamp it to the CB if requested:
        bool stretch = false;
        if (!StyleMargin()->HasBlockAxisAuto(aWM)) {
          auto blockAxisAlignment =
            !aWM.IsOrthogonalTo(alignCB->GetWritingMode()) ?
              StylePosition()->UsedAlignSelf(alignCB->StyleContext()) :
              StylePosition()->UsedJustifySelf(alignCB->StyleContext());
          stretch = blockAxisAlignment == NS_STYLE_ALIGN_NORMAL ||
                    blockAxisAlignment == NS_STYLE_ALIGN_STRETCH;
        }
        if (stretch || (aFlags & ComputeSizeFlags::eBClampMarginBoxMinSize)) {
          auto bSizeToFillCB = std::max(nscoord(0), cbSize -
                                                    aPadding.BSize(aWM) -
                                                    aBorder.BSize(aWM) -
                                                    aMargin.BSize(aWM));
          if (stretch || (result.BSize(aWM) != NS_AUTOHEIGHT &&
                          result.BSize(aWM) > bSizeToFillCB)) {
            result.BSize(aWM) = bSizeToFillCB;
          }
        }
      }
    }
  }

  const nsStyleCoord& maxBSizeCoord = stylePos->MaxBSize(aWM);

  if (result.BSize(aWM) != NS_UNCONSTRAINEDSIZE) {
    if (!nsLayoutUtils::IsAutoBSize(maxBSizeCoord, aCBSize.BSize(aWM)) &&
        !(isFlexItem && !isInlineFlexItem)) {
      nscoord maxBSize =
        nsLayoutUtils::ComputeBSizeValue(aCBSize.BSize(aWM),
                                         boxSizingAdjust.BSize(aWM),
                                         maxBSizeCoord);
      result.BSize(aWM) = std::min(maxBSize, result.BSize(aWM));
    }

    const nsStyleCoord& minBSizeCoord = stylePos->MinBSize(aWM);

    if (!nsLayoutUtils::IsAutoBSize(minBSizeCoord, aCBSize.BSize(aWM)) &&
        !(isFlexItem && !isInlineFlexItem)) {
      nscoord minBSize =
        nsLayoutUtils::ComputeBSizeValue(aCBSize.BSize(aWM),
                                         boxSizingAdjust.BSize(aWM),
                                         minBSizeCoord);
      result.BSize(aWM) = std::max(minBSize, result.BSize(aWM));
    }
  }

  const nsStyleDisplay *disp = StyleDisplay();
  if (IsThemed(disp)) {
    LayoutDeviceIntSize widget;
    bool canOverride = true;
    nsPresContext *presContext = PresContext();
    presContext->GetTheme()->
      GetMinimumWidgetSize(presContext, this, disp->mAppearance,
                           &widget, &canOverride);

    // Convert themed widget's physical dimensions to logical coords
    LogicalSize size(aWM,
                     nsSize(presContext->DevPixelsToAppUnits(widget.width),
                            presContext->DevPixelsToAppUnits(widget.height)));

    // GMWS() returns border-box; we need content-box
    size.ISize(aWM) -= aBorder.ISize(aWM) + aPadding.ISize(aWM);
    size.BSize(aWM) -= aBorder.BSize(aWM) + aPadding.BSize(aWM);

    if (size.BSize(aWM) > result.BSize(aWM) || !canOverride) {
      result.BSize(aWM) = size.BSize(aWM);
    }
    if (size.ISize(aWM) > result.ISize(aWM) || !canOverride) {
      result.ISize(aWM) = size.ISize(aWM);
    }
  }

  result.ISize(aWM) = std::max(0, result.ISize(aWM));
  result.BSize(aWM) = std::max(0, result.BSize(aWM));

  return result;
}

LogicalSize
nsFrame::ComputeSizeWithIntrinsicDimensions(gfxContext*          aRenderingContext,
                                            WritingMode          aWM,
                                            const IntrinsicSize& aIntrinsicSize,
                                            nsSize               aIntrinsicRatio,
                                            const LogicalSize&   aCBSize,
                                            const LogicalSize&   aMargin,
                                            const LogicalSize&   aBorder,
                                            const LogicalSize&   aPadding,
                                            ComputeSizeFlags     aFlags)
{
  const nsStylePosition* stylePos = StylePosition();
  const nsStyleCoord* inlineStyleCoord = &stylePos->ISize(aWM);
  const nsStyleCoord* blockStyleCoord = &stylePos->BSize(aWM);
  auto* parentFrame = GetParent();
  const bool isGridItem = parentFrame && parentFrame->IsGridContainerFrame() &&
    !HasAnyStateBits(NS_FRAME_OUT_OF_FLOW);
  const bool isFlexItem = parentFrame && parentFrame->IsFlexContainerFrame() &&
    !parentFrame->HasAnyStateBits(NS_STATE_FLEX_IS_LEGACY_WEBKIT_BOX) &&
    !HasAnyStateBits(NS_FRAME_OUT_OF_FLOW);
  bool isInlineFlexItem = false;
  Maybe<nsStyleCoord> imposedMainSizeStyleCoord;

  // If this is a flex item, and we're measuring its cross size after flexing
  // to resolve its main size, then we need to use the resolved main size
  // that the container provides to us *instead of* the main-size coordinate
  // from our style struct. (Otherwise, we'll be using an irrelevant value in
  // the aspect-ratio calculations below.)
  if (isFlexItem) {
    uint32_t flexDirection =
      GetParent()->StylePosition()->mFlexDirection;
    isInlineFlexItem =
      flexDirection == NS_STYLE_FLEX_DIRECTION_ROW ||
      flexDirection == NS_STYLE_FLEX_DIRECTION_ROW_REVERSE;

    // If FlexItemMainSizeOverride frame-property is set, then that means the
    // flex container is imposing a main-size on this flex item for it to use
    // as its size in the container's main axis.
    bool didImposeMainSize;
    nscoord imposedMainSize =
      GetProperty(nsIFrame::FlexItemMainSizeOverride(), &didImposeMainSize);
    if (didImposeMainSize) {
      imposedMainSizeStyleCoord.emplace(imposedMainSize,
                                        nsStyleCoord::CoordConstructor);
      if (isInlineFlexItem) {
        inlineStyleCoord = imposedMainSizeStyleCoord.ptr();
      } else {
        blockStyleCoord = imposedMainSizeStyleCoord.ptr();
      }

    } else {
      // Flex items use their "flex-basis" property in place of their main-size
      // property (e.g. "width") for sizing purposes, *unless* they have
      // "flex-basis:auto", in which case they use their main-size property
      // after all.
      // NOTE: The logic here should match the similar chunk for determining
      // inlineStyleCoord and blockStyleCoord in nsFrame::ComputeSize().
      const nsStyleCoord* flexBasis = &(stylePos->mFlexBasis);
      if (flexBasis->GetUnit() != eStyleUnit_Auto) {
        if (isInlineFlexItem) {
          inlineStyleCoord = flexBasis;
        } else {
          // One caveat for vertical flex items: We don't support enumerated
          // values (e.g. "max-content") for height properties yet. So, if our
          // computed flex-basis is an enumerated value, we'll just behave as if
          // it were "auto", which means "use the main-size property after all"
          // (which is "height", in this case).
          // NOTE: Once we support intrinsic sizing keywords for "height",
          // we should remove this check.
          if (flexBasis->GetUnit() != eStyleUnit_Enumerated) {
            blockStyleCoord = flexBasis;
          }
        }
      }
    }
  }

  // Handle intrinsic sizes and their interaction with
  // {min-,max-,}{width,height} according to the rules in
  // http://www.w3.org/TR/CSS21/visudet.html#min-max-widths

  // Note: throughout the following section of the function, I avoid
  // a * (b / c) because of its reduced accuracy relative to a * b / c
  // or (a * b) / c (which are equivalent).

  const bool isAutoISize = inlineStyleCoord->GetUnit() == eStyleUnit_Auto;
  const bool isAutoBSize =
    nsLayoutUtils::IsAutoBSize(*blockStyleCoord, aCBSize.BSize(aWM));

  LogicalSize boxSizingAdjust(aWM);
  if (stylePos->mBoxSizing == StyleBoxSizing::Border) {
    boxSizingAdjust = aBorder + aPadding;
  }
  nscoord boxSizingToMarginEdgeISize =
    aMargin.ISize(aWM) + aBorder.ISize(aWM) + aPadding.ISize(aWM) -
      boxSizingAdjust.ISize(aWM);

  nscoord iSize, minISize, maxISize, bSize, minBSize, maxBSize;
  enum class Stretch {
    // stretch to fill the CB (preserving intrinsic ratio) in the relevant axis
    eStretchPreservingRatio, // XXX not used yet
    // stretch to fill the CB in the relevant axis
    eStretch,
    // no stretching in the relevant axis
    eNoStretch,
  };
  // just to avoid having to type these out everywhere:
  const auto eStretchPreservingRatio = Stretch::eStretchPreservingRatio;
  const auto eStretch = Stretch::eStretch;
  const auto eNoStretch = Stretch::eNoStretch;

  Stretch stretchI = eNoStretch; // stretch behavior in the inline axis
  Stretch stretchB = eNoStretch; // stretch behavior in the block axis

  const bool isVertical = aWM.IsVertical();
  const nsStyleCoord& isizeCoord =
    isVertical ? aIntrinsicSize.height : aIntrinsicSize.width;
  const bool hasIntrinsicISize = isizeCoord.GetUnit() == eStyleUnit_Coord;
  nscoord intrinsicISize;
  if (hasIntrinsicISize) {
    intrinsicISize = std::max(nscoord(0), isizeCoord.GetCoordValue());
  } else {
    NS_ASSERTION(isizeCoord.GetUnit() == eStyleUnit_None,
                 "unexpected unit");
    intrinsicISize = 0;
  }

  const nsStyleCoord& bsizeCoord =
    isVertical ? aIntrinsicSize.width : aIntrinsicSize.height;
  const bool hasIntrinsicBSize = bsizeCoord.GetUnit() == eStyleUnit_Coord;
  nscoord intrinsicBSize;
  if (hasIntrinsicBSize) {
    intrinsicBSize = std::max(nscoord(0), bsizeCoord.GetCoordValue());
  } else {
    NS_ASSERTION(bsizeCoord.GetUnit() == eStyleUnit_None,
                 "unexpected unit");
    intrinsicBSize = 0;
  }

  NS_ASSERTION(aIntrinsicRatio.width >= 0 && aIntrinsicRatio.height >= 0,
               "Intrinsic ratio has a negative component!");
  LogicalSize logicalRatio(aWM, aIntrinsicRatio);

  if (!isAutoISize) {
    iSize = ComputeISizeValue(aRenderingContext,
              aCBSize.ISize(aWM), boxSizingAdjust.ISize(aWM),
              boxSizingToMarginEdgeISize, *inlineStyleCoord, aFlags);
  } else if (MOZ_UNLIKELY(isGridItem)) {
    MOZ_ASSERT(!IS_TRUE_OVERFLOW_CONTAINER(this));
    // 'auto' inline-size for grid-level box - apply 'stretch' as needed:
    auto cbSize = aCBSize.ISize(aWM);
    if (cbSize != NS_UNCONSTRAINEDSIZE) {
      if (!StyleMargin()->HasInlineAxisAuto(aWM)) {
        auto inlineAxisAlignment =
          aWM.IsOrthogonalTo(GetParent()->GetWritingMode()) ?
            stylePos->UsedAlignSelf(GetParent()->StyleContext()) :
            stylePos->UsedJustifySelf(GetParent()->StyleContext());
        // Note: 'normal' means 'start' for elements with an intrinsic size
        // or ratio in the relevant dimension, otherwise 'stretch'.
        // https://drafts.csswg.org/css-grid/#grid-item-sizing
        if ((inlineAxisAlignment == NS_STYLE_ALIGN_NORMAL &&
             !hasIntrinsicISize &&
             !(logicalRatio.ISize(aWM) > 0)) ||
            inlineAxisAlignment == NS_STYLE_ALIGN_STRETCH) {
          stretchI = eStretch;
        }
      }
      if (stretchI != eNoStretch ||
          (aFlags & ComputeSizeFlags::eIClampMarginBoxMinSize)) {
        iSize = std::max(nscoord(0), cbSize -
                                     aPadding.ISize(aWM) -
                                     aBorder.ISize(aWM) -
                                     aMargin.ISize(aWM));
      }
    } else {
      // Reset this flag to avoid applying the clamping below.
      aFlags = ComputeSizeFlags(aFlags &
                                ~ComputeSizeFlags::eIClampMarginBoxMinSize);
    }
  }

  const nsStyleCoord& maxISizeCoord = stylePos->MaxISize(aWM);

  if (maxISizeCoord.GetUnit() != eStyleUnit_None &&
      !(isFlexItem && isInlineFlexItem)) {
    maxISize = ComputeISizeValue(aRenderingContext,
                 aCBSize.ISize(aWM), boxSizingAdjust.ISize(aWM),
                 boxSizingToMarginEdgeISize, maxISizeCoord, aFlags);
  } else {
    maxISize = nscoord_MAX;
  }

  // NOTE: Flex items ignore their min & max sizing properties in their
  // flex container's main-axis.  (Those properties get applied later in
  // the flexbox algorithm.)

  const nsStyleCoord& minISizeCoord = stylePos->MinISize(aWM);

  if (minISizeCoord.GetUnit() != eStyleUnit_Auto &&
      !(isFlexItem && isInlineFlexItem)) {
    minISize = ComputeISizeValue(aRenderingContext,
                 aCBSize.ISize(aWM), boxSizingAdjust.ISize(aWM),
                 boxSizingToMarginEdgeISize, minISizeCoord, aFlags);
  } else {
    // Treat "min-width: auto" as 0.
    // NOTE: Technically, "auto" is supposed to behave like "min-content" on
    // flex items. However, we don't need to worry about that here, because
    // flex items' min-sizes are intentionally ignored until the flex
    // container explicitly considers them during space distribution.
    minISize = 0;
  }

  if (!isAutoBSize) {
    bSize = nsLayoutUtils::ComputeBSizeValue(aCBSize.BSize(aWM),
                boxSizingAdjust.BSize(aWM),
                *blockStyleCoord);
  } else if (MOZ_UNLIKELY(isGridItem)) {
    MOZ_ASSERT(!IS_TRUE_OVERFLOW_CONTAINER(this));
    // 'auto' block-size for grid-level box - apply 'stretch' as needed:
    auto cbSize = aCBSize.BSize(aWM);
    if (cbSize != NS_AUTOHEIGHT) {
      if (!StyleMargin()->HasBlockAxisAuto(aWM)) {
        auto blockAxisAlignment =
          !aWM.IsOrthogonalTo(GetParent()->GetWritingMode()) ?
            stylePos->UsedAlignSelf(GetParent()->StyleContext()) :
            stylePos->UsedJustifySelf(GetParent()->StyleContext());
        // Note: 'normal' means 'start' for elements with an intrinsic size
        // or ratio in the relevant dimension, otherwise 'stretch'.
        // https://drafts.csswg.org/css-grid/#grid-item-sizing
        if ((blockAxisAlignment == NS_STYLE_ALIGN_NORMAL &&
             !hasIntrinsicBSize &&
             !(logicalRatio.BSize(aWM) > 0)) ||
            blockAxisAlignment == NS_STYLE_ALIGN_STRETCH) {
          stretchB = eStretch;
        }
      }
      if (stretchB != eNoStretch ||
          (aFlags & ComputeSizeFlags::eBClampMarginBoxMinSize)) {
        bSize = std::max(nscoord(0), cbSize -
                                     aPadding.BSize(aWM) -
                                     aBorder.BSize(aWM) -
                                     aMargin.BSize(aWM));
      }
    } else {
      // Reset this flag to avoid applying the clamping below.
      aFlags = ComputeSizeFlags(aFlags &
                                ~ComputeSizeFlags::eBClampMarginBoxMinSize);
    }
  }

  const nsStyleCoord& maxBSizeCoord = stylePos->MaxBSize(aWM);

  if (!nsLayoutUtils::IsAutoBSize(maxBSizeCoord, aCBSize.BSize(aWM)) &&
      !(isFlexItem && !isInlineFlexItem)) {
    maxBSize = nsLayoutUtils::ComputeBSizeValue(aCBSize.BSize(aWM),
                  boxSizingAdjust.BSize(aWM), maxBSizeCoord);
  } else {
    maxBSize = nscoord_MAX;
  }

  const nsStyleCoord& minBSizeCoord = stylePos->MinBSize(aWM);

  if (!nsLayoutUtils::IsAutoBSize(minBSizeCoord, aCBSize.BSize(aWM)) &&
      !(isFlexItem && !isInlineFlexItem)) {
    minBSize = nsLayoutUtils::ComputeBSizeValue(aCBSize.BSize(aWM),
                  boxSizingAdjust.BSize(aWM), minBSizeCoord);
  } else {
    minBSize = 0;
  }

  NS_ASSERTION(aCBSize.ISize(aWM) != NS_UNCONSTRAINEDSIZE,
               "Our containing block must not have unconstrained inline-size!");

  // Now calculate the used values for iSize and bSize:

  if (isAutoISize) {
    if (isAutoBSize) {

      // 'auto' iSize, 'auto' bSize

      // Get tentative values - CSS 2.1 sections 10.3.2 and 10.6.2:

      nscoord tentISize, tentBSize;

      if (hasIntrinsicISize) {
        tentISize = intrinsicISize;
      } else if (hasIntrinsicBSize && logicalRatio.BSize(aWM) > 0) {
        tentISize = NSCoordMulDiv(intrinsicBSize, logicalRatio.ISize(aWM), logicalRatio.BSize(aWM));
      } else if (logicalRatio.ISize(aWM) > 0) {
        tentISize = aCBSize.ISize(aWM) - boxSizingToMarginEdgeISize; // XXX scrollbar?
        if (tentISize < 0) tentISize = 0;
      } else {
        tentISize = nsPresContext::CSSPixelsToAppUnits(300);
      }

      // If we need to clamp the inline size to fit the CB, we use the 'stretch'
      // or 'normal' codepath.  We use the ratio-preserving 'normal' codepath
      // unless we have 'stretch' in the other axis.
      if ((aFlags & ComputeSizeFlags::eIClampMarginBoxMinSize) &&
          stretchI != eStretch && tentISize > iSize) {
        stretchI = (stretchB == eStretch ? eStretch : eStretchPreservingRatio);
      }

      if (hasIntrinsicBSize) {
        tentBSize = intrinsicBSize;
      } else if (logicalRatio.ISize(aWM) > 0) {
        tentBSize = NSCoordMulDiv(tentISize, logicalRatio.BSize(aWM), logicalRatio.ISize(aWM));
      } else {
        tentBSize = nsPresContext::CSSPixelsToAppUnits(150);
      }

      // (ditto the comment about clamping the inline size above)
      if ((aFlags & ComputeSizeFlags::eBClampMarginBoxMinSize) &&
          stretchB != eStretch && tentBSize > bSize) {
        stretchB = (stretchI == eStretch ? eStretch : eStretchPreservingRatio);
      }

      if (aIntrinsicRatio != nsSize(0, 0)) {
        if (stretchI == eStretch) {
          tentISize = iSize;  // * / 'stretch'
          if (stretchB == eStretch) {
            tentBSize = bSize;  // 'stretch' / 'stretch'
          } else if (stretchB == eStretchPreservingRatio && logicalRatio.ISize(aWM) > 0) {
            // 'normal' / 'stretch'
            tentBSize = NSCoordMulDiv(iSize, logicalRatio.BSize(aWM), logicalRatio.ISize(aWM));
          }
        } else if (stretchB == eStretch) {
          tentBSize = bSize;  // 'stretch' / * (except 'stretch')
          if (stretchI == eStretchPreservingRatio && logicalRatio.BSize(aWM) > 0) {
            // 'stretch' / 'normal'
            tentISize = NSCoordMulDiv(bSize, logicalRatio.ISize(aWM), logicalRatio.BSize(aWM));
          }
        } else if (stretchI == eStretchPreservingRatio) {
          tentISize = iSize;  // * (except 'stretch') / 'normal'
          if (logicalRatio.ISize(aWM) > 0) {
            tentBSize = NSCoordMulDiv(iSize, logicalRatio.BSize(aWM), logicalRatio.ISize(aWM));
          }
          if (stretchB == eStretchPreservingRatio && tentBSize > bSize) {
            // Stretch within the CB size with preserved intrinsic ratio.
            tentBSize = bSize;  // 'normal' / 'normal'
            if (logicalRatio.BSize(aWM) > 0) {
              tentISize = NSCoordMulDiv(bSize, logicalRatio.ISize(aWM), logicalRatio.BSize(aWM));
            }
          }
        } else if (stretchB == eStretchPreservingRatio) {
          tentBSize = bSize;  // 'normal' / * (except 'normal' and 'stretch')
          if (logicalRatio.BSize(aWM) > 0) {
            tentISize = NSCoordMulDiv(bSize, logicalRatio.ISize(aWM), logicalRatio.BSize(aWM));
          }
        }
      }

      // ComputeAutoSizeWithIntrinsicDimensions preserves the ratio when applying
      // the min/max-size.  We don't want that when we have 'stretch' in either
      // axis because tentISize/tentBSize is likely not according to ratio now.
      if (aIntrinsicRatio != nsSize(0, 0) &&
          stretchI != eStretch && stretchB != eStretch) {
        nsSize autoSize = nsLayoutUtils::
          ComputeAutoSizeWithIntrinsicDimensions(minISize, minBSize,
                                                 maxISize, maxBSize,
                                                 tentISize, tentBSize);
        // The nsSize that ComputeAutoSizeWithIntrinsicDimensions returns will
        // actually contain logical values if the parameters passed to it were
        // logical coordinates, so we do NOT perform a physical-to-logical
        // conversion here, but just assign the fields directly to our result.
        iSize = autoSize.width;
        bSize = autoSize.height;
      } else {
        // Not honoring an intrinsic ratio: clamp the dimensions independently.
        iSize = NS_CSS_MINMAX(tentISize, minISize, maxISize);
        bSize = NS_CSS_MINMAX(tentBSize, minBSize, maxBSize);
      }
    } else {

      // 'auto' iSize, non-'auto' bSize
      bSize = NS_CSS_MINMAX(bSize, minBSize, maxBSize);
      if (stretchI != eStretch) {
        if (logicalRatio.BSize(aWM) > 0) {
          iSize = NSCoordMulDiv(bSize, logicalRatio.ISize(aWM), logicalRatio.BSize(aWM));
        } else if (hasIntrinsicISize) {
          if (!((aFlags & ComputeSizeFlags::eIClampMarginBoxMinSize) &&
                intrinsicISize > iSize)) {
            iSize = intrinsicISize;
          } // else - leave iSize as is to fill the CB
        } else {
          iSize = nsPresContext::CSSPixelsToAppUnits(300);
        }
      } // else - leave iSize as is to fill the CB
      iSize = NS_CSS_MINMAX(iSize, minISize, maxISize);

    }
  } else {
    if (isAutoBSize) {

      // non-'auto' iSize, 'auto' bSize
      iSize = NS_CSS_MINMAX(iSize, minISize, maxISize);
      if (stretchB != eStretch) {
        if (logicalRatio.ISize(aWM) > 0) {
          bSize = NSCoordMulDiv(iSize, logicalRatio.BSize(aWM), logicalRatio.ISize(aWM));
        } else if (hasIntrinsicBSize) {
          if (!((aFlags & ComputeSizeFlags::eBClampMarginBoxMinSize) &&
                intrinsicBSize > bSize)) {
            bSize = intrinsicBSize;
          } // else - leave bSize as is to fill the CB
        } else {
          bSize = nsPresContext::CSSPixelsToAppUnits(150);
        }
      } // else - leave bSize as is to fill the CB
      bSize = NS_CSS_MINMAX(bSize, minBSize, maxBSize);

    } else {

      // non-'auto' iSize, non-'auto' bSize
      iSize = NS_CSS_MINMAX(iSize, minISize, maxISize);
      bSize = NS_CSS_MINMAX(bSize, minBSize, maxBSize);

    }
  }

  return LogicalSize(aWM, iSize, bSize);
}

nsRect
nsIFrame::ComputeTightBounds(DrawTarget* aDrawTarget) const
{
  return GetVisualOverflowRect();
}

nsRect
nsFrame::ComputeSimpleTightBounds(DrawTarget* aDrawTarget) const
{
  if (StyleOutline()->ShouldPaintOutline() || StyleBorder()->HasBorder() ||
      !StyleBackground()->IsTransparent(this) ||
      StyleDisplay()->mAppearance) {
    // Not necessarily tight, due to clipping, negative
    // outline-offset, and lots of other issues, but that's OK
    return GetVisualOverflowRect();
  }

  nsRect r(0, 0, 0, 0);
  ChildListIterator lists(this);
  for (; !lists.IsDone(); lists.Next()) {
    nsFrameList::Enumerator childFrames(lists.CurrentList());
    for (; !childFrames.AtEnd(); childFrames.Next()) {
      nsIFrame* child = childFrames.get();
      r.UnionRect(r, child->ComputeTightBounds(aDrawTarget) + child->GetPosition());
    }
  }
  return r;
}

/* virtual */ nsresult
nsIFrame::GetPrefWidthTightBounds(gfxContext* aContext,
                                  nscoord* aX,
                                  nscoord* aXMost)
{
  return NS_ERROR_NOT_IMPLEMENTED;
}

/* virtual */
LogicalSize
nsFrame::ComputeAutoSize(gfxContext*                 aRenderingContext,
                         WritingMode                 aWM,
                         const mozilla::LogicalSize& aCBSize,
                         nscoord                     aAvailableISize,
                         const mozilla::LogicalSize& aMargin,
                         const mozilla::LogicalSize& aBorder,
                         const mozilla::LogicalSize& aPadding,
                         ComputeSizeFlags            aFlags)
{
  // Use basic shrink-wrapping as a default implementation.
  LogicalSize result(aWM, 0xdeadbeef, NS_UNCONSTRAINEDSIZE);

  // don't bother setting it if the result won't be used
  if (StylePosition()->ISize(aWM).GetUnit() == eStyleUnit_Auto) {
    nscoord availBased = aAvailableISize - aMargin.ISize(aWM) -
                         aBorder.ISize(aWM) - aPadding.ISize(aWM);
    result.ISize(aWM) = ShrinkWidthToFit(aRenderingContext, availBased, aFlags);
  }
  return result;
}

nscoord
nsFrame::ShrinkWidthToFit(gfxContext*         aRenderingContext,
                          nscoord             aISizeInCB,
                          ComputeSizeFlags    aFlags)
{
  // If we're a container for font size inflation, then shrink
  // wrapping inside of us should not apply font size inflation.
  AutoMaybeDisableFontInflation an(this);

  nscoord result;
  nscoord minISize = GetMinISize(aRenderingContext);
  if (minISize > aISizeInCB) {
    const bool clamp = aFlags & ComputeSizeFlags::eIClampMarginBoxMinSize;
    result = MOZ_UNLIKELY(clamp) ? aISizeInCB : minISize;
  } else {
    nscoord prefISize = GetPrefISize(aRenderingContext);
    if (prefISize > aISizeInCB) {
      result = aISizeInCB;
    } else {
      result = prefISize;
    }
  }
  return result;
}

nscoord
nsIFrame::ComputeISizeValue(gfxContext*         aRenderingContext,
                            nscoord             aContainingBlockISize,
                            nscoord             aContentEdgeToBoxSizing,
                            nscoord             aBoxSizingToMarginEdge,
                            const nsStyleCoord& aCoord,
                            ComputeSizeFlags    aFlags)
{
  NS_PRECONDITION(aRenderingContext, "non-null rendering context expected");
  LAYOUT_WARN_IF_FALSE(aContainingBlockISize != NS_UNCONSTRAINEDSIZE,
                       "have unconstrained inline-size; this should only result from "
                       "very large sizes, not attempts at intrinsic inline-size "
                       "calculation");
  NS_PRECONDITION(aContainingBlockISize >= 0,
                  "inline-size less than zero");

  nscoord result;
  if (aCoord.IsCoordPercentCalcUnit()) {
    result = nsRuleNode::ComputeCoordPercentCalc(aCoord,
                                                 aContainingBlockISize);
    // The result of a calc() expression might be less than 0; we
    // should clamp at runtime (below).  (Percentages and coords that
    // are less than 0 have already been dropped by the parser.)
    result -= aContentEdgeToBoxSizing;
  } else {
    MOZ_ASSERT(eStyleUnit_Enumerated == aCoord.GetUnit());
    // If 'this' is a container for font size inflation, then shrink
    // wrapping inside of it should not apply font size inflation.
    AutoMaybeDisableFontInflation an(this);

    int32_t val = aCoord.GetIntValue();
    switch (val) {
      case NS_STYLE_WIDTH_MAX_CONTENT:
        result = GetPrefISize(aRenderingContext);
        NS_ASSERTION(result >= 0, "inline-size less than zero");
        break;
      case NS_STYLE_WIDTH_MIN_CONTENT:
        result = GetMinISize(aRenderingContext);
        NS_ASSERTION(result >= 0, "inline-size less than zero");
        if (MOZ_UNLIKELY(aFlags & ComputeSizeFlags::eIClampMarginBoxMinSize)) {
          auto available = aContainingBlockISize -
                           (aBoxSizingToMarginEdge + aContentEdgeToBoxSizing);
          result = std::min(available, result);
        }
        break;
      case NS_STYLE_WIDTH_FIT_CONTENT:
        {
          nscoord pref = GetPrefISize(aRenderingContext),
                   min = GetMinISize(aRenderingContext),
                  fill = aContainingBlockISize -
                         (aBoxSizingToMarginEdge + aContentEdgeToBoxSizing);
          if (MOZ_UNLIKELY(aFlags & ComputeSizeFlags::eIClampMarginBoxMinSize)) {
            min = std::min(min, fill);
          }
          result = std::max(min, std::min(pref, fill));
          NS_ASSERTION(result >= 0, "inline-size less than zero");
        }
        break;
      case NS_STYLE_WIDTH_AVAILABLE:
        result = aContainingBlockISize -
                 (aBoxSizingToMarginEdge + aContentEdgeToBoxSizing);
    }
  }

  return std::max(0, result);
}

void
nsFrame::DidReflow(nsPresContext*           aPresContext,
                   const ReflowInput*  aReflowInput,
                   nsDidReflowStatus         aStatus)
{
  NS_FRAME_TRACE_MSG(NS_FRAME_TRACE_CALLS,
                     ("nsFrame::DidReflow: aStatus=%d", static_cast<uint32_t>(aStatus)));

  SVGObserverUtils::InvalidateDirectRenderingObservers(this,
                      SVGObserverUtils::INVALIDATE_REFLOW);

  if (nsDidReflowStatus::FINISHED == aStatus) {
    RemoveStateBits(NS_FRAME_IN_REFLOW | NS_FRAME_FIRST_REFLOW |
                    NS_FRAME_IS_DIRTY | NS_FRAME_HAS_DIRTY_CHILDREN);
  }

  // Notify the percent bsize observer if there is a percent bsize.
  // The observer may be able to initiate another reflow with a computed
  // bsize. This happens in the case where a table cell has no computed
  // bsize but can fabricate one when the cell bsize is known.
  if (aReflowInput && aReflowInput->mPercentBSizeObserver &&
      !GetPrevInFlow()) {
    const nsStyleCoord &bsize =
      aReflowInput->mStylePosition->BSize(aReflowInput->GetWritingMode());
    if (bsize.HasPercent()) {
      aReflowInput->mPercentBSizeObserver->NotifyPercentBSize(*aReflowInput);
    }
  }

  aPresContext->ReflowedFrame();
}

void
nsFrame::FinishReflowWithAbsoluteFrames(nsPresContext*           aPresContext,
                                        ReflowOutput&     aDesiredSize,
                                        const ReflowInput& aReflowInput,
                                        nsReflowStatus&          aStatus,
                                        bool                     aConstrainBSize)
{
  ReflowAbsoluteFrames(aPresContext, aDesiredSize, aReflowInput, aStatus, aConstrainBSize);

  FinishAndStoreOverflow(&aDesiredSize, aReflowInput.mStyleDisplay);
}

void
nsFrame::ReflowAbsoluteFrames(nsPresContext*           aPresContext,
                              ReflowOutput&     aDesiredSize,
                              const ReflowInput& aReflowInput,
                              nsReflowStatus&          aStatus,
                              bool                     aConstrainBSize)
{
  if (HasAbsolutelyPositionedChildren()) {
    nsAbsoluteContainingBlock* absoluteContainer = GetAbsoluteContainingBlock();

    // Let the absolutely positioned container reflow any absolutely positioned
    // child frames that need to be reflowed

    // The containing block for the abs pos kids is formed by our padding edge.
    nsMargin usedBorder = GetUsedBorder();
    nscoord containingBlockWidth =
      std::max(0, aDesiredSize.Width() - usedBorder.LeftRight());
    nscoord containingBlockHeight =
      std::max(0, aDesiredSize.Height() - usedBorder.TopBottom());
    nsContainerFrame* container = do_QueryFrame(this);
    NS_ASSERTION(container, "Abs-pos children only supported on container frames for now");

    nsRect containingBlock(0, 0, containingBlockWidth, containingBlockHeight);
    AbsPosReflowFlags flags =
      AbsPosReflowFlags::eCBWidthAndHeightChanged; // XXX could be optimized
    if (aConstrainBSize) {
      flags |= AbsPosReflowFlags::eConstrainHeight;
    }
    absoluteContainer->Reflow(container, aPresContext, aReflowInput, aStatus,
                              containingBlock, flags,
                              &aDesiredSize.mOverflowAreas);
  }
}

void
nsFrame::PushDirtyBitToAbsoluteFrames()
{
  if (!(GetStateBits() & NS_FRAME_IS_DIRTY)) {
    return;  // No dirty bit to push.
  }
  if (!HasAbsolutelyPositionedChildren()) {
    return;  // No absolute children to push to.
  }
  GetAbsoluteContainingBlock()->MarkAllFramesDirty();
}

/* virtual */ bool
nsFrame::CanContinueTextRun() const
{
  // By default, a frame will *not* allow a text run to be continued
  // through it.
  return false;
}

void
nsFrame::Reflow(nsPresContext*          aPresContext,
                ReflowOutput&     aDesiredSize,
                const ReflowInput& aReflowInput,
                nsReflowStatus&          aStatus)
{
  MarkInReflow();
  DO_GLOBAL_REFLOW_COUNT("nsFrame");
  MOZ_ASSERT(aStatus.IsEmpty(), "Caller should pass a fresh reflow status!");
  aDesiredSize.ClearSize();
  NS_FRAME_SET_TRUNCATION(aStatus, aReflowInput, aDesiredSize);
}

nsresult
nsFrame::CharacterDataChanged(CharacterDataChangeInfo* aInfo)
{
  NS_NOTREACHED("should only be called for text frames");
  return NS_OK;
}

nsresult
nsFrame::AttributeChanged(int32_t         aNameSpaceID,
                          nsIAtom*        aAttribute,
                          int32_t         aModType)
{
  return NS_OK;
}

// Flow member functions

nsSplittableType
nsFrame::GetSplittableType() const
{
  return NS_FRAME_NOT_SPLITTABLE;
}

nsIFrame* nsFrame::GetPrevContinuation() const
{
  return nullptr;
}

void
nsFrame::SetPrevContinuation(nsIFrame* aPrevContinuation)
{
  MOZ_ASSERT(false, "not splittable");
}

nsIFrame* nsFrame::GetNextContinuation() const
{
  return nullptr;
}

void
nsFrame::SetNextContinuation(nsIFrame*)
{
  MOZ_ASSERT(false, "not splittable");
}

nsIFrame* nsFrame::GetPrevInFlowVirtual() const
{
  return nullptr;
}

void
nsFrame::SetPrevInFlow(nsIFrame* aPrevInFlow)
{
  MOZ_ASSERT(false, "not splittable");
}

nsIFrame* nsFrame::GetNextInFlowVirtual() const
{
  return nullptr;
}

void
nsFrame::SetNextInFlow(nsIFrame*)
{
  MOZ_ASSERT(false, "not splittable");
}

nsIFrame* nsIFrame::GetTailContinuation()
{
  nsIFrame* frame = this;
  while (frame->GetStateBits() & NS_FRAME_IS_OVERFLOW_CONTAINER) {
    frame = frame->GetPrevContinuation();
    NS_ASSERTION(frame, "first continuation can't be overflow container");
  }
  for (nsIFrame* next = frame->GetNextContinuation();
       next && !(next->GetStateBits() & NS_FRAME_IS_OVERFLOW_CONTAINER);
       next = frame->GetNextContinuation())  {
    frame = next;
  }
  NS_POSTCONDITION(frame, "illegal state in continuation chain.");
  return frame;
}

// Associated view object
void
nsIFrame::SetView(nsView* aView)
{
  if (aView) {
    aView->SetFrame(this);

#ifdef DEBUG
    LayoutFrameType frameType = Type();
    NS_ASSERTION(frameType == LayoutFrameType::SubDocument ||
                 frameType == LayoutFrameType::ListControl ||
                 frameType == LayoutFrameType::Object ||
                 frameType == LayoutFrameType::Viewport ||
                 frameType == LayoutFrameType::MenuPopup,
                 "Only specific frame types can have an nsView");
#endif

    // Store the view on the frame.
    SetViewInternal(aView);

    // Set the frame state bit that says the frame has a view
    AddStateBits(NS_FRAME_HAS_VIEW);

    // Let all of the ancestors know they have a descendant with a view.
    for (nsIFrame* f = GetParent();
         f && !(f->GetStateBits() & NS_FRAME_HAS_CHILD_WITH_VIEW);
         f = f->GetParent())
      f->AddStateBits(NS_FRAME_HAS_CHILD_WITH_VIEW);
  } else {
    MOZ_ASSERT_UNREACHABLE("Destroying a view while the frame is alive?");
    RemoveStateBits(NS_FRAME_HAS_VIEW);
    SetViewInternal(nullptr);
  }
}

// Find the first geometric parent that has a view
nsIFrame* nsIFrame::GetAncestorWithView() const
{
  for (nsIFrame* f = GetParent(); nullptr != f; f = f->GetParent()) {
    if (f->HasView()) {
      return f;
    }
  }
  return nullptr;
}

nsPoint nsIFrame::GetOffsetTo(const nsIFrame* aOther) const
{
  NS_PRECONDITION(aOther,
                  "Must have frame for destination coordinate system!");

  NS_ASSERTION(PresContext() == aOther->PresContext(),
               "GetOffsetTo called on frames in different documents");

  nsPoint offset(0, 0);
  const nsIFrame* f;
  for (f = this; f != aOther && f; f = f->GetParent()) {
    offset += f->GetPosition();
  }

  if (f != aOther) {
    // Looks like aOther wasn't an ancestor of |this|.  So now we have
    // the root-frame-relative position of |this| in |offset|.  Convert back
    // to the coordinates of aOther
    while (aOther) {
      offset -= aOther->GetPosition();
      aOther = aOther->GetParent();
    }
  }

  return offset;
}

nsPoint nsIFrame::GetOffsetToCrossDoc(const nsIFrame* aOther) const
{
  return GetOffsetToCrossDoc(aOther, PresContext()->AppUnitsPerDevPixel());
}

nsPoint
nsIFrame::GetOffsetToCrossDoc(const nsIFrame* aOther, const int32_t aAPD) const
{
  NS_PRECONDITION(aOther,
                  "Must have frame for destination coordinate system!");
  NS_ASSERTION(PresContext()->GetRootPresContext() ==
                 aOther->PresContext()->GetRootPresContext(),
               "trying to get the offset between frames in different document "
               "hierarchies?");
  if (PresContext()->GetRootPresContext() !=
        aOther->PresContext()->GetRootPresContext()) {
    // crash right away, we are almost certainly going to crash anyway.
    MOZ_CRASH("trying to get the offset between frames in different "
              "document hierarchies?");
  }

  const nsIFrame* root = nullptr;
  // offset will hold the final offset
  // docOffset holds the currently accumulated offset at the current APD, it
  // will be converted and added to offset when the current APD changes.
  nsPoint offset(0, 0), docOffset(0, 0);
  const nsIFrame* f = this;
  int32_t currAPD = PresContext()->AppUnitsPerDevPixel();
  while (f && f != aOther) {
    docOffset += f->GetPosition();
    nsIFrame* parent = f->GetParent();
    if (parent) {
      f = parent;
    } else {
      nsPoint newOffset(0, 0);
      root = f;
      f = nsLayoutUtils::GetCrossDocParentFrame(f, &newOffset);
      int32_t newAPD = f ? f->PresContext()->AppUnitsPerDevPixel() : 0;
      if (!f || newAPD != currAPD) {
        // Convert docOffset to the right APD and add it to offset.
        offset += docOffset.ScaleToOtherAppUnits(currAPD, aAPD);
        docOffset.x = docOffset.y = 0;
      }
      currAPD = newAPD;
      docOffset += newOffset;
    }
  }
  if (f == aOther) {
    offset += docOffset.ScaleToOtherAppUnits(currAPD, aAPD);
  } else {
    // Looks like aOther wasn't an ancestor of |this|.  So now we have
    // the root-document-relative position of |this| in |offset|. Subtract the
    // root-document-relative position of |aOther| from |offset|.
    // This call won't try to recurse again because root is an ancestor of
    // aOther.
    nsPoint negOffset = aOther->GetOffsetToCrossDoc(root, aAPD);
    offset -= negOffset;
  }

  return offset;
}

CSSIntRect nsIFrame::GetScreenRect() const
{
  return CSSIntRect::FromAppUnitsToNearest(GetScreenRectInAppUnits());
}

nsRect nsIFrame::GetScreenRectInAppUnits() const
{
  nsPresContext* presContext = PresContext();
  nsIFrame* rootFrame =
    presContext->PresShell()->FrameManager()->GetRootFrame();
  nsPoint rootScreenPos(0, 0);
  nsPoint rootFrameOffsetInParent(0, 0);
  nsIFrame* rootFrameParent =
    nsLayoutUtils::GetCrossDocParentFrame(rootFrame, &rootFrameOffsetInParent);
  if (rootFrameParent) {
    nsRect parentScreenRectAppUnits = rootFrameParent->GetScreenRectInAppUnits();
    nsPresContext* parentPresContext = rootFrameParent->PresContext();
    double parentScale = double(presContext->AppUnitsPerDevPixel())/
        parentPresContext->AppUnitsPerDevPixel();
    nsPoint rootPt = parentScreenRectAppUnits.TopLeft() + rootFrameOffsetInParent;
    rootScreenPos.x = NS_round(parentScale*rootPt.x);
    rootScreenPos.y = NS_round(parentScale*rootPt.y);
  } else {
    nsCOMPtr<nsIWidget> rootWidget;
    presContext->PresShell()->GetViewManager()->GetRootWidget(getter_AddRefs(rootWidget));
    if (rootWidget) {
      LayoutDeviceIntPoint rootDevPx = rootWidget->WidgetToScreenOffset();
      rootScreenPos.x = presContext->DevPixelsToAppUnits(rootDevPx.x);
      rootScreenPos.y = presContext->DevPixelsToAppUnits(rootDevPx.y);
    }
  }

  return nsRect(rootScreenPos + GetOffsetTo(rootFrame), GetSize());
}

// Returns the offset from this frame to the closest geometric parent that
// has a view. Also returns the containing view or null in case of error
void
nsIFrame::GetOffsetFromView(nsPoint& aOffset, nsView** aView) const
{
  NS_PRECONDITION(nullptr != aView, "null OUT parameter pointer");
  nsIFrame* frame = const_cast<nsIFrame*>(this);

  *aView = nullptr;
  aOffset.MoveTo(0, 0);
  do {
    aOffset += frame->GetPosition();
    frame = frame->GetParent();
  } while (frame && !frame->HasView());

  if (frame) {
    *aView = frame->GetView();
  }
}

nsIWidget*
nsIFrame::GetNearestWidget() const
{
  return GetClosestView()->GetNearestWidget(nullptr);
}

nsIWidget*
nsIFrame::GetNearestWidget(nsPoint& aOffset) const
{
  nsPoint offsetToView;
  nsPoint offsetToWidget;
  nsIWidget* widget =
    GetClosestView(&offsetToView)->GetNearestWidget(&offsetToWidget);
  aOffset = offsetToView + offsetToWidget;
  return widget;
}

nsIFrame*
nsIFrame::GetFlattenedTreeParentPrimaryFrame() const
{
  if (!GetContent()) {
    return nullptr;
  }
  nsIContent* parent = GetContent()->GetFlattenedTreeParent();
  return parent ? parent->GetPrimaryFrame() : nullptr;
}

Matrix4x4
nsIFrame::GetTransformMatrix(const nsIFrame* aStopAtAncestor,
                             nsIFrame** aOutAncestor,
                             bool aStopAtStackingContextAndDisplayPort,
                             bool aInCSSUnits)
{
  NS_PRECONDITION(aOutAncestor, "Need a place to put the ancestor!");

  /* If we're transformed, we want to hand back the combination
   * transform/translate matrix that will apply our current transform, then
   * shift us to our parent.
   */
  if (IsTransformed()) {
    /* Compute the delta to the parent, which we need because we are converting
     * coordinates to our parent.
     */
    NS_ASSERTION(nsLayoutUtils::GetCrossDocParentFrame(this),
                 "Cannot transform the viewport frame!");
    int32_t scaleFactor = (aInCSSUnits ? PresContext()->AppUnitsPerCSSPixel()
                                       : PresContext()->AppUnitsPerDevPixel());

    Matrix4x4 result = nsDisplayTransform::GetResultingTransformMatrix(this,
                         nsPoint(0,0), scaleFactor,
                         nsDisplayTransform::INCLUDE_PERSPECTIVE|nsDisplayTransform::OFFSET_BY_ORIGIN,
                         nullptr);
    *aOutAncestor = nsLayoutUtils::GetCrossDocParentFrame(this);
    nsPoint delta = GetOffsetToCrossDoc(*aOutAncestor);
    /* Combine the raw transform with a translation to our parent. */
    result.PostTranslate(NSAppUnitsToFloatPixels(delta.x, scaleFactor),
                         NSAppUnitsToFloatPixels(delta.y, scaleFactor),
                         0.0f);

    return result;
  }

  if (nsLayoutUtils::IsPopup(this) && IsListControlFrame()) {
    nsPresContext* presContext = PresContext();
    nsIFrame* docRootFrame = presContext->PresShell()->GetRootFrame();

    // Compute a matrix that transforms from the popup widget to the toplevel
    // widget. We use the widgets because they're the simplest and most
    // accurate approach --- this should work no matter how the widget position
    // was chosen.
    nsIWidget* widget = GetView()->GetWidget();
    nsPresContext* rootPresContext = PresContext()->GetRootPresContext();
    // Maybe the widget hasn't been created yet? Popups without widgets are
    // treated as regular frames. That should work since they'll be rendered
    // as part of the page if they're rendered at all.
    if (widget && rootPresContext) {
      nsIWidget* toplevel = rootPresContext->GetNearestWidget();
      if (toplevel) {
        LayoutDeviceIntRect screenBounds = widget->GetClientBounds();
        LayoutDeviceIntRect toplevelScreenBounds = toplevel->GetClientBounds();
        LayoutDeviceIntPoint translation =
          screenBounds.TopLeft() - toplevelScreenBounds.TopLeft();

        Matrix4x4 transformToTop;
        transformToTop._41 = translation.x;
        transformToTop._42 = translation.y;

        *aOutAncestor = docRootFrame;
        Matrix4x4 docRootTransformToTop =
          nsLayoutUtils::GetTransformToAncestor(docRootFrame, nullptr);
        if (docRootTransformToTop.IsSingular()) {
          NS_WARNING("Containing document is invisible, we can't compute a valid transform");
        } else {
          docRootTransformToTop.Invert();
          return transformToTop * docRootTransformToTop;
        }
      }
    }
  }

  *aOutAncestor = nsLayoutUtils::GetCrossDocParentFrame(this);

  /* Otherwise, we're not transformed.  In that case, we'll walk up the frame
   * tree until we either hit the root frame or something that may be
   * transformed.  We'll then change coordinates into that frame, since we're
   * guaranteed that nothing in-between can be transformed.  First, however,
   * we have to check to see if we have a parent.  If not, we'll set the
   * outparam to null (indicating that there's nothing left) and will hand back
   * the identity matrix.
   */
  if (!*aOutAncestor)
    return Matrix4x4();

  /* Keep iterating while the frame can't possibly be transformed. */
  nsIFrame* current = this;
  while (!(*aOutAncestor)->IsTransformed() &&
         !nsLayoutUtils::IsPopup(*aOutAncestor) &&
         *aOutAncestor != aStopAtAncestor &&
         (!aStopAtStackingContextAndDisplayPort ||
          (!(*aOutAncestor)->IsStackingContext() && !nsLayoutUtils::FrameHasDisplayPort(*aOutAncestor, current)))) {
    /* If no parent, stop iterating.  Otherwise, update the ancestor. */
    nsIFrame* parent = nsLayoutUtils::GetCrossDocParentFrame(*aOutAncestor);
    if (!parent)
      break;

    current = *aOutAncestor;
    *aOutAncestor = parent;
  }

  NS_ASSERTION(*aOutAncestor, "Somehow ended up with a null ancestor...?");

  /* Translate from this frame to our ancestor, if it exists.  That's the
   * entire transform, so we're done.
   */
  nsPoint delta = GetOffsetToCrossDoc(*aOutAncestor);
  int32_t scaleFactor = (aInCSSUnits ? PresContext()->AppUnitsPerCSSPixel()
                                     : PresContext()->AppUnitsPerDevPixel());
  return Matrix4x4::Translation(NSAppUnitsToFloatPixels(delta.x, scaleFactor),
                                NSAppUnitsToFloatPixels(delta.y, scaleFactor),
                                0.0f);
}

static void InvalidateRenderingObservers(nsIFrame* aDisplayRoot, nsIFrame* aFrame, bool aFrameChanged = true)
{
  MOZ_ASSERT(aDisplayRoot == nsLayoutUtils::GetDisplayRootFrame(aFrame));
  SVGObserverUtils::InvalidateDirectRenderingObservers(aFrame);
  nsIFrame* parent = aFrame;
  while (parent != aDisplayRoot &&
         (parent = nsLayoutUtils::GetCrossDocParentFrame(parent)) &&
         !parent->HasAnyStateBits(NS_FRAME_DESCENDANT_NEEDS_PAINT)) {
    SVGObserverUtils::InvalidateDirectRenderingObservers(parent);
  }

  if (!aFrameChanged) {
    return;
  }

  aFrame->MarkNeedsDisplayItemRebuild();
}

void
SchedulePaintInternal(nsIFrame* aDisplayRoot, nsIFrame* aFrame,
                      nsIFrame::PaintType aType = nsIFrame::PAINT_DEFAULT)
{
  MOZ_ASSERT(aDisplayRoot == nsLayoutUtils::GetDisplayRootFrame(aFrame));
  nsPresContext* pres = aDisplayRoot->PresContext()->GetRootPresContext();

  // No need to schedule a paint for an external document since they aren't
  // painted directly.
  if (!pres || (pres->Document() && pres->Document()->IsResourceDoc())) {
    return;
  }
  if (!pres->GetContainerWeak()) {
    NS_WARNING("Shouldn't call SchedulePaint in a detached pres context");
    return;
  }

  pres->PresShell()->ScheduleViewManagerFlush(aType == nsIFrame::PAINT_DELAYED_COMPRESS ?
                                              nsIPresShell::PAINT_DELAYED_COMPRESS :
                                              nsIPresShell::PAINT_DEFAULT);

  if (aType == nsIFrame::PAINT_DELAYED_COMPRESS) {
    return;
  }

  if (aType == nsIFrame::PAINT_DEFAULT) {
    aDisplayRoot->AddStateBits(NS_FRAME_UPDATE_LAYER_TREE);
  }
}

static void InvalidateFrameInternal(nsIFrame *aFrame, bool aHasDisplayItem = true)
{
  if (aHasDisplayItem) {
    aFrame->AddStateBits(NS_FRAME_NEEDS_PAINT);
  }
<<<<<<< HEAD


  aFrame->MarkNeedsDisplayItemRebuild();
  nsSVGEffects::InvalidateDirectRenderingObservers(aFrame);
=======
  SVGObserverUtils::InvalidateDirectRenderingObservers(aFrame);
>>>>>>> dbfcbbaf
  bool needsSchedulePaint = false;
  if (nsLayoutUtils::IsPopup(aFrame)) {
    needsSchedulePaint = true;
  } else {
    nsIFrame *parent = nsLayoutUtils::GetCrossDocParentFrame(aFrame);
    while (parent && !parent->HasAnyStateBits(NS_FRAME_DESCENDANT_NEEDS_PAINT)) {
      if (aHasDisplayItem && !parent->HasAnyStateBits(NS_FRAME_IS_NONDISPLAY)) {
        parent->AddStateBits(NS_FRAME_DESCENDANT_NEEDS_PAINT);
      }
      SVGObserverUtils::InvalidateDirectRenderingObservers(parent);

      // If we're inside a popup, then we need to make sure that we
      // call schedule paint so that the NS_FRAME_UPDATE_LAYER_TREE
      // flag gets added to the popup display root frame.
      if (nsLayoutUtils::IsPopup(parent)) {
        needsSchedulePaint = true;
        break;
      }
      parent = nsLayoutUtils::GetCrossDocParentFrame(parent);
    }
    if (!parent) {
      needsSchedulePaint = true;
    }
  }
  if (!aHasDisplayItem) {
    return;
  }
  if (needsSchedulePaint) {
    nsIFrame* displayRoot = nsLayoutUtils::GetDisplayRootFrame(aFrame);
    SchedulePaintInternal(displayRoot, aFrame);
  }
  if (aFrame->HasAnyStateBits(NS_FRAME_HAS_INVALID_RECT)) {
    aFrame->DeleteProperty(nsIFrame::InvalidationRect());
    aFrame->RemoveStateBits(NS_FRAME_HAS_INVALID_RECT);
  }
}

void
nsIFrame::InvalidateFrameSubtree(uint32_t aDisplayItemKey)
{
  bool hasDisplayItem =
    !aDisplayItemKey || FrameLayerBuilder::HasRetainedDataFor(this, aDisplayItemKey);
  InvalidateFrame(aDisplayItemKey);

  if (HasAnyStateBits(NS_FRAME_ALL_DESCENDANTS_NEED_PAINT) || !hasDisplayItem) {
    return;
  }

  AddStateBits(NS_FRAME_ALL_DESCENDANTS_NEED_PAINT);

  AutoTArray<nsIFrame::ChildList,4> childListArray;
  GetCrossDocChildLists(&childListArray);

  nsIFrame::ChildListArrayIterator lists(childListArray);
  for (; !lists.IsDone(); lists.Next()) {
    nsFrameList::Enumerator childFrames(lists.CurrentList());
    for (; !childFrames.AtEnd(); childFrames.Next()) {
      childFrames.get()->InvalidateFrameSubtree();
    }
  }
}

void
nsIFrame::ClearInvalidationStateBits()
{
  if (HasAnyStateBits(NS_FRAME_DESCENDANT_NEEDS_PAINT)) {
    AutoTArray<nsIFrame::ChildList,4> childListArray;
    GetCrossDocChildLists(&childListArray);

    nsIFrame::ChildListArrayIterator lists(childListArray);
    for (; !lists.IsDone(); lists.Next()) {
      nsFrameList::Enumerator childFrames(lists.CurrentList());
      for (; !childFrames.AtEnd(); childFrames.Next()) {
        childFrames.get()->ClearInvalidationStateBits();
      }
    }
  }

  RemoveStateBits(NS_FRAME_NEEDS_PAINT |
                  NS_FRAME_DESCENDANT_NEEDS_PAINT |
                  NS_FRAME_ALL_DESCENDANTS_NEED_PAINT);
}

void
nsIFrame::InvalidateFrame(uint32_t aDisplayItemKey)
{
  bool hasDisplayItem =
    !aDisplayItemKey || FrameLayerBuilder::HasRetainedDataFor(this, aDisplayItemKey);
  InvalidateFrameInternal(this, hasDisplayItem);
}

void
nsIFrame::InvalidateFrameWithRect(const nsRect& aRect, uint32_t aDisplayItemKey)
{
  bool hasDisplayItem =
    !aDisplayItemKey || FrameLayerBuilder::HasRetainedDataFor(this, aDisplayItemKey);
  bool alreadyInvalid = false;
  if (!HasAnyStateBits(NS_FRAME_NEEDS_PAINT)) {
    InvalidateFrameInternal(this, hasDisplayItem);
  } else {
    alreadyInvalid = true;
  }

  if (!hasDisplayItem) {
    return;
  }

  nsRect* rect;
  if (HasAnyStateBits(NS_FRAME_HAS_INVALID_RECT)) {
    rect = GetProperty(InvalidationRect());
    MOZ_ASSERT(rect);
  } else {
    if (alreadyInvalid) {
      return;
    }
    rect = new nsRect();
    AddProperty(InvalidationRect(), rect);
    AddStateBits(NS_FRAME_HAS_INVALID_RECT);
  }

  *rect = rect->Union(aRect);
}

/*static*/ uint8_t nsIFrame::sLayerIsPrerenderedDataKey;

static bool
DoesLayerHaveOutOfDateFrameMetrics(Layer* aLayer)
{
  for (uint32_t i = 0; i < aLayer->GetScrollMetadataCount(); i++) {
    const FrameMetrics& metrics = aLayer->GetFrameMetrics(i);
    if (!metrics.IsScrollable()) {
      continue;
    }
    nsIScrollableFrame* scrollableFrame =
      nsLayoutUtils::FindScrollableFrameFor(metrics.GetScrollId());
    if (!scrollableFrame) {
      // This shouldn't happen, so let's do the safe thing and trigger a full
      // paint if it does.
      return true;
    }
    nsPoint scrollPosition = scrollableFrame->GetScrollPosition();
    if (metrics.GetScrollOffset() != CSSPoint::FromAppUnits(scrollPosition)) {
      return true;
    }
  }
  return false;
}

static bool
DoesLayerOrAncestorsHaveOutOfDateFrameMetrics(Layer* aLayer)
{
  for (Layer* layer = aLayer; layer; layer = layer->GetParent()) {
    if (DoesLayerHaveOutOfDateFrameMetrics(layer)) {
      return true;
    }
  }
  return false;
}

bool
nsIFrame::TryUpdateTransformOnly(Layer** aLayerResult)
{
  Layer* layer = FrameLayerBuilder::GetDedicatedLayer(
    this, DisplayItemType::TYPE_TRANSFORM);
  if (!layer || !layer->HasUserData(LayerIsPrerenderedDataKey())) {
    // If this layer isn't prerendered or we clip composites to our OS
    // window, then we can't correctly optimize to an empty
    // transaction in general.
    return false;
  }

  if (DoesLayerOrAncestorsHaveOutOfDateFrameMetrics(layer)) {
    // At least one scroll frame that can affect the position of this layer
    // has changed its scroll offset since the last paint. Schedule a full
    // paint to make sure that this layer's transform and all the frame
    // metrics that affect it are in sync.
    return false;
  }

  gfx::Matrix4x4 transform3d;
  if (!nsLayoutUtils::GetLayerTransformForFrame(this, &transform3d)) {
    // We're not able to compute a layer transform that we know would
    // be used at the next layers transaction, so we can't only update
    // the transform and will need to schedule an invalidating paint.
    return false;
  }
  gfx::Matrix transform;
  gfx::Matrix previousTransform;
  // FIXME/bug 796690 and 796705: in general, changes to 3D
  // transforms, or transform changes to properties other than
  // translation, may lead us to choose a different rendering
  // resolution for our layer.  So if the transform is 3D or has a
  // non-translation change, bail and schedule an invalidating paint.
  // (We can often do better than this, for example for scale-down
  // changes.)
 static const gfx::Float kError = 0.0001f;
  if (!transform3d.Is2D(&transform) ||
      !layer->GetBaseTransform().Is2D(&previousTransform) ||
      !gfx::FuzzyEqual(transform._11, previousTransform._11, kError) ||
      !gfx::FuzzyEqual(transform._22, previousTransform._22, kError) ||
      !gfx::FuzzyEqual(transform._21, previousTransform._21, kError) ||
      !gfx::FuzzyEqual(transform._12, previousTransform._12, kError)) {
    return false;
  }
  layer->SetBaseTransformForNextTransaction(transform3d);
  *aLayerResult = layer;
  return true;
}

bool
nsIFrame::IsInvalid(nsRect& aRect)
{
  if (!HasAnyStateBits(NS_FRAME_NEEDS_PAINT)) {
    return false;
  }

  if (HasAnyStateBits(NS_FRAME_HAS_INVALID_RECT)) {
    nsRect* rect = GetProperty(InvalidationRect());
    NS_ASSERTION(rect, "Must have an invalid rect if NS_FRAME_HAS_INVALID_RECT is set!");
    aRect = *rect;
  } else {
    aRect.SetEmpty();
  }
  return true;
}

void
nsIFrame::SchedulePaint(PaintType aType, bool aFrameChanged)
{
  nsIFrame* displayRoot = nsLayoutUtils::GetDisplayRootFrame(this);
  InvalidateRenderingObservers(displayRoot, this, aFrameChanged);
  SchedulePaintInternal(displayRoot, this, aType);
}

Layer*
nsIFrame::InvalidateLayer(DisplayItemType aDisplayItemKey,
                          const nsIntRect* aDamageRect,
                          const nsRect* aFrameDamageRect,
                          uint32_t aFlags /* = 0 */)
{
  NS_ASSERTION(aDisplayItemKey > DisplayItemType::TYPE_ZERO, "Need a key");

  Layer* layer = FrameLayerBuilder::GetDedicatedLayer(this, aDisplayItemKey);

  nsIFrame* displayRoot = nsLayoutUtils::GetDisplayRootFrame(this);
  InvalidateRenderingObservers(displayRoot, this);

  // If the layer is being updated asynchronously, and it's being forwarded
  // to a compositor, then we don't need to invalidate.
  if ((aFlags & UPDATE_IS_ASYNC) && layer && layer->SupportsAsyncUpdate()) {
    return layer;
  }

  if (!layer) {
    if (aFrameDamageRect && aFrameDamageRect->IsEmpty()) {
      return nullptr;
    }

    // Plugins can transition from not rendering anything to rendering,
    // and still only call this. So always invalidate, with specifying
    // the display item type just in case.
    //
    // In the bug 930056, dialer app startup but not shown on the
    // screen because sometimes we don't have any retainned data
    // for remote type displayitem and thus Repaint event is not
    // triggered. So, always invalidate here as well.
    DisplayItemType displayItemKey = aDisplayItemKey;
    if (aDisplayItemKey == DisplayItemType::TYPE_PLUGIN ||
        aDisplayItemKey == DisplayItemType::TYPE_REMOTE) {
      displayItemKey = DisplayItemType::TYPE_ZERO;
    }

    if (aFrameDamageRect) {
      InvalidateFrameWithRect(*aFrameDamageRect, static_cast<uint32_t>(displayItemKey));
    } else {
      InvalidateFrame(static_cast<uint32_t>(displayItemKey));
    }

    return nullptr;
  }

  if (aDamageRect && aDamageRect->IsEmpty()) {
    return layer;
  }

  if (aDamageRect) {
    layer->AddInvalidRect(*aDamageRect);
  } else {
    layer->SetInvalidRectToVisibleRegion();
  }

  SchedulePaintInternal(displayRoot, this, PAINT_COMPOSITE_ONLY);
  return layer;
}

static nsRect
ComputeEffectsRect(nsIFrame* aFrame, const nsRect& aOverflowRect,
                   const nsSize& aNewSize)
{
  nsRect r = aOverflowRect;

  if (aFrame->GetStateBits() & NS_FRAME_SVG_LAYOUT) {
    // For SVG frames, we only need to account for filters.
    // TODO: We could also take account of clipPath and mask to reduce the
    // visual overflow, but that's not essential.
    if (aFrame->StyleEffects()->HasFilters()) {
      aFrame->SetProperty
        (nsIFrame::PreEffectsBBoxProperty(), new nsRect(r));
      r = nsSVGUtils::GetPostFilterVisualOverflowRect(aFrame, aOverflowRect);
    }
    return r;
  }

  // box-shadow
  r.UnionRect(r, nsLayoutUtils::GetBoxShadowRectForFrame(aFrame, aNewSize));

  // border-image-outset.
  // We need to include border-image-outset because it can cause the
  // border image to be drawn beyond the border box.

  // (1) It's important we not check whether there's a border-image
  //     since the style hint for a change in border image doesn't cause
  //     reflow, and that's probably more important than optimizing the
  //     overflow areas for the silly case of border-image-outset without
  //     border-image
  // (2) It's important that we not check whether the border-image
  //     is actually loaded, since that would require us to reflow when
  //     the image loads.
  const nsStyleBorder* styleBorder = aFrame->StyleBorder();
  nsMargin outsetMargin = styleBorder->GetImageOutset();

  if (outsetMargin != nsMargin(0, 0, 0, 0)) {
    nsRect outsetRect(nsPoint(0, 0), aNewSize);
    outsetRect.Inflate(outsetMargin);
    r.UnionRect(r, outsetRect);
  }

  // Note that we don't remove the outlineInnerRect if a frame loses outline
  // style. That would require an extra property lookup for every frame,
  // or a new frame state bit to track whether a property had been stored,
  // or something like that. It's not worth doing that here. At most it's
  // only one heap-allocated rect per frame and it will be cleaned up when
  // the frame dies.

  if (nsSVGIntegrationUtils::UsingEffectsForFrame(aFrame)) {
    aFrame->SetProperty
      (nsIFrame::PreEffectsBBoxProperty(), new nsRect(r));
    r = nsSVGIntegrationUtils::ComputePostEffectsVisualOverflowRect(aFrame, r);
  }

  return r;
}

void
nsIFrame::MovePositionBy(const nsPoint& aTranslation)
{
  nsPoint position = GetNormalPosition() + aTranslation;

  const nsMargin* computedOffsets = nullptr;
  if (IsRelativelyPositioned()) {
    computedOffsets = GetProperty(nsIFrame::ComputedOffsetProperty());
  }
  ReflowInput::ApplyRelativePositioning(this, computedOffsets ?
                                              *computedOffsets : nsMargin(),
                                              &position);
  SetPosition(position);
}

nsRect
nsIFrame::GetNormalRect() const
{
  // It might be faster to first check
  // StyleDisplay()->IsRelativelyPositionedStyle().
  nsPoint* normalPosition = GetProperty(NormalPositionProperty());
  if (normalPosition) {
    return nsRect(*normalPosition, GetSize());
  }
  return GetRect();
}

nsPoint
nsIFrame::GetPositionIgnoringScrolling()
{
  return GetParent() ? GetParent()->GetPositionOfChildIgnoringScrolling(this)
    : GetPosition();
}

nsRect
nsIFrame::GetOverflowRect(nsOverflowType aType) const
{
  MOZ_ASSERT(aType == eVisualOverflow || aType == eScrollableOverflow,
             "unexpected type");

  // Note that in some cases the overflow area might not have been
  // updated (yet) to reflect any outline set on the frame or the area
  // of child frames. That's OK because any reflow that updates these
  // areas will invalidate the appropriate area, so any (mis)uses of
  // this method will be fixed up.

  if (mOverflow.mType == NS_FRAME_OVERFLOW_LARGE) {
    // there is an overflow rect, and it's not stored as deltas but as
    // a separately-allocated rect
    return GetOverflowAreasProperty()->Overflow(aType);
  }

  if (aType == eVisualOverflow &&
      mOverflow.mType != NS_FRAME_OVERFLOW_NONE) {
    return GetVisualOverflowFromDeltas();
  }

  return nsRect(nsPoint(0, 0), GetSize());
}

nsOverflowAreas
nsIFrame::GetOverflowAreas() const
{
  if (mOverflow.mType == NS_FRAME_OVERFLOW_LARGE) {
    // there is an overflow rect, and it's not stored as deltas but as
    // a separately-allocated rect
    return *GetOverflowAreasProperty();
  }

  return nsOverflowAreas(GetVisualOverflowFromDeltas(),
                         nsRect(nsPoint(0, 0), GetSize()));
}

nsOverflowAreas
nsIFrame::GetOverflowAreasRelativeToSelf() const
{
  if (IsTransformed()) {
    nsOverflowAreas* preTransformOverflows =
      GetProperty(PreTransformOverflowAreasProperty());
    if (preTransformOverflows) {
      return nsOverflowAreas(preTransformOverflows->VisualOverflow(),
                             preTransformOverflows->ScrollableOverflow());
    }
  }
  return nsOverflowAreas(GetVisualOverflowRect(),
                         GetScrollableOverflowRect());
}

nsRect
nsIFrame::GetScrollableOverflowRectRelativeToParent() const
{
  return GetScrollableOverflowRect() + mRect.TopLeft();
}

nsRect
nsIFrame::GetVisualOverflowRectRelativeToParent() const
{
  return GetVisualOverflowRect() + mRect.TopLeft();
}

nsRect
nsIFrame::GetScrollableOverflowRectRelativeToSelf() const
{
  if (IsTransformed()) {
    nsOverflowAreas* preTransformOverflows =
      GetProperty(PreTransformOverflowAreasProperty());
    if (preTransformOverflows)
      return preTransformOverflows->ScrollableOverflow();
  }
  return GetScrollableOverflowRect();
}

nsRect
nsIFrame::GetVisualOverflowRectRelativeToSelf() const
{
  if (IsTransformed()) {
    nsOverflowAreas* preTransformOverflows =
      GetProperty(PreTransformOverflowAreasProperty());
    if (preTransformOverflows)
      return preTransformOverflows->VisualOverflow();
  }
  return GetVisualOverflowRect();
}

nsRect
nsIFrame::GetPreEffectsVisualOverflowRect() const
{
  nsRect* r = GetProperty(nsIFrame::PreEffectsBBoxProperty());
  return r ? *r : GetVisualOverflowRectRelativeToSelf();
}

bool
nsIFrame::UpdateOverflow()
{
  MOZ_ASSERT(FrameMaintainsOverflow(),
             "Non-display SVG do not maintain visual overflow rects");

  nsRect rect(nsPoint(0, 0), GetSize());
  nsOverflowAreas overflowAreas(rect, rect);

  if (!ComputeCustomOverflow(overflowAreas)) {
    return false;
  }

  UnionChildOverflow(overflowAreas);

  if (FinishAndStoreOverflow(overflowAreas, GetSize())) {
    nsView* view = GetView();
    if (view) {
      uint32_t flags = GetXULLayoutFlags();

      if ((flags & NS_FRAME_NO_SIZE_VIEW) == 0) {
        // Make sure the frame's view is properly sized.
        nsViewManager* vm = view->GetViewManager();
        vm->ResizeView(view, overflowAreas.VisualOverflow(), true);
      }
    }

    return true;
  }

  return false;
}

/* virtual */ bool
nsFrame::ComputeCustomOverflow(nsOverflowAreas& aOverflowAreas)
{
  return true;
}

/* virtual */ void
nsFrame::UnionChildOverflow(nsOverflowAreas& aOverflowAreas)
{
  if (!DoesClipChildren() &&
      !(IsXULCollapsed() && (IsXULBoxFrame() || ::IsXULBoxWrapped(this)))) {
    nsLayoutUtils::UnionChildOverflow(this, aOverflowAreas);
  }
}


// Define the MAX_FRAME_DEPTH to be the ContentSink's MAX_REFLOW_DEPTH plus
// 4 for the frames above the document's frames:
//  the Viewport, GFXScroll, ScrollPort, and Canvas
#define MAX_FRAME_DEPTH (MAX_REFLOW_DEPTH+4)

bool
nsFrame::IsFrameTreeTooDeep(const ReflowInput& aReflowInput,
                            ReflowOutput& aMetrics,
                            nsReflowStatus& aStatus)
{
  if (aReflowInput.mReflowDepth >  MAX_FRAME_DEPTH) {
    NS_WARNING("frame tree too deep; setting zero size and returning");
    AddStateBits(NS_FRAME_TOO_DEEP_IN_FRAME_TREE);
    ClearOverflowRects();
    aMetrics.ClearSize();
    aMetrics.SetBlockStartAscent(0);
    aMetrics.mCarriedOutBEndMargin.Zero();
    aMetrics.mOverflowAreas.Clear();

    aStatus.Reset();
    if (GetNextInFlow()) {
      // Reflow depth might vary between reflows, so we might have
      // successfully reflowed and split this frame before.  If so, we
      // shouldn't delete its continuations.
      aStatus.SetIncomplete();
    }

    return true;
  }
  RemoveStateBits(NS_FRAME_TOO_DEEP_IN_FRAME_TREE);
  return false;
}

bool
nsIFrame::IsBlockWrapper() const
{
  nsIAtom *pseudoType = StyleContext()->GetPseudo();
  return (pseudoType == nsCSSAnonBoxes::mozBlockInsideInlineWrapper ||
          pseudoType == nsCSSAnonBoxes::buttonContent ||
          pseudoType == nsCSSAnonBoxes::cellContent);
}

static nsIFrame*
GetNearestBlockContainer(nsIFrame* frame)
{
  // The block wrappers we use to wrap blocks inside inlines aren't
  // described in the CSS spec.  We need to make them not be containing
  // blocks.
  // Since the parent of such a block is either a normal block or
  // another such pseudo, this shouldn't cause anything bad to happen.
  // Also the anonymous blocks inside table cells are not containing blocks.
  while (frame->IsFrameOfType(nsIFrame::eLineParticipant) ||
         frame->IsBlockWrapper() ||
         // Table rows are not containing blocks either
         frame->IsTableRowFrame()) {
    frame = frame->GetParent();
    NS_ASSERTION(frame, "How come we got to the root frame without seeing a containing block?");
  }
  return frame;
}

nsIFrame*
nsIFrame::GetContainingBlock(uint32_t aFlags,
                             const nsStyleDisplay* aStyleDisplay) const
{
  MOZ_ASSERT(aStyleDisplay == StyleDisplay());
  if (!GetParent()) {
    return nullptr;
  }
  // MathML frames might have absolute positioning style, but they would
  // still be in-flow.  So we have to check to make sure that the frame
  // is really out-of-flow too.
  nsIFrame* f;
  if (IsAbsolutelyPositioned(aStyleDisplay) &&
      (GetStateBits() & NS_FRAME_OUT_OF_FLOW)) {
    f = GetParent(); // the parent is always the containing block
  } else {
    f = GetNearestBlockContainer(GetParent());
  }

  if (aFlags & SKIP_SCROLLED_FRAME && f &&
      f->StyleContext()->GetPseudo() == nsCSSAnonBoxes::scrolledContent) {
    f = f->GetParent();
  }
  return f;
}

#ifdef DEBUG_FRAME_DUMP

int32_t nsFrame::ContentIndexInContainer(const nsIFrame* aFrame)
{
  int32_t result = -1;

  nsIContent* content = aFrame->GetContent();
  if (content) {
    nsIContent* parentContent = content->GetParent();
    if (parentContent) {
      result = parentContent->IndexOf(content);
    }
  }

  return result;
}

/**
 * List a frame tree to stderr. Meant to be called from gdb.
 */
void
DebugListFrameTree(nsIFrame* aFrame)
{
  ((nsFrame*)aFrame)->List(stderr);
}

void
nsIFrame::ListTag(nsACString& aTo) const
{
  ListTag(aTo, this);
}

/* static */
void
nsIFrame::ListTag(nsACString& aTo, const nsIFrame* aFrame) {
  nsAutoString tmp;
  aFrame->GetFrameName(tmp);
  aTo += NS_ConvertUTF16toUTF8(tmp).get();
  aTo += nsPrintfCString("@%p", static_cast<const void*>(aFrame));
}

// Debugging
void
nsIFrame::ListGeneric(nsACString& aTo, const char* aPrefix, uint32_t aFlags) const
{
  aTo =+ aPrefix;
  ListTag(aTo);
  if (HasView()) {
    aTo += nsPrintfCString(" [view=%p]", static_cast<void*>(GetView()));
  }
  if (GetNextSibling()) {
    aTo += nsPrintfCString(" next=%p", static_cast<void*>(GetNextSibling()));
  }
  if (GetPrevContinuation()) {
    bool fluid = GetPrevInFlow() == GetPrevContinuation();
    aTo += nsPrintfCString(" prev-%s=%p", fluid?"in-flow":"continuation",
            static_cast<void*>(GetPrevContinuation()));
  }
  if (GetNextContinuation()) {
    bool fluid = GetNextInFlow() == GetNextContinuation();
    aTo += nsPrintfCString(" next-%s=%p", fluid?"in-flow":"continuation",
            static_cast<void*>(GetNextContinuation()));
  }
  void* IBsibling = GetProperty(IBSplitSibling());
  if (IBsibling) {
    aTo += nsPrintfCString(" IBSplitSibling=%p", IBsibling);
  }
  void* IBprevsibling = GetProperty(IBSplitPrevSibling());
  if (IBprevsibling) {
    aTo += nsPrintfCString(" IBSplitPrevSibling=%p", IBprevsibling);
  }
  aTo += nsPrintfCString(" {%d,%d,%d,%d}", mRect.x, mRect.y, mRect.width, mRect.height);

  mozilla::WritingMode wm = GetWritingMode();
  if (wm.IsVertical() || !wm.IsBidiLTR()) {
    aTo += nsPrintfCString(" wm=%s: logical size={%d,%d}", wm.DebugString(),
                           ISize(), BSize());
  }

  nsIFrame* parent = GetParent();
  if (parent) {
    WritingMode pWM = parent->GetWritingMode();
    if (pWM.IsVertical() || !pWM.IsBidiLTR()) {
      nsSize containerSize = parent->mRect.Size();
      LogicalRect lr(pWM, mRect, containerSize);
      aTo += nsPrintfCString(" parent wm=%s, cs={%d,%d}, "
                             " logicalRect={%d,%d,%d,%d}",
                             pWM.DebugString(),
                             containerSize.width, containerSize.height,
                             lr.IStart(pWM), lr.BStart(pWM),
                             lr.ISize(pWM), lr.BSize(pWM));
    }
  }
  nsIFrame* f = const_cast<nsIFrame*>(this);
  if (f->HasOverflowAreas()) {
    nsRect vo = f->GetVisualOverflowRect();
    if (!vo.IsEqualEdges(mRect)) {
      aTo += nsPrintfCString(" vis-overflow=%d,%d,%d,%d", vo.x, vo.y, vo.width, vo.height);
    }
    nsRect so = f->GetScrollableOverflowRect();
    if (!so.IsEqualEdges(mRect)) {
      aTo += nsPrintfCString(" scr-overflow=%d,%d,%d,%d", so.x, so.y, so.width, so.height);
    }
  }
  if (0 != mState) {
    aTo += nsPrintfCString(" [state=%016llx]", (unsigned long long)mState);
  }
  if (HasProperty(BidiDataProperty())) {
    FrameBidiData bidi = GetBidiData();
    aTo += nsPrintfCString(" bidi(%d,%d,%d)", bidi.baseLevel,
                           bidi.embeddingLevel, bidi.precedingControl);
  }
  if (IsTransformed()) {
    aTo += nsPrintfCString(" transformed");
  }
  if (ChildrenHavePerspective()) {
    aTo += nsPrintfCString(" perspective");
  }
  if (Extend3DContext()) {
    aTo += nsPrintfCString(" extend-3d");
  }
  if (Combines3DTransformWithAncestors()) {
    aTo += nsPrintfCString(" combines-3d-transform-with-ancestors");
  }
  if (mContent) {
    aTo += nsPrintfCString(" [content=%p]", static_cast<void*>(mContent));
  }
  aTo += nsPrintfCString(" [sc=%p", static_cast<void*>(mStyleContext));
  if (mStyleContext) {
    nsIAtom* pseudoTag = mStyleContext->GetPseudo();
    if (pseudoTag) {
      nsAutoString atomString;
      pseudoTag->ToString(atomString);
      aTo += nsPrintfCString("%s", NS_LossyConvertUTF16toASCII(atomString).get());
    }
    if (auto* geckoContext = mStyleContext->GetAsGecko()) {
      if (!geckoContext->GetParent() ||
          (GetParent() && GetParent()->StyleContext() != geckoContext->GetParent())) {
        aTo += nsPrintfCString("^%p", geckoContext->GetParent());
        if (geckoContext->GetParent()) {
          aTo += nsPrintfCString("^%p", geckoContext->GetParent()->GetParent());
          if (geckoContext->GetParent()->GetParent()) {
            aTo += nsPrintfCString("^%p", geckoContext->GetParent()->GetParent()->GetParent());
          }
        }
      }
    }
  }
  aTo += "]";
}

void
nsIFrame::List(FILE* out, const char* aPrefix, uint32_t aFlags) const
{
  nsCString str;
  ListGeneric(str, aPrefix, aFlags);
  fprintf_stderr(out, "%s\n", str.get());
}

nsresult
nsFrame::GetFrameName(nsAString& aResult) const
{
  return MakeFrameName(NS_LITERAL_STRING("Frame"), aResult);
}

nsresult
nsFrame::MakeFrameName(const nsAString& aType, nsAString& aResult) const
{
  aResult = aType;
  if (mContent && !mContent->IsNodeOfType(nsINode::eTEXT)) {
    nsAutoString buf;
    mContent->NodeInfo()->NameAtom()->ToString(buf);
    if (IsSubDocumentFrame()) {
      nsAutoString src;
      mContent->GetAttr(kNameSpaceID_None, nsGkAtoms::src, src);
      buf.AppendLiteral(" src=");
      buf.Append(src);
    }
    aResult.Append('(');
    aResult.Append(buf);
    aResult.Append(')');
  }
  char buf[40];
  SprintfLiteral(buf, "(%d)", ContentIndexInContainer(this));
  AppendASCIItoUTF16(buf, aResult);
  return NS_OK;
}

void
nsIFrame::DumpFrameTree() const
{
  RootFrameList(PresContext(), stderr);
}

void
nsIFrame::DumpFrameTreeLimited() const
{
  List(stderr);
}

void
nsIFrame::RootFrameList(nsPresContext* aPresContext, FILE* out, const char* aPrefix)
{
  if (!aPresContext || !out)
    return;

  nsIPresShell *shell = aPresContext->GetPresShell();
  if (shell) {
    nsIFrame* frame = shell->FrameManager()->GetRootFrame();
    if(frame) {
      frame->List(out, aPrefix);
    }
  }
}
#endif

#ifdef DEBUG
nsFrameState
nsFrame::GetDebugStateBits() const
{
  // We'll ignore these flags for the purposes of comparing frame state:
  //
  //   NS_FRAME_EXTERNAL_REFERENCE
  //     because this is set by the event state manager or the
  //     caret code when a frame is focused. Depending on whether
  //     or not the regression tests are run as the focused window
  //     will make this value vary randomly.
#define IRRELEVANT_FRAME_STATE_FLAGS NS_FRAME_EXTERNAL_REFERENCE

#define FRAME_STATE_MASK (~(IRRELEVANT_FRAME_STATE_FLAGS))

  return GetStateBits() & FRAME_STATE_MASK;
}

void
nsFrame::XMLQuote(nsString& aString)
{
  int32_t i, len = aString.Length();
  for (i = 0; i < len; i++) {
    char16_t ch = aString.CharAt(i);
    if (ch == '<') {
      nsAutoString tmp(NS_LITERAL_STRING("&lt;"));
      aString.Cut(i, 1);
      aString.Insert(tmp, i);
      len += 3;
      i += 3;
    }
    else if (ch == '>') {
      nsAutoString tmp(NS_LITERAL_STRING("&gt;"));
      aString.Cut(i, 1);
      aString.Insert(tmp, i);
      len += 3;
      i += 3;
    }
    else if (ch == '\"') {
      nsAutoString tmp(NS_LITERAL_STRING("&quot;"));
      aString.Cut(i, 1);
      aString.Insert(tmp, i);
      len += 5;
      i += 5;
    }
  }
}
#endif

bool
nsIFrame::IsVisibleForPainting(nsDisplayListBuilder* aBuilder) {
  if (!StyleVisibility()->IsVisible())
    return false;
  nsISelection* sel = aBuilder->GetBoundingSelection();
  return !sel || IsVisibleInSelection(sel);
}

bool
nsIFrame::IsVisibleForPainting() {
  if (!StyleVisibility()->IsVisible())
    return false;

  nsPresContext* pc = PresContext();
  if (!pc->IsRenderingOnlySelection())
    return true;

  nsCOMPtr<nsISelectionController> selcon(do_QueryInterface(pc->PresShell()));
  if (selcon) {
    nsCOMPtr<nsISelection> sel;
    selcon->GetSelection(nsISelectionController::SELECTION_NORMAL,
                         getter_AddRefs(sel));
    if (sel)
      return IsVisibleInSelection(sel);
  }
  return true;
}

bool
nsIFrame::IsVisibleInSelection(nsDisplayListBuilder* aBuilder) {
  nsISelection* sel = aBuilder->GetBoundingSelection();
  return !sel || IsVisibleInSelection(sel);
}

bool
nsIFrame::IsVisibleOrCollapsedForPainting(nsDisplayListBuilder* aBuilder) {
  if (!StyleVisibility()->IsVisibleOrCollapsed())
    return false;
  nsISelection* sel = aBuilder->GetBoundingSelection();
  return !sel || IsVisibleInSelection(sel);
}

bool
nsIFrame::IsVisibleInSelection(nsISelection* aSelection)
{
  if (!GetContent() || !GetContent()->IsSelectionDescendant()) {
    return false;
  }

  nsCOMPtr<nsIDOMNode> node(do_QueryInterface(mContent));
  bool vis;
  nsresult rv = aSelection->ContainsNode(node, true, &vis);
  return NS_FAILED(rv) || vis;
}

/* virtual */ bool
nsFrame::IsEmpty()
{
  return false;
}

bool
nsIFrame::CachedIsEmpty()
{
  NS_PRECONDITION(!(GetStateBits() & NS_FRAME_IS_DIRTY),
                  "Must only be called on reflowed lines");
  return IsEmpty();
}

/* virtual */ bool
nsFrame::IsSelfEmpty()
{
  return false;
}

nsresult
nsFrame::GetSelectionController(nsPresContext *aPresContext, nsISelectionController **aSelCon)
{
  if (!aPresContext || !aSelCon)
    return NS_ERROR_INVALID_ARG;

  nsIFrame *frame = this;
  while (frame && (frame->GetStateBits() & NS_FRAME_INDEPENDENT_SELECTION)) {
    nsITextControlFrame *tcf = do_QueryFrame(frame);
    if (tcf) {
      return tcf->GetOwnedSelectionController(aSelCon);
    }
    frame = frame->GetParent();
  }

  return CallQueryInterface(aPresContext->GetPresShell(), aSelCon);
}

already_AddRefed<nsFrameSelection>
nsIFrame::GetFrameSelection()
{
  RefPtr<nsFrameSelection> fs =
    const_cast<nsFrameSelection*>(GetConstFrameSelection());
  return fs.forget();
}

const nsFrameSelection*
nsIFrame::GetConstFrameSelection() const
{
  nsIFrame* frame = const_cast<nsIFrame*>(this);
  while (frame && (frame->GetStateBits() & NS_FRAME_INDEPENDENT_SELECTION)) {
    nsITextControlFrame* tcf = do_QueryFrame(frame);
    if (tcf) {
      return tcf->GetOwnedFrameSelection();
    }
    frame = frame->GetParent();
  }

  return PresContext()->PresShell()->ConstFrameSelection();
}

#ifdef DEBUG
nsresult
nsFrame::DumpRegressionData(nsPresContext* aPresContext, FILE* out, int32_t aIndent)
{
  IndentBy(out, aIndent);
  fprintf(out, "<frame va=\"%p\" type=\"", (void*)this);
  nsAutoString name;
  GetFrameName(name);
  XMLQuote(name);
  fputs(NS_LossyConvertUTF16toASCII(name).get(), out);
  fprintf(out, "\" state=\"%016llx\" parent=\"%p\">\n",
          (unsigned long long)GetDebugStateBits(), (void*)GetParent());

  aIndent++;
  DumpBaseRegressionData(aPresContext, out, aIndent);
  aIndent--;

  IndentBy(out, aIndent);
  fprintf(out, "</frame>\n");

  return NS_OK;
}

void
nsFrame::DumpBaseRegressionData(nsPresContext* aPresContext, FILE* out, int32_t aIndent)
{
  if (GetNextSibling()) {
    IndentBy(out, aIndent);
    fprintf(out, "<next-sibling va=\"%p\"/>\n", (void*)GetNextSibling());
  }

  if (HasView()) {
    IndentBy(out, aIndent);
    fprintf(out, "<view va=\"%p\">\n", (void*)GetView());
    aIndent++;
    // XXX add in code to dump out view state too...
    aIndent--;
    IndentBy(out, aIndent);
    fprintf(out, "</view>\n");
  }

  IndentBy(out, aIndent);
  fprintf(out, "<bbox x=\"%d\" y=\"%d\" w=\"%d\" h=\"%d\"/>\n",
          mRect.x, mRect.y, mRect.width, mRect.height);

  // Now dump all of the children on all of the child lists
  ChildListIterator lists(this);
  for (; !lists.IsDone(); lists.Next()) {
    IndentBy(out, aIndent);
    if (lists.CurrentID() != kPrincipalList) {
      fprintf(out, "<child-list name=\"%s\">\n", mozilla::layout::ChildListName(lists.CurrentID()));
    }
    else {
      fprintf(out, "<child-list>\n");
    }
    aIndent++;
    nsFrameList::Enumerator childFrames(lists.CurrentList());
    for (; !childFrames.AtEnd(); childFrames.Next()) {
      nsIFrame* kid = childFrames.get();
      kid->DumpRegressionData(aPresContext, out, aIndent);
    }
    aIndent--;
    IndentBy(out, aIndent);
    fprintf(out, "</child-list>\n");
  }
}
#endif

bool
nsIFrame::IsFrameSelected() const
{
  NS_ASSERTION(!GetContent() || GetContent()->IsSelectionDescendant(),
               "use the public IsSelected() instead");
  return nsRange::IsNodeSelected(GetContent(), 0,
                                 GetContent()->GetChildCount());
}

nsresult
nsFrame::GetPointFromOffset(int32_t inOffset, nsPoint* outPoint)
{
  NS_PRECONDITION(outPoint != nullptr, "Null parameter");
  nsRect contentRect = GetContentRectRelativeToSelf();
  nsPoint pt = contentRect.TopLeft();
  if (mContent)
  {
    nsIContent* newContent = mContent->GetParent();
    if (newContent){
      int32_t newOffset = newContent->IndexOf(mContent);

      // Find the direction of the frame from the EmbeddingLevelProperty,
      // which is the resolved bidi level set in
      // nsBidiPresUtils::ResolveParagraph (odd levels = right-to-left).
      // If the embedding level isn't set, just use the CSS direction
      // property.
      bool hasBidiData;
      FrameBidiData bidiData = GetProperty(BidiDataProperty(), &hasBidiData);
      bool isRTL = hasBidiData
        ? IS_LEVEL_RTL(bidiData.embeddingLevel)
        : StyleVisibility()->mDirection == NS_STYLE_DIRECTION_RTL;
      if ((!isRTL && inOffset > newOffset) ||
          (isRTL && inOffset <= newOffset)) {
        pt = contentRect.TopRight();
      }
    }
  }
  *outPoint = pt;
  return NS_OK;
}

nsresult
nsFrame::GetCharacterRectsInRange(int32_t aInOffset, int32_t aLength,
                                  nsTArray<nsRect>& aOutRect)
{
  /* no text */
  return NS_ERROR_FAILURE;
}

nsresult
nsFrame::GetChildFrameContainingOffset(int32_t inContentOffset, bool inHint, int32_t* outFrameContentOffset, nsIFrame **outChildFrame)
{
  NS_PRECONDITION(outChildFrame && outFrameContentOffset, "Null parameter");
  *outFrameContentOffset = (int32_t)inHint;
  //the best frame to reflect any given offset would be a visible frame if possible
  //i.e. we are looking for a valid frame to place the blinking caret
  nsRect rect = GetRect();
  if (!rect.width || !rect.height)
  {
    //if we have a 0 width or height then lets look for another frame that possibly has
    //the same content.  If we have no frames in flow then just let us return 'this' frame
    nsIFrame* nextFlow = GetNextInFlow();
    if (nextFlow)
      return nextFlow->GetChildFrameContainingOffset(inContentOffset, inHint, outFrameContentOffset, outChildFrame);
  }
  *outChildFrame = this;
  return NS_OK;
}

//
// What I've pieced together about this routine:
// Starting with a block frame (from which a line frame can be gotten)
// and a line number, drill down and get the first/last selectable
// frame on that line, depending on aPos->mDirection.
// aOutSideLimit != 0 means ignore aLineStart, instead work from
// the end (if > 0) or beginning (if < 0).
//
nsresult
nsFrame::GetNextPrevLineFromeBlockFrame(nsPresContext* aPresContext,
                                        nsPeekOffsetStruct *aPos,
                                        nsIFrame *aBlockFrame,
                                        int32_t aLineStart,
                                        int8_t aOutSideLimit
                                        )
{
  //magic numbers aLineStart will be -1 for end of block 0 will be start of block
  if (!aBlockFrame || !aPos)
    return NS_ERROR_NULL_POINTER;

  aPos->mResultFrame = nullptr;
  aPos->mResultContent = nullptr;
  aPos->mAttach =
      aPos->mDirection == eDirNext ? CARET_ASSOCIATE_AFTER : CARET_ASSOCIATE_BEFORE;

  nsAutoLineIterator it = aBlockFrame->GetLineIterator();
  if (!it)
    return NS_ERROR_FAILURE;
  int32_t searchingLine = aLineStart;
  int32_t countLines = it->GetNumLines();
  if (aOutSideLimit > 0) //start at end
    searchingLine = countLines;
  else if (aOutSideLimit <0)//start at beginning
    searchingLine = -1;//"next" will be 0
  else
    if ((aPos->mDirection == eDirPrevious && searchingLine == 0) ||
       (aPos->mDirection == eDirNext && searchingLine >= (countLines -1) )){
      //we need to jump to new block frame.
           return NS_ERROR_FAILURE;
    }
  int32_t lineFrameCount;
  nsIFrame *resultFrame = nullptr;
  nsIFrame *farStoppingFrame = nullptr; //we keep searching until we find a "this" frame then we go to next line
  nsIFrame *nearStoppingFrame = nullptr; //if we are backing up from edge, stop here
  nsIFrame *firstFrame;
  nsIFrame *lastFrame;
  nsRect  rect;
  bool isBeforeFirstFrame, isAfterLastFrame;
  bool found = false;

  nsresult result = NS_OK;
  while (!found)
  {
    if (aPos->mDirection == eDirPrevious)
      searchingLine --;
    else
      searchingLine ++;
    if ((aPos->mDirection == eDirPrevious && searchingLine < 0) ||
       (aPos->mDirection == eDirNext && searchingLine >= countLines ))
    {
      //we need to jump to new block frame.
      return NS_ERROR_FAILURE;
    }
    result = it->GetLine(searchingLine, &firstFrame, &lineFrameCount,
                         rect);
    if (!lineFrameCount)
      continue;
    if (NS_SUCCEEDED(result)){
      lastFrame = firstFrame;
      for (;lineFrameCount > 1;lineFrameCount --){
        //result = lastFrame->GetNextSibling(&lastFrame, searchingLine);
        result = it->GetNextSiblingOnLine(lastFrame, searchingLine);
        if (NS_FAILED(result) || !lastFrame){
          NS_ERROR("GetLine promised more frames than could be found");
          return NS_ERROR_FAILURE;
        }
      }
      GetLastLeaf(aPresContext, &lastFrame);

      if (aPos->mDirection == eDirNext){
        nearStoppingFrame = firstFrame;
        farStoppingFrame = lastFrame;
      }
      else{
        nearStoppingFrame = lastFrame;
        farStoppingFrame = firstFrame;
      }
      nsPoint offset;
      nsView * view; //used for call of get offset from view
      aBlockFrame->GetOffsetFromView(offset,&view);
      nsPoint newDesiredPos =
        aPos->mDesiredPos - offset; //get desired position into blockframe coords
      result = it->FindFrameAt(searchingLine, newDesiredPos, &resultFrame,
                               &isBeforeFirstFrame, &isAfterLastFrame);
      if(NS_FAILED(result))
        continue;
    }

    if (NS_SUCCEEDED(result) && resultFrame)
    {
      //check to see if this is ANOTHER blockframe inside the other one if so then call into its lines
      nsAutoLineIterator newIt = resultFrame->GetLineIterator();
      if (newIt)
      {
        aPos->mResultFrame = resultFrame;
        return NS_OK;
      }
      //resultFrame is not a block frame
      result = NS_ERROR_FAILURE;

      nsCOMPtr<nsIFrameEnumerator> frameTraversal;
      result = NS_NewFrameTraversal(getter_AddRefs(frameTraversal),
                                    aPresContext, resultFrame,
                                    ePostOrder,
                                    false, // aVisual
                                    aPos->mScrollViewStop,
                                    false, // aFollowOOFs
                                    false  // aSkipPopupChecks
                                    );
      if (NS_FAILED(result))
        return result;

      nsIFrame *storeOldResultFrame = resultFrame;
      while ( !found ){
        nsPoint point;
        nsRect tempRect = resultFrame->GetRect();
        nsPoint offset;
        nsView * view; //used for call of get offset from view
        resultFrame->GetOffsetFromView(offset, &view);
        if (!view) {
          return NS_ERROR_FAILURE;
        }
        if (resultFrame->GetWritingMode().IsVertical()) {
          point.y = aPos->mDesiredPos.y;
          point.x = tempRect.width + offset.x;
        } else {
          point.y = tempRect.height + offset.y;
          point.x = aPos->mDesiredPos.x;
        }

        //special check. if we allow non-text selection then we can allow a hit location to fall before a table.
        //otherwise there is no way to get and click signal to fall before a table (it being a line iterator itself)
        nsIPresShell *shell = aPresContext->GetPresShell();
        if (!shell)
          return NS_ERROR_FAILURE;
        int16_t isEditor = shell->GetSelectionFlags();
        isEditor = isEditor == nsISelectionDisplay::DISPLAY_ALL;
        if ( isEditor )
        {
          if (resultFrame->IsTableWrapperFrame()) {
            if (((point.x - offset.x + tempRect.x)<0) ||  ((point.x - offset.x+ tempRect.x)>tempRect.width))//off left/right side
            {
              nsIContent* content = resultFrame->GetContent();
              if (content)
              {
                nsIContent* parent = content->GetParent();
                if (parent)
                {
                  aPos->mResultContent = parent;
                  aPos->mContentOffset = parent->IndexOf(content);
                  aPos->mAttach = CARET_ASSOCIATE_BEFORE;
                  if ((point.x - offset.x+ tempRect.x)>tempRect.width)
                  {
                    aPos->mContentOffset++;//go to end of this frame
                    aPos->mAttach = CARET_ASSOCIATE_AFTER;
                  }
                  //result frame is the result frames parent.
                  aPos->mResultFrame = resultFrame->GetParent();
                  return NS_POSITION_BEFORE_TABLE;
                }
              }
            }
          }
        }

        if (!resultFrame->HasView())
        {
          nsView* view;
          nsPoint offset;
          resultFrame->GetOffsetFromView(offset, &view);
          ContentOffsets offsets =
              resultFrame->GetContentOffsetsFromPoint(point - offset);
          aPos->mResultContent = offsets.content;
          aPos->mContentOffset = offsets.offset;
          aPos->mAttach = offsets.associate;
          if (offsets.content)
          {
            if (resultFrame->IsSelectable(nullptr)) {
              found = true;
              break;
            }
          }
        }

        if (aPos->mDirection == eDirPrevious && (resultFrame == farStoppingFrame))
          break;
        if (aPos->mDirection == eDirNext && (resultFrame == nearStoppingFrame))
          break;
        //always try previous on THAT line if that fails go the other way
        frameTraversal->Prev();
        resultFrame = frameTraversal->CurrentItem();
        if (!resultFrame)
          return NS_ERROR_FAILURE;
      }

      if (!found){
        resultFrame = storeOldResultFrame;

        result = NS_NewFrameTraversal(getter_AddRefs(frameTraversal),
                                      aPresContext, resultFrame,
                                      eLeaf,
                                      false, // aVisual
                                      aPos->mScrollViewStop,
                                      false, // aFollowOOFs
                                      false  // aSkipPopupChecks
                                      );
      }
      while ( !found ){
        nsPoint point = aPos->mDesiredPos;
        nsView* view;
        nsPoint offset;
        resultFrame->GetOffsetFromView(offset, &view);
        ContentOffsets offsets =
            resultFrame->GetContentOffsetsFromPoint(point - offset);
        aPos->mResultContent = offsets.content;
        aPos->mContentOffset = offsets.offset;
        aPos->mAttach = offsets.associate;
        if (offsets.content)
        {
          if (resultFrame->IsSelectable(nullptr)) {
            found = true;
            if (resultFrame == farStoppingFrame)
              aPos->mAttach = CARET_ASSOCIATE_BEFORE;
            else
              aPos->mAttach = CARET_ASSOCIATE_AFTER;
            break;
          }
        }
        if (aPos->mDirection == eDirPrevious && (resultFrame == nearStoppingFrame))
          break;
        if (aPos->mDirection == eDirNext && (resultFrame == farStoppingFrame))
          break;
        //previous didnt work now we try "next"
        frameTraversal->Next();
        nsIFrame *tempFrame = frameTraversal->CurrentItem();
        if (!tempFrame)
          break;
        resultFrame = tempFrame;
      }
      aPos->mResultFrame = resultFrame;
    }
    else {
        //we need to jump to new block frame.
      aPos->mAmount = eSelectLine;
      aPos->mStartOffset = 0;
      aPos->mAttach = aPos->mDirection == eDirNext ?
          CARET_ASSOCIATE_BEFORE : CARET_ASSOCIATE_AFTER;
      if (aPos->mDirection == eDirPrevious)
        aPos->mStartOffset = -1;//start from end
     return aBlockFrame->PeekOffset(aPos);
    }
  }
  return NS_OK;
}

nsIFrame::CaretPosition
nsIFrame::GetExtremeCaretPosition(bool aStart)
{
  CaretPosition result;

  FrameTarget targetFrame = DrillDownToSelectionFrame(this, !aStart, 0);
  FrameContentRange range = GetRangeForFrame(targetFrame.frame);
  result.mResultContent = range.content;
  result.mContentOffset = aStart ? range.start : range.end;
  return result;
}

// Find the first (or last) descendant of the given frame
// which is either a block frame or a BRFrame.
static nsContentAndOffset
FindBlockFrameOrBR(nsIFrame* aFrame, nsDirection aDirection)
{
  nsContentAndOffset result;
  result.mContent =  nullptr;
  result.mOffset = 0;

  if (aFrame->IsGeneratedContentFrame())
    return result;

  // Treat form controls as inline leaves
  // XXX we really need a way to determine whether a frame is inline-level
  nsIFormControlFrame* fcf = do_QueryFrame(aFrame);
  if (fcf)
    return result;

  // Check the frame itself
  // Fall through block-in-inline split frames because their mContent is
  // the content of the inline frames they were created from. The
  // first/last child of such frames is the real block frame we're
  // looking for.
  if ((nsLayoutUtils::GetAsBlock(aFrame) &&
       !(aFrame->GetStateBits() & NS_FRAME_PART_OF_IBSPLIT)) ||
      aFrame->IsBrFrame()) {
    nsIContent* content = aFrame->GetContent();
    result.mContent = content->GetParent();
    // In some cases (bug 310589, bug 370174) we end up here with a null content.
    // This probably shouldn't ever happen, but since it sometimes does, we want
    // to avoid crashing here.
    NS_ASSERTION(result.mContent, "Unexpected orphan content");
    if (result.mContent)
      result.mOffset = result.mContent->IndexOf(content) +
        (aDirection == eDirPrevious ? 1 : 0);
    return result;
  }

  // If this is a preformatted text frame, see if it ends with a newline
  if (aFrame->HasSignificantTerminalNewline()) {
    int32_t startOffset, endOffset;
    aFrame->GetOffsets(startOffset, endOffset);
    result.mContent = aFrame->GetContent();
    result.mOffset = endOffset - (aDirection == eDirPrevious ? 0 : 1);
    return result;
  }

  // Iterate over children and call ourselves recursively
  if (aDirection == eDirPrevious) {
    nsIFrame* child = aFrame->GetChildList(nsIFrame::kPrincipalList).LastChild();
    while(child && !result.mContent) {
      result = FindBlockFrameOrBR(child, aDirection);
      child = child->GetPrevSibling();
    }
  } else { // eDirNext
    nsIFrame* child = aFrame->PrincipalChildList().FirstChild();
    while(child && !result.mContent) {
      result = FindBlockFrameOrBR(child, aDirection);
      child = child->GetNextSibling();
    }
  }
  return result;
}

nsresult
nsIFrame::PeekOffsetParagraph(nsPeekOffsetStruct *aPos)
{
  nsIFrame* frame = this;
  nsContentAndOffset blockFrameOrBR;
  blockFrameOrBR.mContent = nullptr;
  bool reachedBlockAncestor = false;

  // Go through containing frames until reaching a block frame.
  // In each step, search the previous (or next) siblings for the closest
  // "stop frame" (a block frame or a BRFrame).
  // If found, set it to be the selection boundray and abort.

  if (aPos->mDirection == eDirPrevious) {
    while (!reachedBlockAncestor) {
      nsIFrame* parent = frame->GetParent();
      // Treat a frame associated with the root content as if it were a block frame.
      if (!frame->mContent || !frame->mContent->GetParent()) {
        reachedBlockAncestor = true;
        break;
      }
      nsIFrame* sibling = frame->GetPrevSibling();
      while (sibling && !blockFrameOrBR.mContent) {
        blockFrameOrBR = FindBlockFrameOrBR(sibling, eDirPrevious);
        sibling = sibling->GetPrevSibling();
      }
      if (blockFrameOrBR.mContent) {
        aPos->mResultContent = blockFrameOrBR.mContent;
        aPos->mContentOffset = blockFrameOrBR.mOffset;
        break;
      }
      frame = parent;
      reachedBlockAncestor = (nsLayoutUtils::GetAsBlock(frame) != nullptr);
    }
    if (reachedBlockAncestor) { // no "stop frame" found
      aPos->mResultContent = frame->GetContent();
      aPos->mContentOffset = 0;
    }
  } else { // eDirNext
    while (!reachedBlockAncestor) {
      nsIFrame* parent = frame->GetParent();
      // Treat a frame associated with the root content as if it were a block frame.
      if (!frame->mContent || !frame->mContent->GetParent()) {
        reachedBlockAncestor = true;
        break;
      }
      nsIFrame* sibling = frame;
      while (sibling && !blockFrameOrBR.mContent) {
        blockFrameOrBR = FindBlockFrameOrBR(sibling, eDirNext);
        sibling = sibling->GetNextSibling();
      }
      if (blockFrameOrBR.mContent) {
        aPos->mResultContent = blockFrameOrBR.mContent;
        aPos->mContentOffset = blockFrameOrBR.mOffset;
        break;
      }
      frame = parent;
      reachedBlockAncestor = (nsLayoutUtils::GetAsBlock(frame) != nullptr);
    }
    if (reachedBlockAncestor) { // no "stop frame" found
      aPos->mResultContent = frame->GetContent();
      if (aPos->mResultContent)
        aPos->mContentOffset = aPos->mResultContent->GetChildCount();
    }
  }
  return NS_OK;
}

// Determine movement direction relative to frame
static bool IsMovingInFrameDirection(nsIFrame* frame, nsDirection aDirection, bool aVisual)
{
  bool isReverseDirection = aVisual && IsReversedDirectionFrame(frame);
  return aDirection == (isReverseDirection ? eDirPrevious : eDirNext);
}

nsresult
nsIFrame::PeekOffset(nsPeekOffsetStruct* aPos)
{
  if (!aPos)
    return NS_ERROR_NULL_POINTER;
  nsresult result = NS_ERROR_FAILURE;

  if (mState & NS_FRAME_IS_DIRTY)
    return NS_ERROR_UNEXPECTED;

  // Translate content offset to be relative to frame
  FrameContentRange range = GetRangeForFrame(this);
  int32_t offset = aPos->mStartOffset - range.start;
  nsIFrame* current = this;

  switch (aPos->mAmount) {
    case eSelectCharacter:
    case eSelectCluster:
    {
      bool eatingNonRenderableWS = false;
      nsIFrame::FrameSearchResult peekSearchState = CONTINUE;
      bool jumpedLine = false;
      bool movedOverNonSelectableText = false;

      while (peekSearchState != FOUND) {
        bool movingInFrameDirection =
          IsMovingInFrameDirection(current, aPos->mDirection, aPos->mVisual);

        if (eatingNonRenderableWS) {
          peekSearchState = current->PeekOffsetNoAmount(movingInFrameDirection, &offset);
        } else {
          PeekOffsetCharacterOptions options;
          options.mRespectClusters = aPos->mAmount == eSelectCluster;
          peekSearchState = current->PeekOffsetCharacter(movingInFrameDirection,
                                                         &offset, options);
        }

        movedOverNonSelectableText |= (peekSearchState == CONTINUE_UNSELECTABLE);

        if (peekSearchState != FOUND) {
          bool movedOverNonSelectable = false;
          result =
            current->GetFrameFromDirection(aPos->mDirection, aPos->mVisual,
                                           aPos->mJumpLines, aPos->mScrollViewStop,
                                           &current, &offset, &jumpedLine,
                                           &movedOverNonSelectable);
          if (NS_FAILED(result))
            return result;

          // If we jumped lines, it's as if we found a character, but we still need
          // to eat non-renderable content on the new line.
          if (jumpedLine)
            eatingNonRenderableWS = true;

          // Remember if we moved over non-selectable text when finding another frame.
          if (movedOverNonSelectable) {
            movedOverNonSelectableText = true;
          }
        }

        // Found frame, but because we moved over non selectable text we want the offset
        // to be at the frame edge. Note that if we are extending the selection, this
        // doesn't matter.
        if (peekSearchState == FOUND && movedOverNonSelectableText &&
            !aPos->mExtend)
        {
          int32_t start, end;
          current->GetOffsets(start, end);
          offset = aPos->mDirection == eDirNext ? 0 : end - start;
        }
      }

      // Set outputs
      range = GetRangeForFrame(current);
      aPos->mResultFrame = current;
      aPos->mResultContent = range.content;
      // Output offset is relative to content, not frame
      aPos->mContentOffset = offset < 0 ? range.end : range.start + offset;
      // If we're dealing with a text frame and moving backward positions us at
      // the end of that line, decrease the offset by one to make sure that
      // we're placed before the linefeed character on the previous line.
      if (offset < 0 && jumpedLine &&
          aPos->mDirection == eDirPrevious &&
          current->HasSignificantTerminalNewline()) {
        --aPos->mContentOffset;
      }

      break;
    }
    case eSelectWordNoSpace:
      // eSelectWordNoSpace means that we should not be eating any whitespace when
      // moving to the adjacent word.  This means that we should set aPos->
      // mWordMovementType to eEndWord if we're moving forwards, and to eStartWord
      // if we're moving backwards.
      if (aPos->mDirection == eDirPrevious) {
        aPos->mWordMovementType = eStartWord;
      } else {
        aPos->mWordMovementType = eEndWord;
      }
      // Intentionally fall through the eSelectWord case.
      MOZ_FALLTHROUGH;
    case eSelectWord:
    {
      // wordSelectEatSpace means "are we looking for a boundary between whitespace
      // and non-whitespace (in the direction we're moving in)".
      // It is true when moving forward and looking for a beginning of a word, or
      // when moving backwards and looking for an end of a word.
      bool wordSelectEatSpace;
      if (aPos->mWordMovementType != eDefaultBehavior) {
        // aPos->mWordMovementType possible values:
        //       eEndWord: eat the space if we're moving backwards
        //       eStartWord: eat the space if we're moving forwards
        wordSelectEatSpace = ((aPos->mWordMovementType == eEndWord) == (aPos->mDirection == eDirPrevious));
      }
      else {
        // Use the hidden preference which is based on operating system behavior.
        // This pref only affects whether moving forward by word should go to the end of this word or start of the next word.
        // When going backwards, the start of the word is always used, on every operating system.
        wordSelectEatSpace = aPos->mDirection == eDirNext &&
          Preferences::GetBool("layout.word_select.eat_space_to_next_word");
      }

      // mSawBeforeType means "we already saw characters of the type
      // before the boundary we're looking for". Examples:
      // 1. If we're moving forward, looking for a word beginning (i.e. a boundary
      //    between whitespace and non-whitespace), then eatingWS==true means
      //    "we already saw some whitespace".
      // 2. If we're moving backward, looking for a word beginning (i.e. a boundary
      //    between non-whitespace and whitespace), then eatingWS==true means
      //    "we already saw some non-whitespace".
      PeekWordState state;
      int32_t offsetAdjustment = 0;
      bool done = false;
      while (!done) {
        bool movingInFrameDirection =
          IsMovingInFrameDirection(current, aPos->mDirection, aPos->mVisual);

        done = current->PeekOffsetWord(movingInFrameDirection, wordSelectEatSpace,
                                       aPos->mIsKeyboardSelect, &offset, &state) == FOUND;

        if (!done) {
          nsIFrame* nextFrame;
          int32_t nextFrameOffset;
          bool jumpedLine, movedOverNonSelectableText;
          result =
            current->GetFrameFromDirection(aPos->mDirection, aPos->mVisual,
                                           aPos->mJumpLines, aPos->mScrollViewStop,
                                           &nextFrame, &nextFrameOffset, &jumpedLine,
                                           &movedOverNonSelectableText);
          // We can't jump lines if we're looking for whitespace following
          // non-whitespace, and we already encountered non-whitespace.
          if (NS_FAILED(result) ||
              (jumpedLine && !wordSelectEatSpace && state.mSawBeforeType)) {
            done = true;
            // If we've crossed the line boundary, check to make sure that we
            // have not consumed a trailing newline as whitesapce if it's significant.
            if (jumpedLine && wordSelectEatSpace &&
                current->HasSignificantTerminalNewline()) {
              offsetAdjustment = -1;
            }
          } else {
            if (jumpedLine) {
              state.mContext.Truncate();
            }
            current = nextFrame;
            offset = nextFrameOffset;
            // Jumping a line is equivalent to encountering whitespace
            if (wordSelectEatSpace && jumpedLine)
              state.SetSawBeforeType();
          }
        }
      }

      // Set outputs
      range = GetRangeForFrame(current);
      aPos->mResultFrame = current;
      aPos->mResultContent = range.content;
      // Output offset is relative to content, not frame
      aPos->mContentOffset = (offset < 0 ? range.end : range.start + offset) + offsetAdjustment;
      break;
    }
    case eSelectLine :
    {
      nsAutoLineIterator iter;
      nsIFrame *blockFrame = this;

      while (NS_FAILED(result)){
        int32_t thisLine = nsFrame::GetLineNumber(blockFrame, aPos->mScrollViewStop, &blockFrame);
        if (thisLine < 0)
          return  NS_ERROR_FAILURE;
        iter = blockFrame->GetLineIterator();
        NS_ASSERTION(iter, "GetLineNumber() succeeded but no block frame?");
        result = NS_OK;

        int edgeCase = 0; // no edge case. this should look at thisLine

        bool doneLooping = false; // tells us when no more block frames hit.
        // this part will find a frame or a block frame. if it's a block frame
        // it will "drill down" to find a viable frame or it will return an error.
        nsIFrame *lastFrame = this;
        do {
          result = nsFrame::GetNextPrevLineFromeBlockFrame(PresContext(),
                                                           aPos,
                                                           blockFrame,
                                                           thisLine,
                                                           edgeCase); // start from thisLine

          // we came back to same spot! keep going
          if (NS_SUCCEEDED(result) &&
              (!aPos->mResultFrame || aPos->mResultFrame == lastFrame)) {
            aPos->mResultFrame = nullptr;
            if (aPos->mDirection == eDirPrevious)
              thisLine--;
            else
              thisLine++;
          } else // if failure or success with different frame.
            doneLooping = true; // do not continue with while loop

          lastFrame = aPos->mResultFrame; // set last frame

          // make sure block element is not the same as the one we had before
          if (NS_SUCCEEDED(result) &&
              aPos->mResultFrame &&
              blockFrame != aPos->mResultFrame) {
            /* SPECIAL CHECK FOR TABLE NAVIGATION
               tables need to navigate also and the frame that supports it is
               nsTableRowGroupFrame which is INSIDE nsTableWrapperFrame.
               If we have stumbled onto an nsTableWrapperFrame we need to drill
               into nsTableRowGroup if we hit a header or footer that's ok just
               go into them.
             */
            bool searchTableBool = false;
            if (aPos->mResultFrame->IsTableWrapperFrame() ||
                aPos->mResultFrame->IsTableCellFrame()) {
              nsIFrame* frame = aPos->mResultFrame->PrincipalChildList().FirstChild();
              // got the table frame now
              // ok time to drill down to find iterator
              while (frame) {
                iter = frame->GetLineIterator();
                if (iter) {
                  aPos->mResultFrame = frame;
                  searchTableBool = true;
                  result = NS_OK;
                  break; // while(frame)
                }
                result = NS_ERROR_FAILURE;
                frame = frame->PrincipalChildList().FirstChild();
              }
            }

            if (!searchTableBool) {
              iter = aPos->mResultFrame->GetLineIterator();
              result = iter ? NS_OK : NS_ERROR_FAILURE;
            }

            // we've struck another block element!
            if (NS_SUCCEEDED(result) && iter) {
              doneLooping = false;
              if (aPos->mDirection == eDirPrevious)
                edgeCase = 1; // far edge, search from end backwards
              else
                edgeCase = -1; // near edge search from beginning onwards
              thisLine = 0; // this line means nothing now.
              // everything else means something so keep looking "inside" the block
              blockFrame = aPos->mResultFrame;
            } else {
              // THIS is to mean that everything is ok to the containing while loop
              result = NS_OK;
              break;
            }
          }
        } while (!doneLooping);
      }
      return result;
    }

    case eSelectParagraph:
      return PeekOffsetParagraph(aPos);

    case eSelectBeginLine:
    case eSelectEndLine:
    {
      // Adjusted so that the caret can't get confused when content changes
      nsIFrame* blockFrame = AdjustFrameForSelectionStyles(this);
      int32_t thisLine = nsFrame::GetLineNumber(blockFrame, aPos->mScrollViewStop, &blockFrame);
      if (thisLine < 0)
        return NS_ERROR_FAILURE;
      nsAutoLineIterator it = blockFrame->GetLineIterator();
      NS_ASSERTION(it, "GetLineNumber() succeeded but no block frame?");

      int32_t lineFrameCount;
      nsIFrame *firstFrame;
      nsRect usedRect;
      nsIFrame* baseFrame = nullptr;
      bool endOfLine = (eSelectEndLine == aPos->mAmount);

      if (aPos->mVisual && PresContext()->BidiEnabled()) {
        bool lineIsRTL = it->GetDirection();
        bool isReordered;
        nsIFrame *lastFrame;
        result = it->CheckLineOrder(thisLine, &isReordered, &firstFrame, &lastFrame);
        baseFrame = endOfLine ? lastFrame : firstFrame;
        if (baseFrame) {
          bool frameIsRTL =
            (nsBidiPresUtils::FrameDirection(baseFrame) == NSBIDI_RTL);
          // If the direction of the frame on the edge is opposite to
          // that of the line, we'll need to drill down to its opposite
          // end, so reverse endOfLine.
          if (frameIsRTL != lineIsRTL) {
            endOfLine = !endOfLine;
          }
        }
      } else {
        it->GetLine(thisLine, &firstFrame, &lineFrameCount, usedRect);

        nsIFrame* frame = firstFrame;
        for (int32_t count = lineFrameCount; count;
             --count, frame = frame->GetNextSibling()) {
          if (!frame->IsGeneratedContentFrame()) {
            // When jumping to the end of the line with the "end" key,
            // skip over brFrames
            if (endOfLine && lineFrameCount > 1 && frame->IsBrFrame()) {
              continue;
            }
            baseFrame = frame;
            if (!endOfLine)
              break;
          }
        }
      }
      if (!baseFrame)
        return NS_ERROR_FAILURE;
      FrameTarget targetFrame = DrillDownToSelectionFrame(baseFrame,
                                                          endOfLine, 0);
      FrameContentRange range = GetRangeForFrame(targetFrame.frame);
      aPos->mResultContent = range.content;
      aPos->mContentOffset = endOfLine ? range.end : range.start;
      if (endOfLine && targetFrame.frame->HasSignificantTerminalNewline()) {
        // Do not position the caret after the terminating newline if we're
        // trying to move to the end of line (see bug 596506)
        --aPos->mContentOffset;
      }
      aPos->mResultFrame = targetFrame.frame;
      aPos->mAttach = aPos->mContentOffset == range.start ?
          CARET_ASSOCIATE_AFTER : CARET_ASSOCIATE_BEFORE;
      if (!range.content)
        return NS_ERROR_FAILURE;
      return NS_OK;
    }

    default:
    {
      NS_ASSERTION(false, "Invalid amount");
      return NS_ERROR_FAILURE;
    }
  }
  return NS_OK;
}

nsIFrame::FrameSearchResult
nsFrame::PeekOffsetNoAmount(bool aForward, int32_t* aOffset)
{
  NS_ASSERTION (aOffset && *aOffset <= 1, "aOffset out of range");
  // Sure, we can stop right here.
  return FOUND;
}

nsIFrame::FrameSearchResult
nsFrame::PeekOffsetCharacter(bool aForward, int32_t* aOffset,
                             PeekOffsetCharacterOptions aOptions)
{
  NS_ASSERTION (aOffset && *aOffset <= 1, "aOffset out of range");
  int32_t startOffset = *aOffset;
  // A negative offset means "end of frame", which in our case means offset 1.
  if (startOffset < 0)
    startOffset = 1;
  if (aForward == (startOffset == 0)) {
    // We're before the frame and moving forward, or after it and moving backwards:
    // skip to the other side and we're done.
    *aOffset = 1 - startOffset;
    return FOUND;
  }
  return CONTINUE;
}

nsIFrame::FrameSearchResult
nsFrame::PeekOffsetWord(bool            aForward,
                        bool            aWordSelectEatSpace,
                        bool            aIsKeyboardSelect,
                        int32_t*        aOffset,
                        PeekWordState*  aState)
{
  NS_ASSERTION (aOffset && *aOffset <= 1, "aOffset out of range");
  int32_t startOffset = *aOffset;
  // This isn't text, so truncate the context
  aState->mContext.Truncate();
  if (startOffset < 0)
    startOffset = 1;
  if (aForward == (startOffset == 0)) {
    // We're before the frame and moving forward, or after it and moving backwards.
    // If we're looking for non-whitespace, we found it (without skipping this frame).
    if (!aState->mAtStart) {
      if (aState->mLastCharWasPunctuation) {
        // We're not punctuation, so this is a punctuation boundary.
        if (BreakWordBetweenPunctuation(aState, aForward, false, false, aIsKeyboardSelect))
          return FOUND;
      } else {
        // This is not a punctuation boundary.
        if (aWordSelectEatSpace && aState->mSawBeforeType)
          return FOUND;
      }
    }
    // Otherwise skip to the other side and note that we encountered non-whitespace.
    *aOffset = 1 - startOffset;
    aState->Update(false, // not punctuation
                   false     // not whitespace
                   );
    if (!aWordSelectEatSpace)
      aState->SetSawBeforeType();
  }
  return CONTINUE;
}

bool
nsFrame::BreakWordBetweenPunctuation(const PeekWordState* aState,
                                     bool aForward,
                                     bool aPunctAfter, bool aWhitespaceAfter,
                                     bool aIsKeyboardSelect)
{
  NS_ASSERTION(aPunctAfter != aState->mLastCharWasPunctuation,
               "Call this only at punctuation boundaries");
  if (aState->mLastCharWasWhitespace) {
    // We always stop between whitespace and punctuation
    return true;
  }
  if (!Preferences::GetBool("layout.word_select.stop_at_punctuation")) {
    // When this pref is false, we never stop at a punctuation boundary unless
    // it's followed by whitespace (in the relevant direction).
    return aWhitespaceAfter;
  }
  if (!aIsKeyboardSelect) {
    // mouse caret movement (e.g. word selection) always stops at every punctuation boundary
    return true;
  }
  bool afterPunct = aForward ? aState->mLastCharWasPunctuation : aPunctAfter;
  if (!afterPunct) {
    // keyboard caret movement only stops after punctuation (in content order)
    return false;
  }
  // Stop only if we've seen some non-punctuation since the last whitespace;
  // don't stop after punctuation that follows whitespace.
  return aState->mSeenNonPunctuationSinceWhitespace;
}

nsresult
nsFrame::CheckVisibility(nsPresContext* , int32_t , int32_t , bool , bool *, bool *)
{
  return NS_ERROR_NOT_IMPLEMENTED;
}


int32_t
nsFrame::GetLineNumber(nsIFrame *aFrame, bool aLockScroll, nsIFrame** aContainingBlock)
{
  NS_ASSERTION(aFrame, "null aFrame");
  nsIFrame* blockFrame = aFrame;
  nsIFrame* thisBlock;
  nsAutoLineIterator it;
  nsresult result = NS_ERROR_FAILURE;
  while (NS_FAILED(result) && blockFrame)
  {
    thisBlock = blockFrame;
    if (thisBlock->GetStateBits() & NS_FRAME_OUT_OF_FLOW) {
      //if we are searching for a frame that is not in flow we will not find it.
      //we must instead look for its placeholder
      if (thisBlock->GetStateBits() & NS_FRAME_IS_OVERFLOW_CONTAINER) {
        // abspos continuations don't have placeholders, get the fif
        thisBlock = thisBlock->FirstInFlow();
      }
      thisBlock = thisBlock->GetPlaceholderFrame();
      if (!thisBlock)
        return -1;
    }
    blockFrame = thisBlock->GetParent();
    result = NS_OK;
    if (blockFrame) {
      if (aLockScroll && blockFrame->IsScrollFrame())
        return -1;
      it = blockFrame->GetLineIterator();
      if (!it)
        result = NS_ERROR_FAILURE;
    }
  }
  if (!blockFrame || !it)
    return -1;

  if (aContainingBlock)
    *aContainingBlock = blockFrame;
  return it->FindLineContaining(thisBlock);
}

nsresult
nsIFrame::GetFrameFromDirection(nsDirection aDirection, bool aVisual,
                                bool aJumpLines, bool aScrollViewStop,
                                nsIFrame** aOutFrame, int32_t* aOutOffset,
                                bool* aOutJumpedLine, bool* aOutMovedOverNonSelectableText)
{
  nsresult result;

  if (!aOutFrame || !aOutOffset || !aOutJumpedLine)
    return NS_ERROR_NULL_POINTER;

  nsPresContext* presContext = PresContext();
  *aOutFrame = nullptr;
  *aOutOffset = 0;
  *aOutJumpedLine = false;
  *aOutMovedOverNonSelectableText = false;

  // Find the prev/next selectable frame
  bool selectable = false;
  nsIFrame *traversedFrame = this;
  while (!selectable) {
    nsIFrame *blockFrame;

    int32_t thisLine = nsFrame::GetLineNumber(traversedFrame, aScrollViewStop, &blockFrame);
    if (thisLine < 0)
      return NS_ERROR_FAILURE;

    nsAutoLineIterator it = blockFrame->GetLineIterator();
    NS_ASSERTION(it, "GetLineNumber() succeeded but no block frame?");

    bool atLineEdge;
    nsIFrame *firstFrame;
    nsIFrame *lastFrame;
    if (aVisual && presContext->BidiEnabled()) {
      bool lineIsRTL = it->GetDirection();
      bool isReordered;
      result = it->CheckLineOrder(thisLine, &isReordered, &firstFrame, &lastFrame);
      nsIFrame** framePtr = aDirection == eDirPrevious ? &firstFrame : &lastFrame;
      if (*framePtr) {
        bool frameIsRTL =
          (nsBidiPresUtils::FrameDirection(*framePtr) == NSBIDI_RTL);
        if ((frameIsRTL == lineIsRTL) == (aDirection == eDirPrevious)) {
          nsFrame::GetFirstLeaf(presContext, framePtr);
        } else {
          nsFrame::GetLastLeaf(presContext, framePtr);
        }
        atLineEdge = *framePtr == traversedFrame;
      } else {
        atLineEdge = true;
      }
    } else {
      nsRect  nonUsedRect;
      int32_t lineFrameCount;
      result = it->GetLine(thisLine, &firstFrame, &lineFrameCount,
                           nonUsedRect);
      if (NS_FAILED(result))
        return result;

      if (aDirection == eDirPrevious) {
        nsFrame::GetFirstLeaf(presContext, &firstFrame);
        atLineEdge = firstFrame == traversedFrame;
      } else { // eDirNext
        lastFrame = firstFrame;
        for (;lineFrameCount > 1;lineFrameCount --){
          result = it->GetNextSiblingOnLine(lastFrame, thisLine);
          if (NS_FAILED(result) || !lastFrame){
            NS_ERROR("should not be reached nsFrame");
            return NS_ERROR_FAILURE;
          }
        }
        nsFrame::GetLastLeaf(presContext, &lastFrame);
        atLineEdge = lastFrame == traversedFrame;
      }
    }

    if (atLineEdge) {
      *aOutJumpedLine = true;
      if (!aJumpLines)
        return NS_ERROR_FAILURE; //we are done. cannot jump lines
    }

    nsCOMPtr<nsIFrameEnumerator> frameTraversal;
    result = NS_NewFrameTraversal(getter_AddRefs(frameTraversal),
                                  presContext, traversedFrame,
                                  eLeaf,
                                  aVisual && presContext->BidiEnabled(),
                                  aScrollViewStop,
                                  true,  // aFollowOOFs
                                  false  // aSkipPopupChecks
                                  );
    if (NS_FAILED(result))
      return result;

    if (aDirection == eDirNext)
      frameTraversal->Next();
    else
      frameTraversal->Prev();

    traversedFrame = frameTraversal->CurrentItem();

    // Skip anonymous elements, but watch out for generated content
    if (!traversedFrame ||
        (!traversedFrame->IsGeneratedContentFrame() &&
         traversedFrame->GetContent()->IsRootOfNativeAnonymousSubtree())) {
      return NS_ERROR_FAILURE;
    }

    // Skip brFrames, but only if they are not the only frame in the line
    if (atLineEdge && aDirection == eDirPrevious &&
        traversedFrame->IsBrFrame()) {
      int32_t lineFrameCount;
      nsIFrame *currentBlockFrame, *currentFirstFrame;
      nsRect usedRect;
      int32_t currentLine = nsFrame::GetLineNumber(traversedFrame, aScrollViewStop, &currentBlockFrame);
      nsAutoLineIterator iter = currentBlockFrame->GetLineIterator();
      result = iter->GetLine(currentLine, &currentFirstFrame, &lineFrameCount, usedRect);
      if (NS_FAILED(result)) {
        return result;
      }
      if (lineFrameCount > 1) {
        continue;
      }
    }

    selectable = traversedFrame->IsSelectable(nullptr);
    if (!selectable) {
      *aOutMovedOverNonSelectableText = true;
    }
  } // while (!selectable)

  *aOutOffset = (aDirection == eDirNext) ? 0 : -1;

  if (aVisual && IsReversedDirectionFrame(traversedFrame)) {
    // The new frame is reverse-direction, go to the other end
    *aOutOffset = -1 - *aOutOffset;
  }
  *aOutFrame = traversedFrame;
  return NS_OK;
}

nsView* nsIFrame::GetClosestView(nsPoint* aOffset) const
{
  nsPoint offset(0,0);
  for (const nsIFrame *f = this; f; f = f->GetParent()) {
    if (f->HasView()) {
      if (aOffset)
        *aOffset = offset;
      return f->GetView();
    }
    offset += f->GetPosition();
  }

  NS_NOTREACHED("No view on any parent?  How did that happen?");
  return nullptr;
}


/* virtual */ void
nsFrame::ChildIsDirty(nsIFrame* aChild)
{
  NS_NOTREACHED("should never be called on a frame that doesn't inherit from "
                "nsContainerFrame");
}


#ifdef ACCESSIBILITY
a11y::AccType
nsFrame::AccessibleType()
{
  if (IsTableCaption() && !GetRect().IsEmpty()) {
    return a11y::eHTMLCaptionType;
  }
  return a11y::eNoType;
}
#endif

bool
nsIFrame::ClearOverflowRects()
{
  if (mOverflow.mType == NS_FRAME_OVERFLOW_NONE) {
    return false;
  }
  if (mOverflow.mType == NS_FRAME_OVERFLOW_LARGE) {
    DeleteProperty(OverflowAreasProperty());
  }
  mOverflow.mType = NS_FRAME_OVERFLOW_NONE;
  return true;
}

/** Set the overflowArea rect, storing it as deltas or a separate rect
 * depending on its size in relation to the primary frame rect.
 */
bool
nsIFrame::SetOverflowAreas(const nsOverflowAreas& aOverflowAreas)
{
  if (mOverflow.mType == NS_FRAME_OVERFLOW_LARGE) {
    nsOverflowAreas* overflow = GetOverflowAreasProperty();
    bool changed = *overflow != aOverflowAreas;
    *overflow = aOverflowAreas;

    // Don't bother with converting to the deltas form if we already
    // have a property.
    return changed;
  }

  const nsRect& vis = aOverflowAreas.VisualOverflow();
  uint32_t l = -vis.x, // left edge: positive delta is leftwards
           t = -vis.y, // top: positive is upwards
           r = vis.XMost() - mRect.width, // right: positive is rightwards
           b = vis.YMost() - mRect.height; // bottom: positive is downwards
  if (aOverflowAreas.ScrollableOverflow().IsEqualEdges(nsRect(nsPoint(0, 0), GetSize())) &&
      l <= NS_FRAME_OVERFLOW_DELTA_MAX &&
      t <= NS_FRAME_OVERFLOW_DELTA_MAX &&
      r <= NS_FRAME_OVERFLOW_DELTA_MAX &&
      b <= NS_FRAME_OVERFLOW_DELTA_MAX &&
      // we have to check these against zero because we *never* want to
      // set a frame as having no overflow in this function.  This is
      // because FinishAndStoreOverflow calls this function prior to
      // SetRect based on whether the overflow areas match aNewSize.
      // In the case where the overflow areas exactly match mRect but
      // do not match aNewSize, we need to store overflow in a property
      // so that our eventual SetRect/SetSize will know that it has to
      // reset our overflow areas.
      (l | t | r | b) != 0) {
    VisualDeltas oldDeltas = mOverflow.mVisualDeltas;
    // It's a "small" overflow area so we store the deltas for each edge
    // directly in the frame, rather than allocating a separate rect.
    // If they're all zero, that's fine; we're setting things to
    // no-overflow.
    mOverflow.mVisualDeltas.mLeft   = l;
    mOverflow.mVisualDeltas.mTop    = t;
    mOverflow.mVisualDeltas.mRight  = r;
    mOverflow.mVisualDeltas.mBottom = b;
    // There was no scrollable overflow before, and there isn't now.
    return oldDeltas != mOverflow.mVisualDeltas;
  } else {
    bool changed = !aOverflowAreas.ScrollableOverflow().IsEqualEdges(nsRect(nsPoint(0, 0), GetSize())) ||
      !aOverflowAreas.VisualOverflow().IsEqualEdges(GetVisualOverflowFromDeltas());

    // it's a large overflow area that we need to store as a property
    mOverflow.mType = NS_FRAME_OVERFLOW_LARGE;
    AddProperty(OverflowAreasProperty(), new nsOverflowAreas(aOverflowAreas));
    return changed;
  }
}

/**
 * Compute the union of the border boxes of aFrame and its descendants,
 * in aFrame's coordinate space (if aApplyTransform is false) or its
 * post-transform coordinate space (if aApplyTransform is true).
 */
static nsRect
UnionBorderBoxes(nsIFrame* aFrame, bool aApplyTransform,
                 bool& aOutValid,
                 const nsSize* aSizeOverride = nullptr,
                 const nsOverflowAreas* aOverflowOverride = nullptr)
{
  const nsRect bounds(nsPoint(0, 0),
                      aSizeOverride ? *aSizeOverride : aFrame->GetSize());

  // The SVG container frames besides SVGTextFrame do not maintain
  // an accurate mRect. It will make the outline be larger than
  // we expect, we need to make them narrow to their children's outline.
  // aOutValid is set to false if the returned nsRect is not valid
  // and should not be included in the outline rectangle.
  aOutValid = !(aFrame->GetStateBits() & NS_FRAME_SVG_LAYOUT) ||
              !aFrame->IsFrameOfType(nsIFrame::eSVGContainer) ||
              aFrame->IsSVGTextFrame();

  nsRect u;

  if (!aFrame->FrameMaintainsOverflow()) {
    return u;
  }

  // Start from our border-box, transformed.  See comment below about
  // transform of children.
  bool doTransform = aApplyTransform && aFrame->IsTransformed();
  if (doTransform) {
    u = nsDisplayTransform::TransformRect(bounds, aFrame, &bounds);
  } else {
    u = bounds;
  }

  // Only iterate through the children if the overflow areas suggest
  // that we might need to, and if the frame doesn't clip its overflow
  // anyway.
  if (aOverflowOverride) {
    if (!doTransform &&
        bounds.IsEqualEdges(aOverflowOverride->VisualOverflow()) &&
        bounds.IsEqualEdges(aOverflowOverride->ScrollableOverflow())) {
      return u;
    }
  } else {
    if (!doTransform &&
        bounds.IsEqualEdges(aFrame->GetVisualOverflowRect()) &&
        bounds.IsEqualEdges(aFrame->GetScrollableOverflowRect())) {
      return u;
    }
  }
  const nsStyleDisplay* disp = aFrame->StyleDisplay();
  LayoutFrameType fType = aFrame->Type();
  if (nsFrame::ShouldApplyOverflowClipping(aFrame, disp) ||
      fType == LayoutFrameType::Scroll ||
      fType == LayoutFrameType::ListControl ||
      fType == LayoutFrameType::SVGOuterSVG) {
    return u;
  }

  const nsStyleEffects* effects = aFrame->StyleEffects();
  Maybe<nsRect> clipPropClipRect =
    aFrame->GetClipPropClipRect(disp, effects, bounds.Size());

  // Iterate over all children except pop-ups.
  const nsIFrame::ChildListIDs skip(nsIFrame::kPopupList |
                                    nsIFrame::kSelectPopupList);
  for (nsIFrame::ChildListIterator childLists(aFrame);
       !childLists.IsDone(); childLists.Next()) {
    if (skip.Contains(childLists.CurrentID())) {
      continue;
    }

    nsFrameList children = childLists.CurrentList();
    for (nsFrameList::Enumerator e(children); !e.AtEnd(); e.Next()) {
      nsIFrame* child = e.get();
      // Note that passing |true| for aApplyTransform when
      // child->Combines3DTransformWithAncestors() is incorrect if our
      // aApplyTransform is false... but the opposite would be as
      // well.  This is because elements within a preserve-3d scene
      // are always transformed up to the top of the scene.  This
      // means we don't have a mechanism for getting a transform up to
      // an intermediate point within the scene.  We choose to
      // over-transform rather than under-transform because this is
      // consistent with other overflow areas.
      bool validRect = true;
      nsRect childRect = UnionBorderBoxes(child, true, validRect) +
                         child->GetPosition();

      if (!validRect) {
        continue;
      }

      if (clipPropClipRect) {
        // Intersect with the clip before transforming.
        childRect.IntersectRect(childRect, *clipPropClipRect);
      }

      // Note that we transform each child separately according to
      // aFrame's transform, and then union, which gives a different
      // (smaller) result from unioning and then transforming the
      // union.  This doesn't match the way we handle overflow areas
      // with 2-D transforms, though it does match the way we handle
      // overflow areas in preserve-3d 3-D scenes.
      if (doTransform && !child->Combines3DTransformWithAncestors()) {
        childRect = nsDisplayTransform::TransformRect(childRect, aFrame, &bounds);
      }

      // If a SVGContainer has a non-SVGContainer child, we assign
      // its child's outline to this SVGContainer directly.
      if (!aOutValid && validRect) {
        u = childRect;
        aOutValid = true;
      } else {
        u.UnionRectEdges(u, childRect);
      }
    }
  }

  return u;
}

static void
ComputeAndIncludeOutlineArea(nsIFrame* aFrame, nsOverflowAreas& aOverflowAreas,
                             const nsSize& aNewSize)
{
  const nsStyleOutline* outline = aFrame->StyleOutline();
  if (!outline->ShouldPaintOutline()) {
    return;
  }

  // When the outline property is set on a :-moz-block-inside-inline-wrapper
  // pseudo-element, it inherited that outline from the inline that was broken
  // because it contained a block.  In that case, we don't want a really wide
  // outline if the block inside the inline is narrow, so union the actual
  // contents of the anonymous blocks.
  nsIFrame *frameForArea = aFrame;
  do {
    nsIAtom *pseudoType = frameForArea->StyleContext()->GetPseudo();
    if (pseudoType != nsCSSAnonBoxes::mozBlockInsideInlineWrapper)
      break;
    // If we're done, we really want it and all its later siblings.
    frameForArea = frameForArea->PrincipalChildList().FirstChild();
    NS_ASSERTION(frameForArea, "anonymous block with no children?");
  } while (frameForArea);

  // Find the union of the border boxes of all descendants, or in
  // the block-in-inline case, all descendants we care about.
  //
  // Note that the interesting perspective-related cases are taken
  // care of by the code that handles those issues for overflow
  // calling FinishAndStoreOverflow again, which in turn calls this
  // function again.  We still need to deal with preserve-3d a bit.
  nsRect innerRect;
  bool validRect;
  if (frameForArea == aFrame) {
    innerRect = UnionBorderBoxes(aFrame, false, validRect, &aNewSize, &aOverflowAreas);
  } else {
    for (; frameForArea; frameForArea = frameForArea->GetNextSibling()) {
      nsRect r(UnionBorderBoxes(frameForArea, true, validRect));

      // Adjust for offsets transforms up to aFrame's pre-transform
      // (i.e., normal) coordinate space; see comments in
      // UnionBorderBoxes for some of the subtlety here.
      for (nsIFrame *f = frameForArea, *parent = f->GetParent();
           /* see middle of loop */;
           f = parent, parent = f->GetParent()) {
        r += f->GetPosition();
        if (parent == aFrame) {
          break;
        }
        if (parent->IsTransformed() && !f->Combines3DTransformWithAncestors()) {
          r = nsDisplayTransform::TransformRect(r, parent);
        }
      }

      innerRect.UnionRect(innerRect, r);
    }
  }

  // Keep this code in sync with GetOutlineInnerRect in nsCSSRendering.cpp.
  aFrame->SetProperty(nsIFrame::OutlineInnerRectProperty(),
                           new nsRect(innerRect));
  const nscoord offset = outline->mOutlineOffset;
  nsRect outerRect(innerRect);
  bool useOutlineAuto = false;
  if (nsLayoutUtils::IsOutlineStyleAutoEnabled()) {
    useOutlineAuto = outline->mOutlineStyle == NS_STYLE_BORDER_STYLE_AUTO;
    if (MOZ_UNLIKELY(useOutlineAuto)) {
      nsPresContext* presContext = aFrame->PresContext();
      nsITheme* theme = presContext->GetTheme();
      if (theme && theme->ThemeSupportsWidget(presContext, aFrame,
                                              NS_THEME_FOCUS_OUTLINE)) {
        outerRect.Inflate(offset);
        theme->GetWidgetOverflow(presContext->DeviceContext(), aFrame,
                                 NS_THEME_FOCUS_OUTLINE, &outerRect);
      } else {
        useOutlineAuto = false;
      }
    }
  }
  if (MOZ_LIKELY(!useOutlineAuto)) {
    nscoord width = outline->GetOutlineWidth();
    outerRect.Inflate(width + offset);
  }

  nsRect& vo = aOverflowAreas.VisualOverflow();
  vo.UnionRectEdges(vo, innerRect.Union(outerRect));
}

bool
nsIFrame::FinishAndStoreOverflow(nsOverflowAreas& aOverflowAreas,
                                 nsSize aNewSize, nsSize* aOldSize,
                                 const nsStyleDisplay* aStyleDisplay)
{
  MOZ_ASSERT(FrameMaintainsOverflow(),
             "Don't call - overflow rects not maintained on these SVG frames");

  const nsStyleDisplay* disp = StyleDisplayWithOptionalParam(aStyleDisplay);
  EffectSet* effectSet = EffectSet::GetEffectSet(this);
  bool hasTransform = IsTransformed(disp, effectSet);

  nsRect bounds(nsPoint(0, 0), aNewSize);
  // Store the passed in overflow area if we are a preserve-3d frame or we have
  // a transform, and it's not just the frame bounds.
  if (hasTransform || Combines3DTransformWithAncestors(disp)) {
    if (!aOverflowAreas.VisualOverflow().IsEqualEdges(bounds) ||
        !aOverflowAreas.ScrollableOverflow().IsEqualEdges(bounds)) {
      nsOverflowAreas* initial =
        GetProperty(nsIFrame::InitialOverflowProperty());
      if (!initial) {
        AddProperty(nsIFrame::InitialOverflowProperty(),
                         new nsOverflowAreas(aOverflowAreas));
      } else if (initial != &aOverflowAreas) {
        *initial = aOverflowAreas;
      }
    } else {
      DeleteProperty(nsIFrame::InitialOverflowProperty());
    }
#ifdef DEBUG
    SetProperty(nsIFrame::DebugInitialOverflowPropertyApplied(), true);
#endif
  } else {
#ifdef DEBUG
    DeleteProperty(nsIFrame::DebugInitialOverflowPropertyApplied());
#endif
  }

  // This is now called FinishAndStoreOverflow() instead of
  // StoreOverflow() because frame-generic ways of adding overflow
  // can happen here, e.g. CSS2 outline and native theme.
  // If the overflow area width or height is nscoord_MAX, then a
  // saturating union may have encounted an overflow, so the overflow may not
  // contain the frame border-box. Don't warn in that case.
  // Don't warn for SVG either, since SVG doesn't need the overflow area
  // to contain the frame bounds.
  NS_FOR_FRAME_OVERFLOW_TYPES(otype) {
    DebugOnly<nsRect*> r = &aOverflowAreas.Overflow(otype);
    NS_ASSERTION(aNewSize.width == 0 || aNewSize.height == 0 ||
                 r->width == nscoord_MAX || r->height == nscoord_MAX ||
                 (mState & NS_FRAME_SVG_LAYOUT) ||
                 r->Contains(nsRect(nsPoint(0,0), aNewSize)),
                 "Computed overflow area must contain frame bounds");
  }

  // If we clip our children, clear accumulated overflow area. The
  // children are actually clipped to the padding-box, but since the
  // overflow area should include the entire border-box, just set it to
  // the border-box here.
  NS_ASSERTION((disp->mOverflowY == NS_STYLE_OVERFLOW_CLIP) ==
               (disp->mOverflowX == NS_STYLE_OVERFLOW_CLIP),
               "If one overflow is clip, the other should be too");
  if (nsFrame::ShouldApplyOverflowClipping(this, disp)) {
    // The contents are actually clipped to the padding area
    aOverflowAreas.SetAllTo(bounds);
  }

  // Overflow area must always include the frame's top-left and bottom-right,
  // even if the frame rect is empty (so we can scroll to those positions).
  // Pending a real fix for bug 426879, don't do this for inline frames
  // with zero width.
  // Do not do this for SVG either, since it will usually massively increase
  // the area unnecessarily.
  if ((aNewSize.width != 0 || !IsInlineFrame()) &&
      !(GetStateBits() & NS_FRAME_SVG_LAYOUT)) {
    NS_FOR_FRAME_OVERFLOW_TYPES(otype) {
      nsRect& o = aOverflowAreas.Overflow(otype);
      o.UnionRectEdges(o, bounds);
    }
  }

  // Note that NS_STYLE_OVERFLOW_CLIP doesn't clip the frame background,
  // so we add theme background overflow here so it's not clipped.
  if (!::IsXULBoxWrapped(this) && IsThemed(disp)) {
    nsRect r(bounds);
    nsPresContext *presContext = PresContext();
    if (presContext->GetTheme()->
          GetWidgetOverflow(presContext->DeviceContext(), this,
                            disp->mAppearance, &r)) {
      nsRect& vo = aOverflowAreas.VisualOverflow();
      vo.UnionRectEdges(vo, r);
    }
  }

  ComputeAndIncludeOutlineArea(this, aOverflowAreas, aNewSize);

  nsSize oldSize = mRect.Size();
  bool sizeChanged = ((aOldSize ? *aOldSize : oldSize) != aNewSize);

  // Our frame size may not have been computed and set yet, but code under
  // functions such as ComputeEffectsRect (which we're about to call) use the
  // values that are stored in our frame rect to compute their results.  We
  // need the results from those functions to be based on the frame size that
  // we *will* have, so we temporarily set our frame size here before calling
  // those functions.
  //
  // XXX Someone should document here why we revert the frame size before we
  // return rather than just leaving it set.
  SetSize(aNewSize);

  // Nothing in here should affect scrollable overflow.
  aOverflowAreas.VisualOverflow() =
    ComputeEffectsRect(this, aOverflowAreas.VisualOverflow(), aNewSize);

  // Absolute position clipping
  const nsStyleEffects* effects = StyleEffects();
  Maybe<nsRect> clipPropClipRect =
    GetClipPropClipRect(disp, effects, aNewSize);
  if (clipPropClipRect) {
    NS_FOR_FRAME_OVERFLOW_TYPES(otype) {
      nsRect& o = aOverflowAreas.Overflow(otype);
      o.IntersectRect(o, *clipPropClipRect);
    }
  }

  /* If we're transformed, transform the overflow rect by the current transformation. */
  if (ChildrenHavePerspective(disp) && sizeChanged) {
    nsRect newBounds(nsPoint(0, 0), aNewSize);
    RecomputePerspectiveChildrenOverflow(this, effectSet);
  }

  if (hasTransform) {
    SetProperty(nsIFrame::PreTransformOverflowAreasProperty(),
                new nsOverflowAreas(aOverflowAreas));

    if (Combines3DTransformWithAncestors(disp)) {
      /* If we're a preserve-3d leaf frame, then our pre-transform overflow should be correct. Our
       * post-transform overflow is empty though, because we only contribute to the overflow area
       * of the preserve-3d root frame.
       * If we're an intermediate frame then the pre-transform overflow should contain all our
       * non-preserve-3d children, which is what we want. Again we have no post-transform overflow.
       */
      aOverflowAreas.SetAllTo(nsRect());
    } else {
      NS_FOR_FRAME_OVERFLOW_TYPES(otype) {
        nsRect& o = aOverflowAreas.Overflow(otype);
        o = nsDisplayTransform::TransformRect(o, this);
      }

      /* If we're the root of the 3d context, then we want to include the overflow areas of all
       * the participants. This won't have happened yet as the code above set their overflow
       * area to empty. Manually collect these overflow areas now.
       */
      if (Extend3DContext(disp, effectSet)) {
        ComputePreserve3DChildrenOverflow(aOverflowAreas);
      }
    }
  } else {
    DeleteProperty(nsIFrame::PreTransformOverflowAreasProperty());
  }

  /* Revert the size change in case some caller is depending on this. */
  SetSize(oldSize);

  bool anyOverflowChanged;
  if (aOverflowAreas != nsOverflowAreas(bounds, bounds)) {
    anyOverflowChanged = SetOverflowAreas(aOverflowAreas);
  } else {
    anyOverflowChanged = ClearOverflowRects();
  }

  if (anyOverflowChanged) {
    SVGObserverUtils::InvalidateDirectRenderingObservers(this);
  }
  return anyOverflowChanged;
}

void
nsIFrame::RecomputePerspectiveChildrenOverflow(const nsIFrame* aStartFrame,
                                               EffectSet* aEffectSet)
{
  nsIFrame::ChildListIterator lists(this);
  for (; !lists.IsDone(); lists.Next()) {
    nsFrameList::Enumerator childFrames(lists.CurrentList());
    for (; !childFrames.AtEnd(); childFrames.Next()) {
      nsIFrame* child = childFrames.get();
      if (!child->FrameMaintainsOverflow()) {
        continue; // frame does not maintain overflow rects
      }
      if (child->HasPerspective(aEffectSet)) {
        nsOverflowAreas* overflow =
          child->GetProperty(nsIFrame::InitialOverflowProperty());
        nsRect bounds(nsPoint(0, 0), child->GetSize());
        if (overflow) {
          nsOverflowAreas overflowCopy = *overflow;
          child->FinishAndStoreOverflow(overflowCopy, bounds.Size());
        } else {
          nsOverflowAreas boundsOverflow;
          boundsOverflow.SetAllTo(bounds);
          child->FinishAndStoreOverflow(boundsOverflow, bounds.Size());
        }
      } else if (child->GetContainingBlock(SKIP_SCROLLED_FRAME) == aStartFrame) {
        // If a frame is using perspective, then the size used to compute
        // perspective-origin is the size of the frame belonging to its parent
        // style context. We must find any descendant frames using our size
        // (by recursing into frames that have the same containing block)
        // to update their overflow rects too.
        child->RecomputePerspectiveChildrenOverflow(aStartFrame, aEffectSet);
      }
    }
  }
}

void
nsIFrame::ComputePreserve3DChildrenOverflow(nsOverflowAreas& aOverflowAreas)
{
  // Find all descendants that participate in the 3d context, and include their overflow.
  // These descendants have an empty overflow, so won't have been included in the normal
  // overflow calculation. Any children that don't participate have normal overflow,
  // so will have been included already.

  nsRect childVisual;
  nsRect childScrollable;
  nsIFrame::ChildListIterator lists(this);
  for (; !lists.IsDone(); lists.Next()) {
    nsFrameList::Enumerator childFrames(lists.CurrentList());
    for (; !childFrames.AtEnd(); childFrames.Next()) {
      nsIFrame* child = childFrames.get();

      // If this child participates in the 3d context, then take the pre-transform
      // region (which contains all descendants that aren't participating in the 3d context)
      // and transform it into the 3d context root coordinate space.
      const nsStyleDisplay* childDisp = child->StyleDisplay();
      if (child->Combines3DTransformWithAncestors(childDisp)) {
        nsOverflowAreas childOverflow = child->GetOverflowAreasRelativeToSelf();

        NS_FOR_FRAME_OVERFLOW_TYPES(otype) {
          nsRect& o = childOverflow.Overflow(otype);
          o = nsDisplayTransform::TransformRect(o, child);
        }

        aOverflowAreas.UnionWith(childOverflow);

        // If this child also extends the 3d context, then recurse into it
        // looking for more participants.
        if (child->Extend3DContext(childDisp)) {
          child->ComputePreserve3DChildrenOverflow(aOverflowAreas);
        }
      }
    }
  }
}

uint32_t
nsIFrame::GetDepthInFrameTree() const
{
  uint32_t result = 0;
  for (nsContainerFrame* ancestor = GetParent(); ancestor;
       ancestor = ancestor->GetParent()) {
    result++;
  }
  return result;
}

void
nsFrame::ConsiderChildOverflow(nsOverflowAreas& aOverflowAreas,
                               nsIFrame* aChildFrame)
{
  aOverflowAreas.UnionWith(aChildFrame->GetOverflowAreas() +
                           aChildFrame->GetPosition());
}

/**
 * This function takes a frame that is part of a block-in-inline split,
 * and _if_ that frame is an anonymous block created by an ib split it
 * returns the block's preceding inline.  This is needed because the
 * split inline's style context is the parent of the anonymous block's
 * style context.
 *
 * If aFrame is not an anonymous block, null is returned.
 */
static nsIFrame*
GetIBSplitSiblingForAnonymousBlock(const nsIFrame* aFrame)
{
  NS_PRECONDITION(aFrame, "Must have a non-null frame!");
  NS_ASSERTION(aFrame->GetStateBits() & NS_FRAME_PART_OF_IBSPLIT,
               "GetIBSplitSibling should only be called on ib-split frames");

  nsIAtom* type = aFrame->StyleContext()->GetPseudo();
  if (type != nsCSSAnonBoxes::mozBlockInsideInlineWrapper) {
    // it's not an anonymous block
    return nullptr;
  }

  // Find the first continuation of the frame.  (Ugh.  This ends up
  // being O(N^2) when it is called O(N) times.)
  aFrame = aFrame->FirstContinuation();

  /*
   * Now look up the nsGkAtoms::IBSplitPrevSibling
   * property.
   */
  nsIFrame *ibSplitSibling =
    aFrame->GetProperty(nsIFrame::IBSplitPrevSibling());
  NS_ASSERTION(ibSplitSibling, "Broken frame tree?");
  return ibSplitSibling;
}

/**
 * Get the parent, corrected for the mangled frame tree resulting from
 * having a block within an inline.  The result only differs from the
 * result of |GetParent| when |GetParent| returns an anonymous block
 * that was created for an element that was 'display: inline' because
 * that element contained a block.
 *
 * Also skip anonymous scrolled-content parents; inherit directly from the
 * outer scroll frame.
 *
 * Also skip NAC parents if the child frame is NAC.
 */
static nsIFrame*
GetCorrectedParent(const nsIFrame* aFrame)
{
  nsIFrame* parent = aFrame->GetParent();
  if (!parent) {
    return nullptr;
  }

  // For a table caption we want the _inner_ table frame (unless it's anonymous)
  // as the style parent.
  if (aFrame->IsTableCaption()) {
    nsIFrame* innerTable = parent->PrincipalChildList().FirstChild();
    if (!innerTable->StyleContext()->GetPseudo()) {
      return innerTable;
    }
  }

  // Table wrappers are always anon boxes; if we're in here for an outer
  // table, that actually means its the _inner_ table that wants to
  // know its parent. So get the pseudo of the inner in that case.
  nsIAtom* pseudo = aFrame->StyleContext()->GetPseudo();
  if (pseudo == nsCSSAnonBoxes::tableWrapper) {
    pseudo = aFrame->PrincipalChildList().FirstChild()->StyleContext()->GetPseudo();
  }

  // Prevent NAC from inheriting NAC. This partially duplicates the logic
  // implemented in nsCSSFrameConstructor::AddFCItemsForAnonymousContent, and is
  // necessary so that restyle inherits style contexts in the same way as the
  // initial styling performed in frame construction.
  //
  // It would be nice to put it in CorrectStyleParentFrame and therefore share
  // it, but that would lose the information of whether the _child_ is NAC,
  // since CorrectStyleParentFrame only knows about the prospective _parent_.
  // This duplication and complexity will go away when we fully switch to the
  // Servo style system, where all this can be handled much more naturally.
  //
  // We need to take special care not to disrupt the style inheritance of frames
  // whose content is NAC but who implement a pseudo (like an anonymous
  // box, or a non-NAC-backed pseudo like ::first-line) that does not match the
  // one that the NAC implements, if any.
  nsIContent* content = aFrame->GetContent();
  Element* element =
    content && content->IsElement() ? content->AsElement() : nullptr;
  if (element && element->IsNativeAnonymous() && !element->IsNativeScrollbarContent() &&
      element->GetPseudoElementType() == aFrame->StyleContext()->GetPseudoType()) {
    while (parent->GetContent() && parent->GetContent()->IsNativeAnonymous()) {
      parent = parent->GetInFlowParent();
    }
  }

  return nsFrame::CorrectStyleParentFrame(parent, pseudo);
}

/* static */
nsIFrame*
nsFrame::CorrectStyleParentFrame(nsIFrame* aProspectiveParent,
                                 nsIAtom* aChildPseudo)
{
  NS_PRECONDITION(aProspectiveParent, "Must have a prospective parent");

  if (aChildPseudo) {
    // Non-inheriting anon boxes have no style parent frame at all.
    if (nsCSSAnonBoxes::IsNonInheritingAnonBox(aChildPseudo)) {
      return nullptr;
    }

    // Other anon boxes are parented to their actual parent already, except
    // for non-elements.  Those should not be treated as an anon box.
    if (!nsCSSAnonBoxes::IsNonElement(aChildPseudo) &&
        nsCSSAnonBoxes::IsAnonBox(aChildPseudo)) {
      NS_ASSERTION(aChildPseudo != nsCSSAnonBoxes::mozBlockInsideInlineWrapper,
                   "Should have dealt with kids that have "
                   "NS_FRAME_PART_OF_IBSPLIT elsewhere");
      return aProspectiveParent;
    }
  }

  // Otherwise, walk up out of all anon boxes.  For placeholder frames, walk out
  // of all pseudo-elements as well.  Otherwise ReparentStyleContext could cause
  // style data to be out of sync with the frame tree.
  nsIFrame* parent = aProspectiveParent;
  do {
    if (parent->GetStateBits() & NS_FRAME_PART_OF_IBSPLIT) {
      nsIFrame* sibling = GetIBSplitSiblingForAnonymousBlock(parent);

      if (sibling) {
        // |parent| was a block in an {ib} split; use the inline as
        // |the style parent.
        parent = sibling;
      }
    }

    nsIAtom* parentPseudo = parent->StyleContext()->GetPseudo();
    if (!parentPseudo ||
        (!nsCSSAnonBoxes::IsAnonBox(parentPseudo) &&
         // nsPlaceholderFrame pases in nsGkAtoms::placeholderFrame for
         // aChildPseudo (even though that's not a valid pseudo-type) just to
         // trigger this behavior of walking up to the nearest non-pseudo
         // ancestor.
         aChildPseudo != nsGkAtoms::placeholderFrame)) {
      return parent;
    }

    parent = parent->GetParent();
  } while (parent);

  if (aProspectiveParent->StyleContext()->GetPseudo() ==
      nsCSSAnonBoxes::viewportScroll) {
    // aProspectiveParent is the scrollframe for a viewport
    // and the kids are the anonymous scrollbars
    return aProspectiveParent;
  }

  // We can get here if the root element is absolutely positioned.
  // We can't test for this very accurately, but it can only happen
  // when the prospective parent is a canvas frame.
  NS_ASSERTION(aProspectiveParent->IsCanvasFrame(),
               "Should have found a parent before this");
  return nullptr;
}

nsStyleContext*
nsFrame::DoGetParentStyleContext(nsIFrame** aProviderFrame) const
{
  *aProviderFrame = nullptr;

  // Handle display:contents and the root frame, when there's no parent frame
  // to inherit from.
  if (MOZ_LIKELY(mContent)) {
    nsIContent* parentContent = mContent->GetFlattenedTreeParent();
    if (MOZ_LIKELY(parentContent)) {
      nsIAtom* pseudo = StyleContext()->GetPseudo();
      if (!pseudo || !mContent->IsElement() ||
          (!nsCSSAnonBoxes::IsAnonBox(pseudo) &&
           // Ensure that we don't return the display:contents style
           // of the parent content for pseudos that have the same content
           // as their primary frame (like -moz-list-bullets do):
           IsPrimaryFrame()) ||
          /* if next is true then it's really a request for the table frame's
             parent context, see nsTable[Outer]Frame::GetParentStyleContext. */
          pseudo == nsCSSAnonBoxes::tableWrapper) {
        nsFrameManager* fm = PresContext()->FrameManager();
        nsStyleContext* sc = fm->GetDisplayContentsStyleFor(parentContent);
        if (MOZ_UNLIKELY(sc)) {
          return sc;
        }
      }
    } else {
      if (!StyleContext()->GetPseudo()) {
        // we're a frame for the root.  We have no style context parent.
        return nullptr;
      }
    }
  }

  if (!(mState & NS_FRAME_OUT_OF_FLOW)) {
    /*
     * If this frame is an anonymous block created when an inline with a block
     * inside it got split, then the parent style context is on its preceding
     * inline. We can get to it using GetIBSplitSiblingForAnonymousBlock.
     */
    if (mState & NS_FRAME_PART_OF_IBSPLIT) {
      nsIFrame* ibSplitSibling = GetIBSplitSiblingForAnonymousBlock(this);
      if (ibSplitSibling) {
        return (*aProviderFrame = ibSplitSibling)->StyleContext();
      }
    }

    // If this frame is one of the blocks that split an inline, we must
    // return the "special" inline parent, i.e., the parent that this
    // frame would have if we didn't mangle the frame structure.
    *aProviderFrame = GetCorrectedParent(this);
    return *aProviderFrame ? (*aProviderFrame)->StyleContext() : nullptr;
  }

  // We're an out-of-flow frame.  For out-of-flow frames, we must
  // resolve underneath the placeholder's parent.  The placeholder is
  // reached from the first-in-flow.
  nsPlaceholderFrame* placeholder = FirstInFlow()->GetPlaceholderFrame();
  if (!placeholder) {
    NS_NOTREACHED("no placeholder frame for out-of-flow frame");
    *aProviderFrame = GetCorrectedParent(this);
    return *aProviderFrame ? (*aProviderFrame)->StyleContext() : nullptr;
  }
  return placeholder->GetParentStyleContextForOutOfFlow(aProviderFrame);
}

void
nsFrame::GetLastLeaf(nsPresContext* aPresContext, nsIFrame **aFrame)
{
  if (!aFrame || !*aFrame)
    return;
  nsIFrame *child = *aFrame;
  //if we are a block frame then go for the last line of 'this'
  while (1){
    child = child->PrincipalChildList().FirstChild();
    if (!child)
      return;//nothing to do
    nsIFrame* siblingFrame;
    nsIContent* content;
    //ignore anonymous elements, e.g. mozTableAdd* mozTableRemove*
    //see bug 278197 comment #12 #13 for details
    while ((siblingFrame = child->GetNextSibling()) &&
           (content = siblingFrame->GetContent()) &&
           !content->IsRootOfNativeAnonymousSubtree())
      child = siblingFrame;
    *aFrame = child;
  }
}

void
nsFrame::GetFirstLeaf(nsPresContext* aPresContext, nsIFrame **aFrame)
{
  if (!aFrame || !*aFrame)
    return;
  nsIFrame *child = *aFrame;
  while (1){
    child = child->PrincipalChildList().FirstChild();
    if (!child)
      return;//nothing to do
    *aFrame = child;
  }
}

/* virtual */ bool
nsIFrame::IsFocusable(int32_t *aTabIndex, bool aWithMouse)
{
  int32_t tabIndex = -1;
  if (aTabIndex) {
    *aTabIndex = -1; // Default for early return is not focusable
  }
  bool isFocusable = false;

  if (mContent && mContent->IsElement() && IsVisibleConsideringAncestors() &&
      StyleContext()->GetPseudo() != nsCSSAnonBoxes::anonymousFlexItem &&
      StyleContext()->GetPseudo() != nsCSSAnonBoxes::anonymousGridItem) {
    const nsStyleUserInterface* ui = StyleUserInterface();
    if (ui->mUserFocus != StyleUserFocus::Ignore &&
        ui->mUserFocus != StyleUserFocus::None) {
      // Pass in default tabindex of -1 for nonfocusable and 0 for focusable
      tabIndex = 0;
    }
    isFocusable = mContent->IsFocusable(&tabIndex, aWithMouse);
    if (!isFocusable && !aWithMouse && IsScrollFrame() &&
        mContent->IsHTMLElement() &&
        !mContent->IsRootOfNativeAnonymousSubtree() && mContent->GetParent() &&
        !mContent->HasAttr(kNameSpaceID_None, nsGkAtoms::tabindex)) {
      // Elements with scrollable view are focusable with script & tabbable
      // Otherwise you couldn't scroll them with keyboard, which is
      // an accessibility issue (e.g. Section 508 rules)
      // However, we don't make them to be focusable with the mouse,
      // because the extra focus outlines are considered unnecessarily ugly.
      // When clicked on, the selection position within the element
      // will be enough to make them keyboard scrollable.
      nsIScrollableFrame *scrollFrame = do_QueryFrame(this);
      if (scrollFrame &&
          !scrollFrame->GetScrollbarStyles().IsHiddenInBothDirections() &&
          !scrollFrame->GetScrollRange().IsEqualEdges(nsRect(0, 0, 0, 0))) {
        // Scroll bars will be used for overflow
        isFocusable = true;
        tabIndex = 0;
      }
    }
  }

  if (aTabIndex) {
    *aTabIndex = tabIndex;
  }
  return isFocusable;
}

/**
 * @return true if this text frame ends with a newline character which is
 * treated as preformatted. It should return false if this is not a text frame.
 */
bool
nsIFrame::HasSignificantTerminalNewline() const
{
  return false;
}

static uint8_t
ConvertSVGDominantBaselineToVerticalAlign(uint8_t aDominantBaseline)
{
  // Most of these are approximate mappings.
  switch (aDominantBaseline) {
  case NS_STYLE_DOMINANT_BASELINE_HANGING:
  case NS_STYLE_DOMINANT_BASELINE_TEXT_BEFORE_EDGE:
    return NS_STYLE_VERTICAL_ALIGN_TEXT_TOP;
  case NS_STYLE_DOMINANT_BASELINE_TEXT_AFTER_EDGE:
  case NS_STYLE_DOMINANT_BASELINE_IDEOGRAPHIC:
    return NS_STYLE_VERTICAL_ALIGN_TEXT_BOTTOM;
  case NS_STYLE_DOMINANT_BASELINE_CENTRAL:
  case NS_STYLE_DOMINANT_BASELINE_MIDDLE:
  case NS_STYLE_DOMINANT_BASELINE_MATHEMATICAL:
    return NS_STYLE_VERTICAL_ALIGN_MIDDLE;
  case NS_STYLE_DOMINANT_BASELINE_AUTO:
  case NS_STYLE_DOMINANT_BASELINE_ALPHABETIC:
    return NS_STYLE_VERTICAL_ALIGN_BASELINE;
  case NS_STYLE_DOMINANT_BASELINE_USE_SCRIPT:
  case NS_STYLE_DOMINANT_BASELINE_NO_CHANGE:
  case NS_STYLE_DOMINANT_BASELINE_RESET_SIZE:
    // These three should not simply map to 'baseline', but we don't
    // support the complex baseline model that SVG 1.1 has and which
    // css3-linebox now defines.
    return NS_STYLE_VERTICAL_ALIGN_BASELINE;
  default:
    NS_NOTREACHED("unexpected aDominantBaseline value");
    return NS_STYLE_VERTICAL_ALIGN_BASELINE;
  }
}

uint8_t
nsIFrame::VerticalAlignEnum() const
{
  if (nsSVGUtils::IsInSVGTextSubtree(this)) {
    uint8_t dominantBaseline;
    for (const nsIFrame* frame = this; frame; frame = frame->GetParent()) {
      dominantBaseline = frame->StyleSVGReset()->mDominantBaseline;
      if (dominantBaseline != NS_STYLE_DOMINANT_BASELINE_AUTO ||
          frame->IsSVGTextFrame()) {
        break;
      }
    }
    return ConvertSVGDominantBaselineToVerticalAlign(dominantBaseline);
  }

  const nsStyleCoord& verticalAlign = StyleDisplay()->mVerticalAlign;
  if (verticalAlign.GetUnit() == eStyleUnit_Enumerated) {
    return verticalAlign.GetIntValue();
  }

  return eInvalidVerticalAlign;
}

/* static */
void nsFrame::FillCursorInformationFromStyle(const nsStyleUserInterface* ui,
                                             nsIFrame::Cursor& aCursor)
{
  aCursor.mCursor = ui->mCursor;
  aCursor.mHaveHotspot = false;
  aCursor.mLoading = false;
  aCursor.mHotspotX = aCursor.mHotspotY = 0.0f;

  for (const nsCursorImage& item : ui->mCursorImages) {
    uint32_t status;
    imgRequestProxy* req = item.GetImage();
    if (!req || NS_FAILED(req->GetImageStatus(&status))) {
      continue;
    }
    if (!(status & imgIRequest::STATUS_LOAD_COMPLETE)) {
      // If we are falling back because any cursor before is loading,
      // let the consumer know.
      aCursor.mLoading = true;
    } else if (!(status & imgIRequest::STATUS_ERROR)) {
      // This is the one we want
      req->GetImage(getter_AddRefs(aCursor.mContainer));
      aCursor.mHaveHotspot = item.mHaveHotspot;
      aCursor.mHotspotX = item.mHotspotX;
      aCursor.mHotspotY = item.mHotspotY;
      break;
    }
  }
}

NS_IMETHODIMP
nsFrame::RefreshSizeCache(nsBoxLayoutState& aState)
{
  // XXXbz this comment needs some rewriting to make sense in the
  // post-reflow-branch world.

  // Ok we need to compute our minimum, preferred, and maximum sizes.
  // 1) Maximum size. This is easy. Its infinite unless it is overloaded by CSS.
  // 2) Preferred size. This is a little harder. This is the size the block would be
  //      if it were laid out on an infinite canvas. So we can get this by reflowing
  //      the block with and INTRINSIC width and height. We can also do a nice optimization
  //      for incremental reflow. If the reflow is incremental then we can pass a flag to
  //      have the block compute the preferred width for us! Preferred height can just be
  //      the minimum height;
  // 3) Minimum size. This is a toughy. We can pass the block a flag asking for the max element
  //    size. That would give us the width. Unfortunately you can only ask for a maxElementSize
  //    during an incremental reflow. So on other reflows we will just have to use 0.
  //    The min height on the other hand is fairly easy we need to get the largest
  //    line height. This can be done with the line iterator.

  // if we do have a rendering context
  gfxContext* rendContext = aState.GetRenderingContext();
  if (rendContext) {
    nsPresContext* presContext = aState.PresContext();

    // If we don't have any HTML constraints and it's a resize, then nothing in the block
    // could have changed, so no refresh is necessary.
    nsBoxLayoutMetrics* metrics = BoxMetrics();
    if (!DoesNeedRecalc(metrics->mBlockPrefSize))
      return NS_OK;

    // the rect we plan to size to.
    nsRect rect = GetRect();

    nsMargin bp(0,0,0,0);
    GetXULBorderAndPadding(bp);

    {
      // If we're a container for font size inflation, then shrink
      // wrapping inside of us should not apply font size inflation.
      AutoMaybeDisableFontInflation an(this);

      metrics->mBlockPrefSize.width =
        GetPrefISize(rendContext) + bp.LeftRight();
      metrics->mBlockMinSize.width =
        GetMinISize(rendContext) + bp.LeftRight();
    }

    // do the nasty.
    const WritingMode wm = aState.OuterReflowInput() ?
      aState.OuterReflowInput()->GetWritingMode() : GetWritingMode();
    ReflowOutput desiredSize(wm);
    BoxReflow(aState, presContext, desiredSize, rendContext,
              rect.x, rect.y,
              metrics->mBlockPrefSize.width, NS_UNCONSTRAINEDSIZE);

    metrics->mBlockMinSize.height = 0;
    // ok we need the max ascent of the items on the line. So to do this
    // ask the block for its line iterator. Get the max ascent.
    nsAutoLineIterator lines = GetLineIterator();
    if (lines)
    {
      metrics->mBlockMinSize.height = 0;
      int count = 0;
      nsIFrame* firstFrame = nullptr;
      int32_t framesOnLine;
      nsRect lineBounds;

      do {
         lines->GetLine(count, &firstFrame, &framesOnLine, lineBounds);

         if (lineBounds.height > metrics->mBlockMinSize.height)
           metrics->mBlockMinSize.height = lineBounds.height;

         count++;
      } while(firstFrame);
    } else {
      metrics->mBlockMinSize.height = desiredSize.Height();
    }

    metrics->mBlockPrefSize.height = metrics->mBlockMinSize.height;

    if (desiredSize.BlockStartAscent() ==
        ReflowOutput::ASK_FOR_BASELINE) {
      if (!nsLayoutUtils::GetFirstLineBaseline(wm, this,
                                               &metrics->mBlockAscent))
        metrics->mBlockAscent = GetLogicalBaseline(wm);
    } else {
      metrics->mBlockAscent = desiredSize.BlockStartAscent();
    }

#ifdef DEBUG_adaptor
    printf("min=(%d,%d), pref=(%d,%d), ascent=%d\n", metrics->mBlockMinSize.width,
                                                     metrics->mBlockMinSize.height,
                                                     metrics->mBlockPrefSize.width,
                                                     metrics->mBlockPrefSize.height,
                                                     metrics->mBlockAscent);
#endif
  }

  return NS_OK;
}

/* virtual */ nsILineIterator*
nsFrame::GetLineIterator()
{
  return nullptr;
}

nsSize
nsFrame::GetXULPrefSize(nsBoxLayoutState& aState)
{
  nsSize size(0,0);
  DISPLAY_PREF_SIZE(this, size);
  // If the size is cached, and there are no HTML constraints that we might
  // be depending on, then we just return the cached size.
  nsBoxLayoutMetrics *metrics = BoxMetrics();
  if (!DoesNeedRecalc(metrics->mPrefSize)) {
    return metrics->mPrefSize;
  }

  if (IsXULCollapsed())
    return size;

  // get our size in CSS.
  bool widthSet, heightSet;
  bool completelyRedefined = nsIFrame::AddXULPrefSize(this, size, widthSet, heightSet);

  // Refresh our caches with new sizes.
  if (!completelyRedefined) {
    RefreshSizeCache(aState);
    nsSize blockSize = metrics->mBlockPrefSize;

    // notice we don't need to add our borders or padding
    // in. That's because the block did it for us.
    if (!widthSet)
      size.width = blockSize.width;
    if (!heightSet)
      size.height = blockSize.height;
  }

  metrics->mPrefSize = size;
  return size;
}

nsSize
nsFrame::GetXULMinSize(nsBoxLayoutState& aState)
{
  nsSize size(0,0);
  DISPLAY_MIN_SIZE(this, size);
  // Don't use the cache if we have HTMLReflowInput constraints --- they might have changed
  nsBoxLayoutMetrics *metrics = BoxMetrics();
  if (!DoesNeedRecalc(metrics->mMinSize)) {
    size = metrics->mMinSize;
    return size;
  }

  if (IsXULCollapsed())
    return size;

  // get our size in CSS.
  bool widthSet, heightSet;
  bool completelyRedefined =
    nsIFrame::AddXULMinSize(aState, this, size, widthSet, heightSet);

  // Refresh our caches with new sizes.
  if (!completelyRedefined) {
    RefreshSizeCache(aState);
    nsSize blockSize = metrics->mBlockMinSize;

    if (!widthSet)
      size.width = blockSize.width;
    if (!heightSet)
      size.height = blockSize.height;
  }

  metrics->mMinSize = size;
  return size;
}

nsSize
nsFrame::GetXULMaxSize(nsBoxLayoutState& aState)
{
  nsSize size(NS_INTRINSICSIZE, NS_INTRINSICSIZE);
  DISPLAY_MAX_SIZE(this, size);
  // Don't use the cache if we have HTMLReflowInput constraints --- they might have changed
  nsBoxLayoutMetrics *metrics = BoxMetrics();
  if (!DoesNeedRecalc(metrics->mMaxSize)) {
    size = metrics->mMaxSize;
    return size;
  }

  if (IsXULCollapsed())
    return size;

  size = nsBox::GetXULMaxSize(aState);
  metrics->mMaxSize = size;

  return size;
}

nscoord
nsFrame::GetXULFlex()
{
  nsBoxLayoutMetrics *metrics = BoxMetrics();
  if (!DoesNeedRecalc(metrics->mFlex))
     return metrics->mFlex;

  metrics->mFlex = nsBox::GetXULFlex();

  return metrics->mFlex;
}

nscoord
nsFrame::GetXULBoxAscent(nsBoxLayoutState& aState)
{
  nsBoxLayoutMetrics *metrics = BoxMetrics();
  if (!DoesNeedRecalc(metrics->mAscent))
    return metrics->mAscent;

  if (IsXULCollapsed()) {
    metrics->mAscent = 0;
  } else {
    // Refresh our caches with new sizes.
    RefreshSizeCache(aState);
    metrics->mAscent = metrics->mBlockAscent;
  }

  return metrics->mAscent;
}

nsresult
nsFrame::DoXULLayout(nsBoxLayoutState& aState)
{
  nsRect ourRect(mRect);

  gfxContext* rendContext = aState.GetRenderingContext();
  nsPresContext* presContext = aState.PresContext();
  WritingMode ourWM = GetWritingMode();
  const WritingMode outerWM = aState.OuterReflowInput() ?
    aState.OuterReflowInput()->GetWritingMode() : ourWM;
  ReflowOutput desiredSize(outerWM);
  LogicalSize ourSize = GetLogicalSize(outerWM);

  if (rendContext) {

    BoxReflow(aState, presContext, desiredSize, rendContext,
              ourRect.x, ourRect.y, ourRect.width, ourRect.height);

    if (IsXULCollapsed()) {
      SetSize(nsSize(0, 0));
    } else {

      // if our child needs to be bigger. This might happend with
      // wrapping text. There is no way to predict its height until we
      // reflow it. Now that we know the height reshuffle upward.
      if (desiredSize.ISize(outerWM) > ourSize.ISize(outerWM) ||
          desiredSize.BSize(outerWM) > ourSize.BSize(outerWM)) {

#ifdef DEBUG_GROW
        XULDumpBox(stdout);
        printf(" GREW from (%d,%d) -> (%d,%d)\n",
               ourSize.ISize(outerWM), ourSize.BSize(outerWM),
               desiredSize.ISize(outerWM), desiredSize.BSize(outerWM));
#endif

        if (desiredSize.ISize(outerWM) > ourSize.ISize(outerWM)) {
          ourSize.ISize(outerWM) = desiredSize.ISize(outerWM);
        }

        if (desiredSize.BSize(outerWM) > ourSize.BSize(outerWM)) {
          ourSize.BSize(outerWM) = desiredSize.BSize(outerWM);
        }
      }

      // ensure our size is what we think is should be. Someone could have
      // reset the frame to be smaller or something dumb like that.
      SetSize(ourSize.ConvertTo(ourWM, outerWM));
    }
  }

  // Should we do this if IsXULCollapsed() is true?
  LogicalSize size(GetLogicalSize(outerWM));
  desiredSize.ISize(outerWM) = size.ISize(outerWM);
  desiredSize.BSize(outerWM) = size.BSize(outerWM);
  desiredSize.UnionOverflowAreasWithDesiredBounds();

  if (HasAbsolutelyPositionedChildren()) {
    // Set up a |reflowInput| to pass into ReflowAbsoluteFrames
    ReflowInput reflowInput(aState.PresContext(), this,
                                  aState.GetRenderingContext(),
                                  LogicalSize(ourWM, ISize(),
                                              NS_UNCONSTRAINEDSIZE),
                                  ReflowInput::DUMMY_PARENT_REFLOW_STATE);

    AddStateBits(NS_FRAME_IN_REFLOW);
    // Set up a |reflowStatus| to pass into ReflowAbsoluteFrames
    // (just a dummy value; hopefully that's OK)
    nsReflowStatus reflowStatus;
    ReflowAbsoluteFrames(aState.PresContext(), desiredSize,
                         reflowInput, reflowStatus);
    RemoveStateBits(NS_FRAME_IN_REFLOW);
  }

  nsSize oldSize(ourRect.Size());
  FinishAndStoreOverflow(desiredSize.mOverflowAreas,
                         size.GetPhysicalSize(outerWM), &oldSize);

  SyncLayout(aState);

  return NS_OK;
}

void
nsFrame::BoxReflow(nsBoxLayoutState&        aState,
                   nsPresContext*           aPresContext,
                   ReflowOutput&     aDesiredSize,
                   gfxContext*              aRenderingContext,
                   nscoord                  aX,
                   nscoord                  aY,
                   nscoord                  aWidth,
                   nscoord                  aHeight,
                   bool                     aMoveFrame)
{
  DO_GLOBAL_REFLOW_COUNT("nsBoxToBlockAdaptor");

#ifdef DEBUG_REFLOW
  nsAdaptorAddIndents();
  printf("Reflowing: ");
  nsFrame::ListTag(stdout, mFrame);
  printf("\n");
  gIndent2++;
#endif

  nsBoxLayoutMetrics *metrics = BoxMetrics();
  nsReflowStatus status;
  WritingMode wm = aDesiredSize.GetWritingMode();

  bool needsReflow = NS_SUBTREE_DIRTY(this);

  // if we don't need a reflow then
  // lets see if we are already that size. Yes? then don't even reflow. We are done.
  if (!needsReflow) {

      if (aWidth != NS_INTRINSICSIZE && aHeight != NS_INTRINSICSIZE) {

          // if the new calculated size has a 0 width or a 0 height
          if ((metrics->mLastSize.width == 0 || metrics->mLastSize.height == 0) && (aWidth == 0 || aHeight == 0)) {
               needsReflow = false;
               aDesiredSize.Width() = aWidth;
               aDesiredSize.Height() = aHeight;
               SetSize(aDesiredSize.Size(wm).ConvertTo(GetWritingMode(), wm));
          } else {
            aDesiredSize.Width() = metrics->mLastSize.width;
            aDesiredSize.Height() = metrics->mLastSize.height;

            // remove the margin. The rect of our child does not include it but our calculated size does.
            // don't reflow if we are already the right size
            if (metrics->mLastSize.width == aWidth && metrics->mLastSize.height == aHeight)
                  needsReflow = false;
            else
                  needsReflow = true;

          }
      } else {
          // if the width or height are intrinsic alway reflow because
          // we don't know what it should be.
         needsReflow = true;
      }
  }

  // ok now reflow the child into the spacers calculated space
  if (needsReflow) {

    aDesiredSize.ClearSize();

    // create a reflow state to tell our child to flow at the given size.

    // Construct a bogus parent reflow state so that there's a usable
    // containing block reflow state.
    nsMargin margin(0,0,0,0);
    GetXULMargin(margin);

    nsSize parentSize(aWidth, aHeight);
    if (parentSize.height != NS_INTRINSICSIZE)
      parentSize.height += margin.TopBottom();
    if (parentSize.width != NS_INTRINSICSIZE)
      parentSize.width += margin.LeftRight();

    nsIFrame *parentFrame = GetParent();
    WritingMode parentWM = parentFrame->GetWritingMode();
    ReflowInput
      parentReflowInput(aPresContext, parentFrame, aRenderingContext,
                        LogicalSize(parentWM, parentSize),
                        ReflowInput::DUMMY_PARENT_REFLOW_STATE);

    // This may not do very much useful, but it's probably worth trying.
    if (parentSize.width != NS_INTRINSICSIZE)
      parentReflowInput.SetComputedWidth(std::max(parentSize.width, 0));
    if (parentSize.height != NS_INTRINSICSIZE)
      parentReflowInput.SetComputedHeight(std::max(parentSize.height, 0));
    parentReflowInput.ComputedPhysicalMargin().SizeTo(0, 0, 0, 0);
    // XXX use box methods
    parentFrame->GetXULPadding(parentReflowInput.ComputedPhysicalPadding());
    parentFrame->GetXULBorder(parentReflowInput.ComputedPhysicalBorderPadding());
    parentReflowInput.ComputedPhysicalBorderPadding() +=
      parentReflowInput.ComputedPhysicalPadding();

    // Construct the parent chain manually since constructing it normally
    // messes up dimensions.
    const ReflowInput *outerReflowInput = aState.OuterReflowInput();
    NS_ASSERTION(!outerReflowInput || outerReflowInput->mFrame != this,
                 "in and out of XUL on a single frame?");
    const ReflowInput* parentRI;
    if (outerReflowInput && outerReflowInput->mFrame == parentFrame) {
      // We're a frame (such as a text control frame) that jumps into
      // box reflow and then straight out of it on the child frame.
      // This means we actually have a real parent reflow state.
      // nsLayoutUtils::InflationMinFontSizeFor used to need this to be
      // linked up correctly for text control frames, so do so here).
      parentRI = outerReflowInput;
    } else {
      parentRI = &parentReflowInput;
    }

    // XXX Is it OK that this reflow state has only one ancestor?
    // (It used to have a bogus parent, skipping all the boxes).
    WritingMode wm = GetWritingMode();
    LogicalSize logicalSize(wm, nsSize(aWidth, aHeight));
    logicalSize.BSize(wm) = NS_INTRINSICSIZE;
    ReflowInput reflowInput(aPresContext, *parentRI, this,
                                  logicalSize, nullptr,
                                  ReflowInput::DUMMY_PARENT_REFLOW_STATE);

    // XXX_jwir3: This is somewhat fishy. If this is actually changing the value
    //            here (which it might be), then we should make sure that it's
    //            correct the first time around, rather than changing it later.
    reflowInput.mCBReflowInput = parentRI;

    reflowInput.mReflowDepth = aState.GetReflowDepth();

    // mComputedWidth and mComputedHeight are content-box, not
    // border-box
    if (aWidth != NS_INTRINSICSIZE) {
      nscoord computedWidth =
        aWidth - reflowInput.ComputedPhysicalBorderPadding().LeftRight();
      computedWidth = std::max(computedWidth, 0);
      reflowInput.SetComputedWidth(computedWidth);
    }

    // Most child frames of box frames (e.g. subdocument or scroll frames)
    // need to be constrained to the provided size and overflow as necessary.
    // The one exception are block frames, because we need to know their
    // natural height excluding any overflow area which may be caused by
    // various CSS effects such as shadow or outline.
    if (!IsFrameOfType(eBlockFrame)) {
      if (aHeight != NS_INTRINSICSIZE) {
        nscoord computedHeight =
          aHeight - reflowInput.ComputedPhysicalBorderPadding().TopBottom();
        computedHeight = std::max(computedHeight, 0);
        reflowInput.SetComputedHeight(computedHeight);
      } else {
        reflowInput.SetComputedHeight(
          ComputeSize(aRenderingContext, wm,
                      logicalSize,
                      logicalSize.ISize(wm),
                      reflowInput.ComputedLogicalMargin().Size(wm),
                      reflowInput.ComputedLogicalBorderPadding().Size(wm) -
                        reflowInput.ComputedLogicalPadding().Size(wm),
                      reflowInput.ComputedLogicalPadding().Size(wm),
                      ComputeSizeFlags::eDefault).Height(wm));
      }
    }

    // Box layout calls SetRect before XULLayout, whereas non-box layout
    // calls SetRect after Reflow.
    // XXX Perhaps we should be doing this by twiddling the rect back to
    // mLastSize before calling Reflow and then switching it back, but
    // However, mLastSize can also be the size passed to BoxReflow by
    // RefreshSizeCache, so that doesn't really make sense.
    if (metrics->mLastSize.width != aWidth) {
      reflowInput.SetHResize(true);

      // When font size inflation is enabled, a horizontal resize
      // requires a full reflow.  See ReflowInput::InitResizeFlags
      // for more details.
      if (nsLayoutUtils::FontSizeInflationEnabled(aPresContext)) {
        AddStateBits(NS_FRAME_IS_DIRTY);
      }
    }
    if (metrics->mLastSize.height != aHeight) {
      reflowInput.SetVResize(true);
    }

    #ifdef DEBUG_REFLOW
      nsAdaptorAddIndents();
      printf("Size=(%d,%d)\n",reflowInput.ComputedWidth(),
             reflowInput.ComputedHeight());
      nsAdaptorAddIndents();
      nsAdaptorPrintReason(reflowInput);
      printf("\n");
    #endif

       // place the child and reflow

    Reflow(aPresContext, aDesiredSize, reflowInput, status);

    NS_ASSERTION(status.IsComplete(), "bad status");

    uint32_t layoutFlags = aState.LayoutFlags();
    nsContainerFrame::FinishReflowChild(this, aPresContext, aDesiredSize,
                                        &reflowInput, aX, aY, layoutFlags | NS_FRAME_NO_MOVE_FRAME);

    // Save the ascent.  (bug 103925)
    if (IsXULCollapsed()) {
      metrics->mAscent = 0;
    } else {
      if (aDesiredSize.BlockStartAscent() ==
          ReflowOutput::ASK_FOR_BASELINE) {
        if (!nsLayoutUtils::GetFirstLineBaseline(wm, this, &metrics->mAscent))
          metrics->mAscent = GetLogicalBaseline(wm);
      } else
        metrics->mAscent = aDesiredSize.BlockStartAscent();
    }

  } else {
    aDesiredSize.SetBlockStartAscent(metrics->mBlockAscent);
  }

#ifdef DEBUG_REFLOW
  if (aHeight != NS_INTRINSICSIZE && aDesiredSize.Height() != aHeight)
  {
          nsAdaptorAddIndents();
          printf("*****got taller!*****\n");

  }
  if (aWidth != NS_INTRINSICSIZE && aDesiredSize.Width() != aWidth)
  {
          nsAdaptorAddIndents();
          printf("*****got wider!******\n");

  }
#endif

  if (aWidth == NS_INTRINSICSIZE)
     aWidth = aDesiredSize.Width();

  if (aHeight == NS_INTRINSICSIZE)
     aHeight = aDesiredSize.Height();

  metrics->mLastSize.width = aDesiredSize.Width();
  metrics->mLastSize.height = aDesiredSize.Height();

#ifdef DEBUG_REFLOW
  gIndent2--;
#endif
}

nsBoxLayoutMetrics*
nsFrame::BoxMetrics() const
{
  nsBoxLayoutMetrics* metrics = GetProperty(BoxMetricsProperty());
  NS_ASSERTION(metrics, "A box layout method was called but InitBoxMetrics was never called");
  return metrics;
}

void
nsIFrame::UpdateStyleOfChildAnonBox(nsIFrame* aChildFrame,
                                    ServoRestyleState& aRestyleState)
{
#ifdef DEBUG
  nsIFrame* parent = aChildFrame->GetParent();;
  if (aChildFrame->IsTableFrame()) {
    parent = parent->GetParent();
  }
  if (parent->IsLineFrame()) {
    parent = parent->GetParent();
  }
  MOZ_ASSERT(nsLayoutUtils::FirstContinuationOrIBSplitSibling(parent) == this,
             "This should only be used for children!");
#endif // DEBUG
  MOZ_ASSERT(!GetContent() || !aChildFrame->GetContent() ||
             aChildFrame->GetContent() == GetContent(),
             "What content node is it a frame for?");
  MOZ_ASSERT(!aChildFrame->GetPrevContinuation(),
             "Only first continuations should end up here");

  // We could force the caller to pass in the pseudo, since some callers know it
  // statically...  But this API is a bit nicer.
  nsIAtom* pseudo = aChildFrame->StyleContext()->GetPseudo();
  MOZ_ASSERT(nsCSSAnonBoxes::IsAnonBox(pseudo), "Child is not an anon box?");
  MOZ_ASSERT(!nsCSSAnonBoxes::IsNonInheritingAnonBox(pseudo),
             "Why did the caller bother calling us?");

  // Anon boxes inherit from their parent; that's us.
  RefPtr<ServoStyleContext> newContext =
    aRestyleState.StyleSet().ResolveInheritingAnonymousBoxStyle(pseudo,
                                                                StyleContext()->AsServo());

  nsChangeHint childHint =
    UpdateStyleOfOwnedChildFrame(aChildFrame, newContext, aRestyleState);

  // Now that we've updated the style on aChildFrame, check whether it itself
  // has anon boxes to deal with.
  ServoRestyleState childrenState(
      *aChildFrame, aRestyleState, childHint, ServoRestyleState::Type::InFlow);
  aChildFrame->UpdateStyleOfOwnedAnonBoxes(childrenState);

  // Assuming anon boxes don't have ::backdrop associated with them... if that
  // ever changes, we'd need to handle that here, like we do in
  // ServoRestyleManager::ProcessPostTraversal

  // We do need to handle block pseudo-elements here, though.  Especially list
  // bullets.
  if (aChildFrame->IsFrameOfType(nsIFrame::eBlockFrame)) {
    auto block = static_cast<nsBlockFrame*>(aChildFrame);
    block->UpdatePseudoElementStyles(childrenState);
  }
}

/* static */ nsChangeHint
nsIFrame::UpdateStyleOfOwnedChildFrame(
  nsIFrame* aChildFrame,
  nsStyleContext* aNewStyleContext,
  ServoRestyleState& aRestyleState,
  const Maybe<nsStyleContext*>& aContinuationStyleContext)
{
  MOZ_ASSERT(!aChildFrame->GetAdditionalStyleContext(0),
             "We don't handle additional style contexts here");

  // Figure out whether we have an actual change.  It's important that we do
  // this, for several reasons:
  //
  // 1) Even if all the child's changes are due to properties it inherits from
  //    us, it's possible that no one ever asked us for those style structs and
  //    hence changes to them aren't reflected in the changes handled at all.
  //
  // 2) Content can change stylesheets that change the styles of pseudos, and
  //    extensions can add/remove stylesheets that change the styles of
  //    anonymous boxes directly.
  uint32_t equalStructs, samePointerStructs; // Not used, actually.
  nsChangeHint childHint = aChildFrame->StyleContext()->CalcStyleDifference(
    aNewStyleContext,
    &equalStructs,
    &samePointerStructs);

  // CalcStyleDifference will handle caching structs on the new style context,
  // but only if we're not on a style worker thread.
  MOZ_ASSERT(!ServoStyleSet::IsInServoTraversal(),
             "if we can get in here from style worker threads, then we need "
             "a ResolveSameStructsAs call to ensure structs are cached on "
             "aNewStyleContext");

  // If aChildFrame is out of flow, then aRestyleState's "changes handled by the
  // parent" doesn't apply to it, because it may have some other parent in the
  // frame tree.
  if (!aChildFrame->HasAnyStateBits(NS_FRAME_OUT_OF_FLOW)) {
    childHint = NS_RemoveSubsumedHints(
      childHint, aRestyleState.ChangesHandledFor(*aChildFrame));
  }
  if (childHint) {
    if (childHint & nsChangeHint_ReconstructFrame) {
      // If we generate a reconstruct here, remove any non-reconstruct hints we
      // may have already generated for this content.
      aRestyleState.ChangeList().PopChangesForContent(
        aChildFrame->GetContent());
    }
    aRestyleState.ChangeList().AppendChange(
      aChildFrame, aChildFrame->GetContent(), childHint);
  }

  aChildFrame->SetStyleContext(aNewStyleContext);
  nsStyleContext* continuationStyle =
    aContinuationStyleContext ? *aContinuationStyleContext : aNewStyleContext;
  for (nsIFrame* kid = aChildFrame->GetNextContinuation();
       kid;
       kid = kid->GetNextContinuation()) {
    MOZ_ASSERT(!kid->GetAdditionalStyleContext(0));
    kid->SetStyleContext(continuationStyle);
  }

  return childHint;
}

/* static */ void
nsIFrame::AddInPopupStateBitToDescendants(nsIFrame* aFrame)
{
  if (!aFrame->HasAnyStateBits(NS_FRAME_IN_POPUP) &&
      aFrame->TrackingVisibility()) {
    // Assume all frames in popups are visible.
    aFrame->IncApproximateVisibleCount();
  }

  aFrame->AddStateBits(NS_FRAME_IN_POPUP);

  AutoTArray<nsIFrame::ChildList,4> childListArray;
  aFrame->GetCrossDocChildLists(&childListArray);

  nsIFrame::ChildListArrayIterator lists(childListArray);
  for (; !lists.IsDone(); lists.Next()) {
    nsFrameList::Enumerator childFrames(lists.CurrentList());
    for (; !childFrames.AtEnd(); childFrames.Next()) {
      AddInPopupStateBitToDescendants(childFrames.get());
    }
  }
}

/* static */ void
nsIFrame::RemoveInPopupStateBitFromDescendants(nsIFrame* aFrame)
{
  if (!aFrame->HasAnyStateBits(NS_FRAME_IN_POPUP) ||
      nsLayoutUtils::IsPopup(aFrame)) {
    return;
  }

  aFrame->RemoveStateBits(NS_FRAME_IN_POPUP);

  if (aFrame->TrackingVisibility()) {
    // We assume all frames in popups are visible, so this decrement balances
    // out the increment in AddInPopupStateBitToDescendants above.
    aFrame->DecApproximateVisibleCount();
  }

  AutoTArray<nsIFrame::ChildList,4> childListArray;
  aFrame->GetCrossDocChildLists(&childListArray);

  nsIFrame::ChildListArrayIterator lists(childListArray);
  for (; !lists.IsDone(); lists.Next()) {
    nsFrameList::Enumerator childFrames(lists.CurrentList());
    for (; !childFrames.AtEnd(); childFrames.Next()) {
      RemoveInPopupStateBitFromDescendants(childFrames.get());
    }
  }
}

void
nsIFrame::SetParent(nsContainerFrame* aParent)
{
  // If our parent is a wrapper anon box, our new parent should be too.  We
  // _can_ change parent if our parent is a wrapper anon box, because some
  // wrapper anon boxes can have continuations.
  MOZ_ASSERT_IF(ParentIsWrapperAnonBox(),
                aParent->StyleContext()->IsInheritingAnonBox());

  // Note that the current mParent may already be destroyed at this point.
  mParent = aParent;
  if (::IsXULBoxWrapped(this)) {
    ::InitBoxMetrics(this, true);
  } else {
    // We could call Properties().Delete(BoxMetricsProperty()); here but
    // that's kind of slow and re-parenting in such a way that we were
    // IsXULBoxWrapped() before but not now should be very rare, so we'll just
    // keep this unused frame property until this frame dies instead.
  }

  if (GetStateBits() & (NS_FRAME_HAS_VIEW | NS_FRAME_HAS_CHILD_WITH_VIEW)) {
    for (nsIFrame* f = aParent;
         f && !(f->GetStateBits() & NS_FRAME_HAS_CHILD_WITH_VIEW);
         f = f->GetParent()) {
      f->AddStateBits(NS_FRAME_HAS_CHILD_WITH_VIEW);
    }
  }

  if (HasAnyStateBits(NS_FRAME_CONTAINS_RELATIVE_BSIZE)) {
    for (nsIFrame* f = aParent; f; f = f->GetParent()) {
      if (f->HasAnyStateBits(NS_FRAME_CONTAINS_RELATIVE_BSIZE)) {
        break;
      }
      f->AddStateBits(NS_FRAME_CONTAINS_RELATIVE_BSIZE);
    }
  }

  if (HasAnyStateBits(NS_FRAME_DESCENDANT_INTRINSIC_ISIZE_DEPENDS_ON_BSIZE)) {
    for (nsIFrame* f = aParent; f; f = f->GetParent()) {
      if (f->HasAnyStateBits(NS_FRAME_DESCENDANT_INTRINSIC_ISIZE_DEPENDS_ON_BSIZE)) {
        break;
      }
      f->AddStateBits(NS_FRAME_DESCENDANT_INTRINSIC_ISIZE_DEPENDS_ON_BSIZE);
    }
  }

  if (HasInvalidFrameInSubtree()) {
    for (nsIFrame* f = aParent;
         f && !f->HasAnyStateBits(NS_FRAME_DESCENDANT_NEEDS_PAINT | NS_FRAME_IS_NONDISPLAY);
         f = nsLayoutUtils::GetCrossDocParentFrame(f)) {
      f->AddStateBits(NS_FRAME_DESCENDANT_NEEDS_PAINT);
    }
  }

  if (aParent->HasAnyStateBits(NS_FRAME_IN_POPUP)) {
    AddInPopupStateBitToDescendants(this);
  } else {
    RemoveInPopupStateBitFromDescendants(this);
  }

  // If our new parent only has invalid children, then we just invalidate
  // ourselves too. This is probably faster than clearing the flag all
  // the way up the frame tree.
  if (aParent->HasAnyStateBits(NS_FRAME_ALL_DESCENDANTS_NEED_PAINT)) {
    InvalidateFrame();
  } else {
    SchedulePaint();
  }
}

void
nsIFrame::CreateOwnLayerIfNeeded(nsDisplayListBuilder* aBuilder,
                                 nsDisplayList* aList)
{
  if (GetContent() &&
      GetContent()->IsXULElement() &&
      GetContent()->HasAttr(kNameSpaceID_None, nsGkAtoms::layer)) {
    aList->AppendNewToTop(new (aBuilder)
        nsDisplayOwnLayer(aBuilder, this, aList, aBuilder->CurrentActiveScrolledRoot()));
  }
}

bool
nsIFrame::IsSelected() const
{
  return (GetContent() && GetContent()->IsSelectionDescendant()) ?
    IsFrameSelected() : false;
}

/*static*/ void
nsIFrame::DestroyContentArray(ContentArray* aArray)
{
  for (nsIContent* content : *aArray) {
    content->UnbindFromTree();
    NS_RELEASE(content);
  }
  delete aArray;
}

/*static*/ void
nsIFrame::DestroyWebRenderUserDataTable(WebRenderUserDataTable* aTable)
{
  for (auto iter = aTable->Iter(); !iter.Done(); iter.Next()) {
    iter.UserData()->RemoveFromTable();
  }
  delete aTable;
}

bool
nsIFrame::IsPseudoStackingContextFromStyle() {
  // If you change this, also change the computation of pseudoStackingContext
  // in BuildDisplayListForChild()
  if (StyleEffects()->mOpacity != 1.0f) {
    return true;
  }
  const nsStyleDisplay* disp = StyleDisplay();
  return disp->IsAbsPosContainingBlock(this) ||
         disp->IsFloating(this) ||
         (disp->mWillChangeBitField & NS_STYLE_WILL_CHANGE_STACKING_CONTEXT);
}

// If you change any of these, also change the computation in BuildDisplayListForChild
bool
nsIFrame::IsVisuallyAtomic() {
  return HasOpacity() ||
         IsTransformed(StyleDisplay()) ||
         StyleDisplay()->mChildPerspective.GetUnit() == eStyleUnit_Coord ||
         StyleEffects()->mMixBlendMode != NS_STYLE_BLEND_NORMAL ||
         nsSVGIntegrationUtils::UsingEffectsForFrame(this);
}

// If you change any of these, also change the computation in BuildDisplayListForChild
bool
nsIFrame::IsStackingContext() {
  bool isPositioned = StyleDisplay()->IsAbsPosContainingBlock(this);
  return (isPositioned && (StyleDisplay()->IsPositionForcingStackingContext() ||
                           StylePosition()->mZIndex.GetUnit() == eStyleUnit_Integer)) ||
         (StyleDisplay()->mWillChangeBitField & NS_STYLE_WILL_CHANGE_STACKING_CONTEXT) ||
         StyleDisplay()->mIsolation != NS_STYLE_ISOLATION_AUTO ||
         IsVisuallyAtomic();
}

Element*
nsIFrame::GetPseudoElement(CSSPseudoElementType aType)
{
  if (!mContent) {
    return nullptr;
  }

  if (aType == CSSPseudoElementType::before) {
    return nsLayoutUtils::GetBeforePseudo(mContent);
  }

  if (aType == CSSPseudoElementType::after) {
    return nsLayoutUtils::GetAfterPseudo(mContent);
  }

  return nullptr;
}

static bool
IsFrameScrolledOutOfView(nsIFrame *aFrame)
{
  nsIScrollableFrame* scrollableFrame =
    nsLayoutUtils::GetNearestScrollableFrame(aFrame,
      nsLayoutUtils::SCROLLABLE_SAME_DOC |
      nsLayoutUtils::SCROLLABLE_INCLUDE_HIDDEN);
  if (!scrollableFrame) {
    return false;
  }

  nsIFrame *scrollableParent = do_QueryFrame(scrollableFrame);
  nsRect rect = aFrame->GetVisualOverflowRectRelativeToSelf();

  nsRect transformedRect =
    nsLayoutUtils::TransformFrameRectToAncestor(aFrame,
                                                rect,
                                                scrollableParent);

  nsRect scrollableRect = scrollableParent->GetVisualOverflowRect();
  if (!transformedRect.Intersects(scrollableRect)) {
    return true;
  }

  nsIFrame* parent = scrollableParent->GetParent();
  if (!parent) {
    return false;
  }

  return IsFrameScrolledOutOfView(parent);
}

bool
nsIFrame::IsScrolledOutOfView()
{
  return IsFrameScrolledOutOfView(this);
}

gfx::Matrix
nsIFrame::ComputeWidgetTransform()
{
  const nsStyleUIReset* uiReset = StyleUIReset();
  if (!uiReset->mSpecifiedWindowTransform) {
    return gfx::Matrix();
  }

  nsStyleTransformMatrix::TransformReferenceBox refBox;
  refBox.Init(GetSize());

  nsPresContext* presContext = PresContext();
  int32_t appUnitsPerDevPixel = presContext->AppUnitsPerDevPixel();
  RuleNodeCacheConditions dummy;
  bool dummyBool;
  gfx::Matrix4x4 matrix =
    nsStyleTransformMatrix::ReadTransforms(uiReset->mSpecifiedWindowTransform->mHead,
                                           StyleContext(),
                                           presContext,
                                           dummy,
                                           refBox,
                                           float(appUnitsPerDevPixel),
                                           &dummyBool);

  // Apply the -moz-window-transform-origin translation to the matrix.
  Point transformOrigin =
    nsStyleTransformMatrix::Convert2DPosition(uiReset->mWindowTransformOrigin,
                                              refBox, appUnitsPerDevPixel);
  matrix.ChangeBasis(Point3D(transformOrigin.x, transformOrigin.y, 0));

  gfx::Matrix result2d;
  if (!matrix.CanDraw2D(&result2d)) {
    // FIXME: It would be preferable to reject non-2D transforms at parse time.
    NS_WARNING("-moz-window-transform does not describe a 2D transform, "
               "but only 2d transforms are supported");
    return gfx::Matrix();
  }

  return result2d;
}

static already_AddRefed<nsIWidget>
GetWindowWidget(nsPresContext* aPresContext)
{
  // We want to obtain the widget for the window. We can't use any of these
  // methods: nsPresContext::GetRootWidget, nsPresContext::GetNearestWidget,
  // nsIFrame::GetNearestWidget because those deal with child widgets and
  // there is no parent widget connection between child widgets and the
  // window widget that contains them.
  nsCOMPtr<nsISupports> container = aPresContext->Document()->GetContainer();
  nsCOMPtr<nsIBaseWindow> baseWindow = do_QueryInterface(container);
  if (!baseWindow) {
    return nullptr;
  }

  nsCOMPtr<nsIWidget> mainWidget;
  baseWindow->GetMainWidget(getter_AddRefs(mainWidget));
  return mainWidget.forget();
}

void
nsIFrame::UpdateWidgetProperties()
{
  nsPresContext* presContext = PresContext();
  if (presContext->IsRoot() || !presContext->IsChrome()) {
    // Don't do anything for documents that aren't the root chrome document.
    return;
  }
  nsIFrame* rootFrame =
    presContext->FrameConstructor()->GetRootElementStyleFrame();
  if (this != rootFrame) {
    // Only the window's root style frame is relevant for widget properties.
    return;
  }
  if (nsCOMPtr<nsIWidget> widget = GetWindowWidget(presContext)) {
    widget->SetWindowOpacity(StyleUIReset()->mWindowOpacity);
    widget->SetWindowTransform(ComputeWidgetTransform());
  }
}

void
nsIFrame::DoUpdateStyleOfOwnedAnonBoxes(ServoRestyleState& aRestyleState)
{
  // As a special case, we check for {ib}-split block frames here, rather
  // than have an nsInlineFrame::AppendDirectlyOwnedAnonBoxes implementation
  // that returns them.
  //
  // (If we did handle them in AppendDirectlyOwnedAnonBoxes, we would have to
  // return *all* of the in-flow {ib}-split block frames, not just the first
  // one.  For restyling, we really just need the first in flow, and the other
  // user of the AppendOwnedAnonBoxes API, AllChildIterator, doesn't need to
  // know about them at all, since these block frames never create NAC.  So we
  // avoid any unncessary hashtable lookups for the {ib}-split frames by calling
  // UpdateStyleOfOwnedAnonBoxesForIBSplit directly here.)
  if (IsInlineFrame()) {
    if ((GetStateBits() & NS_FRAME_PART_OF_IBSPLIT)) {
      static_cast<nsInlineFrame*>(this)->UpdateStyleOfOwnedAnonBoxesForIBSplit(
        aRestyleState);
    }
    return;
  }

  AutoTArray<OwnedAnonBox,4> frames;
  AppendDirectlyOwnedAnonBoxes(frames);
  for (OwnedAnonBox& box : frames) {
    if (box.mUpdateStyleFn) {
      box.mUpdateStyleFn(this, box.mAnonBoxFrame, aRestyleState);
    } else {
      UpdateStyleOfChildAnonBox(box.mAnonBoxFrame, aRestyleState);
    }
  }
}

/* virtual */ void
nsIFrame::AppendDirectlyOwnedAnonBoxes(nsTArray<OwnedAnonBox>& aResult)
{
  MOZ_ASSERT(!(GetStateBits() & NS_FRAME_OWNS_ANON_BOXES));
  MOZ_ASSERT(false, "Why did this get called?");
}

void
nsIFrame::DoAppendOwnedAnonBoxes(nsTArray<OwnedAnonBox>& aResult)
{
  size_t i = aResult.Length();
  AppendDirectlyOwnedAnonBoxes(aResult);

  // After appending the directly owned anonymous boxes of this frame to
  // aResult above, we need to check each of them to see if they own
  // any anonymous boxes themselves.  Note that we keep progressing
  // through aResult, looking for additional entries in aResult from these
  // subsequent AppendDirectlyOwnedAnonBoxes calls.  (Thus we can't
  // use a ranged for loop here.)

  while (i < aResult.Length()) {
    nsIFrame* f = aResult[i].mAnonBoxFrame;
    if (f->GetStateBits() & NS_FRAME_OWNS_ANON_BOXES) {
      f->AppendDirectlyOwnedAnonBoxes(aResult);
    }
    ++i;
  }
}

nsIFrame::CaretPosition::CaretPosition()
  : mContentOffset(0)
{
}

nsIFrame::CaretPosition::~CaretPosition()
{
}

bool
nsFrame::HasCSSAnimations()
{
  auto collection =
    AnimationCollection<CSSAnimation>::GetAnimationCollection(this);
  return collection && collection->mAnimations.Length() > 0;
}

bool
nsFrame::HasCSSTransitions()
{
  auto collection =
    AnimationCollection<CSSTransition>::GetAnimationCollection(this);
  return collection && collection->mAnimations.Length() > 0;
}

void
nsIFrame::AddSizeOfExcludingThisForTree(nsWindowSizes& aSizes) const
{
  aSizes.mLayoutFramePropertiesSize +=
    mProperties.SizeOfExcludingThis(aSizes.mState.mMallocSizeOf);

  // We don't do this for Gecko because this stuff is stored in the nsPresArena
  // and so measured elsewhere.
  if (mStyleContext->IsServo()) {
    ServoStyleContext* sc = mStyleContext->AsServo();
    if (!aSizes.mState.HaveSeenPtr(sc)) {
      sc->AddSizeOfIncludingThis(aSizes,
                                 &aSizes.mLayoutComputedValuesNonDom);
    }
  }

  FrameChildListIterator iter(this);
  while (!iter.IsDone()) {
    for (const nsIFrame* f : iter.CurrentList()) {
      f->AddSizeOfExcludingThisForTree(aSizes);
    }
    iter.Next();
  }
}

// Box layout debugging
#ifdef DEBUG_REFLOW
int32_t gIndent2 = 0;

void
nsAdaptorAddIndents()
{
    for(int32_t i=0; i < gIndent2; i++)
    {
        printf(" ");
    }
}

void
nsAdaptorPrintReason(ReflowInput& aReflowInput)
{
    char* reflowReasonString;

    switch(aReflowInput.reason)
    {
        case eReflowReason_Initial:
          reflowReasonString = "initial";
          break;

        case eReflowReason_Resize:
          reflowReasonString = "resize";
          break;
        case eReflowReason_Dirty:
          reflowReasonString = "dirty";
          break;
        case eReflowReason_StyleChange:
          reflowReasonString = "stylechange";
          break;
        case eReflowReason_Incremental:
        {
            switch (aReflowInput.reflowCommand->Type()) {
              case eReflowType_StyleChanged:
                 reflowReasonString = "incremental (StyleChanged)";
              break;
              case eReflowType_ReflowDirty:
                 reflowReasonString = "incremental (ReflowDirty)";
              break;
              default:
                 reflowReasonString = "incremental (Unknown)";
            }
        }
        break;
        default:
          reflowReasonString = "unknown";
          break;
    }

    printf("%s",reflowReasonString);
}

#endif
#ifdef DEBUG_LAYOUT
void
nsFrame::GetBoxName(nsAutoString& aName)
{
  GetFrameName(aName);
}
#endif

#ifdef DEBUG
static void
GetTagName(nsFrame* aFrame, nsIContent* aContent, int aResultSize,
           char* aResult)
{
  if (aContent) {
    snprintf(aResult, aResultSize, "%s@%p",
             nsAtomCString(aContent->NodeInfo()->NameAtom()).get(), aFrame);
  }
  else {
    snprintf(aResult, aResultSize, "@%p", aFrame);
  }
}

void
nsFrame::Trace(const char* aMethod, bool aEnter)
{
  if (NS_FRAME_LOG_TEST(sFrameLogModule, NS_FRAME_TRACE_CALLS)) {
    char tagbuf[40];
    GetTagName(this, mContent, sizeof(tagbuf), tagbuf);
    printf_stderr("%s: %s %s", tagbuf, aEnter ? "enter" : "exit", aMethod);
  }
}

void
nsFrame::Trace(const char* aMethod, bool aEnter, const nsReflowStatus& aStatus)
{
  if (NS_FRAME_LOG_TEST(sFrameLogModule, NS_FRAME_TRACE_CALLS)) {
    char tagbuf[40];
    GetTagName(this, mContent, sizeof(tagbuf), tagbuf);
    printf_stderr("%s: %s %s, status=%scomplete%s",
                tagbuf, aEnter ? "enter" : "exit", aMethod,
                aStatus.IsIncomplete() ? "not" : "",
                (aStatus.NextInFlowNeedsReflow()) ? "+reflow" : "");
  }
}

void
nsFrame::TraceMsg(const char* aFormatString, ...)
{
  if (NS_FRAME_LOG_TEST(sFrameLogModule, NS_FRAME_TRACE_CALLS)) {
    // Format arguments into a buffer
    char argbuf[200];
    va_list ap;
    va_start(ap, aFormatString);
    VsprintfLiteral(argbuf, aFormatString, ap);
    va_end(ap);

    char tagbuf[40];
    GetTagName(this, mContent, sizeof(tagbuf), tagbuf);
    printf_stderr("%s: %s", tagbuf, argbuf);
  }
}

void
nsFrame::VerifyDirtyBitSet(const nsFrameList& aFrameList)
{
  for (nsFrameList::Enumerator e(aFrameList); !e.AtEnd(); e.Next()) {
    NS_ASSERTION(e.get()->GetStateBits() & NS_FRAME_IS_DIRTY,
                 "dirty bit not set");
  }
}

// Start Display Reflow
#ifdef DEBUG

DR_cookie::DR_cookie(nsPresContext*          aPresContext,
                     nsIFrame*                aFrame,
                     const ReflowInput& aReflowInput,
                     ReflowOutput&     aMetrics,
                     nsReflowStatus&          aStatus)
  :mPresContext(aPresContext), mFrame(aFrame), mReflowInput(aReflowInput), mMetrics(aMetrics), mStatus(aStatus)
{
  MOZ_COUNT_CTOR(DR_cookie);
  mValue = nsFrame::DisplayReflowEnter(aPresContext, mFrame, mReflowInput);
}

DR_cookie::~DR_cookie()
{
  MOZ_COUNT_DTOR(DR_cookie);
  nsFrame::DisplayReflowExit(mPresContext, mFrame, mMetrics, mStatus, mValue);
}

DR_layout_cookie::DR_layout_cookie(nsIFrame* aFrame)
  : mFrame(aFrame)
{
  MOZ_COUNT_CTOR(DR_layout_cookie);
  mValue = nsFrame::DisplayLayoutEnter(mFrame);
}

DR_layout_cookie::~DR_layout_cookie()
{
  MOZ_COUNT_DTOR(DR_layout_cookie);
  nsFrame::DisplayLayoutExit(mFrame, mValue);
}

DR_intrinsic_width_cookie::DR_intrinsic_width_cookie(
                     nsIFrame*                aFrame,
                     const char*              aType,
                     nscoord&                 aResult)
  : mFrame(aFrame)
  , mType(aType)
  , mResult(aResult)
{
  MOZ_COUNT_CTOR(DR_intrinsic_width_cookie);
  mValue = nsFrame::DisplayIntrinsicISizeEnter(mFrame, mType);
}

DR_intrinsic_width_cookie::~DR_intrinsic_width_cookie()
{
  MOZ_COUNT_DTOR(DR_intrinsic_width_cookie);
  nsFrame::DisplayIntrinsicISizeExit(mFrame, mType, mResult, mValue);
}

DR_intrinsic_size_cookie::DR_intrinsic_size_cookie(
                     nsIFrame*                aFrame,
                     const char*              aType,
                     nsSize&                  aResult)
  : mFrame(aFrame)
  , mType(aType)
  , mResult(aResult)
{
  MOZ_COUNT_CTOR(DR_intrinsic_size_cookie);
  mValue = nsFrame::DisplayIntrinsicSizeEnter(mFrame, mType);
}

DR_intrinsic_size_cookie::~DR_intrinsic_size_cookie()
{
  MOZ_COUNT_DTOR(DR_intrinsic_size_cookie);
  nsFrame::DisplayIntrinsicSizeExit(mFrame, mType, mResult, mValue);
}

DR_init_constraints_cookie::DR_init_constraints_cookie(
                     nsIFrame*                aFrame,
                     ReflowInput*       aState,
                     nscoord                  aCBWidth,
                     nscoord                  aCBHeight,
                     const nsMargin*          aMargin,
                     const nsMargin*          aPadding)
  : mFrame(aFrame)
  , mState(aState)
{
  MOZ_COUNT_CTOR(DR_init_constraints_cookie);
  mValue = ReflowInput::DisplayInitConstraintsEnter(mFrame, mState,
                                                          aCBWidth, aCBHeight,
                                                          aMargin, aPadding);
}

DR_init_constraints_cookie::~DR_init_constraints_cookie()
{
  MOZ_COUNT_DTOR(DR_init_constraints_cookie);
  ReflowInput::DisplayInitConstraintsExit(mFrame, mState, mValue);
}

DR_init_offsets_cookie::DR_init_offsets_cookie(
                     nsIFrame*                aFrame,
                     SizeComputationInput*    aState,
                     const LogicalSize&       aPercentBasis,
                     WritingMode              aCBWritingMode,
                     const nsMargin*          aMargin,
                     const nsMargin*          aPadding)
  : mFrame(aFrame)
  , mState(aState)
{
  MOZ_COUNT_CTOR(DR_init_offsets_cookie);
  mValue = SizeComputationInput::DisplayInitOffsetsEnter(mFrame, mState,
                                                         aPercentBasis,
                                                         aCBWritingMode,
                                                         aMargin, aPadding);
}

DR_init_offsets_cookie::~DR_init_offsets_cookie()
{
  MOZ_COUNT_DTOR(DR_init_offsets_cookie);
  SizeComputationInput::DisplayInitOffsetsExit(mFrame, mState, mValue);
}

DR_init_type_cookie::DR_init_type_cookie(
                     nsIFrame*                aFrame,
                     ReflowInput*       aState)
  : mFrame(aFrame)
  , mState(aState)
{
  MOZ_COUNT_CTOR(DR_init_type_cookie);
  mValue = ReflowInput::DisplayInitFrameTypeEnter(mFrame, mState);
}

DR_init_type_cookie::~DR_init_type_cookie()
{
  MOZ_COUNT_DTOR(DR_init_type_cookie);
  ReflowInput::DisplayInitFrameTypeExit(mFrame, mState, mValue);
}

struct DR_FrameTypeInfo;
struct DR_FrameTreeNode;
struct DR_Rule;

struct DR_State
{
  DR_State();
  ~DR_State();
  void Init();
  void AddFrameTypeInfo(LayoutFrameType aFrameType,
                        const char* aFrameNameAbbrev,
                        const char* aFrameName);
  DR_FrameTypeInfo* GetFrameTypeInfo(LayoutFrameType aFrameType);
  DR_FrameTypeInfo* GetFrameTypeInfo(char* aFrameName);
  void InitFrameTypeTable();
  DR_FrameTreeNode* CreateTreeNode(nsIFrame*                aFrame,
                                   const ReflowInput* aReflowInput);
  void FindMatchingRule(DR_FrameTreeNode& aNode);
  bool RuleMatches(DR_Rule&          aRule,
                     DR_FrameTreeNode& aNode);
  bool GetToken(FILE* aFile,
                  char* aBuf,
                  size_t aBufSize);
  DR_Rule* ParseRule(FILE* aFile);
  void ParseRulesFile();
  void AddRule(nsTArray<DR_Rule*>& aRules,
               DR_Rule&            aRule);
  bool IsWhiteSpace(int c);
  bool GetNumber(char*    aBuf,
                 int32_t&  aNumber);
  void PrettyUC(nscoord aSize,
                char*   aBuf,
                int     aBufSize);
  void PrintMargin(const char* tag, const nsMargin* aMargin);
  void DisplayFrameTypeInfo(nsIFrame* aFrame,
                            int32_t   aIndent);
  void DeleteTreeNode(DR_FrameTreeNode& aNode);

  bool        mInited;
  bool        mActive;
  int32_t     mCount;
  int32_t     mAssert;
  int32_t     mIndent;
  bool        mIndentUndisplayedFrames;
  bool        mDisplayPixelErrors;
  nsTArray<DR_Rule*>          mWildRules;
  nsTArray<DR_FrameTypeInfo>  mFrameTypeTable;
  // reflow specific state
  nsTArray<DR_FrameTreeNode*> mFrameTreeLeaves;
};

static DR_State *DR_state; // the one and only DR_State

struct DR_RulePart
{
  explicit DR_RulePart(LayoutFrameType aFrameType)
    : mFrameType(aFrameType)
    , mNext(0)
  {}

  void Destroy();

  LayoutFrameType mFrameType;
  DR_RulePart* mNext;
};

void DR_RulePart::Destroy()
{
  if (mNext) {
    mNext->Destroy();
  }
  delete this;
}

struct DR_Rule
{
  DR_Rule() : mLength(0), mTarget(nullptr), mDisplay(false) {
    MOZ_COUNT_CTOR(DR_Rule);
  }
  ~DR_Rule() {
    if (mTarget) mTarget->Destroy();
    MOZ_COUNT_DTOR(DR_Rule);
  }
  void AddPart(LayoutFrameType aFrameType);

  uint32_t      mLength;
  DR_RulePart*  mTarget;
  bool          mDisplay;
};

void
DR_Rule::AddPart(LayoutFrameType aFrameType)
{
  DR_RulePart* newPart = new DR_RulePart(aFrameType);
  newPart->mNext = mTarget;
  mTarget = newPart;
  mLength++;
}

struct DR_FrameTypeInfo
{
  DR_FrameTypeInfo(LayoutFrameType aFrameType,
                   const char* aFrameNameAbbrev,
                   const char* aFrameName);
  ~DR_FrameTypeInfo() {
      int32_t numElements;
      numElements = mRules.Length();
      for (int32_t i = numElements - 1; i >= 0; i--) {
        delete mRules.ElementAt(i);
      }
   }

  LayoutFrameType   mType;
  char        mNameAbbrev[16];
  char        mName[32];
  nsTArray<DR_Rule*> mRules;
private:
  DR_FrameTypeInfo& operator=(const DR_FrameTypeInfo&) = delete;
};

DR_FrameTypeInfo::DR_FrameTypeInfo(LayoutFrameType aFrameType,
                                   const char* aFrameNameAbbrev,
                                   const char* aFrameName)
{
  mType = aFrameType;
  PL_strncpyz(mNameAbbrev, aFrameNameAbbrev, sizeof(mNameAbbrev));
  PL_strncpyz(mName, aFrameName, sizeof(mName));
}

struct DR_FrameTreeNode
{
  DR_FrameTreeNode(nsIFrame* aFrame, DR_FrameTreeNode* aParent) : mFrame(aFrame), mParent(aParent), mDisplay(0), mIndent(0)
  {
    MOZ_COUNT_CTOR(DR_FrameTreeNode);
  }

  ~DR_FrameTreeNode()
  {
    MOZ_COUNT_DTOR(DR_FrameTreeNode);
  }

  nsIFrame*         mFrame;
  DR_FrameTreeNode* mParent;
  bool              mDisplay;
  uint32_t          mIndent;
};

// DR_State implementation

DR_State::DR_State()
: mInited(false), mActive(false), mCount(0), mAssert(-1), mIndent(0),
  mIndentUndisplayedFrames(false), mDisplayPixelErrors(false)
{
  MOZ_COUNT_CTOR(DR_State);
}

void DR_State::Init()
{
  char* env = PR_GetEnv("GECKO_DISPLAY_REFLOW_ASSERT");
  int32_t num;
  if (env) {
    if (GetNumber(env, num))
      mAssert = num;
    else
      printf("GECKO_DISPLAY_REFLOW_ASSERT - invalid value = %s", env);
  }

  env = PR_GetEnv("GECKO_DISPLAY_REFLOW_INDENT_START");
  if (env) {
    if (GetNumber(env, num))
      mIndent = num;
    else
      printf("GECKO_DISPLAY_REFLOW_INDENT_START - invalid value = %s", env);
  }

  env = PR_GetEnv("GECKO_DISPLAY_REFLOW_INDENT_UNDISPLAYED_FRAMES");
  if (env) {
    if (GetNumber(env, num))
      mIndentUndisplayedFrames = num;
    else
      printf("GECKO_DISPLAY_REFLOW_INDENT_UNDISPLAYED_FRAMES - invalid value = %s", env);
  }

  env = PR_GetEnv("GECKO_DISPLAY_REFLOW_FLAG_PIXEL_ERRORS");
  if (env) {
    if (GetNumber(env, num))
      mDisplayPixelErrors = num;
    else
      printf("GECKO_DISPLAY_REFLOW_FLAG_PIXEL_ERRORS - invalid value = %s", env);
  }

  InitFrameTypeTable();
  ParseRulesFile();
  mInited = true;
}

DR_State::~DR_State()
{
  MOZ_COUNT_DTOR(DR_State);
  int32_t numElements, i;
  numElements = mWildRules.Length();
  for (i = numElements - 1; i >= 0; i--) {
    delete mWildRules.ElementAt(i);
  }
  numElements = mFrameTreeLeaves.Length();
  for (i = numElements - 1; i >= 0; i--) {
    delete mFrameTreeLeaves.ElementAt(i);
  }
}

bool DR_State::GetNumber(char*     aBuf,
                           int32_t&  aNumber)
{
  if (sscanf(aBuf, "%d", &aNumber) > 0)
    return true;
  else
    return false;
}

bool DR_State::IsWhiteSpace(int c) {
  return (c == ' ') || (c == '\t') || (c == '\n') || (c == '\r');
}

bool DR_State::GetToken(FILE* aFile,
                          char* aBuf,
                          size_t aBufSize)
{
  bool haveToken = false;
  aBuf[0] = 0;
  // get the 1st non whitespace char
  int c = -1;
  for (c = getc(aFile); (c > 0) && IsWhiteSpace(c); c = getc(aFile)) {
  }

  if (c > 0) {
    haveToken = true;
    aBuf[0] = c;
    // get everything up to the next whitespace char
    size_t cX;
    for (cX = 1; cX + 1 < aBufSize ; cX++) {
      c = getc(aFile);
      if (c < 0) { // EOF
        ungetc(' ', aFile);
        break;
      }
      else {
        if (IsWhiteSpace(c)) {
          break;
        }
        else {
          aBuf[cX] = c;
        }
      }
    }
    aBuf[cX] = 0;
  }
  return haveToken;
}

DR_Rule* DR_State::ParseRule(FILE* aFile)
{
  char buf[128];
  int32_t doDisplay;
  DR_Rule* rule = nullptr;
  while (GetToken(aFile, buf, sizeof(buf))) {
    if (GetNumber(buf, doDisplay)) {
      if (rule) {
        rule->mDisplay = !!doDisplay;
        break;
      }
      else {
        printf("unexpected token - %s \n", buf);
      }
    }
    else {
      if (!rule) {
        rule = new DR_Rule;
      }
      if (strcmp(buf, "*") == 0) {
        rule->AddPart(LayoutFrameType::None);
      }
      else {
        DR_FrameTypeInfo* info = GetFrameTypeInfo(buf);
        if (info) {
          rule->AddPart(info->mType);
        }
        else {
          printf("invalid frame type - %s \n", buf);
        }
      }
    }
  }
  return rule;
}

void DR_State::AddRule(nsTArray<DR_Rule*>& aRules,
                       DR_Rule&            aRule)
{
  int32_t numRules = aRules.Length();
  for (int32_t ruleX = 0; ruleX < numRules; ruleX++) {
    DR_Rule* rule = aRules.ElementAt(ruleX);
    NS_ASSERTION(rule, "program error");
    if (aRule.mLength > rule->mLength) {
      aRules.InsertElementAt(ruleX, &aRule);
      return;
    }
  }
  aRules.AppendElement(&aRule);
}

void DR_State::ParseRulesFile()
{
  char* path = PR_GetEnv("GECKO_DISPLAY_REFLOW_RULES_FILE");
  if (path) {
    FILE* inFile = fopen(path, "r");
    if (inFile) {
      for (DR_Rule* rule = ParseRule(inFile); rule; rule = ParseRule(inFile)) {
        if (rule->mTarget) {
          LayoutFrameType fType = rule->mTarget->mFrameType;
          if (fType != LayoutFrameType::None) {
            DR_FrameTypeInfo* info = GetFrameTypeInfo(fType);
            AddRule(info->mRules, *rule);
          }
          else {
            AddRule(mWildRules, *rule);
          }
          mActive = true;
        }
      }

      fclose(inFile);
    }
  }
}

void
DR_State::AddFrameTypeInfo(LayoutFrameType aFrameType,
                           const char* aFrameNameAbbrev,
                           const char* aFrameName)
{
  mFrameTypeTable.AppendElement(DR_FrameTypeInfo(aFrameType, aFrameNameAbbrev, aFrameName));
}

DR_FrameTypeInfo*
DR_State::GetFrameTypeInfo(LayoutFrameType aFrameType)
{
  int32_t numEntries = mFrameTypeTable.Length();
  NS_ASSERTION(numEntries != 0, "empty FrameTypeTable");
  for (int32_t i = 0; i < numEntries; i++) {
    DR_FrameTypeInfo& info = mFrameTypeTable.ElementAt(i);
    if (info.mType == aFrameType) {
      return &info;
    }
  }
  return &mFrameTypeTable.ElementAt(numEntries - 1); // return unknown frame type
}

DR_FrameTypeInfo* DR_State::GetFrameTypeInfo(char* aFrameName)
{
  int32_t numEntries = mFrameTypeTable.Length();
  NS_ASSERTION(numEntries != 0, "empty FrameTypeTable");
  for (int32_t i = 0; i < numEntries; i++) {
    DR_FrameTypeInfo& info = mFrameTypeTable.ElementAt(i);
    if ((strcmp(aFrameName, info.mName) == 0) || (strcmp(aFrameName, info.mNameAbbrev) == 0)) {
      return &info;
    }
  }
  return &mFrameTypeTable.ElementAt(numEntries - 1); // return unknown frame type
}

void DR_State::InitFrameTypeTable()
{
  AddFrameTypeInfo(LayoutFrameType::Block,            "block",     "block");
  AddFrameTypeInfo(LayoutFrameType::Br,               "br",        "br");
  AddFrameTypeInfo(LayoutFrameType::Bullet,           "bullet",    "bullet");
  AddFrameTypeInfo(LayoutFrameType::ColorControl,     "color",     "colorControl");
  AddFrameTypeInfo(LayoutFrameType::GfxButtonControl, "button",    "gfxButtonControl");
  AddFrameTypeInfo(LayoutFrameType::HTMLButtonControl, "HTMLbutton",    "HTMLButtonControl");
  AddFrameTypeInfo(LayoutFrameType::HTMLCanvas,       "HTMLCanvas","HTMLCanvas");
  AddFrameTypeInfo(LayoutFrameType::SubDocument,      "subdoc",    "subDocument");
  AddFrameTypeInfo(LayoutFrameType::Image,            "img",       "image");
  AddFrameTypeInfo(LayoutFrameType::Inline,           "inline",    "inline");
  AddFrameTypeInfo(LayoutFrameType::Letter,           "letter",    "letter");
  AddFrameTypeInfo(LayoutFrameType::Line,             "line",      "line");
  AddFrameTypeInfo(LayoutFrameType::ListControl,      "select",    "select");
  AddFrameTypeInfo(LayoutFrameType::Object,           "obj",       "object");
  AddFrameTypeInfo(LayoutFrameType::Page,             "page",      "page");
  AddFrameTypeInfo(LayoutFrameType::Placeholder,      "place",     "placeholder");
  AddFrameTypeInfo(LayoutFrameType::Canvas,           "canvas",    "canvas");
  AddFrameTypeInfo(LayoutFrameType::Root,             "root",      "root");
  AddFrameTypeInfo(LayoutFrameType::Scroll,           "scroll",    "scroll");
  AddFrameTypeInfo(LayoutFrameType::TableCell,        "cell",      "tableCell");
  AddFrameTypeInfo(LayoutFrameType::BCTableCell,      "bcCell",    "bcTableCell");
  AddFrameTypeInfo(LayoutFrameType::TableCol,         "col",       "tableCol");
  AddFrameTypeInfo(LayoutFrameType::TableColGroup,    "colG",      "tableColGroup");
  AddFrameTypeInfo(LayoutFrameType::Table,            "tbl",       "table");
  AddFrameTypeInfo(LayoutFrameType::TableWrapper,     "tblW",      "tableWrapper");
  AddFrameTypeInfo(LayoutFrameType::TableRowGroup,    "rowG",      "tableRowGroup");
  AddFrameTypeInfo(LayoutFrameType::TableRow,         "row",       "tableRow");
  AddFrameTypeInfo(LayoutFrameType::TextInput,        "textCtl",   "textInput");
  AddFrameTypeInfo(LayoutFrameType::Text,             "text",      "text");
  AddFrameTypeInfo(LayoutFrameType::Viewport,         "VP",        "viewport");
#ifdef MOZ_XUL
  AddFrameTypeInfo(LayoutFrameType::XULLabel,         "XULLabel",  "XULLabel");
  AddFrameTypeInfo(LayoutFrameType::Box,              "Box",       "Box");
  AddFrameTypeInfo(LayoutFrameType::Slider,           "Slider",    "Slider");
  AddFrameTypeInfo(LayoutFrameType::PopupSet,         "PopupSet",  "PopupSet");
#endif
  AddFrameTypeInfo(LayoutFrameType::None,             "unknown",   "unknown");
}


void DR_State::DisplayFrameTypeInfo(nsIFrame* aFrame,
                                    int32_t   aIndent)
{
  DR_FrameTypeInfo* frameTypeInfo = GetFrameTypeInfo(aFrame->Type());
  if (frameTypeInfo) {
    for (int32_t i = 0; i < aIndent; i++) {
      printf(" ");
    }
    if(!strcmp(frameTypeInfo->mNameAbbrev, "unknown")) {
      if (aFrame) {
       nsAutoString  name;
       aFrame->GetFrameName(name);
       printf("%s %p ", NS_LossyConvertUTF16toASCII(name).get(), (void*)aFrame);
      }
      else {
        printf("%s %p ", frameTypeInfo->mNameAbbrev, (void*)aFrame);
      }
    }
    else {
      printf("%s %p ", frameTypeInfo->mNameAbbrev, (void*)aFrame);
    }
  }
}

bool
DR_State::RuleMatches(DR_Rule& aRule, DR_FrameTreeNode& aNode)
{
  NS_ASSERTION(aRule.mTarget, "program error");

  DR_RulePart* rulePart;
  DR_FrameTreeNode* parentNode;
  for (rulePart = aRule.mTarget->mNext, parentNode = aNode.mParent;
       rulePart && parentNode;
       rulePart = rulePart->mNext, parentNode = parentNode->mParent) {
    if (rulePart->mFrameType != LayoutFrameType::None) {
      if (parentNode->mFrame) {
        if (rulePart->mFrameType != parentNode->mFrame->Type()) {
          return false;
        }
      } else NS_ASSERTION(false, "program error");
    }
    // else wild card match
  }
  return true;
}

void DR_State::FindMatchingRule(DR_FrameTreeNode& aNode)
{
  if (!aNode.mFrame) {
    NS_ASSERTION(false, "invalid DR_FrameTreeNode \n");
    return;
  }

  bool matchingRule = false;

  DR_FrameTypeInfo* info = GetFrameTypeInfo(aNode.mFrame->Type());
  NS_ASSERTION(info, "program error");
  int32_t numRules = info->mRules.Length();
  for (int32_t ruleX = 0; ruleX < numRules; ruleX++) {
    DR_Rule* rule = info->mRules.ElementAt(ruleX);
    if (rule && RuleMatches(*rule, aNode)) {
      aNode.mDisplay = rule->mDisplay;
      matchingRule = true;
      break;
    }
  }
  if (!matchingRule) {
    int32_t numWildRules = mWildRules.Length();
    for (int32_t ruleX = 0; ruleX < numWildRules; ruleX++) {
      DR_Rule* rule = mWildRules.ElementAt(ruleX);
      if (rule && RuleMatches(*rule, aNode)) {
        aNode.mDisplay = rule->mDisplay;
        break;
      }
    }
  }
}

DR_FrameTreeNode* DR_State::CreateTreeNode(nsIFrame*                aFrame,
                                           const ReflowInput* aReflowInput)
{
  // find the frame of the parent reflow state (usually just the parent of aFrame)
  nsIFrame* parentFrame;
  if (aReflowInput) {
    const ReflowInput* parentRI = aReflowInput->mParentReflowInput;
    parentFrame = (parentRI) ? parentRI->mFrame : nullptr;
  } else {
    parentFrame = aFrame->GetParent();
  }

  // find the parent tree node leaf
  DR_FrameTreeNode* parentNode = nullptr;

  DR_FrameTreeNode* lastLeaf = nullptr;
  if(mFrameTreeLeaves.Length())
    lastLeaf = mFrameTreeLeaves.ElementAt(mFrameTreeLeaves.Length() - 1);
  if (lastLeaf) {
    for (parentNode = lastLeaf; parentNode && (parentNode->mFrame != parentFrame); parentNode = parentNode->mParent) {
    }
  }
  DR_FrameTreeNode* newNode = new DR_FrameTreeNode(aFrame, parentNode);
  FindMatchingRule(*newNode);

  newNode->mIndent = mIndent;
  if (newNode->mDisplay || mIndentUndisplayedFrames) {
    ++mIndent;
  }

  if (lastLeaf && (lastLeaf == parentNode)) {
    mFrameTreeLeaves.RemoveElementAt(mFrameTreeLeaves.Length() - 1);
  }
  mFrameTreeLeaves.AppendElement(newNode);
  mCount++;

  return newNode;
}

void DR_State::PrettyUC(nscoord aSize,
                        char*   aBuf,
                        int     aBufSize)
{
  if (NS_UNCONSTRAINEDSIZE == aSize) {
    strcpy(aBuf, "UC");
  }
  else {
    if ((nscoord)0xdeadbeefU == aSize)
    {
      strcpy(aBuf, "deadbeef");
    }
    else {
      snprintf(aBuf, aBufSize, "%d", aSize);
    }
  }
}

void DR_State::PrintMargin(const char *tag, const nsMargin* aMargin)
{
  if (aMargin) {
    char t[16], r[16], b[16], l[16];
    PrettyUC(aMargin->top, t, 16);
    PrettyUC(aMargin->right, r, 16);
    PrettyUC(aMargin->bottom, b, 16);
    PrettyUC(aMargin->left, l, 16);
    printf(" %s=%s,%s,%s,%s", tag, t, r, b, l);
  } else {
    // use %p here for consistency with other null-pointer printouts
    printf(" %s=%p", tag, (void*)aMargin);
  }
}

void DR_State::DeleteTreeNode(DR_FrameTreeNode& aNode)
{
  mFrameTreeLeaves.RemoveElement(&aNode);
  int32_t numLeaves = mFrameTreeLeaves.Length();
  if ((0 == numLeaves) || (aNode.mParent != mFrameTreeLeaves.ElementAt(numLeaves - 1))) {
    mFrameTreeLeaves.AppendElement(aNode.mParent);
  }

  if (aNode.mDisplay || mIndentUndisplayedFrames) {
    --mIndent;
  }
  // delete the tree node
  delete &aNode;
}

static void
CheckPixelError(nscoord aSize,
                int32_t aPixelToTwips)
{
  if (NS_UNCONSTRAINEDSIZE != aSize) {
    if ((aSize % aPixelToTwips) > 0) {
      printf("VALUE %d is not a whole pixel \n", aSize);
    }
  }
}

static void DisplayReflowEnterPrint(nsPresContext*          aPresContext,
                                    nsIFrame*                aFrame,
                                    const ReflowInput& aReflowInput,
                                    DR_FrameTreeNode&        aTreeNode,
                                    bool                     aChanged)
{
  if (aTreeNode.mDisplay) {
    DR_state->DisplayFrameTypeInfo(aFrame, aTreeNode.mIndent);

    char width[16];
    char height[16];

    DR_state->PrettyUC(aReflowInput.AvailableWidth(), width, 16);
    DR_state->PrettyUC(aReflowInput.AvailableHeight(), height, 16);
    printf("Reflow a=%s,%s ", width, height);

    DR_state->PrettyUC(aReflowInput.ComputedWidth(), width, 16);
    DR_state->PrettyUC(aReflowInput.ComputedHeight(), height, 16);
    printf("c=%s,%s ", width, height);

    if (aFrame->GetStateBits() & NS_FRAME_IS_DIRTY)
      printf("dirty ");

    if (aFrame->GetStateBits() & NS_FRAME_HAS_DIRTY_CHILDREN)
      printf("dirty-children ");

    if (aReflowInput.mFlags.mSpecialBSizeReflow)
      printf("special-bsize ");

    if (aReflowInput.IsHResize())
      printf("h-resize ");

    if (aReflowInput.IsVResize())
      printf("v-resize ");

    nsIFrame* inFlow = aFrame->GetPrevInFlow();
    if (inFlow) {
      printf("pif=%p ", (void*)inFlow);
    }
    inFlow = aFrame->GetNextInFlow();
    if (inFlow) {
      printf("nif=%p ", (void*)inFlow);
    }
    if (aChanged)
      printf("CHANGED \n");
    else
      printf("cnt=%d \n", DR_state->mCount);
    if (DR_state->mDisplayPixelErrors) {
      int32_t p2t = aPresContext->AppUnitsPerDevPixel();
      CheckPixelError(aReflowInput.AvailableWidth(), p2t);
      CheckPixelError(aReflowInput.AvailableHeight(), p2t);
      CheckPixelError(aReflowInput.ComputedWidth(), p2t);
      CheckPixelError(aReflowInput.ComputedHeight(), p2t);
    }
  }
}

void* nsFrame::DisplayReflowEnter(nsPresContext*          aPresContext,
                                  nsIFrame*                aFrame,
                                  const ReflowInput& aReflowInput)
{
  if (!DR_state->mInited) DR_state->Init();
  if (!DR_state->mActive) return nullptr;

  NS_ASSERTION(aFrame, "invalid call");

  DR_FrameTreeNode* treeNode = DR_state->CreateTreeNode(aFrame, &aReflowInput);
  if (treeNode) {
    DisplayReflowEnterPrint(aPresContext, aFrame, aReflowInput, *treeNode, false);
  }
  return treeNode;
}

void* nsFrame::DisplayLayoutEnter(nsIFrame* aFrame)
{
  if (!DR_state->mInited) DR_state->Init();
  if (!DR_state->mActive) return nullptr;

  NS_ASSERTION(aFrame, "invalid call");

  DR_FrameTreeNode* treeNode = DR_state->CreateTreeNode(aFrame, nullptr);
  if (treeNode && treeNode->mDisplay) {
    DR_state->DisplayFrameTypeInfo(aFrame, treeNode->mIndent);
    printf("XULLayout\n");
  }
  return treeNode;
}

void* nsFrame::DisplayIntrinsicISizeEnter(nsIFrame* aFrame,
                                          const char* aType)
{
  if (!DR_state->mInited) DR_state->Init();
  if (!DR_state->mActive) return nullptr;

  NS_ASSERTION(aFrame, "invalid call");

  DR_FrameTreeNode* treeNode = DR_state->CreateTreeNode(aFrame, nullptr);
  if (treeNode && treeNode->mDisplay) {
    DR_state->DisplayFrameTypeInfo(aFrame, treeNode->mIndent);
    printf("Get%sWidth\n", aType);
  }
  return treeNode;
}

void* nsFrame::DisplayIntrinsicSizeEnter(nsIFrame* aFrame,
                                         const char* aType)
{
  if (!DR_state->mInited) DR_state->Init();
  if (!DR_state->mActive) return nullptr;

  NS_ASSERTION(aFrame, "invalid call");

  DR_FrameTreeNode* treeNode = DR_state->CreateTreeNode(aFrame, nullptr);
  if (treeNode && treeNode->mDisplay) {
    DR_state->DisplayFrameTypeInfo(aFrame, treeNode->mIndent);
    printf("Get%sSize\n", aType);
  }
  return treeNode;
}

void nsFrame::DisplayReflowExit(nsPresContext* aPresContext,
                                nsIFrame* aFrame,
                                ReflowOutput& aMetrics,
                                const nsReflowStatus& aStatus,
                                void* aFrameTreeNode)
{
  if (!DR_state->mActive) return;

  NS_ASSERTION(aFrame, "DisplayReflowExit - invalid call");
  if (!aFrameTreeNode) return;

  DR_FrameTreeNode* treeNode = (DR_FrameTreeNode*)aFrameTreeNode;
  if (treeNode->mDisplay) {
    DR_state->DisplayFrameTypeInfo(aFrame, treeNode->mIndent);

    char width[16];
    char height[16];
    char x[16];
    char y[16];
    DR_state->PrettyUC(aMetrics.Width(), width, 16);
    DR_state->PrettyUC(aMetrics.Height(), height, 16);
    printf("Reflow d=%s,%s", width, height);

    if (!aStatus.IsEmpty()) {
      printf(" status=%s", ToString(aStatus).c_str());
    }
    if (aFrame->HasOverflowAreas()) {
      DR_state->PrettyUC(aMetrics.VisualOverflow().x, x, 16);
      DR_state->PrettyUC(aMetrics.VisualOverflow().y, y, 16);
      DR_state->PrettyUC(aMetrics.VisualOverflow().width, width, 16);
      DR_state->PrettyUC(aMetrics.VisualOverflow().height, height, 16);
      printf(" vis-o=(%s,%s) %s x %s", x, y, width, height);

      nsRect storedOverflow = aFrame->GetVisualOverflowRect();
      DR_state->PrettyUC(storedOverflow.x, x, 16);
      DR_state->PrettyUC(storedOverflow.y, y, 16);
      DR_state->PrettyUC(storedOverflow.width, width, 16);
      DR_state->PrettyUC(storedOverflow.height, height, 16);
      printf(" vis-sto=(%s,%s) %s x %s", x, y, width, height);

      DR_state->PrettyUC(aMetrics.ScrollableOverflow().x, x, 16);
      DR_state->PrettyUC(aMetrics.ScrollableOverflow().y, y, 16);
      DR_state->PrettyUC(aMetrics.ScrollableOverflow().width, width, 16);
      DR_state->PrettyUC(aMetrics.ScrollableOverflow().height, height, 16);
      printf(" scr-o=(%s,%s) %s x %s", x, y, width, height);

      storedOverflow = aFrame->GetScrollableOverflowRect();
      DR_state->PrettyUC(storedOverflow.x, x, 16);
      DR_state->PrettyUC(storedOverflow.y, y, 16);
      DR_state->PrettyUC(storedOverflow.width, width, 16);
      DR_state->PrettyUC(storedOverflow.height, height, 16);
      printf(" scr-sto=(%s,%s) %s x %s", x, y, width, height);
    }
    printf("\n");
    if (DR_state->mDisplayPixelErrors) {
      int32_t p2t = aPresContext->AppUnitsPerDevPixel();
      CheckPixelError(aMetrics.Width(), p2t);
      CheckPixelError(aMetrics.Height(), p2t);
    }
  }
  DR_state->DeleteTreeNode(*treeNode);
}

void nsFrame::DisplayLayoutExit(nsIFrame*            aFrame,
                                void*                aFrameTreeNode)
{
  if (!DR_state->mActive) return;

  NS_ASSERTION(aFrame, "non-null frame required");
  if (!aFrameTreeNode) return;

  DR_FrameTreeNode* treeNode = (DR_FrameTreeNode*)aFrameTreeNode;
  if (treeNode->mDisplay) {
    DR_state->DisplayFrameTypeInfo(aFrame, treeNode->mIndent);
    nsRect rect = aFrame->GetRect();
    printf("XULLayout=%d,%d,%d,%d\n", rect.x, rect.y, rect.width, rect.height);
  }
  DR_state->DeleteTreeNode(*treeNode);
}

void nsFrame::DisplayIntrinsicISizeExit(nsIFrame*            aFrame,
                                        const char*          aType,
                                        nscoord              aResult,
                                        void*                aFrameTreeNode)
{
  if (!DR_state->mActive) return;

  NS_ASSERTION(aFrame, "non-null frame required");
  if (!aFrameTreeNode) return;

  DR_FrameTreeNode* treeNode = (DR_FrameTreeNode*)aFrameTreeNode;
  if (treeNode->mDisplay) {
    DR_state->DisplayFrameTypeInfo(aFrame, treeNode->mIndent);
    char width[16];
    DR_state->PrettyUC(aResult, width, 16);
    printf("Get%sWidth=%s\n", aType, width);
  }
  DR_state->DeleteTreeNode(*treeNode);
}

void nsFrame::DisplayIntrinsicSizeExit(nsIFrame*            aFrame,
                                       const char*          aType,
                                       nsSize               aResult,
                                       void*                aFrameTreeNode)
{
  if (!DR_state->mActive) return;

  NS_ASSERTION(aFrame, "non-null frame required");
  if (!aFrameTreeNode) return;

  DR_FrameTreeNode* treeNode = (DR_FrameTreeNode*)aFrameTreeNode;
  if (treeNode->mDisplay) {
    DR_state->DisplayFrameTypeInfo(aFrame, treeNode->mIndent);

    char width[16];
    char height[16];
    DR_state->PrettyUC(aResult.width, width, 16);
    DR_state->PrettyUC(aResult.height, height, 16);
    printf("Get%sSize=%s,%s\n", aType, width, height);
  }
  DR_state->DeleteTreeNode(*treeNode);
}

/* static */ void
nsFrame::DisplayReflowStartup()
{
  DR_state = new DR_State();
}

/* static */ void
nsFrame::DisplayReflowShutdown()
{
  delete DR_state;
  DR_state = nullptr;
}

void DR_cookie::Change() const
{
  DR_FrameTreeNode* treeNode = (DR_FrameTreeNode*)mValue;
  if (treeNode && treeNode->mDisplay) {
    DisplayReflowEnterPrint(mPresContext, mFrame, mReflowInput, *treeNode, true);
  }
}

/* static */ void*
ReflowInput::DisplayInitConstraintsEnter(nsIFrame* aFrame,
                                               ReflowInput* aState,
                                               nscoord aContainingBlockWidth,
                                               nscoord aContainingBlockHeight,
                                               const nsMargin* aBorder,
                                               const nsMargin* aPadding)
{
  NS_PRECONDITION(aFrame, "non-null frame required");
  NS_PRECONDITION(aState, "non-null state required");

  if (!DR_state->mInited) DR_state->Init();
  if (!DR_state->mActive) return nullptr;

  DR_FrameTreeNode* treeNode = DR_state->CreateTreeNode(aFrame, aState);
  if (treeNode && treeNode->mDisplay) {
    DR_state->DisplayFrameTypeInfo(aFrame, treeNode->mIndent);

    printf("InitConstraints parent=%p",
           (void*)aState->mParentReflowInput);

    char width[16];
    char height[16];

    DR_state->PrettyUC(aContainingBlockWidth, width, 16);
    DR_state->PrettyUC(aContainingBlockHeight, height, 16);
    printf(" cb=%s,%s", width, height);

    DR_state->PrettyUC(aState->AvailableWidth(), width, 16);
    DR_state->PrettyUC(aState->AvailableHeight(), height, 16);
    printf(" as=%s,%s", width, height);

    DR_state->PrintMargin("b", aBorder);
    DR_state->PrintMargin("p", aPadding);
    putchar('\n');
  }
  return treeNode;
}

/* static */ void
ReflowInput::DisplayInitConstraintsExit(nsIFrame* aFrame,
                                              ReflowInput* aState,
                                              void* aValue)
{
  NS_PRECONDITION(aFrame, "non-null frame required");
  NS_PRECONDITION(aState, "non-null state required");

  if (!DR_state->mActive) return;
  if (!aValue) return;

  DR_FrameTreeNode* treeNode = (DR_FrameTreeNode*)aValue;
  if (treeNode->mDisplay) {
    DR_state->DisplayFrameTypeInfo(aFrame, treeNode->mIndent);
    char cmiw[16], cw[16], cmxw[16], cmih[16], ch[16], cmxh[16];
    DR_state->PrettyUC(aState->ComputedMinWidth(), cmiw, 16);
    DR_state->PrettyUC(aState->ComputedWidth(), cw, 16);
    DR_state->PrettyUC(aState->ComputedMaxWidth(), cmxw, 16);
    DR_state->PrettyUC(aState->ComputedMinHeight(), cmih, 16);
    DR_state->PrettyUC(aState->ComputedHeight(), ch, 16);
    DR_state->PrettyUC(aState->ComputedMaxHeight(), cmxh, 16);
    printf("InitConstraints= cw=(%s <= %s <= %s) ch=(%s <= %s <= %s)",
           cmiw, cw, cmxw, cmih, ch, cmxh);
    DR_state->PrintMargin("co", &aState->ComputedPhysicalOffsets());
    putchar('\n');
  }
  DR_state->DeleteTreeNode(*treeNode);
}


/* static */ void*
SizeComputationInput::DisplayInitOffsetsEnter(nsIFrame* aFrame,
                                          SizeComputationInput* aState,
                                          const LogicalSize& aPercentBasis,
                                          WritingMode aCBWritingMode,
                                          const nsMargin* aBorder,
                                          const nsMargin* aPadding)
{
  NS_PRECONDITION(aFrame, "non-null frame required");
  NS_PRECONDITION(aState, "non-null state required");

  if (!DR_state->mInited) DR_state->Init();
  if (!DR_state->mActive) return nullptr;

  // aState is not necessarily a ReflowInput
  DR_FrameTreeNode* treeNode = DR_state->CreateTreeNode(aFrame, nullptr);
  if (treeNode && treeNode->mDisplay) {
    DR_state->DisplayFrameTypeInfo(aFrame, treeNode->mIndent);

    char horizPctBasisStr[16];
    char vertPctBasisStr[16];
    DR_state->PrettyUC(aPercentBasis.ISize(aCBWritingMode),
                       horizPctBasisStr, 16);
    DR_state->PrettyUC(aPercentBasis.BSize(aCBWritingMode),
                       vertPctBasisStr, 16);
    printf("InitOffsets pct_basis=%s,%s", horizPctBasisStr, vertPctBasisStr);

    DR_state->PrintMargin("b", aBorder);
    DR_state->PrintMargin("p", aPadding);
    putchar('\n');
  }
  return treeNode;
}

/* static */ void
SizeComputationInput::DisplayInitOffsetsExit(nsIFrame* aFrame,
                                         SizeComputationInput* aState,
                                         void* aValue)
{
  NS_PRECONDITION(aFrame, "non-null frame required");
  NS_PRECONDITION(aState, "non-null state required");

  if (!DR_state->mActive) return;
  if (!aValue) return;

  DR_FrameTreeNode* treeNode = (DR_FrameTreeNode*)aValue;
  if (treeNode->mDisplay) {
    DR_state->DisplayFrameTypeInfo(aFrame, treeNode->mIndent);
    printf("InitOffsets=");
    DR_state->PrintMargin("m", &aState->ComputedPhysicalMargin());
    DR_state->PrintMargin("p", &aState->ComputedPhysicalPadding());
    DR_state->PrintMargin("p+b", &aState->ComputedPhysicalBorderPadding());
    putchar('\n');
  }
  DR_state->DeleteTreeNode(*treeNode);
}

/* static */ void*
ReflowInput::DisplayInitFrameTypeEnter(nsIFrame* aFrame,
                                             ReflowInput* aState)
{
  NS_PRECONDITION(aFrame, "non-null frame required");
  NS_PRECONDITION(aState, "non-null state required");

  if (!DR_state->mInited) DR_state->Init();
  if (!DR_state->mActive) return nullptr;

  // we don't print anything here
  return DR_state->CreateTreeNode(aFrame, aState);
}

/* static */ void
ReflowInput::DisplayInitFrameTypeExit(nsIFrame* aFrame,
                                            ReflowInput* aState,
                                            void* aValue)
{
  NS_PRECONDITION(aFrame, "non-null frame required");
  NS_PRECONDITION(aState, "non-null state required");

  if (!DR_state->mActive) return;
  if (!aValue) return;

  DR_FrameTreeNode* treeNode = (DR_FrameTreeNode*)aValue;
  if (treeNode->mDisplay) {
    DR_state->DisplayFrameTypeInfo(aFrame, treeNode->mIndent);
    printf("InitFrameType");

    const nsStyleDisplay *disp = aState->mStyleDisplay;

    if (aFrame->GetStateBits() & NS_FRAME_OUT_OF_FLOW)
      printf(" out-of-flow");
    if (aFrame->GetPrevInFlow())
      printf(" prev-in-flow");
    if (aFrame->IsAbsolutelyPositioned())
      printf(" abspos");
    if (aFrame->IsFloating())
      printf(" float");

    // This array must exactly match the StyleDisplay enum.
    const char *const displayTypes[] = {
      "none", "block", "inline", "inline-block", "list-item", "table",
      "inline-table", "table-row-group", "table-column", "table-column",
      "table-column-group", "table-header-group", "table-footer-group",
      "table-row", "table-cell", "table-caption", "flex", "inline-flex",
      "grid", "inline-grid", "ruby", "ruby-base", "ruby-base-container",
      "ruby-text", "ruby-text-container", "contents", "-webkit-box",
      "-webkit-inline-box", "box", "inline-box",
#ifdef MOZ_XUL
      "grid", "inline-grid", "grid-group", "grid-line", "stack",
      "inline-stack", "deck", "groupbox", "popup",
#endif
    };
    const uint32_t display = static_cast<uint32_t>(disp->mDisplay);
    if (display >= ArrayLength(displayTypes))
      printf(" display=%u", display);
    else
      printf(" display=%s", displayTypes[display]);

    // This array must exactly match the NS_CSS_FRAME_TYPE constants.
    const char *const cssFrameTypes[] = {
      "unknown", "inline", "block", "floating", "absolute", "internal-table"
    };
    nsCSSFrameType bareType = NS_FRAME_GET_TYPE(aState->mFrameType);
    bool repNoBlock = NS_FRAME_IS_REPLACED_NOBLOCK(aState->mFrameType);
    bool repBlock = NS_FRAME_IS_REPLACED_CONTAINS_BLOCK(aState->mFrameType);

    if (bareType >= ArrayLength(cssFrameTypes)) {
      printf(" result=type %u", bareType);
    } else {
      printf(" result=%s", cssFrameTypes[bareType]);
    }
    printf("%s%s\n", repNoBlock ? " +rep" : "", repBlock ? " +repBlk" : "");
  }
  DR_state->DeleteTreeNode(*treeNode);
}

#endif
// End Display Reflow

#endif<|MERGE_RESOLUTION|>--- conflicted
+++ resolved
@@ -6699,14 +6699,9 @@
   if (aHasDisplayItem) {
     aFrame->AddStateBits(NS_FRAME_NEEDS_PAINT);
   }
-<<<<<<< HEAD
-
 
   aFrame->MarkNeedsDisplayItemRebuild();
-  nsSVGEffects::InvalidateDirectRenderingObservers(aFrame);
-=======
   SVGObserverUtils::InvalidateDirectRenderingObservers(aFrame);
->>>>>>> dbfcbbaf
   bool needsSchedulePaint = false;
   if (nsLayoutUtils::IsPopup(aFrame)) {
     needsSchedulePaint = true;
