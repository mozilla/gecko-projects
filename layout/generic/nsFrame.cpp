/* -*- Mode: C++; tab-width: 2; indent-tabs-mode: nil; c-basic-offset: 2 -*- */
// vim:cindent:ts=2:et:sw=2:
/* This Source Code Form is subject to the terms of the Mozilla Public
 * License, v. 2.0. If a copy of the MPL was not distributed with this
 * file, You can obtain one at http://mozilla.org/MPL/2.0/. */

/* base class of all rendering objects */

#include "nsFrame.h"

#include <stdarg.h>
#include <algorithm>

#include "gfx2DGlue.h"
#include "gfxUtils.h"
#include "mozilla/Attributes.h"
#include "mozilla/DebugOnly.h"
#include "mozilla/gfx/2D.h"
#include "mozilla/gfx/PathHelpers.h"
#include "mozilla/Sprintf.h"

#include "nsCOMPtr.h"
#include "nsFrameList.h"
#include "nsPlaceholderFrame.h"
#include "nsIContent.h"
#include "nsIContentInlines.h"
#include "nsContentUtils.h"
#include "nsCSSPseudoElements.h"
#include "nsIAtom.h"
#include "nsString.h"
#include "nsReadableUtils.h"
#include "nsStyleContext.h"
#include "nsTableWrapperFrame.h"
#include "nsView.h"
#include "nsViewManager.h"
#include "nsIScrollableFrame.h"
#include "nsPresContext.h"
#include "nsStyleConsts.h"
#include "nsIPresShell.h"
#include "mozilla/Logging.h"
#include "mozilla/Sprintf.h"
#include "nsFrameManager.h"
#include "nsLayoutUtils.h"
#include "LayoutLogging.h"
#include "mozilla/GeckoStyleContext.h"
#include "mozilla/GeckoRestyleManager.h"
#include "mozilla/RestyleManager.h"
#include "mozilla/RestyleManagerInlines.h"
#include "nsInlineFrame.h"
#include "nsIDOMNode.h"
#include "nsISelection.h"
#include "nsISelectionPrivate.h"
#include "nsFrameSelection.h"
#include "nsGkAtoms.h"
#include "nsCSSAnonBoxes.h"

#include "nsFrameTraversal.h"
#include "nsRange.h"
#include "nsITextControlFrame.h"
#include "nsNameSpaceManager.h"
#include "nsIPercentBSizeObserver.h"
#include "nsStyleStructInlines.h"
#include "FrameLayerBuilder.h"
#include "ImageLayers.h"

#include "nsBidiPresUtils.h"
#include "RubyUtils.h"
#include "nsAnimationManager.h"

// For triple-click pref
#include "imgIContainer.h"
#include "imgIRequest.h"
#include "nsError.h"
#include "nsContainerFrame.h"
#include "nsBoxLayoutState.h"
#include "nsBlockFrame.h"
#include "nsDisplayList.h"
#include "nsSVGIntegrationUtils.h"
#include "nsSVGEffects.h"
#include "nsChangeHint.h"
#include "nsDeckFrame.h"
#include "nsSubDocumentFrame.h"
#include "SVGTextFrame.h"

#include "gfxContext.h"
#include "nsAbsoluteContainingBlock.h"
#include "StickyScrollContainer.h"
#include "nsFontInflationData.h"
#include "nsRegion.h"
#include "nsIFrameInlines.h"
#include "nsStyleChangeList.h"

#include "mozilla/AsyncEventDispatcher.h"
#include "mozilla/EffectCompositor.h"
#include "mozilla/EffectSet.h"
#include "mozilla/EventListenerManager.h"
#include "mozilla/EventStateManager.h"
#include "mozilla/EventStates.h"
#include "mozilla/Preferences.h"
#include "mozilla/LookAndFeel.h"
#include "mozilla/MouseEvents.h"
#include "mozilla/ServoStyleSet.h"
#include "mozilla/css/ImageLoader.h"
#include "mozilla/gfx/Tools.h"
#include "nsPrintfCString.h"
#include "ActiveLayerTracker.h"

#include "nsITheme.h"
#include "nsThemeConstants.h"

using namespace mozilla;
using namespace mozilla::css;
using namespace mozilla::dom;
using namespace mozilla::gfx;
using namespace mozilla::layers;
using namespace mozilla::layout;
typedef nsAbsoluteContainingBlock::AbsPosReflowFlags AbsPosReflowFlags;

const mozilla::LayoutFrameType nsIFrame::sLayoutFrameTypes[
#define FRAME_ID(...) 1 +
#define ABSTRACT_FRAME_ID(...)
#include "nsFrameIdList.h"
#undef FRAME_ID
#undef ABSTRACT_FRAME_ID
  0] = {
#define FRAME_ID(class_, type_, ...) mozilla::LayoutFrameType:: type_,
#define ABSTRACT_FRAME_ID(...)
#include "nsFrameIdList.h"
#undef FRAME_ID
#undef ABSTRACT_FRAME_ID
};

const nsIFrame::FrameClassBits nsIFrame::sFrameClassBits[
#define FRAME_ID(...) 1 +
#define ABSTRACT_FRAME_ID(...)
#include "nsFrameIdList.h"
#undef FRAME_ID
#undef ABSTRACT_FRAME_ID
  0] = {
#define Leaf eFrameClassBitsLeaf
#define NotLeaf eFrameClassBitsNone
#define DynamicLeaf eFrameClassBitsDynamicLeaf
#define FRAME_ID(class_, type_, leaf_, ...) leaf_,
#define ABSTRACT_FRAME_ID(...)
#include "nsFrameIdList.h"
#undef Leaf
#undef NotLeaf
#undef DynamicLeaf
#undef FRAME_ID
#undef ABSTRACT_FRAME_ID
};

// Struct containing cached metrics for box-wrapped frames.
struct nsBoxLayoutMetrics
{
  nsSize mPrefSize;
  nsSize mMinSize;
  nsSize mMaxSize;

  nsSize mBlockMinSize;
  nsSize mBlockPrefSize;
  nscoord mBlockAscent;

  nscoord mFlex;
  nscoord mAscent;

  nsSize mLastSize;
};

struct nsContentAndOffset
{
  nsIContent* mContent;
  int32_t mOffset;
};

// Some Misc #defines
#define SELECTION_DEBUG        0
#define FORCE_SELECTION_UPDATE 1
#define CALC_DEBUG             0

// This is faster than nsBidiPresUtils::IsFrameInParagraphDirection,
// because it uses the frame pointer passed in without drilling down to
// the leaf frame.
static bool
IsReversedDirectionFrame(nsIFrame* aFrame)
{
  FrameBidiData bidiData = aFrame->GetBidiData();
  return !IS_SAME_DIRECTION(bidiData.embeddingLevel, bidiData.baseLevel);
}

#include "nsILineIterator.h"

//non Hack prototypes
#if 0
static void RefreshContentFrames(nsPresContext* aPresContext, nsIContent * aStartContent, nsIContent * aEndContent);
#endif

#include "prenv.h"

NS_DECLARE_FRAME_PROPERTY_DELETABLE(BoxMetricsProperty, nsBoxLayoutMetrics)

static void
InitBoxMetrics(nsIFrame* aFrame, bool aClear)
{
  if (aClear) {
    aFrame->DeleteProperty(BoxMetricsProperty());
  }

  nsBoxLayoutMetrics* metrics = new nsBoxLayoutMetrics();
  aFrame->SetProperty(BoxMetricsProperty(), metrics);

  static_cast<nsFrame*>(aFrame)->nsFrame::MarkIntrinsicISizesDirty();
  metrics->mBlockAscent = 0;
  metrics->mLastSize.SizeTo(0, 0);
}

static bool
IsXULBoxWrapped(const nsIFrame* aFrame)
{
  return aFrame->GetParent() &&
         aFrame->GetParent()->IsXULBoxFrame() &&
         !aFrame->IsXULBoxFrame();
}

void
nsReflowStatus::UpdateTruncated(const ReflowInput& aReflowInput,
                                const ReflowOutput& aMetrics)
{
  const WritingMode containerWM = aMetrics.GetWritingMode();
  if (aReflowInput.GetWritingMode().IsOrthogonalTo(containerWM)) {
    // Orthogonal flows are always reflowed with an unconstrained dimension,
    // so should never end up truncated (see ReflowInput::Init()).
    mTruncated = false;
  } else if (aReflowInput.AvailableBSize() != NS_UNCONSTRAINEDSIZE &&
             aReflowInput.AvailableBSize() < aMetrics.BSize(containerWM) &&
             !aReflowInput.mFlags.mIsTopOfPage) {
    mTruncated = true;
  } else {
    mTruncated = false;
  }
}

// Formerly the nsIFrameDebug interface

#ifdef DEBUG
std::ostream& operator<<(std::ostream& aStream,
                         const nsReflowStatus& aStatus)
{
  char complete = 'Y';
  if (aStatus.IsIncomplete()) {
    complete = 'N';
  } else if (aStatus.IsOverflowIncomplete()) {
    complete = 'O';
  }

  char brk = 'N';
  if (aStatus.IsInlineBreakBefore()) {
    brk = 'B';
  } else if (aStatus.IsInlineBreakAfter()) {
    brk = 'A';
  }

  aStream << "["
          << "Complete=" << complete << ","
          << "NIF=" << (aStatus.NextInFlowNeedsReflow() ? 'Y' : 'N') << ","
          << "Truncated=" << (aStatus.IsTruncated() ? 'Y' : 'N') << ","
          << "Break=" << brk << ","
          << "FirstLetter=" << (aStatus.FirstLetterComplete() ? 'Y' : 'N')
          << "]";
  return aStream;
}

static bool gShowFrameBorders = false;

void nsFrame::ShowFrameBorders(bool aEnable)
{
  gShowFrameBorders = aEnable;
}

bool nsFrame::GetShowFrameBorders()
{
  return gShowFrameBorders;
}

static bool gShowEventTargetFrameBorder = false;

void nsFrame::ShowEventTargetFrameBorder(bool aEnable)
{
  gShowEventTargetFrameBorder = aEnable;
}

bool nsFrame::GetShowEventTargetFrameBorder()
{
  return gShowEventTargetFrameBorder;
}

/**
 * Note: the log module is created during library initialization which
 * means that you cannot perform logging before then.
 */
mozilla::LazyLogModule nsFrame::sFrameLogModule("frame");

static mozilla::LazyLogModule sStyleVerifyTreeLogModuleInfo("styleverifytree");

static uint32_t gStyleVerifyTreeEnable = 0x55;

bool
nsFrame::GetVerifyStyleTreeEnable()
{
  if (gStyleVerifyTreeEnable == 0x55) {
      gStyleVerifyTreeEnable = 0 != (int)((mozilla::LogModule*)sStyleVerifyTreeLogModuleInfo)->Level();
  }
  return gStyleVerifyTreeEnable;
}

void
nsFrame::SetVerifyStyleTreeEnable(bool aEnabled)
{
  gStyleVerifyTreeEnable = aEnabled;
}

#endif

NS_DECLARE_FRAME_PROPERTY_DELETABLE(AbsoluteContainingBlockProperty,
                                    nsAbsoluteContainingBlock)

bool
nsIFrame::HasAbsolutelyPositionedChildren() const {
  return IsAbsoluteContainer() && GetAbsoluteContainingBlock()->HasAbsoluteFrames();
}

nsAbsoluteContainingBlock*
nsIFrame::GetAbsoluteContainingBlock() const {
  NS_ASSERTION(IsAbsoluteContainer(), "The frame is not marked as an abspos container correctly");
  nsAbsoluteContainingBlock* absCB = GetProperty(AbsoluteContainingBlockProperty());
  NS_ASSERTION(absCB, "The frame is marked as an abspos container but doesn't have the property");
  return absCB;
}

void
nsIFrame::MarkAsAbsoluteContainingBlock()
{
  MOZ_ASSERT(GetStateBits() & NS_FRAME_CAN_HAVE_ABSPOS_CHILDREN);
  NS_ASSERTION(!GetProperty(AbsoluteContainingBlockProperty()),
               "Already has an abs-pos containing block property?");
  NS_ASSERTION(!HasAnyStateBits(NS_FRAME_HAS_ABSPOS_CHILDREN),
               "Already has NS_FRAME_HAS_ABSPOS_CHILDREN state bit?");
  AddStateBits(NS_FRAME_HAS_ABSPOS_CHILDREN);
  SetProperty(AbsoluteContainingBlockProperty(), new nsAbsoluteContainingBlock(GetAbsoluteListID()));
}

void
nsIFrame::MarkAsNotAbsoluteContainingBlock()
{
  NS_ASSERTION(!HasAbsolutelyPositionedChildren(), "Think of the children!");
  NS_ASSERTION(GetProperty(AbsoluteContainingBlockProperty()),
               "Should have an abs-pos containing block property");
  NS_ASSERTION(HasAnyStateBits(NS_FRAME_HAS_ABSPOS_CHILDREN),
               "Should have NS_FRAME_HAS_ABSPOS_CHILDREN state bit");
  MOZ_ASSERT(HasAnyStateBits(NS_FRAME_CAN_HAVE_ABSPOS_CHILDREN));
  RemoveStateBits(NS_FRAME_HAS_ABSPOS_CHILDREN);
  DeleteProperty(AbsoluteContainingBlockProperty());
}

bool
nsIFrame::CheckAndClearPaintedState()
{
  bool result = (GetStateBits() & NS_FRAME_PAINTED_THEBES);
  RemoveStateBits(NS_FRAME_PAINTED_THEBES);

  nsIFrame::ChildListIterator lists(this);
  for (; !lists.IsDone(); lists.Next()) {
    nsFrameList::Enumerator childFrames(lists.CurrentList());
    for (; !childFrames.AtEnd(); childFrames.Next()) {
      nsIFrame* child = childFrames.get();
      if (child->CheckAndClearPaintedState()) {
        result = true;
      }
    }
  }
  return result;
}

bool
nsIFrame::CheckAndClearDisplayListState()
{
  bool result = BuiltDisplayList();
  SetBuiltDisplayList(false);

  nsIFrame::ChildListIterator lists(this);
  for (; !lists.IsDone(); lists.Next()) {
    nsFrameList::Enumerator childFrames(lists.CurrentList());
    for (; !childFrames.AtEnd(); childFrames.Next()) {
      nsIFrame* child = childFrames.get();
      if (child->CheckAndClearDisplayListState()) {
        result = true;
      }
    }
  }
  return result;
}

bool
nsIFrame::IsVisibleConsideringAncestors(uint32_t aFlags) const
{
  if (!StyleVisibility()->IsVisible()) {
    return false;
  }

  const nsIFrame* frame = this;
  while (frame) {
    nsView* view = frame->GetView();
    if (view && view->GetVisibility() == nsViewVisibility_kHide)
      return false;

    nsIFrame* parent = frame->GetParent();
    nsDeckFrame* deck = do_QueryFrame(parent);
    if (deck) {
      if (deck->GetSelectedBox() != frame)
        return false;
    }

    if (parent) {
      frame = parent;
    } else {
      parent = nsLayoutUtils::GetCrossDocParentFrame(frame);
      if (!parent)
        break;

      if ((aFlags & nsIFrame::VISIBILITY_CROSS_CHROME_CONTENT_BOUNDARY) == 0 &&
          parent->PresContext()->IsChrome() && !frame->PresContext()->IsChrome()) {
        break;
      }

      if (!parent->StyleVisibility()->IsVisible())
        return false;

      frame = parent;
    }
  }

  return true;
}

void
nsIFrame::FindCloserFrameForSelection(
                                 nsPoint aPoint,
                                 nsIFrame::FrameWithDistance* aCurrentBestFrame)
{
  if (nsLayoutUtils::PointIsCloserToRect(aPoint, mRect,
                                         aCurrentBestFrame->mXDistance,
                                         aCurrentBestFrame->mYDistance)) {
    aCurrentBestFrame->mFrame = this;
  }
}

void
nsIFrame::ContentStatesChanged(mozilla::EventStates aStates)
{
}

AutoWeakFrame::AutoWeakFrame(const WeakFrame& aOther)
  : mPrev(nullptr), mFrame(nullptr)
{
  Init(aOther.GetFrame());
}

void
AutoWeakFrame::Init(nsIFrame* aFrame)
{
  Clear(mFrame ? mFrame->PresContext()->GetPresShell() : nullptr);
  mFrame = aFrame;
  if (mFrame) {
    nsIPresShell* shell = mFrame->PresContext()->GetPresShell();
    NS_WARNING_ASSERTION(shell, "Null PresShell in AutoWeakFrame!");
    if (shell) {
      shell->AddAutoWeakFrame(this);
    } else {
      mFrame = nullptr;
    }
  }
}

void
WeakFrame::Init(nsIFrame* aFrame)
{
  Clear(mFrame ? mFrame->PresContext()->GetPresShell() : nullptr);
  mFrame = aFrame;
  if (mFrame) {
    nsIPresShell* shell = mFrame->PresContext()->GetPresShell();
    MOZ_ASSERT(shell, "Null PresShell in WeakFrame!");
    if (shell) {
      shell->AddWeakFrame(this);
    } else {
      mFrame = nullptr;
    }
  }
}

nsIFrame*
NS_NewEmptyFrame(nsIPresShell* aPresShell, nsStyleContext* aContext)
{
  return new (aPresShell) nsFrame(aContext);
}

nsFrame::nsFrame(nsStyleContext* aContext, ClassID aID)
  : nsBox(aID)
{
  MOZ_COUNT_CTOR(nsFrame);

  mStyleContext = aContext;
  mWritingMode = WritingMode(mStyleContext);
  mStyleContext->AddRef();
#ifdef DEBUG
  mStyleContext->FrameAddRef();
#endif
}

nsFrame::~nsFrame()
{
  MOZ_COUNT_DTOR(nsFrame);

  MOZ_ASSERT(GetVisibility() != Visibility::APPROXIMATELY_VISIBLE,
             "Visible nsFrame is being destroyed");

  NS_IF_RELEASE(mContent);
#ifdef DEBUG
  mStyleContext->FrameRelease();
#endif
  mStyleContext->Release();
}

NS_IMPL_FRAMEARENA_HELPERS(nsFrame)

// Dummy operator delete.  Will never be called, but must be defined
// to satisfy some C++ ABIs.
void
nsFrame::operator delete(void *, size_t)
{
  MOZ_CRASH("nsFrame::operator delete should never be called");
}

NS_QUERYFRAME_HEAD(nsFrame)
  NS_QUERYFRAME_ENTRY(nsIFrame)
NS_QUERYFRAME_TAIL_INHERITANCE_ROOT

/////////////////////////////////////////////////////////////////////////////
// nsIFrame

static bool
IsFontSizeInflationContainer(nsIFrame* aFrame,
                             const nsStyleDisplay* aStyleDisplay)
{
  /*
   * Font size inflation is built around the idea that we're inflating
   * the fonts for a pan-and-zoom UI so that when the user scales up a
   * block or other container to fill the width of the device, the fonts
   * will be readable.  To do this, we need to pick what counts as a
   * container.
   *
   * From a code perspective, the only hard requirement is that frames
   * that are line participants
   * (nsIFrame::IsFrameOfType(nsIFrame::eLineParticipant)) are never
   * containers, since line layout assumes that the inflation is
   * consistent within a line.
   *
   * This is not an imposition, since we obviously want a bunch of text
   * (possibly with inline elements) flowing within a block to count the
   * block (or higher) as its container.
   *
   * We also want form controls, including the text in the anonymous
   * content inside of them, to match each other and the text next to
   * them, so they and their anonymous content should also not be a
   * container.
   *
   * However, because we can't reliably compute sizes across XUL during
   * reflow, any XUL frame with a XUL parent is always a container.
   *
   * There are contexts where it would be nice if some blocks didn't
   * count as a container, so that, for example, an indented quotation
   * didn't end up with a smaller font size.  However, it's hard to
   * distinguish these situations where we really do want the indented
   * thing to count as a container, so we don't try, and blocks are
   * always containers.
   */

  // The root frame should always be an inflation container.
  if (!aFrame->GetParent()) {
    return true;
  }

  nsIContent *content = aFrame->GetContent();
  LayoutFrameType frameType = aFrame->Type();
  bool isInline = (aFrame->GetDisplay() == StyleDisplay::Inline ||
                   RubyUtils::IsRubyBox(frameType) ||
                   (aFrame->IsFloating() &&
                    frameType == LayoutFrameType::Letter) ||
                   // Given multiple frames for the same node, only the
                   // outer one should be considered a container.
                   // (Important, e.g., for nsSelectsAreaFrame.)
                   (aFrame->GetParent()->GetContent() == content) ||
                   (content && (content->IsAnyOfHTMLElements(nsGkAtoms::option,
                                                             nsGkAtoms::optgroup,
                                                             nsGkAtoms::select) ||
                                content->IsInNativeAnonymousSubtree()))) &&
                  !(aFrame->IsXULBoxFrame() && aFrame->GetParent()->IsXULBoxFrame());
  NS_ASSERTION(!aFrame->IsFrameOfType(nsIFrame::eLineParticipant) ||
               isInline ||
               // br frames and mathml frames report being line
               // participants even when their position or display is
               // set
               aFrame->IsBrFrame() ||
               aFrame->IsFrameOfType(nsIFrame::eMathML),
               "line participants must not be containers");
  NS_ASSERTION(!aFrame->IsBulletFrame() || isInline,
               "bullets should not be containers");
  return !isInline;
}

void
nsFrame::Init(nsIContent*       aContent,
              nsContainerFrame* aParent,
              nsIFrame*         aPrevInFlow)
{
  MOZ_ASSERT(nsQueryFrame::FrameIID(mClass) == GetFrameId());
  NS_PRECONDITION(!mContent, "Double-initing a frame?");
  NS_ASSERTION(IsFrameOfType(eDEBUGAllFrames) &&
               !IsFrameOfType(eDEBUGNoFrames),
               "IsFrameOfType implementation that doesn't call base class");

  mContent = aContent;
  mParent = aParent;

  if (aContent) {
    NS_ADDREF(aContent);
  }

  if (aPrevInFlow) {
    mWritingMode = aPrevInFlow->GetWritingMode();

    // Make sure the general flags bits are the same
    nsFrameState state = aPrevInFlow->GetStateBits();

    // Make bits that are currently off (see constructor) the same:
    mState |= state & (NS_FRAME_INDEPENDENT_SELECTION |
                       NS_FRAME_PART_OF_IBSPLIT |
                       NS_FRAME_MAY_BE_TRANSFORMED |
                       NS_FRAME_MAY_HAVE_GENERATED_CONTENT |
                       NS_FRAME_CAN_HAVE_ABSPOS_CHILDREN);
  } else {
    PresContext()->ConstructedFrame();
  }
  if (GetParent()) {
    nsFrameState state = GetParent()->GetStateBits();

    // Make bits that are currently off (see constructor) the same:
    mState |= state & (NS_FRAME_INDEPENDENT_SELECTION |
                       NS_FRAME_GENERATED_CONTENT |
                       NS_FRAME_IS_SVG_TEXT |
                       NS_FRAME_IN_POPUP |
                       NS_FRAME_IS_NONDISPLAY);

    if (HasAnyStateBits(NS_FRAME_IN_POPUP) && TrackingVisibility()) {
      // Assume all frames in popups are visible.
      IncApproximateVisibleCount();
    }
  }
  const nsStyleDisplay *disp = StyleDisplay();
  if (disp->HasTransform(this) ||
      (IsFrameOfType(eSupportsCSSTransforms) &&
       nsLayoutUtils::HasAnimationOfProperty(this, eCSSProperty_transform))) {
    // The frame gets reconstructed if we toggle the -moz-transform
    // property, so we can set this bit here and then ignore it.
    mState |= NS_FRAME_MAY_BE_TRANSFORMED;
  }
  if (disp->mPosition == NS_STYLE_POSITION_STICKY &&
      !aPrevInFlow &&
      !(mState & NS_FRAME_IS_NONDISPLAY) &&
      !disp->IsInnerTableStyle()) {
    // Note that we only add first continuations, but we really only
    // want to add first continuation-or-ib-split-siblings.  But since we
    // don't yet know if we're a later part of a block-in-inline split,
    // we'll just add later members of a block-in-inline split here, and
    // then StickyScrollContainer will remove them later.
    // We don't currently support relative positioning of inner table
    // elements (bug 35168), so exclude them from sticky positioning too.
    StickyScrollContainer* ssc =
      StickyScrollContainer::GetStickyScrollContainerForFrame(this);
    if (ssc) {
      ssc->AddFrame(this);
    }
  }

  if (nsLayoutUtils::FontSizeInflationEnabled(PresContext()) || !GetParent()
#ifdef DEBUG
      // We have assertions that check inflation invariants even when
      // font size inflation is not enabled.
      || true
#endif
      ) {
    if (IsFontSizeInflationContainer(this, disp)) {
      AddStateBits(NS_FRAME_FONT_INFLATION_CONTAINER);
      if (!GetParent() ||
          // I'd use NS_FRAME_OUT_OF_FLOW, but it's not set yet.
          disp->IsFloating(this) || disp->IsAbsolutelyPositioned(this)) {
        AddStateBits(NS_FRAME_FONT_INFLATION_FLOW_ROOT);
      }
    }
    NS_ASSERTION(GetParent() ||
                 (GetStateBits() & NS_FRAME_FONT_INFLATION_CONTAINER),
                 "root frame should always be a container");
  }

  if (PresContext()->PresShell()->AssumeAllFramesVisible() &&
      TrackingVisibility()) {
    IncApproximateVisibleCount();
  }

  DidSetStyleContext(nullptr);

  if (::IsXULBoxWrapped(this))
    ::InitBoxMetrics(this, false);
}

void
nsFrame::DestroyFrom(nsIFrame* aDestructRoot)
{
  NS_ASSERTION(!nsContentUtils::IsSafeToRunScript(),
    "destroy called on frame while scripts not blocked");
  NS_ASSERTION(!GetNextSibling() && !GetPrevSibling(),
               "Frames should be removed before destruction.");
  NS_ASSERTION(aDestructRoot, "Must specify destruct root");
  MOZ_ASSERT(!HasAbsolutelyPositionedChildren());
  MOZ_ASSERT(!HasAnyStateBits(NS_FRAME_PART_OF_IBSPLIT),
             "NS_FRAME_PART_OF_IBSPLIT set on non-nsContainerFrame?");

  nsSVGEffects::InvalidateDirectRenderingObservers(this);

  if (StyleDisplay()->mPosition == NS_STYLE_POSITION_STICKY) {
    StickyScrollContainer* ssc =
      StickyScrollContainer::GetStickyScrollContainerForFrame(this);
    if (ssc) {
      ssc->RemoveFrame(this);
    }
  }

  nsPresContext* presContext = PresContext();
  nsIPresShell* shell = presContext->GetPresShell();
  if (mState & NS_FRAME_OUT_OF_FLOW) {
    nsPlaceholderFrame* placeholder = GetPlaceholderFrame();
    NS_ASSERTION(!placeholder || (aDestructRoot != this),
                 "Don't call Destroy() on OOFs, call Destroy() on the placeholder.");
    NS_ASSERTION(!placeholder ||
                 nsLayoutUtils::IsProperAncestorFrame(aDestructRoot, placeholder),
                 "Placeholder relationship should have been torn down already; "
                 "this might mean we have a stray placeholder in the tree.");
    if (placeholder) {
      placeholder->SetOutOfFlowFrame(nullptr);
    }
  }

  bool isPrimaryFrame = (mContent && mContent->GetPrimaryFrame() == this);
  if (isPrimaryFrame) {
    // This needs to happen before we clear our Properties() table.
    ActiveLayerTracker::TransferActivityToContent(this, mContent);

    // Unfortunately, we need to do this for all frames being reframed
    // and not only those whose current style involves CSS transitions,
    // because what matters is whether the new style (not the old)
    // specifies CSS transitions.
    if (presContext->RestyleManager()->IsGecko()) {
      // stylo: ServoRestyleManager does not handle transitions yet, and when
      // it does it probably won't need to track reframed style contexts to
      // initiate transitions correctly.
      GeckoRestyleManager::ReframingStyleContexts* rsc =
        presContext->RestyleManager()->AsGecko()->GetReframingStyleContexts();
      if (rsc) {
        rsc->Put(mContent, mStyleContext->AsGecko());
      }
    }
  }

  if (HasCSSAnimations() || HasCSSTransitions() ||
      EffectSet::GetEffectSet(this)) {
    // If no new frame for this element is created by the end of the
    // restyling process, stop animations and transitions for this frame
    RestyleManager::AnimationsWithDestroyedFrame* adf =
      presContext->RestyleManager()->GetAnimationsWithDestroyedFrame();
    // AnimationsWithDestroyedFrame only lives during the restyling process.
    if (adf) {
      adf->Put(mContent, mStyleContext);
    }
  }

  // Disable visibility tracking. Note that we have to do this before we clear
  // frame properties and lose track of whether we were previously visible.
  // XXX(seth): It'd be ideal to assert that we're already marked nonvisible
  // here, but it's unfortunately tricky to guarantee in the face of things like
  // frame reconstruction induced by style changes.
  DisableVisibilityTracking();

  // Ensure that we're not in the approximately visible list anymore.
  PresContext()->GetPresShell()->RemoveFrameFromApproximatelyVisibleList(this);

  shell->NotifyDestroyingFrame(this);

  if (mState & NS_FRAME_EXTERNAL_REFERENCE) {
    shell->ClearFrameRefs(this);
  }

  nsView* view = GetView();
  if (view) {
    view->SetFrame(nullptr);
    view->Destroy();
  }

  // Make sure that our deleted frame can't be returned from GetPrimaryFrame()
  if (isPrimaryFrame) {
    mContent->SetPrimaryFrame(nullptr);
  }

  // Delete all properties attached to the frame, to ensure any property
  // destructors that need the frame pointer are handled properly.
  DeleteAllProperties();

  // Must retrieve the object ID before calling destructors, so the
  // vtable is still valid.
  //
  // Note to future tweakers: having the method that returns the
  // object size call the destructor will not avoid an indirect call;
  // the compiler cannot devirtualize the call to the destructor even
  // if it's from a method defined in the same class.

  nsQueryFrame::FrameIID id = GetFrameId();
  this->~nsFrame();

  // Now that we're totally cleaned out, we need to add ourselves to
  // the presshell's recycler.
  shell->FreeFrame(id, this);
}

nsresult
nsFrame::GetOffsets(int32_t &aStart, int32_t &aEnd) const
{
  aStart = 0;
  aEnd = 0;
  return NS_OK;
}

static void
CompareLayers(const nsStyleImageLayers* aFirstLayers,
              const nsStyleImageLayers* aSecondLayers,
              const std::function<void(imgRequestProxy* aReq)>& aCallback)
{
  NS_FOR_VISIBLE_IMAGE_LAYERS_BACK_TO_FRONT(i, (*aFirstLayers)) {
    const nsStyleImage& image = aFirstLayers->mLayers[i].mImage;
    if (image.GetType() != eStyleImageType_Image || !image.IsResolved()) {
      continue;
    }

    // aCallback is called when the style image in aFirstLayers is thought to
    // be different with the corresponded one in aSecondLayers
    if (!aSecondLayers || i >= aSecondLayers->mImageCount ||
        (!aSecondLayers->mLayers[i].mImage.IsResolved() ||
         !image.ImageDataEquals(aSecondLayers->mLayers[i].mImage))) {
      if (imgRequestProxy* req = image.GetImageData()) {
        aCallback(req);
      }
    }
  }
}

static void
AddAndRemoveImageAssociations(nsFrame* aFrame,
                              const nsStyleImageLayers* aOldLayers,
                              const nsStyleImageLayers* aNewLayers)
{
   ImageLoader* imageLoader =
     aFrame->PresContext()->Document()->StyleImageLoader();

  // If the old context had a background-image image, or mask-image image,
  // and new context does not have the same image, clear the image load
  // notifier (which keeps the image loading, if it still is) for the frame.
  // We want to do this conservatively because some frames paint their
  // backgrounds from some other frame's style data, and we don't want
  // to clear those notifiers unless we have to.  (They'll be reset
  // when we paint, although we could miss a notification in that
  // interval.)
  if (aOldLayers) {
    CompareLayers(aOldLayers, aNewLayers,
      [&imageLoader, aFrame](imgRequestProxy* aReq)
      { imageLoader->DisassociateRequestFromFrame(aReq, aFrame); }
    );
  }

  CompareLayers(aNewLayers, aOldLayers,
    [&imageLoader, aFrame](imgRequestProxy* aReq)
    { imageLoader->AssociateRequestToFrame(aReq, aFrame); }
  );
}

void
nsIFrame::MarkNeedsDisplayItemRebuild()
{
  if (XRE_IsContentProcess() && !IsFrameModified()) {
    nsIFrame* displayRoot = nsLayoutUtils::GetDisplayRootFrame(this);
    RetainedDisplayListBuilder* retainedBuilder =
      displayRoot->GetProperty(RetainedDisplayListBuilder::Cached());
    if (retainedBuilder) {
      std::vector<WeakFrame>* modifiedFrames = displayRoot->GetProperty(nsIFrame::ModifiedFrameList());
      if (!modifiedFrames) {
        modifiedFrames = new std::vector<WeakFrame>();
        displayRoot->SetProperty(nsIFrame::ModifiedFrameList(), modifiedFrames);
      }
      MOZ_ASSERT(PresContext()->LayoutPhaseCount(eLayoutPhase_DisplayListBuilding) == 0);
      modifiedFrames->emplace_back(this);
      SetFrameIsModified(true);
    }
  }
}

// Subclass hook for style post processing
/* virtual */ void
nsFrame::DidSetStyleContext(nsStyleContext* aOldStyleContext)
{
  if (nsSVGUtils::IsInSVGTextSubtree(this)) {
    SVGTextFrame* svgTextFrame = static_cast<SVGTextFrame*>(
      nsLayoutUtils::GetClosestFrameOfType(this, LayoutFrameType::SVGText));
    nsIFrame* anonBlock = svgTextFrame->PrincipalChildList().FirstChild();
    // Just as in SVGTextFrame::DidSetStyleContext, we need to ensure that
    // any non-display SVGTextFrames get reflowed when a child text frame
    // gets new style.
    //
    // Note that we must check NS_FRAME_FIRST_REFLOW on our SVGTextFrame's
    // anonymous block frame rather than our self, since NS_FRAME_FIRST_REFLOW
    // may be set on us if we're a new frame that has been inserted after the
    // document's first reflow. (In which case this DidSetStyleContext call may
    // be happening under frame construction under a Reflow() call.)
    if (anonBlock && !(anonBlock->GetStateBits() & NS_FRAME_FIRST_REFLOW) &&
        (svgTextFrame->GetStateBits() & NS_FRAME_IS_NONDISPLAY) &&
        !(svgTextFrame->GetStateBits() & NS_STATE_SVG_TEXT_IN_REFLOW)) {
      svgTextFrame->ScheduleReflowSVGNonDisplayText(nsIPresShell::eStyleChange);
    }
  }

  const nsStyleImageLayers *oldLayers = aOldStyleContext ?
                              &aOldStyleContext->StyleBackground()->mImage :
                              nullptr;
  const nsStyleImageLayers *newLayers = &StyleBackground()->mImage;
  AddAndRemoveImageAssociations(this, oldLayers, newLayers);

  oldLayers = aOldStyleContext ? &aOldStyleContext->StyleSVGReset()->mMask :
                                  nullptr;
  newLayers = &StyleSVGReset()->mMask;
  AddAndRemoveImageAssociations(this, oldLayers, newLayers);

  if (aOldStyleContext) {
    // If we detect a change on margin, padding or border, we store the old
    // values on the frame itself between now and reflow, so if someone
    // calls GetUsed(Margin|Border|Padding)() before the next reflow, we
    // can give an accurate answer.
    // We don't want to set the property if one already exists.
    nsMargin oldValue(0, 0, 0, 0);
    nsMargin newValue(0, 0, 0, 0);
    const nsStyleMargin* oldMargin = aOldStyleContext->PeekStyleMargin();
    if (oldMargin && oldMargin->GetMargin(oldValue)) {
      if ((!StyleMargin()->GetMargin(newValue) || oldValue != newValue) &&
          !HasProperty(UsedMarginProperty())) {
        AddProperty(UsedMarginProperty(), new nsMargin(oldValue));
      }
    }

    const nsStylePadding* oldPadding = aOldStyleContext->PeekStylePadding();
    if (oldPadding && oldPadding->GetPadding(oldValue)) {
      if ((!StylePadding()->GetPadding(newValue) || oldValue != newValue) &&
          !HasProperty(UsedPaddingProperty())) {
        AddProperty(UsedPaddingProperty(), new nsMargin(oldValue));
      }
    }

    const nsStyleBorder* oldBorder = aOldStyleContext->PeekStyleBorder();
    if (oldBorder) {
      oldValue = oldBorder->GetComputedBorder();
      newValue = StyleBorder()->GetComputedBorder();
      if (oldValue != newValue &&
          !HasProperty(UsedBorderProperty())) {
        AddProperty(UsedBorderProperty(), new nsMargin(oldValue));
      }
    }
  }

  ImageLoader* imageLoader = PresContext()->Document()->StyleImageLoader();
  imgIRequest *oldBorderImage = aOldStyleContext
    ? aOldStyleContext->StyleBorder()->GetBorderImageRequest()
    : nullptr;
  imgIRequest *newBorderImage = StyleBorder()->GetBorderImageRequest();
  // FIXME (Bug 759996): The following is no longer true.
  // For border-images, we can't be as conservative (we need to set the
  // new loaders if there has been any change) since the CalcDifference
  // call depended on the result of GetComputedBorder() and that result
  // depends on whether the image has loaded, start the image load now
  // so that we'll get notified when it completes loading and can do a
  // restyle.  Otherwise, the image might finish loading from the
  // network before we start listening to its notifications, and then
  // we'll never know that it's finished loading.  Likewise, we want to
  // do this for freshly-created frames to prevent a similar race if the
  // image loads between reflow (which can depend on whether the image
  // is loaded) and paint.  We also don't really care about any callers
  // who try to paint borders with a different style context, because
  // they won't have the correct size for the border either.
  if (oldBorderImage != newBorderImage) {
    // stop and restart the image loading/notification
    if (oldBorderImage && HasImageRequest()) {
      imageLoader->DisassociateRequestFromFrame(oldBorderImage, this);
    }
    if (newBorderImage) {
      imageLoader->AssociateRequestToFrame(newBorderImage, this);
    }
  }

  // If the page contains markup that overrides text direction, and
  // does not contain any characters that would activate the Unicode
  // bidi algorithm, we need to call |SetBidiEnabled| on the pres
  // context before reflow starts.  See bug 115921.
  if (StyleVisibility()->mDirection == NS_STYLE_DIRECTION_RTL) {
    PresContext()->SetBidiEnabled();
  }

  RemoveStateBits(NS_FRAME_SIMPLE_EVENT_REGIONS |
                  NS_FRAME_SIMPLE_DISPLAYLIST);
  this->MarkNeedsDisplayItemRebuild();

  mMayHaveRoundedCorners = true;
}

void
nsIFrame::ReparentFrameViewTo(nsViewManager* aViewManager,
                              nsView*        aNewParentView,
                              nsView*        aOldParentView)
{
  if (HasView()) {
#ifdef MOZ_XUL
    if (IsMenuPopupFrame()) {
      // This view must be parented by the root view, don't reparent it.
      return;
    }
#endif
    nsView* view = GetView();
    // Verify that the current parent view is what we think it is
    //nsView*  parentView;
    //NS_ASSERTION(parentView == aOldParentView, "unexpected parent view");

    aViewManager->RemoveChild(view);

    // The view will remember the Z-order and other attributes that have been set on it.
    nsView* insertBefore = nsLayoutUtils::FindSiblingViewFor(aNewParentView, this);
    aViewManager->InsertChild(aNewParentView, view, insertBefore, insertBefore != nullptr);
  } else if (GetStateBits() & NS_FRAME_HAS_CHILD_WITH_VIEW) {
    nsIFrame::ChildListIterator lists(this);
    for (; !lists.IsDone(); lists.Next()) {
      // Iterate the child frames, and check each child frame to see if it has
      // a view
      nsFrameList::Enumerator childFrames(lists.CurrentList());
      for (; !childFrames.AtEnd(); childFrames.Next()) {
        childFrames.get()->ReparentFrameViewTo(aViewManager, aNewParentView,
                                               aOldParentView);
      }
    }
  }
}

void
nsIFrame::SyncFrameViewProperties(nsView* aView)
{
  if (!aView) {
    aView = GetView();
    if (!aView) {
      return;
    }
  }

  nsViewManager* vm = aView->GetViewManager();

  // Make sure visibility is correct. This only affects nsSubDocumentFrame.
  if (!SupportsVisibilityHidden()) {
    // See if the view should be hidden or visible
    nsStyleContext* sc = StyleContext();
    vm->SetViewVisibility(aView,
        sc->StyleVisibility()->IsVisible()
            ? nsViewVisibility_kShow : nsViewVisibility_kHide);
  }

  int32_t zIndex = 0;
  bool    autoZIndex = false;

  if (IsAbsPosContainingBlock()) {
    // Make sure z-index is correct
    nsStyleContext* sc = StyleContext();
    const nsStylePosition* position = sc->StylePosition();
    if (position->mZIndex.GetUnit() == eStyleUnit_Integer) {
      zIndex = position->mZIndex.GetIntValue();
    } else if (position->mZIndex.GetUnit() == eStyleUnit_Auto) {
      autoZIndex = true;
    }
  } else {
    autoZIndex = true;
  }

  vm->SetViewZIndex(aView, autoZIndex, zIndex);
}

void
nsFrame::CreateView()
{
  MOZ_ASSERT(!HasView());

  nsView* parentView = GetParent()->GetClosestView();
  MOZ_ASSERT(parentView, "no parent with view");

  nsViewManager* viewManager = parentView->GetViewManager();
  MOZ_ASSERT(viewManager, "null view manager");

  nsView* view = viewManager->CreateView(GetRect(), parentView);
  SyncFrameViewProperties(view);

  nsView* insertBefore = nsLayoutUtils::FindSiblingViewFor(parentView, this);
  // we insert this view 'above' the insertBefore view, unless insertBefore is null,
  // in which case we want to call with aAbove == false to insert at the beginning
  // in document order
  viewManager->InsertChild(parentView, view, insertBefore, insertBefore != nullptr);

  // REVIEW: Don't create a widget for fixed-pos elements anymore.
  // ComputeRepaintRegionForCopy will calculate the right area to repaint
  // when we scroll.
  // Reparent views on any child frames (or their descendants) to this
  // view. We can just call ReparentFrameViewTo on this frame because
  // we know this frame has no view, so it will crawl the children. Also,
  // we know that any descendants with views must have 'parentView' as their
  // parent view.
  ReparentFrameViewTo(viewManager, view, parentView);

  // Remember our view
  SetView(view);

  NS_FRAME_LOG(NS_FRAME_TRACE_CALLS,
               ("nsFrame::CreateView: frame=%p view=%p",
                this, view));
}

// MSVC fails with link error "one or more multiply defined symbols found",
// gcc fails with "hidden symbol `nsIFrame::kPrincipalList' isn't defined"
// etc if they are not defined.
#ifndef _MSC_VER
// static nsIFrame constants; initialized in the header file.
const nsIFrame::ChildListID nsIFrame::kPrincipalList;
const nsIFrame::ChildListID nsIFrame::kAbsoluteList;
const nsIFrame::ChildListID nsIFrame::kBulletList;
const nsIFrame::ChildListID nsIFrame::kCaptionList;
const nsIFrame::ChildListID nsIFrame::kColGroupList;
const nsIFrame::ChildListID nsIFrame::kExcessOverflowContainersList;
const nsIFrame::ChildListID nsIFrame::kFixedList;
const nsIFrame::ChildListID nsIFrame::kFloatList;
const nsIFrame::ChildListID nsIFrame::kOverflowContainersList;
const nsIFrame::ChildListID nsIFrame::kOverflowList;
const nsIFrame::ChildListID nsIFrame::kOverflowOutOfFlowList;
const nsIFrame::ChildListID nsIFrame::kPopupList;
const nsIFrame::ChildListID nsIFrame::kPushedFloatsList;
const nsIFrame::ChildListID nsIFrame::kSelectPopupList;
const nsIFrame::ChildListID nsIFrame::kNoReflowPrincipalList;
#endif

/* virtual */ nsMargin
nsIFrame::GetUsedMargin() const
{
  nsMargin margin(0, 0, 0, 0);
  if (((mState & NS_FRAME_FIRST_REFLOW) &&
       !(mState & NS_FRAME_IN_REFLOW)) ||
      nsSVGUtils::IsInSVGTextSubtree(this))
    return margin;

  nsMargin *m = GetProperty(UsedMarginProperty());
  if (m) {
    margin = *m;
  } else {
    if (!StyleMargin()->GetMargin(margin)) {
      // If we get here, our caller probably shouldn't be calling us...
      NS_ERROR("Returning bogus 0-sized margin, because this margin "
               "depends on layout & isn't cached!");
    }
  }
  return margin;
}

/* virtual */ nsMargin
nsIFrame::GetUsedBorder() const
{
  nsMargin border(0, 0, 0, 0);
  if (((mState & NS_FRAME_FIRST_REFLOW) &&
       !(mState & NS_FRAME_IN_REFLOW)) ||
      nsSVGUtils::IsInSVGTextSubtree(this))
    return border;

  // Theme methods don't use const-ness.
  nsIFrame *mutable_this = const_cast<nsIFrame*>(this);

  const nsStyleDisplay *disp = StyleDisplay();
  if (mutable_this->IsThemed(disp)) {
    nsIntMargin result;
    nsPresContext *presContext = PresContext();
    presContext->GetTheme()->GetWidgetBorder(presContext->DeviceContext(),
                                             mutable_this, disp->mAppearance,
                                             &result);
    border.left = presContext->DevPixelsToAppUnits(result.left);
    border.top = presContext->DevPixelsToAppUnits(result.top);
    border.right = presContext->DevPixelsToAppUnits(result.right);
    border.bottom = presContext->DevPixelsToAppUnits(result.bottom);
    return border;
  }

  nsMargin *b = GetProperty(UsedBorderProperty());
  if (b) {
    border = *b;
  } else {
    border = StyleBorder()->GetComputedBorder();
  }
  return border;
}

/* virtual */ nsMargin
nsIFrame::GetUsedPadding() const
{
  nsMargin padding(0, 0, 0, 0);
  if (((mState & NS_FRAME_FIRST_REFLOW) &&
       !(mState & NS_FRAME_IN_REFLOW)) ||
      nsSVGUtils::IsInSVGTextSubtree(this))
    return padding;

  // Theme methods don't use const-ness.
  nsIFrame *mutable_this = const_cast<nsIFrame*>(this);

  const nsStyleDisplay *disp = StyleDisplay();
  if (mutable_this->IsThemed(disp)) {
    nsPresContext *presContext = PresContext();
    nsIntMargin widget;
    if (presContext->GetTheme()->GetWidgetPadding(presContext->DeviceContext(),
                                                  mutable_this,
                                                  disp->mAppearance,
                                                  &widget)) {
      padding.top = presContext->DevPixelsToAppUnits(widget.top);
      padding.right = presContext->DevPixelsToAppUnits(widget.right);
      padding.bottom = presContext->DevPixelsToAppUnits(widget.bottom);
      padding.left = presContext->DevPixelsToAppUnits(widget.left);
      return padding;
    }
  }

  nsMargin *p = GetProperty(UsedPaddingProperty());
  if (p) {
    padding = *p;
  } else {
    if (!StylePadding()->GetPadding(padding)) {
      // If we get here, our caller probably shouldn't be calling us...
      NS_ERROR("Returning bogus 0-sized padding, because this padding "
               "depends on layout & isn't cached!");
    }
  }
  return padding;
}

nsIFrame::Sides
nsIFrame::GetSkipSides(const ReflowInput* aReflowInput) const
{
  if (MOZ_UNLIKELY(StyleBorder()->mBoxDecorationBreak ==
                     StyleBoxDecorationBreak::Clone) &&
      !(GetStateBits() & NS_FRAME_IS_OVERFLOW_CONTAINER)) {
    return Sides();
  }

  // Convert the logical skip sides to physical sides using the frame's
  // writing mode
  WritingMode writingMode = GetWritingMode();
  LogicalSides logicalSkip = GetLogicalSkipSides(aReflowInput);
  Sides skip;

  if (logicalSkip.BStart()) {
    if (writingMode.IsVertical()) {
      skip |= writingMode.IsVerticalLR() ? eSideBitsLeft : eSideBitsRight;
    } else {
      skip |= eSideBitsTop;
    }
  }

  if (logicalSkip.BEnd()) {
    if (writingMode.IsVertical()) {
      skip |= writingMode.IsVerticalLR() ? eSideBitsRight : eSideBitsLeft;
    } else {
      skip |= eSideBitsBottom;
    }
  }

  if (logicalSkip.IStart()) {
    if (writingMode.IsVertical()) {
      skip |= eSideBitsTop;
    } else {
      skip |= writingMode.IsBidiLTR() ? eSideBitsLeft : eSideBitsRight;
    }
  }

  if (logicalSkip.IEnd()) {
    if (writingMode.IsVertical()) {
      skip |= eSideBitsBottom;
    } else {
      skip |= writingMode.IsBidiLTR() ? eSideBitsRight : eSideBitsLeft;
    }
  }
  return skip;
}

nsRect
nsIFrame::GetPaddingRectRelativeToSelf() const
{
  nsMargin border(GetUsedBorder());
  border.ApplySkipSides(GetSkipSides());
  nsRect r(0, 0, mRect.width, mRect.height);
  r.Deflate(border);
  return r;
}

nsRect
nsIFrame::GetPaddingRect() const
{
  return GetPaddingRectRelativeToSelf() + GetPosition();
}

WritingMode
nsIFrame::WritingModeForLine(WritingMode aSelfWM,
                             nsIFrame*   aSubFrame) const
{
  MOZ_ASSERT(aSelfWM == GetWritingMode());
  WritingMode writingMode = aSelfWM;

  if (StyleTextReset()->mUnicodeBidi & NS_STYLE_UNICODE_BIDI_PLAINTEXT) {
    nsBidiLevel frameLevel = nsBidiPresUtils::GetFrameBaseLevel(aSubFrame);
    writingMode.SetDirectionFromBidiLevel(frameLevel);
  }

  return writingMode;
}

nsRect
nsIFrame::GetMarginRectRelativeToSelf() const
{
  nsMargin m = GetUsedMargin();
  m.ApplySkipSides(GetSkipSides());
  nsRect r(0, 0, mRect.width, mRect.height);
  r.Inflate(m);
  return r;
}

bool
nsIFrame::IsTransformed(const nsStyleDisplay* aStyleDisplay,
                        EffectSet* aEffectSet) const
{
  MOZ_ASSERT(aStyleDisplay == StyleDisplay());
  return ((mState & NS_FRAME_MAY_BE_TRANSFORMED) &&
          (aStyleDisplay->HasTransform(this) ||
           IsSVGTransformed() ||
           HasAnimationOfTransform(aEffectSet)));
}

bool
nsIFrame::HasAnimationOfTransform(EffectSet* aEffectSet) const
{
  EffectSet* effects =
    aEffectSet ? aEffectSet : EffectSet::GetEffectSet(this);

  return mContent &&
    nsLayoutUtils::HasAnimationOfProperty(effects, eCSSProperty_transform) &&
    IsFrameOfType(eSupportsCSSTransforms) &&
    mContent->GetPrimaryFrame() == this;
}

bool
nsIFrame::HasOpacityInternal(float aThreshold,
                             EffectSet* aEffectSet) const
{
  MOZ_ASSERT(0.0 <= aThreshold && aThreshold <= 1.0, "Invalid argument");
  if (StyleEffects()->mOpacity < aThreshold ||
      (StyleDisplay()->mWillChangeBitField & NS_STYLE_WILL_CHANGE_OPACITY)) {
    return true;
  }

  EffectSet* effects =
    aEffectSet ? aEffectSet : EffectSet::GetEffectSet(this);
  return (mContent && mContent->GetPrimaryFrame() == this &&
          nsLayoutUtils::HasAnimationOfProperty(effects, eCSSProperty_opacity));
}

bool
nsIFrame::IsSVGTransformed(gfx::Matrix *aOwnTransforms,
                           gfx::Matrix *aFromParentTransforms) const
{
  return false;
}

bool
nsIFrame::Extend3DContext(const nsStyleDisplay* aStyleDisplay, mozilla::EffectSet* aEffectSet) const
{
  const nsStyleDisplay* disp = StyleDisplayWithOptionalParam(aStyleDisplay);
  if (disp->mTransformStyle != NS_STYLE_TRANSFORM_STYLE_PRESERVE_3D ||
      !IsFrameOfType(nsIFrame::eSupportsCSSTransforms)) {
    return false;
  }

  // If we're all scroll frame, then all descendants will be clipped, so we can't preserve 3d.
  if (IsScrollFrame()) {
    return false;
  }

  if (HasOpacity(aEffectSet)) {
    return false;
  }

  const nsStyleEffects* effects = StyleEffects();
  return !nsFrame::ShouldApplyOverflowClipping(this, disp) &&
         !GetClipPropClipRect(disp, effects, GetSize()) &&
         !nsSVGIntegrationUtils::UsingEffectsForFrame(this);
}

bool
nsIFrame::Combines3DTransformWithAncestors(const nsStyleDisplay* aStyleDisplay,
                                           EffectSet* aEffectSet) const
{
  MOZ_ASSERT(aStyleDisplay == StyleDisplay());
  nsIFrame* parent = GetFlattenedTreeParentPrimaryFrame();
  if (!parent || !parent->Extend3DContext()) {
    return false;
  }
  return IsTransformed(aStyleDisplay,aEffectSet) ||
         BackfaceIsHidden(aStyleDisplay);
}

bool
nsIFrame::In3DContextAndBackfaceIsHidden(EffectSet* aEffectSet) const
{
  // While both tests fail most of the time, test BackfaceIsHidden()
  // first since it's likely to fail faster.
  const nsStyleDisplay* disp = StyleDisplay();
  return BackfaceIsHidden(disp) &&
         Combines3DTransformWithAncestors(disp, aEffectSet);
}

bool
nsIFrame::HasPerspective(const nsStyleDisplay* aStyleDisplay, EffectSet* aEffectSet) const
{
  MOZ_ASSERT(aStyleDisplay == StyleDisplay());
  if (!IsTransformed(aStyleDisplay, aEffectSet)) {
    return false;
  }
  nsIFrame* containingBlock = GetContainingBlock(SKIP_SCROLLED_FRAME, aStyleDisplay);
  if (!containingBlock) {
    return false;
  }
  return containingBlock->ChildrenHavePerspective();
}

nsRect
nsIFrame::GetContentRectRelativeToSelf() const
{
  nsMargin bp(GetUsedBorderAndPadding());
  bp.ApplySkipSides(GetSkipSides());
  nsRect r(0, 0, mRect.width, mRect.height);
  r.Deflate(bp);
  return r;
}

nsRect
nsIFrame::GetContentRect() const
{
  return GetContentRectRelativeToSelf() + GetPosition();
}

bool
nsIFrame::ComputeBorderRadii(const nsStyleCorners& aBorderRadius,
                             const nsSize& aFrameSize,
                             const nsSize& aBorderArea,
                             Sides aSkipSides,
                             nscoord aRadii[8])
{
  // Percentages are relative to whichever side they're on.
  NS_FOR_CSS_HALF_CORNERS(i) {
    const nsStyleCoord c = aBorderRadius.Get(i);
    nscoord axis =
      HalfCornerIsX(i) ? aFrameSize.width : aFrameSize.height;

    if (c.IsCoordPercentCalcUnit()) {
      aRadii[i] = nsRuleNode::ComputeCoordPercentCalc(c, axis);
      if (aRadii[i] < 0) {
        // clamp calc()
        aRadii[i] = 0;
      }
    } else {
      NS_NOTREACHED("ComputeBorderRadii: bad unit");
      aRadii[i] = 0;
    }
  }

  if (aSkipSides.Top()) {
    aRadii[eCornerTopLeftX] = 0;
    aRadii[eCornerTopLeftY] = 0;
    aRadii[eCornerTopRightX] = 0;
    aRadii[eCornerTopRightY] = 0;
  }

  if (aSkipSides.Right()) {
    aRadii[eCornerTopRightX] = 0;
    aRadii[eCornerTopRightY] = 0;
    aRadii[eCornerBottomRightX] = 0;
    aRadii[eCornerBottomRightY] = 0;
  }

  if (aSkipSides.Bottom()) {
    aRadii[eCornerBottomRightX] = 0;
    aRadii[eCornerBottomRightY] = 0;
    aRadii[eCornerBottomLeftX] = 0;
    aRadii[eCornerBottomLeftY] = 0;
  }

  if (aSkipSides.Left()) {
    aRadii[eCornerBottomLeftX] = 0;
    aRadii[eCornerBottomLeftY] = 0;
    aRadii[eCornerTopLeftX] = 0;
    aRadii[eCornerTopLeftY] = 0;
  }

  // css3-background specifies this algorithm for reducing
  // corner radii when they are too big.
  bool haveRadius = false;
  double ratio = 1.0f;
  NS_FOR_CSS_SIDES(side) {
    uint32_t hc1 = SideToHalfCorner(side, false, true);
    uint32_t hc2 = SideToHalfCorner(side, true, true);
    nscoord length =
      SideIsVertical(side) ? aBorderArea.height : aBorderArea.width;
    nscoord sum = aRadii[hc1] + aRadii[hc2];
    if (sum)
      haveRadius = true;

    // avoid floating point division in the normal case
    if (length < sum)
      ratio = std::min(ratio, double(length)/sum);
  }
  if (ratio < 1.0) {
    NS_FOR_CSS_HALF_CORNERS(corner) {
      aRadii[corner] *= ratio;
    }
  }

  return haveRadius;
}

/* static */ void
nsIFrame::InsetBorderRadii(nscoord aRadii[8], const nsMargin &aOffsets)
{
  NS_FOR_CSS_SIDES(side) {
    nscoord offset = aOffsets.Side(side);
    uint32_t hc1 = SideToHalfCorner(side, false, false);
    uint32_t hc2 = SideToHalfCorner(side, true, false);
    aRadii[hc1] = std::max(0, aRadii[hc1] - offset);
    aRadii[hc2] = std::max(0, aRadii[hc2] - offset);
  }
}

/* static */ void
nsIFrame::OutsetBorderRadii(nscoord aRadii[8], const nsMargin &aOffsets)
{
  auto AdjustOffset = [] (const uint32_t aRadius, const nscoord aOffset) {
    // Implement the cubic formula to adjust offset when aOffset > 0 and
    // aRadius / aOffset < 1.
    // https://drafts.csswg.org/css-shapes/#valdef-shape-box-margin-box
    if (aOffset > 0) {
      const double ratio = aRadius / double(aOffset);
      if (ratio < 1.0) {
        return nscoord(aOffset * (1.0 + std::pow(ratio - 1, 3)));
      }
    }
    return aOffset;
  };

  NS_FOR_CSS_SIDES(side) {
    const nscoord offset = aOffsets.Side(side);
    const uint32_t hc1 = SideToHalfCorner(side, false, false);
    const uint32_t hc2 = SideToHalfCorner(side, true, false);
    if (aRadii[hc1] > 0) {
      const nscoord offset1 = AdjustOffset(aRadii[hc1], offset);
      aRadii[hc1] = std::max(0, aRadii[hc1] + offset1);
    }
    if (aRadii[hc2] > 0) {
      const nscoord offset2 = AdjustOffset(aRadii[hc2], offset);
      aRadii[hc2] = std::max(0, aRadii[hc2] + offset2);
    }
  }
}

/* virtual */ bool
nsIFrame::GetBorderRadii(const nsSize& aFrameSize, const nsSize& aBorderArea,
                         Sides aSkipSides, nscoord aRadii[8]) const
{
  if (!mMayHaveRoundedCorners) {
    memset(aRadii, 0, sizeof(nscoord) * 8);
    return false;
  }

  if (IsThemed()) {
    // When we're themed, the native theme code draws the border and
    // background, and therefore it doesn't make sense to tell other
    // code that's interested in border-radius that we have any radii.
    //
    // In an ideal world, we might have a way for the them to tell us an
    // border radius, but since we don't, we're better off assuming
    // zero.
    NS_FOR_CSS_HALF_CORNERS(corner) {
      aRadii[corner] = 0;
    }
    return false;
  }

  const_cast<nsIFrame*>(this)->mMayHaveRoundedCorners =
    ComputeBorderRadii(StyleBorder()->mBorderRadius,
                       aFrameSize, aBorderArea,
                       aSkipSides, aRadii);
  return mMayHaveRoundedCorners;
}

bool
nsIFrame::GetBorderRadii(nscoord aRadii[8]) const
{
  nsSize sz = GetSize();
  return GetBorderRadii(sz, sz, GetSkipSides(), aRadii);
}

bool
nsIFrame::GetMarginBoxBorderRadii(nscoord aRadii[8]) const
{
  if (!GetBorderRadii(aRadii)) {
    return false;
  }
  OutsetBorderRadii(aRadii, GetUsedMargin());
  NS_FOR_CSS_HALF_CORNERS(corner) {
    if (aRadii[corner]) {
      return true;
    }
  }
  return false;
}

bool
nsIFrame::GetPaddingBoxBorderRadii(nscoord aRadii[8]) const
{
  if (!GetBorderRadii(aRadii))
    return false;
  InsetBorderRadii(aRadii, GetUsedBorder());
  NS_FOR_CSS_HALF_CORNERS(corner) {
    if (aRadii[corner])
      return true;
  }
  return false;
}

bool
nsIFrame::GetContentBoxBorderRadii(nscoord aRadii[8]) const
{
  if (!GetBorderRadii(aRadii))
    return false;
  InsetBorderRadii(aRadii, GetUsedBorderAndPadding());
  NS_FOR_CSS_HALF_CORNERS(corner) {
    if (aRadii[corner])
      return true;
  }
  return false;
}

bool
nsIFrame::GetShapeBoxBorderRadii(nscoord aRadii[8]) const
{
  switch (StyleDisplay()->mShapeOutside.GetReferenceBox()) {
    case StyleGeometryBox::NoBox:
      return false;
    case StyleGeometryBox::ContentBox:
      return GetContentBoxBorderRadii(aRadii);
    case StyleGeometryBox::PaddingBox:
      return GetPaddingBoxBorderRadii(aRadii);
    case StyleGeometryBox::BorderBox:
      return GetBorderRadii(aRadii);
    case StyleGeometryBox::MarginBox:
      return GetMarginBoxBorderRadii(aRadii);
    default:
      MOZ_ASSERT_UNREACHABLE("Unexpected box value");
      return false;
  }
  return false;
}

nsStyleContext*
nsFrame::GetAdditionalStyleContext(int32_t aIndex) const
{
  NS_PRECONDITION(aIndex >= 0, "invalid index number");
  return nullptr;
}

void
nsFrame::SetAdditionalStyleContext(int32_t aIndex,
                                   nsStyleContext* aStyleContext)
{
  NS_PRECONDITION(aIndex >= 0, "invalid index number");
}

nscoord
nsFrame::GetLogicalBaseline(WritingMode aWritingMode) const
{
  NS_ASSERTION(!NS_SUBTREE_DIRTY(this),
               "frame must not be dirty");
  // Baseline for inverted line content is the top (block-start) margin edge,
  // as the frame is in effect "flipped" for alignment purposes.
  if (aWritingMode.IsLineInverted()) {
    return -GetLogicalUsedMargin(aWritingMode).BStart(aWritingMode);
  }
  // Otherwise, the bottom margin edge, per CSS2.1's definition of the
  // 'baseline' value of 'vertical-align'.
  return BSize(aWritingMode) +
         GetLogicalUsedMargin(aWritingMode).BEnd(aWritingMode);
}

const nsFrameList&
nsFrame::GetChildList(ChildListID aListID) const
{
  if (IsAbsoluteContainer() &&
      aListID == GetAbsoluteListID()) {
    return GetAbsoluteContainingBlock()->GetChildList();
  } else {
    return nsFrameList::EmptyList();
  }
}

void
nsFrame::GetChildLists(nsTArray<ChildList>* aLists) const
{
  if (IsAbsoluteContainer()) {
    nsFrameList absoluteList = GetAbsoluteContainingBlock()->GetChildList();
    absoluteList.AppendIfNonempty(aLists, GetAbsoluteListID());
  }
}

void
nsIFrame::GetCrossDocChildLists(nsTArray<ChildList>* aLists)
{
  nsSubDocumentFrame* subdocumentFrame = do_QueryFrame(this);
  if (subdocumentFrame) {
    // Descend into the subdocument
    nsIFrame* root = subdocumentFrame->GetSubdocumentRootFrame();
    if (root) {
      aLists->AppendElement(nsIFrame::ChildList(
        nsFrameList(root, nsLayoutUtils::GetLastSibling(root)),
        nsIFrame::kPrincipalList));
    }
  }

  GetChildLists(aLists);
}

Visibility
nsIFrame::GetVisibility() const
{
  if (!(GetStateBits() & NS_FRAME_VISIBILITY_IS_TRACKED)) {
    return Visibility::UNTRACKED;
  }

  bool isSet = false;
  uint32_t visibleCount = GetProperty(VisibilityStateProperty(), &isSet);

  MOZ_ASSERT(isSet, "Should have a VisibilityStateProperty value "
                    "if NS_FRAME_VISIBILITY_IS_TRACKED is set");

  return visibleCount > 0
       ? Visibility::APPROXIMATELY_VISIBLE
       : Visibility::APPROXIMATELY_NONVISIBLE;
}

void
nsIFrame::UpdateVisibilitySynchronously()
{
  nsIPresShell* presShell = PresContext()->PresShell();
  if (!presShell) {
    return;
  }

  if (presShell->AssumeAllFramesVisible()) {
    presShell->EnsureFrameInApproximatelyVisibleList(this);
    return;
  }

  bool visible = StyleVisibility()->IsVisible();
  nsIFrame* f = GetParent();
  nsRect rect = GetRectRelativeToSelf();
  nsIFrame* rectFrame = this;
  while (f && visible) {
    nsIScrollableFrame* sf = do_QueryFrame(f);
    if (sf) {
      nsRect transformedRect =
        nsLayoutUtils::TransformFrameRectToAncestor(rectFrame, rect, f);
      if (!sf->IsRectNearlyVisible(transformedRect)) {
        visible = false;
        break;
      }

      // In this code we're trying to synchronously update *approximate*
      // visibility. (In the future we may update precise visibility here as
      // well, which is why the method name does not contain 'approximate'.) The
      // IsRectNearlyVisible() check above tells us that the rect we're checking
      // is approximately visible within the scrollframe, but we still need to
      // ensure that, even if it was scrolled into view, it'd be visible when we
      // consider the rest of the document. To do that, we move transformedRect
      // to be contained in the scrollport as best we can (it might not fit) to
      // pretend that it was scrolled into view.
      rect = transformedRect.MoveInsideAndClamp(sf->GetScrollPortRect());
      rectFrame = f;
    }
    nsIFrame* parent = f->GetParent();
    if (!parent) {
      parent = nsLayoutUtils::GetCrossDocParentFrame(f);
      if (parent && parent->PresContext()->IsChrome()) {
        break;
      }
    }
    f = parent;
  }

  if (visible) {
    presShell->EnsureFrameInApproximatelyVisibleList(this);
  } else {
    presShell->RemoveFrameFromApproximatelyVisibleList(this);
  }
}

void
nsIFrame::EnableVisibilityTracking()
{
  if (GetStateBits() & NS_FRAME_VISIBILITY_IS_TRACKED) {
    return;  // Nothing to do.
  }

  MOZ_ASSERT(!HasProperty(VisibilityStateProperty()),
             "Shouldn't have a VisibilityStateProperty value "
             "if NS_FRAME_VISIBILITY_IS_TRACKED is not set");

  // Add the state bit so we know to track visibility for this frame, and
  // initialize the frame property.
  AddStateBits(NS_FRAME_VISIBILITY_IS_TRACKED);
  SetProperty(VisibilityStateProperty(), 0);

  nsIPresShell* presShell = PresContext()->PresShell();
  if (!presShell) {
    return;
  }

  // Schedule a visibility update. This method will virtually always be called
  // when layout has changed anyway, so it's very unlikely that any additional
  // visibility updates will be triggered by this, but this way we guarantee
  // that if this frame is currently visible we'll eventually find out.
  presShell->ScheduleApproximateFrameVisibilityUpdateSoon();
}

void
nsIFrame::DisableVisibilityTracking()
{
  if (!(GetStateBits() & NS_FRAME_VISIBILITY_IS_TRACKED)) {
    return;  // Nothing to do.
  }

  bool isSet = false;
  uint32_t visibleCount = RemoveProperty(VisibilityStateProperty(), &isSet);

  MOZ_ASSERT(isSet, "Should have a VisibilityStateProperty value "
                    "if NS_FRAME_VISIBILITY_IS_TRACKED is set");

  RemoveStateBits(NS_FRAME_VISIBILITY_IS_TRACKED);

  if (visibleCount == 0) {
    return;  // We were nonvisible.
  }

  // We were visible, so send an OnVisibilityChange() notification.
  OnVisibilityChange(Visibility::APPROXIMATELY_NONVISIBLE);
}

void
nsIFrame::DecApproximateVisibleCount(const Maybe<OnNonvisible>& aNonvisibleAction
                                       /* = Nothing() */)
{
  MOZ_ASSERT(GetStateBits() & NS_FRAME_VISIBILITY_IS_TRACKED);

  bool isSet = false;
  uint32_t visibleCount = GetProperty(VisibilityStateProperty(), &isSet);

  MOZ_ASSERT(isSet, "Should have a VisibilityStateProperty value "
                    "if NS_FRAME_VISIBILITY_IS_TRACKED is set");
  MOZ_ASSERT(visibleCount > 0, "Frame is already nonvisible and we're "
                               "decrementing its visible count?");

  visibleCount--;
  SetProperty(VisibilityStateProperty(), visibleCount);
  if (visibleCount > 0) {
    return;
  }

  // We just became nonvisible, so send an OnVisibilityChange() notification.
  OnVisibilityChange(Visibility::APPROXIMATELY_NONVISIBLE, aNonvisibleAction);
}

void
nsIFrame::IncApproximateVisibleCount()
{
  MOZ_ASSERT(GetStateBits() & NS_FRAME_VISIBILITY_IS_TRACKED);

  bool isSet = false;
  uint32_t visibleCount = GetProperty(VisibilityStateProperty(), &isSet);

  MOZ_ASSERT(isSet, "Should have a VisibilityStateProperty value "
                    "if NS_FRAME_VISIBILITY_IS_TRACKED is set");

  visibleCount++;
  SetProperty(VisibilityStateProperty(), visibleCount);
  if (visibleCount > 1) {
    return;
  }

  // We just became visible, so send an OnVisibilityChange() notification.
  OnVisibilityChange(Visibility::APPROXIMATELY_VISIBLE);
}

void
nsIFrame::OnVisibilityChange(Visibility aNewVisibility,
                             const Maybe<OnNonvisible>& aNonvisibleAction
                               /* = Nothing() */)
{
  // XXX(seth): In bug 1218990 we'll implement visibility tracking for CSS
  // images here.
}

static nsIFrame*
GetActiveSelectionFrame(nsPresContext* aPresContext, nsIFrame* aFrame)
{
  nsIContent* capturingContent = nsIPresShell::GetCapturingContent();
  if (capturingContent) {
    nsIFrame* activeFrame = aPresContext->GetPrimaryFrameFor(capturingContent);
    return activeFrame ? activeFrame : aFrame;
  }

  return aFrame;
}

int16_t
nsFrame::DisplaySelection(nsPresContext* aPresContext, bool isOkToTurnOn)
{
  int16_t selType = nsISelectionController::SELECTION_OFF;

  nsCOMPtr<nsISelectionController> selCon;
  nsresult result = GetSelectionController(aPresContext, getter_AddRefs(selCon));
  if (NS_SUCCEEDED(result) && selCon) {
    result = selCon->GetDisplaySelection(&selType);
    if (NS_SUCCEEDED(result) && (selType != nsISelectionController::SELECTION_OFF)) {
      // Check whether style allows selection.
      if (!IsSelectable(nullptr)) {
        selType = nsISelectionController::SELECTION_OFF;
        isOkToTurnOn = false;
      }
    }
    if (isOkToTurnOn && (selType == nsISelectionController::SELECTION_OFF)) {
      selCon->SetDisplaySelection(nsISelectionController::SELECTION_ON);
      selType = nsISelectionController::SELECTION_ON;
    }
  }
  return selType;
}

class nsDisplaySelectionOverlay : public nsDisplayItem {
public:
  nsDisplaySelectionOverlay(nsDisplayListBuilder* aBuilder,
                            nsFrame* aFrame, int16_t aSelectionValue)
    : nsDisplayItem(aBuilder, aFrame), mSelectionValue(aSelectionValue) {
    MOZ_COUNT_CTOR(nsDisplaySelectionOverlay);
  }
#ifdef NS_BUILD_REFCNT_LOGGING
  virtual ~nsDisplaySelectionOverlay() {
    MOZ_COUNT_DTOR(nsDisplaySelectionOverlay);
  }
#endif

  virtual void Paint(nsDisplayListBuilder* aBuilder,
                     gfxContext* aCtx) override;
  NS_DISPLAY_DECL_NAME("SelectionOverlay", TYPE_SELECTION_OVERLAY)
private:
  int16_t mSelectionValue;
};

void nsDisplaySelectionOverlay::Paint(nsDisplayListBuilder* aBuilder,
                                      gfxContext* aCtx)
{
  DrawTarget& aDrawTarget = *aCtx->GetDrawTarget();

  LookAndFeel::ColorID colorID;
  if (mSelectionValue == nsISelectionController::SELECTION_ON) {
    colorID = LookAndFeel::eColorID_TextSelectBackground;
  } else if (mSelectionValue == nsISelectionController::SELECTION_ATTENTION) {
    colorID = LookAndFeel::eColorID_TextSelectBackgroundAttention;
  } else {
    colorID = LookAndFeel::eColorID_TextSelectBackgroundDisabled;
  }

  Color c = Color::FromABGR(LookAndFeel::GetColor(colorID, NS_RGB(255, 255, 255)));
  c.a = .5;
  ColorPattern color(ToDeviceColor(c));

  nsIntRect pxRect =
    mVisibleRect.ToOutsidePixels(mFrame->PresContext()->AppUnitsPerDevPixel());
  Rect rect(pxRect.x, pxRect.y, pxRect.width, pxRect.height);
  MaybeSnapToDevicePixels(rect, aDrawTarget, true);

  aDrawTarget.FillRect(rect, color);
}

/********************************************************
* Refreshes each content's frame
*********************************************************/

void
nsFrame::DisplaySelectionOverlay(nsDisplayListBuilder*   aBuilder,
                                 nsDisplayList*          aList,
                                 uint16_t                aContentType)
{
  if (!IsSelected() || !IsVisibleForPainting(aBuilder))
    return;

  nsPresContext* presContext = PresContext();
  nsIPresShell *shell = presContext->PresShell();
  if (!shell)
    return;

  int16_t displaySelection = shell->GetSelectionFlags();
  if (!(displaySelection & aContentType))
    return;

  const nsFrameSelection* frameSelection = GetConstFrameSelection();
  int16_t selectionValue = frameSelection->GetDisplaySelection();

  if (selectionValue <= nsISelectionController::SELECTION_HIDDEN)
    return; // selection is hidden or off

  nsIContent *newContent = mContent->GetParent();

  //check to see if we are anonymous content
  int32_t offset = 0;
  if (newContent) {
    // XXXbz there has GOT to be a better way of determining this!
    offset = newContent->IndexOf(mContent);
  }

  //look up to see what selection(s) are on this frame
  UniquePtr<SelectionDetails> details
    = frameSelection->LookUpSelection(newContent, offset, 1, false);
  if (!details)
    return;

  bool normal = false;
  for (SelectionDetails* sd = details.get(); sd; sd = sd->mNext.get()) {
    if (sd->mSelectionType == SelectionType::eNormal) {
      normal = true;
    }
  }

  if (!normal && aContentType == nsISelectionDisplay::DISPLAY_IMAGES) {
    // Don't overlay an image if it's not in the primary selection.
    return;
  }

  aList->AppendNewToTop(new (aBuilder)
    nsDisplaySelectionOverlay(aBuilder, this, selectionValue));
}

void
nsFrame::DisplayOutlineUnconditional(nsDisplayListBuilder*   aBuilder,
                                     const nsDisplayListSet& aLists)
{
  if (!StyleOutline()->ShouldPaintOutline()) {
    return;
  }

  aLists.Outlines()->AppendNewToTop(
    new (aBuilder) nsDisplayOutline(aBuilder, this));
}

void
nsFrame::DisplayOutline(nsDisplayListBuilder*   aBuilder,
                        const nsDisplayListSet& aLists)
{
  if (!IsVisibleForPainting(aBuilder))
    return;

  DisplayOutlineUnconditional(aBuilder, aLists);
}

void
nsIFrame::DisplayCaret(nsDisplayListBuilder* aBuilder,
                       nsDisplayList* aList)
{
  if (!IsVisibleForPainting(aBuilder))
    return;

  aList->AppendNewToTop(new (aBuilder) nsDisplayCaret(aBuilder, this));
}

nscolor
nsIFrame::GetCaretColorAt(int32_t aOffset)
{
  return nsLayoutUtils::GetColor(this, &nsStyleUserInterface::mCaretColor);
}

bool
nsFrame::DisplayBackgroundUnconditional(nsDisplayListBuilder* aBuilder,
                                        const nsDisplayListSet& aLists,
                                        bool aForceBackground)
{
  // Here we don't try to detect background propagation. Frames that might
  // receive a propagated background should just set aForceBackground to
  // true.
  if (aBuilder->IsForEventDelivery() || aForceBackground ||
      !StyleBackground()->IsTransparent(this) || StyleDisplay()->mAppearance) {
    return nsDisplayBackgroundImage::AppendBackgroundItemsToTop(
        aBuilder, this, GetRectRelativeToSelf(), aLists.BorderBackground());
  }
  return false;
}

void
nsFrame::DisplayBorderBackgroundOutline(nsDisplayListBuilder*   aBuilder,
                                        const nsDisplayListSet& aLists,
                                        bool                    aForceBackground)
{
  // The visibility check belongs here since child elements have the
  // opportunity to override the visibility property and display even if
  // their parent is hidden.
  if (!IsVisibleForPainting(aBuilder)) {
    return;
  }

  nsCSSShadowArray* shadows = StyleEffects()->mBoxShadow;
  if (shadows && shadows->HasShadowWithInset(false)) {
    aLists.BorderBackground()->AppendNewToTop(new (aBuilder)
      nsDisplayBoxShadowOuter(aBuilder, this));
  }

  bool bgIsThemed = DisplayBackgroundUnconditional(aBuilder, aLists,
                                                   aForceBackground);

  if (shadows && shadows->HasShadowWithInset(true)) {
    aLists.BorderBackground()->AppendNewToTop(new (aBuilder)
      nsDisplayBoxShadowInner(aBuilder, this));
  }

  // If there's a themed background, we should not create a border item.
  // It won't be rendered.
  if (!bgIsThemed && StyleBorder()->HasBorder()) {
    aLists.BorderBackground()->AppendNewToTop(new (aBuilder)
      nsDisplayBorder(aBuilder, this));
  }

  DisplayOutlineUnconditional(aBuilder, aLists);
}

inline static bool IsSVGContentWithCSSClip(const nsIFrame *aFrame)
{
  // The CSS spec says that the 'clip' property only applies to absolutely
  // positioned elements, whereas the SVG spec says that it applies to SVG
  // elements regardless of the value of the 'position' property. Here we obey
  // the CSS spec for outer-<svg> (since that's what we generally do), but
  // obey the SVG spec for other SVG elements to which 'clip' applies.
  return (aFrame->GetStateBits() & NS_FRAME_SVG_LAYOUT) &&
          aFrame->GetContent()->IsAnyOfSVGElements(nsGkAtoms::svg,
                                                   nsGkAtoms::foreignObject);
}

Maybe<nsRect>
nsIFrame::GetClipPropClipRect(const nsStyleDisplay* aDisp,
                              const nsStyleEffects* aEffects,
                              const nsSize& aSize) const
{
  if (!(aEffects->mClipFlags & NS_STYLE_CLIP_RECT) ||
      !(aDisp->IsAbsolutelyPositioned(this) || IsSVGContentWithCSSClip(this))) {
    return Nothing();
  }

  nsRect rect = aEffects->mClip;
  if (MOZ_LIKELY(StyleBorder()->mBoxDecorationBreak ==
                   StyleBoxDecorationBreak::Slice)) {
    // The clip applies to the joined boxes so it's relative the first
    // continuation.
    nscoord y = 0;
    for (nsIFrame* f = GetPrevContinuation(); f; f = f->GetPrevContinuation()) {
      y += f->GetRect().height;
    }
    rect.MoveBy(nsPoint(0, -y));
  }

  if (NS_STYLE_CLIP_RIGHT_AUTO & aEffects->mClipFlags) {
    rect.width = aSize.width - rect.x;
  }
  if (NS_STYLE_CLIP_BOTTOM_AUTO & aEffects->mClipFlags) {
    rect.height = aSize.height - rect.y;
  }
  return Some(rect);
}

/**
 * If the CSS 'overflow' property applies to this frame, and is not
 * handled by constructing a dedicated nsHTML/XULScrollFrame, set up clipping
 * for that overflow in aBuilder->ClipState() to clip all containing-block
 * descendants.
 *
 * Return true if clipping was applied.
 */
static bool
ApplyOverflowClipping(nsDisplayListBuilder* aBuilder,
                      const nsIFrame* aFrame,
                      const nsStyleDisplay* aDisp,
                      DisplayListClipState::AutoClipMultiple& aClipState)
{
  // Only -moz-hidden-unscrollable is handled here (and 'hidden' for table
  // frames, and any non-visible value for blocks in a paginated context).
  // We allow -moz-hidden-unscrollable to apply to any kind of frame. This
  // is required by comboboxes which make their display text (an inline frame)
  // have clipping.
  if (!nsFrame::ShouldApplyOverflowClipping(aFrame, aDisp)) {
    return false;
  }
  nsRect clipRect;
  bool haveRadii = false;
  nscoord radii[8];
  if (aFrame->StyleDisplay()->mOverflowClipBox ==
        NS_STYLE_OVERFLOW_CLIP_BOX_PADDING_BOX) {
    clipRect = aFrame->GetPaddingRectRelativeToSelf() +
      aBuilder->ToReferenceFrame(aFrame);
    haveRadii = aFrame->GetPaddingBoxBorderRadii(radii);
  } else {
    clipRect = aFrame->GetContentRectRelativeToSelf() +
      aBuilder->ToReferenceFrame(aFrame);
    // XXX border-radius
  }
  aClipState.ClipContainingBlockDescendantsExtra(clipRect, haveRadii ? radii : nullptr);
  return true;
}

#ifdef DEBUG
static void PaintDebugBorder(nsIFrame* aFrame, DrawTarget* aDrawTarget,
     const nsRect& aDirtyRect, nsPoint aPt)
{
  nsRect r(aPt, aFrame->GetSize());
  int32_t appUnitsPerDevPixel = aFrame->PresContext()->AppUnitsPerDevPixel();
  Color blueOrRed(aFrame->HasView() ? Color(0.f, 0.f, 1.f, 1.f) :
                                      Color(1.f, 0.f, 0.f, 1.f));
  aDrawTarget->StrokeRect(NSRectToRect(r, appUnitsPerDevPixel),
                          ColorPattern(ToDeviceColor(blueOrRed)));
}

static void PaintEventTargetBorder(nsIFrame* aFrame, DrawTarget* aDrawTarget,
     const nsRect& aDirtyRect, nsPoint aPt)
{
  nsRect r(aPt, aFrame->GetSize());
  int32_t appUnitsPerDevPixel = aFrame->PresContext()->AppUnitsPerDevPixel();
  ColorPattern purple(ToDeviceColor(Color(.5f, 0.f, .5f, 1.f)));
  aDrawTarget->StrokeRect(NSRectToRect(r, appUnitsPerDevPixel), purple);
}

static void
DisplayDebugBorders(nsDisplayListBuilder* aBuilder, nsIFrame* aFrame,
                    const nsDisplayListSet& aLists) {
  // Draw a border around the child
  // REVIEW: From nsContainerFrame::PaintChild
  if (nsFrame::GetShowFrameBorders() && !aFrame->GetRect().IsEmpty()) {
    aLists.Outlines()->AppendNewToTop(new (aBuilder)
        nsDisplayGeneric(aBuilder, aFrame, PaintDebugBorder, "DebugBorder",
<<<<<<< HEAD
                         TYPE_DEBUG_BORDER));
=======
                         DisplayItemType::TYPE_DEBUG_BORDER));
>>>>>>> cc2172ea
  }
  // Draw a border around the current event target
  if (nsFrame::GetShowEventTargetFrameBorder() &&
      aFrame->PresContext()->PresShell()->GetDrawEventTargetFrame() == aFrame) {
    aLists.Outlines()->AppendNewToTop(new (aBuilder)
        nsDisplayGeneric(aBuilder, aFrame, PaintEventTargetBorder, "EventTargetBorder",
<<<<<<< HEAD
                         TYPE_EVENT_TARGET_BORDER));
=======
                         DisplayItemType::TYPE_EVENT_TARGET_BORDER));
>>>>>>> cc2172ea
  }
}
#endif

static bool
IsScrollFrameActive(nsDisplayListBuilder* aBuilder, nsIScrollableFrame* aScrollableFrame)
{
  return aScrollableFrame && aScrollableFrame->IsScrollingActive(aBuilder);
}

/**
 * Returns whether a display item that gets created with the builder's current
 * state will have a scrolled clip, i.e. a clip that is scrolled by a scroll
 * frame which does not move the item itself.
 */
static bool
BuilderHasScrolledClip(nsDisplayListBuilder* aBuilder)
{
  const DisplayItemClipChain* currentClip =
    aBuilder->ClipState().GetCurrentCombinedClipChain(aBuilder);
  if (!currentClip) {
    return false;
  }

  const ActiveScrolledRoot* currentClipASR = currentClip->mASR;
  const ActiveScrolledRoot* currentASR = aBuilder->CurrentActiveScrolledRoot();
  return ActiveScrolledRoot::PickDescendant(currentClipASR, currentASR) != currentASR;
}

class AutoSaveRestoreContainsBlendMode
{
  nsDisplayListBuilder& mBuilder;
  bool mSavedContainsBlendMode;
public:
  explicit AutoSaveRestoreContainsBlendMode(nsDisplayListBuilder& aBuilder)
    : mBuilder(aBuilder)
    , mSavedContainsBlendMode(aBuilder.ContainsBlendMode())
  { }

  ~AutoSaveRestoreContainsBlendMode() {
    mBuilder.SetContainsBlendMode(mSavedContainsBlendMode);
  }
};

static void
CheckForApzAwareEventHandlers(nsDisplayListBuilder* aBuilder, nsIFrame* aFrame)
{
  nsIContent* content = aFrame->GetContent();
  if (!content) {
    return;
  }

  if (content->IsNodeApzAware()) {
    aBuilder->SetAncestorHasApzAwareEventHandler(true);
  }
}

/**
 * True if aDescendant participates the context aAncestor participating.
 */
static bool
FrameParticipatesIn3DContext(nsIFrame* aAncestor, nsIFrame* aDescendant) {
  MOZ_ASSERT(aAncestor != aDescendant);
  MOZ_ASSERT(aAncestor->Extend3DContext());
  nsIFrame* frame;
  for (frame = aDescendant->GetFlattenedTreeParentPrimaryFrame();
       frame && aAncestor != frame;
       frame = frame->GetFlattenedTreeParentPrimaryFrame()) {
    if (!frame->Extend3DContext()) {
      return false;
    }
  }
  MOZ_ASSERT(frame == aAncestor);
  return true;
}

static bool
ItemParticipatesIn3DContext(nsIFrame* aAncestor, nsDisplayItem* aItem)
{
  nsIFrame* transformFrame;
<<<<<<< HEAD
  if (aItem->GetType() == TYPE_TRANSFORM) {
    transformFrame = aItem->Frame();
  } else if (aItem->GetType() == TYPE_PERSPECTIVE) {
=======
  if (aItem->GetType() == DisplayItemType::TYPE_TRANSFORM) {
    transformFrame = aItem->Frame();
  } else if (aItem->GetType() == DisplayItemType::TYPE_PERSPECTIVE) {
>>>>>>> cc2172ea
    transformFrame = static_cast<nsDisplayPerspective*>(aItem)->TransformFrame();
  } else {
    return false;
  }
  if (aAncestor == transformFrame) {
    return true;
  }
  return FrameParticipatesIn3DContext(aAncestor, transformFrame);
}

static void
WrapSeparatorTransform(nsDisplayListBuilder* aBuilder, nsIFrame* aFrame,
                       nsDisplayList* aSource, nsDisplayList* aTarget,
                       int aIndex) {
  if (!aSource->IsEmpty()) {
    nsDisplayTransform *sepIdItem =
      new (aBuilder) nsDisplayTransform(aBuilder, aFrame, aSource,
<<<<<<< HEAD
                                        aBuilder->GetVisibleRect(), Matrix4x4(), aIndex);
=======
                                        aBuilder->GetDirtyRect(), Matrix4x4(), aIndex);
>>>>>>> cc2172ea
    sepIdItem->SetNoExtendContext();
    aTarget->AppendToTop(sepIdItem);
  }
}

void
nsIFrame::BuildDisplayListForStackingContext(nsDisplayListBuilder* aBuilder,
                                             nsDisplayList*        aList) {
  if (GetStateBits() & NS_FRAME_TOO_DEEP_IN_FRAME_TREE)
    return;

  // Replaced elements have their visibility handled here, because
  // they're visually atomic
  if (IsFrameOfType(eReplaced) && !IsVisibleForPainting(aBuilder))
    return;

  const nsStyleDisplay* disp = StyleDisplay();
  const nsStyleEffects* effects = StyleEffects();
  EffectSet* effectSet = EffectSet::GetEffectSet(this);
  // We can stop right away if this is a zero-opacity stacking context and
  // we're painting, and we're not animating opacity. Don't do this
  // if we're going to compute plugin geometry, since opacity-0 plugins
  // need to have display items built for them.
  bool needEventRegions =
    aBuilder->IsBuildingLayerEventRegions() &&
    StyleUserInterface()->GetEffectivePointerEvents(this) !=
      NS_STYLE_POINTER_EVENTS_NONE;
  bool opacityItemForEventsAndPluginsOnly = false;
  if (effects->mOpacity == 0.0 && aBuilder->IsForPainting() &&
      !(disp->mWillChangeBitField & NS_STYLE_WILL_CHANGE_OPACITY) &&
      !nsLayoutUtils::HasAnimationOfProperty(effectSet, eCSSProperty_opacity)) {
    if (needEventRegions ||
        aBuilder->WillComputePluginGeometry()) {
      opacityItemForEventsAndPluginsOnly = true;
    } else {
      return;
    }
  }

  if (disp->mWillChangeBitField != 0) {
    aBuilder->AddToWillChangeBudget(this, GetSize());
  }

  bool extend3DContext = Extend3DContext(disp, effectSet);
  Maybe<nsDisplayListBuilder::AutoPreserves3DContext> autoPreserves3DContext;
  if (extend3DContext && !Combines3DTransformWithAncestors(disp)) {
    // Start a new preserves3d context to keep informations on
    // nsDisplayListBuilder.
    autoPreserves3DContext.emplace(aBuilder);
    // Save dirty rect on the builder to avoid being distorted for
    // multiple transforms along the chain.
    aBuilder->SavePreserves3DRects();
  }

  // For preserves3d, use the dirty rect already installed on the
  // builder, since aDirtyRect maybe distorted for transforms along
  // the chain.
<<<<<<< HEAD
  nsRect visibleRect = aBuilder->GetVisibleRect();
=======
>>>>>>> cc2172ea
  nsRect dirtyRect = aBuilder->GetDirtyRect();

  bool inTransform = aBuilder->IsInTransform();
  bool isTransformed = IsTransformed(disp, effectSet);
  bool hasPerspective = HasPerspective(effectSet);
  // reset blend mode so we can keep track if this stacking context needs have
  // a nsDisplayBlendContainer. Set the blend mode back when the routine exits
  // so we keep track if the parent stacking context needs a container too.
  AutoSaveRestoreContainsBlendMode autoRestoreBlendMode(*aBuilder);
  aBuilder->SetContainsBlendMode(false);

  nsRect visibleRectOutsideTransform = visibleRect;
  bool allowAsyncAnimation = false;
  if (isTransformed) {
    const nsRect overflow = GetVisualOverflowRectRelativeToSelf();
    nsDisplayTransform::PrerenderDecision decision =
        nsDisplayTransform::ShouldPrerenderTransformedContent(aBuilder, this, &dirtyRect);
    switch (decision) {
    case nsDisplayTransform::FullPrerender:
      allowAsyncAnimation = true;
      visibleRect = dirtyRect;
      break;
    case nsDisplayTransform::PartialPrerender:
      allowAsyncAnimation = true;
      visibleRect = dirtyRect;
      MOZ_FALLTHROUGH;
      // fall through to the NoPrerender case
    case nsDisplayTransform::NoPrerender:
      if (overflow.IsEmpty() && !extend3DContext) {
        return;
      }

      // If we're in preserve-3d then grab the dirty rect that was given to the root
      // and transform using the combined transform.
      if (Combines3DTransformWithAncestors(disp)) {
<<<<<<< HEAD
        dirtyRect = aBuilder->GetPreserves3DRects(&visibleRect);
=======
        dirtyRect = aBuilder->GetPreserves3DRects();
>>>>>>> cc2172ea
      }

      nsRect untransformedDirtyRect;
      if (nsDisplayTransform::UntransformRect(dirtyRect, overflow, this,
            &untransformedDirtyRect)) {
        dirtyRect = untransformedDirtyRect;
        nsDisplayTransform::UntransformRect(visibleRect, overflow, this, &visibleRect);
      } else {
        NS_WARNING("Unable to untransform dirty rect!");
        // This should only happen if the transform is singular, in which case nothing is visible anyway
        dirtyRect.SetEmpty();
        visibleRect.SetEmpty();
      }
    }
    inTransform = true;
  }

<<<<<<< HEAD
  bool hasOverrideDirtyRect = false;
  if (HasOverrideDirtyRegion() && !aBuilder->InInvalidSubtree()) {
    nsDisplayListBuilder::DisplayListBuildingData* data =
      GetProperty(nsDisplayListBuilder::DisplayListBuildingRect());
    if (data) {
      dirtyRect = data->mDirtyRect;
      dirtyRect.IntersectRect(dirtyRect, visibleRect);
      hasOverrideDirtyRect = true;
    }
  }
  // Always build the entire display list if we previously had a blend
  // container since a partial build might make us think we no longer
  // need the container even though the merged result will.
  if (aBuilder->IsRetainingDisplayList() && BuiltBlendContainer()) {
    dirtyRect = visibleRect;
    aBuilder->MarkFrameModifiedDuringBuilding(this);
  }

=======
>>>>>>> cc2172ea
  bool usingFilter = StyleEffects()->HasFilters();
  bool usingMask = nsSVGIntegrationUtils::UsingMaskOrClipPathForFrame(this);
  bool usingSVGEffects = usingFilter || usingMask;

  nsRect visibleRectOutsideSVGEffects = visibleRect;
  nsDisplayList hoistedScrollInfoItemsStorage;
  if (usingSVGEffects) {
    dirtyRect =
      nsSVGIntegrationUtils::GetRequiredSourceForInvalidArea(this, dirtyRect);
    visibleRect =
      nsSVGIntegrationUtils::GetRequiredSourceForInvalidArea(this, visibleRect);
    aBuilder->EnterSVGEffectsContents(&hoistedScrollInfoItemsStorage);
  }

  // We build an opacity item if it's not going to be drawn by SVG content, or
  // SVG effects. SVG effects won't handle the opacity if we want an active
  // layer (for async animations), see
  // nsSVGIntegrationsUtils::PaintMaskAndClipPath or
  // nsSVGIntegrationsUtils::PaintFilter.
  bool useOpacity = HasVisualOpacity(effectSet) &&
                    !nsSVGUtils::CanOptimizeOpacity(this) &&
                    (!usingSVGEffects || nsDisplayOpacity::NeedsActiveLayer(aBuilder, this));
  bool useBlendMode = effects->mMixBlendMode != NS_STYLE_BLEND_NORMAL;
  bool useStickyPosition = disp->mPosition == NS_STYLE_POSITION_STICKY &&
    IsScrollFrameActive(aBuilder,
                        nsLayoutUtils::GetNearestScrollableFrame(GetParent(),
                        nsLayoutUtils::SCROLLABLE_SAME_DOC |
                        nsLayoutUtils::SCROLLABLE_INCLUDE_HIDDEN));
  bool useFixedPosition = disp->mPosition == NS_STYLE_POSITION_FIXED &&
    (nsLayoutUtils::IsFixedPosFrameInDisplayPort(this) || BuilderHasScrolledClip(aBuilder));

  nsDisplayListBuilder::AutoBuildingDisplayList
    buildingDisplayList(aBuilder, this, visibleRect, dirtyRect, true);

  // Depending on the effects that are applied to this frame, we can create
  // multiple container display items and wrap them around our contents.
  // This enum lists all the potential container display items, in the order
  // outside to inside.
  enum class ContainerItemType : uint8_t {
    eNone = 0,
    eOwnLayerIfNeeded,
    eBlendMode,
    eFixedPosition,
    eOwnLayerForTransformWithRoundedClip,
    ePerspective,
    eTransform,
    eSeparatorTransforms,
    eOpacity,
    eFilter,
    eBlendContainer
  };

  nsDisplayListBuilder::AutoContainerASRTracker contASRTracker(aBuilder);

  DisplayListClipState::AutoSaveRestore clipState(aBuilder);

  // If there is a current clip, then depending on the container items we
  // create, different things can happen to it. Some container items simply
  // propagate the clip to their children and aren't clipped themselves.
  // But other container items, especially those that establish a different
  // geometry for their contents (e.g. transforms), capture the clip on
  // themselves and unset the clip for their contents. If we create more than
  // one of those container items, the clip will be captured on the outermost
  // one and the inner container items will be unclipped.
  ContainerItemType clipCapturedBy = ContainerItemType::eNone;
  if (useFixedPosition) {
    clipCapturedBy = ContainerItemType::eFixedPosition;
  } else if (isTransformed) {
    const DisplayItemClipChain* currentClip =
      aBuilder->ClipState().GetCurrentCombinedClipChain(aBuilder);
    if ((hasPerspective || extend3DContext) &&
        (currentClip && currentClip->HasRoundedCorners())) {
      // If we're creating an nsDisplayTransform item that is going to combine
      // its transform with its children (preserve-3d or perspective), then we
      // can't have an intermediate surface. Mask layers force an intermediate
      // surface, so if we're going to need both then create a separate
      // wrapping layer for the mask.
      clipCapturedBy = ContainerItemType::eOwnLayerForTransformWithRoundedClip;
    } else if (hasPerspective) {
      clipCapturedBy = ContainerItemType::ePerspective;
    } else {
      clipCapturedBy = ContainerItemType::eTransform;
    }
  } else if (usingFilter) {
    clipCapturedBy = ContainerItemType::eFilter;
  }

  if (clipCapturedBy != ContainerItemType::eNone) {
    clipState.Clear();
  }

  nsDisplayListCollection set;
  {
    DisplayListClipState::AutoSaveRestore nestedClipState(aBuilder);
    nsDisplayListBuilder::AutoInTransformSetter
      inTransformSetter(aBuilder, inTransform);
    nsDisplayListBuilder::AutoSaveRestorePerspectiveIndex
      perspectiveIndex(aBuilder, this);

    CheckForApzAwareEventHandlers(aBuilder, this);

    Maybe<nsRect> contentClip =
      GetClipPropClipRect(disp, effects, GetSize());

    if (contentClip) {
<<<<<<< HEAD
      aBuilder->IntersectVisibleRect(*contentClip);
=======
>>>>>>> cc2172ea
      aBuilder->IntersectDirtyRect(*contentClip);
      nestedClipState.ClipContentDescendants(*contentClip +
                                             aBuilder->ToReferenceFrame(this));
    }

    // extend3DContext also guarantees that applyAbsPosClipping and usingSVGEffects are false
    // We only modify the preserve-3d rect if we are the top of a preserve-3d heirarchy
    if (extend3DContext) {
      // Mark these first so MarkAbsoluteFramesForDisplayList knows if we are
      // going to be forced to descend into frames.
      aBuilder->MarkPreserve3DFramesForDisplayList(this);
    }

<<<<<<< HEAD
    aBuilder->AdjustWindowDraggingRegion(this);
=======
    MarkAbsoluteFramesForDisplayList(aBuilder);
>>>>>>> cc2172ea

    nsDisplayLayerEventRegions* eventRegions = nullptr;
    if (aBuilder->IsBuildingLayerEventRegions()) {
      eventRegions = new (aBuilder) nsDisplayLayerEventRegions(aBuilder, this);
      eventRegions->AddFrame(aBuilder, this);
      aBuilder->SetLayerEventRegions(eventRegions);
    }
<<<<<<< HEAD

    MarkAbsoluteFramesForDisplayList(aBuilder);
    BuildDisplayList(aBuilder, set);

    // Blend modes are a real pain for retained display lists. We build a blend
    // container item if the built list contains any blend mode items within
    // the current stacking context. This can change without an invalidation
    // to the stacking context frame, or the blend mode frame (e.g. by moving
    // an intermediate frame).
    // When we gain/remove a blend container item, we need to mark this frame
    // as invalid and have the full display list for merging to track
    // the change correctly.
    // It seems really hard to track this in advanced, as the bookkeeping
    // required to note which stacking contexts have blend descendants
    // is complex and likely to be buggy.
    // Instead we're doing the sad thing, detecting it afterwards, and just
    // repeating display list building if it changed.

    // If we changed whether we're going to build a blend mode item,
    // then we need to make sure we're marked as invalid and we've built
    // the full display list.
    if (aBuilder->ContainsBlendMode() != BuiltBlendContainer() &&
        aBuilder->IsRetainingDisplayList()) {
      SetBuiltBlendContainer(aBuilder->ContainsBlendMode());
      aBuilder->MarkFrameModifiedDuringBuilding(this);

      // If we did a partial build then delete all the items we just built
      // and repeat building with the full area.
      if (!aBuilder->GetDirtyRect().Contains(aBuilder->GetVisibleRect())) {
        aBuilder->SetDirtyRect(aBuilder->GetVisibleRect());
        set.DeleteAll(aBuilder);

        if (eventRegions) {
          eventRegions->Destroy(aBuilder);
          eventRegions = new (aBuilder) nsDisplayLayerEventRegions(aBuilder, this);
          eventRegions->AddFrame(aBuilder, this);
          aBuilder->SetLayerEventRegions(eventRegions);
        }

        // If this is the root frame, then the previous call to
        // MarkAbsoluteFramesForDisplayList might have stored some fixed
        // background data. Clear that now.
        if (!GetParent()) {
          aBuilder->ClearFixedBackgroundDisplayData();
        }

        MarkAbsoluteFramesForDisplayList(aBuilder);
        BuildDisplayList(aBuilder, set);
      }
    }


=======
    aBuilder->AdjustWindowDraggingRegion(this);
    BuildDisplayList(aBuilder, set);
>>>>>>> cc2172ea
    if (eventRegions) {
      // If the event regions item ended up empty, throw it away rather than
      // adding it to the display list.
      if (!eventRegions->IsEmpty()) {
        set.BorderBackground()->AppendToBottom(eventRegions);
      } else {

        aBuilder->SetLayerEventRegions(nullptr);
        eventRegions->Destroy(aBuilder);
        eventRegions = nullptr;
      }
    }
  }

  if (aBuilder->IsBackgroundOnly()) {
    set.BlockBorderBackgrounds()->DeleteAll(aBuilder);
    set.Floats()->DeleteAll(aBuilder);
    set.Content()->DeleteAll(aBuilder);
    set.PositionedDescendants()->DeleteAll(aBuilder);
    set.Outlines()->DeleteAll(aBuilder);
<<<<<<< HEAD
  }

  if (hasOverrideDirtyRect && gfxPrefs::LayoutDisplayListShowArea()) {
    nsDisplaySolidColor* color =
     new (aBuilder) nsDisplaySolidColor(aBuilder, this,
                                        dirtyRect + aBuilder->GetCurrentFrameOffsetToReferenceFrame(),
                                        NS_RGBA(255, 0, 0, 64), false);
    color->SetOverrideZIndex(INT32_MAX);
    set.PositionedDescendants()->AppendNewToTop(color);
=======
>>>>>>> cc2172ea
  }

  // Sort PositionedDescendants() in CSS 'z-order' order.  The list is already
  // in content document order and SortByZOrder is a stable sort which
  // guarantees that boxes produced by the same element are placed together
  // in the sort. Consider a position:relative inline element that breaks
  // across lines and has absolutely positioned children; all the abs-pos
  // children should be z-ordered after all the boxes for the position:relative
  // element itself.
  set.PositionedDescendants()->SortByZOrder();

  nsDisplayList resultList;
  // Now follow the rules of http://www.w3.org/TR/CSS21/zindex.html
  // 1,2: backgrounds and borders
  resultList.AppendToTop(set.BorderBackground());
  // 3: negative z-index children.
  for (;;) {
    nsDisplayItem* item = set.PositionedDescendants()->GetBottom();
    if (item && item->ZIndex() < 0) {
      set.PositionedDescendants()->RemoveBottom();
      resultList.AppendToTop(item);
      continue;
    }
    break;
  }
  // 4: block backgrounds
  resultList.AppendToTop(set.BlockBorderBackgrounds());
  // 5: floats
  resultList.AppendToTop(set.Floats());
  // 7: general content
  resultList.AppendToTop(set.Content());
  // 7.5: outlines, in content tree order. We need to sort by content order
  // because an element with outline that breaks and has children with outline
  // might have placed child outline items between its own outline items.
  // The element's outline items need to all come before any child outline
  // items.
  nsIContent* content = GetContent();
  if (!content) {
    content = PresContext()->Document()->GetRootElement();
  }
  if (content) {
    set.Outlines()->SortByContentOrder(content);
  }
#ifdef DEBUG
  DisplayDebugBorders(aBuilder, this, set);
#endif
  resultList.AppendToTop(set.Outlines());
  // 8, 9: non-negative z-index children
  resultList.AppendToTop(set.PositionedDescendants());

  // Get the ASR to use for the container items that we create here.
  const ActiveScrolledRoot* containerItemASR = contASRTracker.GetContainerASR();

  /* If adding both a nsDisplayBlendContainer and a nsDisplayBlendMode to the
   * same list, the nsDisplayBlendContainer should be added first. This only
   * happens when the element creating this stacking context has mix-blend-mode
   * and also contains a child which has mix-blend-mode.
   * The nsDisplayBlendContainer must be added to the list first, so it does not
   * isolate the containing element blending as well.
   */
  if (aBuilder->ContainsBlendMode()) {
    DisplayListClipState::AutoSaveRestore blendContainerClipState(aBuilder);
    blendContainerClipState.ClearUpToASR(containerItemASR);
    resultList.AppendNewToTop(
      nsDisplayBlendContainer::CreateForMixBlendMode(aBuilder, this, &resultList,
                                                     containerItemASR));
  }

  /* If there are any SVG effects, wrap the list up in an SVG effects item
   * (which also handles CSS group opacity). Note that we create an SVG effects
   * item even if resultList is empty, since a filter can produce graphical
   * output even if the element being filtered wouldn't otherwise do so.
   */
  if (usingSVGEffects) {
    MOZ_ASSERT(usingFilter ||usingMask,
               "Beside filter & mask/clip-path, what else effect do we have?");

    if (clipCapturedBy == ContainerItemType::eFilter) {
      clipState.Restore();
    }
    // Revert to the post-filter dirty rect.
<<<<<<< HEAD
    aBuilder->SetVisibleRect(visibleRectOutsideSVGEffects);
=======
    aBuilder->SetDirtyRect(dirtyRectOutsideSVGEffects);
>>>>>>> cc2172ea

    // Skip all filter effects while generating glyph mask.
    if (usingFilter && !aBuilder->IsForGenerateGlyphMask()) {
      // If we are going to create a mask display item, handle opacity effect
      // in that mask display item; Otherwise, take care of opacity in this
      // filter display item.
      bool handleOpacity = !usingMask && !useOpacity;

      /* List now emptied, so add the new list to the top. */
      resultList.AppendNewToTop(
        new (aBuilder) nsDisplayFilter(aBuilder, this, &resultList,
                                       handleOpacity));
    }

    if (usingMask) {
      DisplayListClipState::AutoSaveRestore maskClipState(aBuilder);
      maskClipState.ClearUpToASR(containerItemASR);
      /* List now emptied, so add the new list to the top. */
      resultList.AppendNewToTop(
          new (aBuilder) nsDisplayMask(aBuilder, this, &resultList,
                                       !useOpacity, containerItemASR));
    }

    // Also add the hoisted scroll info items. We need those for APZ scrolling
    // because nsDisplayMask items can't build active layers.
    aBuilder->ExitSVGEffectsContents();
    resultList.AppendToTop(&hoistedScrollInfoItemsStorage);
  }

  /* If the list is non-empty and there is CSS group opacity without SVG
   * effects, wrap it up in an opacity item.
   */
  if (useOpacity) {
    // Don't clip nsDisplayOpacity items. We clip their descendants instead.
    // The clip we would set on an element with opacity would clip
    // all descendant content, but some should not be clipped.
    DisplayListClipState::AutoSaveRestore opacityClipState(aBuilder);
    opacityClipState.ClearUpToASR(containerItemASR);
    resultList.AppendNewToTop(
        new (aBuilder) nsDisplayOpacity(aBuilder, this, &resultList,
                                        containerItemASR,
                                        opacityItemForEventsAndPluginsOnly));
  }

  /* If we're going to apply a transformation and don't have preserve-3d set, wrap
   * everything in an nsDisplayTransform. If there's nothing in the list, don't add
   * anything.
   *
   * For the preserve-3d case we want to individually wrap every child in the list with
   * a separate nsDisplayTransform instead. When the child is already an nsDisplayTransform,
   * we can skip this step, as the computed transform will already include our own.
   *
   * We also traverse into sublists created by nsDisplayWrapList, so that we find all the
   * correct children.
   */
  if (isTransformed && extend3DContext) {
    // Install dummy nsDisplayTransform as a leaf containing
    // descendants not participating this 3D rendering context.
    nsDisplayList nonparticipants;
    nsDisplayList participants;
    int index = 1;

    while (nsDisplayItem* item = resultList.RemoveBottom()) {
      if (ItemParticipatesIn3DContext(this, item) && !item->GetClip().HasClip()) {
        // The frame of this item participates the same 3D context.
        WrapSeparatorTransform(aBuilder, this, &nonparticipants, &participants, index++);
        participants.AppendToTop(item);
      } else {
        // The frame of the item doesn't participate the current
        // context, or has no transform.
        //
        // For items participating but not transformed, they are add
        // to nonparticipants to get a separator layer for handling
        // clips, if there is, on an intermediate surface.
        // \see ContainerLayer::DefaultComputeEffectiveTransforms().
        nonparticipants.AppendToTop(item);
      }
    }
    WrapSeparatorTransform(aBuilder, this, &nonparticipants, &participants, index++);
    resultList.AppendToTop(&participants);
  }

  if (isTransformed) {
    if (clipCapturedBy == ContainerItemType::eTransform) {
      // Restore clip state now so nsDisplayTransform is clipped properly.
      clipState.Restore();
    }
    // Revert to the dirtyrect coming in from the parent, without our transform
    // taken into account.
<<<<<<< HEAD
    aBuilder->SetVisibleRect(visibleRectOutsideTransform);
=======
    aBuilder->SetDirtyRect(dirtyRectOutsideTransform);
>>>>>>> cc2172ea
    // Revert to the outer reference frame and offset because all display
    // items we create from now on are outside the transform.
    nsPoint toOuterReferenceFrame;
    const nsIFrame* outerReferenceFrame = this;
    if (this != aBuilder->RootReferenceFrame()) {
      outerReferenceFrame =
        aBuilder->FindReferenceFrameFor(GetParent(), &toOuterReferenceFrame);
    }
    buildingDisplayList.SetReferenceFrameAndCurrentOffset(outerReferenceFrame,
      GetOffsetToCrossDoc(outerReferenceFrame));

    if (!aBuilder->IsForGenerateGlyphMask() &&
        !aBuilder->IsForPaintingSelectionBG()) {
      nsDisplayTransform *transformItem =
        new (aBuilder) nsDisplayTransform(aBuilder, this,
                                          &resultList, visibleRect, 0,
                                          allowAsyncAnimation);
      resultList.AppendNewToTop(transformItem);
    }

    if (hasPerspective) {
      if (clipCapturedBy == ContainerItemType::ePerspective) {
        clipState.Restore();
      }
      resultList.AppendNewToTop(
        new (aBuilder) nsDisplayPerspective(
          aBuilder, this,
          GetContainingBlock(0, disp)->GetContent()->GetPrimaryFrame(),
          &resultList));
    }
  }

  if (clipCapturedBy == ContainerItemType::eOwnLayerForTransformWithRoundedClip) {
    clipState.Restore();
    resultList.AppendNewToTop(
      new (aBuilder) nsDisplayOwnLayer(aBuilder, this, &resultList,
                                       aBuilder->CurrentActiveScrolledRoot(), 0,
                                       mozilla::layers::FrameMetrics::NULL_SCROLL_ID,
                                       ScrollThumbData{}, /* aForceActive = */ false));
  }

  /* If we have sticky positioning, wrap it in a sticky position item.
   */
  if (useFixedPosition) {
    if (clipCapturedBy == ContainerItemType::eFixedPosition) {
      clipState.Restore();
    }
    // The ASR for the fixed item should be the ASR of our containing block,
    // which has been set as the builder's current ASR, unless this frame is
    // invisible and we hadn't saved display item data for it. In that case,
    // we need to take the containerItemASR since we might have fixed children.
    const ActiveScrolledRoot* fixedASR =
      ActiveScrolledRoot::PickAncestor(containerItemASR, aBuilder->CurrentActiveScrolledRoot());
    resultList.AppendNewToTop(
        new (aBuilder) nsDisplayFixedPosition(aBuilder, this, &resultList, fixedASR));
  } else if (useStickyPosition) {
    // For position:sticky, the clip needs to be applied both to the sticky
    // container item and to the contents. The container item needs the clip
    // because a scrolled clip needs to move independently from the sticky
    // contents, and the contents need the clip so that they have finite
    // clipped bounds with respect to the container item's ASR. The latter is
    // a little tricky in the case where the sticky item has both fixed and
    // non-fixed descendants, because that means that the sticky container
    // item's ASR is the ASR of the fixed descendant.
    const ActiveScrolledRoot* stickyASR =
      ActiveScrolledRoot::PickAncestor(containerItemASR, aBuilder->CurrentActiveScrolledRoot());
    resultList.AppendNewToTop(
        new (aBuilder) nsDisplayStickyPosition(aBuilder, this, &resultList, stickyASR));
  }

  /* If there's blending, wrap up the list in a blend-mode item. Note
   * that opacity can be applied before blending as the blend color is
   * not affected by foreground opacity (only background alpha).
   */

  if (useBlendMode) {
    DisplayListClipState::AutoSaveRestore blendModeClipState(aBuilder);
    blendModeClipState.ClearUpToASR(containerItemASR);
    resultList.AppendNewToTop(
        new (aBuilder) nsDisplayBlendMode(aBuilder, this, &resultList,
                                          effects->mMixBlendMode,
                                          containerItemASR));
  }

  CreateOwnLayerIfNeeded(aBuilder, &resultList);

  aList->AppendToTop(&resultList);
}

static nsDisplayItem*
WrapInWrapList(nsDisplayListBuilder* aBuilder,
               nsIFrame* aFrame, nsDisplayList* aList,
               const ActiveScrolledRoot* aContainerASR)
{
  nsDisplayItem* item = aList->GetBottom();
  if (!item) {
    return nullptr;
  }

  // For perspective items we want to treat the 'frame' as being the transform
  // frame that created it. This stops the transform frame from wrapping another
  // nsDisplayWrapList around it (with mismatching reference frames), but still
  // makes the perspective frame create one (so we have an atomic entry for z-index
  // sorting).
  nsIFrame *itemFrame = item->Frame();
<<<<<<< HEAD
  if (item->GetType() == TYPE_PERSPECTIVE) {
=======
  if (item->GetType() == DisplayItemType::TYPE_PERSPECTIVE) {
>>>>>>> cc2172ea
    itemFrame = static_cast<nsDisplayPerspective*>(item)->TransformFrame();
  }

  if (item->GetAbove() || itemFrame != aFrame) {
    return new (aBuilder) nsDisplayWrapList(aBuilder, aFrame, aList, aContainerASR);
  }
  aList->RemoveBottom();
  return item;
}

/**
 * Check if a frame should be visited for building display list.
 */
static bool
DescendIntoChild(nsDisplayListBuilder* aBuilder, nsIFrame *aChild,
                 const nsRect& aDirty, const nsRect& aVisible)
{
  nsIFrame* child = aChild;
  const nsRect& dirty = aDirty;

  if (!(child->GetStateBits() & NS_FRAME_FORCE_DISPLAY_LIST_DESCEND_INTO)) {
    // No need to descend into child to catch placeholders for visible
    // positioned stuff. So see if we can short-circuit frame traversal here.

    // We can stop if child's frame subtree's intersection with the
    // dirty area is empty.
    // If the child is a scrollframe that we want to ignore, then we need
    // to descend into it because its scrolled child may intersect the dirty
    // area even if the scrollframe itself doesn't.
    // There are cases where the "ignore scroll frame" on the builder is not set
    // correctly, and so we additionally want to catch cases where the child is
    // a root scrollframe and we are ignoring scrolling on the viewport.
    nsIPresShell* shell = child->PresContext()->PresShell();
    bool keepDescending = child == aBuilder->GetIgnoreScrollFrame() ||
      (shell->IgnoringViewportScrolling() && child == shell->GetRootScrollFrame());
    if (!keepDescending) {
      nsRect childDirty;
<<<<<<< HEAD
      if (!childDirty.IntersectRect(dirty, child->GetVisualOverflowRect()) &&
          (!child->ForceDescendIntoIfVisible())) {
        return false;
      }
      if (!childDirty.IntersectRect(aVisible, child->GetVisualOverflowRect())) {
=======
      if (!childDirty.IntersectRect(dirty, child->GetVisualOverflowRect())) {
>>>>>>> cc2172ea
        return false;
      }
      // Usually we could set dirty to childDirty now but there's no
      // benefit, and it can be confusing. It can especially confuse
      // situations where we're going to ignore a scrollframe's clipping;
      // we wouldn't want to clip the dirty area to the scrollframe's
      // bounds in that case.
    }
  }
  return true;
}

void
nsIFrame::BuildDisplayListForChild(nsDisplayListBuilder*   aBuilder,
                                   nsIFrame*               aChild,
                                   const nsDisplayListSet& aLists,
                                   uint32_t                aFlags) {
  // If painting is restricted to just the background of the top level frame,
  // then we have nothing to do here.
  if (aBuilder->IsBackgroundOnly())
    return;

  if (aBuilder->IsForGenerateGlyphMask() ||
      aBuilder->IsForPaintingSelectionBG()) {
    if (!aChild->IsTextFrame() && aChild->IsLeaf()) {
      return;
    }
  }

  nsIFrame* child = aChild;
  if (child->GetStateBits() & NS_FRAME_TOO_DEEP_IN_FRAME_TREE)
    return;
  
  aBuilder->ClearWillChangeBudget(child);

  const bool doingShortcut =
    (child->GetStateBits() & NS_FRAME_SIMPLE_DISPLAYLIST) &&
    aBuilder->IsPaintingToWindow() &&
    // This would be changed by the change of preference.
    aBuilder->IsBuildingLayerEventRegions() &&
    // Animations may change the value of |HasOpacity()|.
    !(child->GetContent() &&
      child->GetContent()->MayHaveAnimations());
  if (doingShortcut) {
    // This is the shortcut for frames been handled along the common
    // path, the most common one of THE COMMON CASE mentioned later.
    MOZ_ASSERT(child->Type() != LayoutFrameType::Placeholder);
    MOZ_ASSERT(!aBuilder->GetSelectedFramesOnly() &&
               !aBuilder->GetIncludeAllOutOfFlows(),
               "It should be held for painting to window");

    // dirty rect in child-relative coordinates
    nsRect dirty = aBuilder->GetDirtyRect() - child->GetOffsetTo(this);
<<<<<<< HEAD
    nsRect visible = aBuilder->GetVisibleRect() - child->GetOffsetTo(this);

    if (!DescendIntoChild(aBuilder, child, dirty, visible)) {
=======

    if (!DescendIntoChild(aBuilder, child, dirty)) {
>>>>>>> cc2172ea
      return;
    }

    nsDisplayListBuilder::AutoBuildingDisplayList
      buildingForChild(aBuilder, child, visible, dirty, false);

    CheckForApzAwareEventHandlers(aBuilder, child);

    nsDisplayLayerEventRegions* eventRegions = aBuilder->GetLayerEventRegions();
    if (eventRegions) {
      eventRegions->AddFrame(aBuilder, child);
    }

    child->MarkAbsoluteFramesForDisplayList(aBuilder);
    aBuilder->AdjustWindowDraggingRegion(child);
    child->BuildDisplayList(aBuilder, aLists);
    aBuilder->DisplayCaret(child, aLists.Content());
#ifdef DEBUG
    DisplayDebugBorders(aBuilder, child, aLists);
#endif
    return;
  }

  bool isSVG = (child->GetStateBits() & NS_FRAME_SVG_LAYOUT);

  // It is raised if the control flow strays off the common path.
  // The common path is the most common one of THE COMMON CASE
  // mentioned later.
  bool awayFromCommonPath = false;

  // true if this is a real or pseudo stacking context
  bool pseudoStackingContext =
    (aFlags & DISPLAY_CHILD_FORCE_PSEUDO_STACKING_CONTEXT) != 0;
  awayFromCommonPath |= pseudoStackingContext;
  if (!isSVG &&
      (aFlags & DISPLAY_CHILD_INLINE) &&
      !child->IsFrameOfType(eLineParticipant)) {
    // child is a non-inline frame in an inline context, i.e.,
    // it acts like inline-block or inline-table. Therefore it is a
    // pseudo-stacking-context.
    pseudoStackingContext = true;
    awayFromCommonPath = true;
  }

  // dirty rect in child-relative coordinates
  NS_ASSERTION(aBuilder->GetCurrentFrame() == this, "Wrong coord space!");
  nsPoint offset = child->GetOffsetTo(this);
<<<<<<< HEAD
  nsRect visible = aBuilder->GetVisibleRect() - offset;
=======
>>>>>>> cc2172ea
  nsRect dirty = aBuilder->GetDirtyRect() - offset;

  nsDisplayListBuilder::OutOfFlowDisplayData* savedOutOfFlowData = nullptr;
  bool isPlaceholder = false;
  if (child->IsPlaceholderFrame()) {
    isPlaceholder = true;
    nsPlaceholderFrame* placeholder = static_cast<nsPlaceholderFrame*>(child);
    child = placeholder->GetOutOfFlowFrame();
    aBuilder->ClearWillChangeBudget(child);
    NS_ASSERTION(child, "No out of flow frame?");
    // If 'child' is a pushed float then it's owned by a block that's not an
    // ancestor of the placeholder, and it will be painted by that block and
    // should not be painted through the placeholder.
    if (!child || nsLayoutUtils::IsPopup(child) ||
        (child->GetStateBits() & NS_FRAME_IS_PUSHED_FLOAT))
      return;
    MOZ_ASSERT(child->GetStateBits() & NS_FRAME_OUT_OF_FLOW);
    // If the out-of-flow frame is in the top layer, the viewport frame
    // will paint it. Skip it here. Note that, only out-of-flow frames
    // with this property should be skipped, because non-HTML elements
    // may stop their children from being out-of-flow. Those frames
    // should still be handled in the normal in-flow path.
    if (placeholder->GetStateBits() & PLACEHOLDER_FOR_TOPLAYER) {
      return;
    }
    // Recheck NS_FRAME_TOO_DEEP_IN_FRAME_TREE
    if (child->GetStateBits() & NS_FRAME_TOO_DEEP_IN_FRAME_TREE)
      return;
    savedOutOfFlowData = nsDisplayListBuilder::GetOutOfFlowData(child);
    if (savedOutOfFlowData) {
      visible = savedOutOfFlowData->mVisibleRect;
      dirty = savedOutOfFlowData->mDirtyRect;
    } else {
      // The out-of-flow frame did not intersect the dirty area. We may still
      // need to traverse into it, since it may contain placeholders we need
      // to enter to reach other out-of-flow frames that are visible.
      visible.SetEmpty();
      dirty.SetEmpty();
    }
    pseudoStackingContext = true;
    awayFromCommonPath = true;
  }

  NS_ASSERTION(!child->IsPlaceholderFrame(),
               "Should have dealt with placeholders already");
  if (aBuilder->GetSelectedFramesOnly() &&
      child->IsLeaf() &&
      !aChild->IsSelected()) {
    return;
  }

  if (aBuilder->GetIncludeAllOutOfFlows() &&
      (child->GetStateBits() & NS_FRAME_OUT_OF_FLOW)) {
    visible = child->GetVisualOverflowRect();
    dirty = child->GetVisualOverflowRect();
    awayFromCommonPath = true;
  } else if (!DescendIntoChild(aBuilder, child, dirty, visible)) {
    return;
  }

  // XXX need to have inline-block and inline-table set pseudoStackingContext

  const nsStyleDisplay* ourDisp = StyleDisplay();
  // REVIEW: Taken from nsBoxFrame::Paint
  // Don't paint our children if the theme object is a leaf.
  if (IsThemed(ourDisp) &&
      !PresContext()->GetTheme()->WidgetIsContainer(ourDisp->mAppearance))
    return;

  // Since we're now sure that we're adding this frame to the display list
  // (which means we're painting it, modulo occlusion), mark it as visible
  // within the displayport.
  if (aBuilder->IsPaintingToWindow() && child->TrackingVisibility()) {
    child->PresContext()->PresShell()->EnsureFrameInApproximatelyVisibleList(child);
    awayFromCommonPath = true;
  }

  child->SetBuiltDisplayList(true);

  // Child is composited if it's transformed, partially transparent, or has
  // SVG effects or a blend mode..
  EffectSet* effectSet = EffectSet::GetEffectSet(child);
  const nsStyleDisplay* disp = child->StyleDisplay();
  const nsStyleEffects* effects = child->StyleEffects();
  const nsStylePosition* pos = child->StylePosition();
  // If you change this, also change IsVisuallyAtomic()
  bool isVisuallyAtomic = child->HasOpacity(effectSet)
    || child->IsTransformed(disp, effectSet)
    // strictly speaking, 'perspective' doesn't require visual atomicity,
    // but the spec says it acts like the rest of these
    || disp->mChildPerspective.GetUnit() == eStyleUnit_Coord
    || effects->mMixBlendMode != NS_STYLE_BLEND_NORMAL
    || nsSVGIntegrationUtils::UsingEffectsForFrame(child);

  bool isPositioned = disp->IsAbsPosContainingBlock(child);
  // If you change this, also change IsStackingContext()
  bool isStackingContext =
    (isPositioned && (disp->IsPositionForcingStackingContext() ||
                      pos->mZIndex.GetUnit() == eStyleUnit_Integer)) ||
     (disp->mWillChangeBitField & NS_STYLE_WILL_CHANGE_STACKING_CONTEXT) ||
     disp->mIsolation != NS_STYLE_ISOLATION_AUTO ||
     isVisuallyAtomic || (aFlags & DISPLAY_CHILD_FORCE_STACKING_CONTEXT);

  if (isVisuallyAtomic || isPositioned || (!isSVG && disp->IsFloating(child)) ||
      ((effects->mClipFlags & NS_STYLE_CLIP_RECT) &&
       IsSVGContentWithCSSClip(child)) ||
       disp->mIsolation != NS_STYLE_ISOLATION_AUTO ||
       (disp->mWillChangeBitField & NS_STYLE_WILL_CHANGE_STACKING_CONTEXT) ||
      (aFlags & DISPLAY_CHILD_FORCE_STACKING_CONTEXT)) {
    // If you change this, also change IsPseudoStackingContextFromStyle()
    pseudoStackingContext = true;
    awayFromCommonPath = true;
  }
  NS_ASSERTION(!isStackingContext || pseudoStackingContext,
               "Stacking contexts must also be pseudo-stacking-contexts");

  nsDisplayListBuilder::AutoBuildingDisplayList
    buildingForChild(aBuilder, child, visible, dirty, pseudoStackingContext);
  DisplayListClipState::AutoClipMultiple clipState(aBuilder);
  nsDisplayListBuilder::AutoCurrentActiveScrolledRootSetter asrSetter(aBuilder);
  CheckForApzAwareEventHandlers(aBuilder, child);

  if (savedOutOfFlowData) {
    aBuilder->SetBuildingInvisibleItems(false);

    clipState.SetClipChainForContainingBlockDescendants(
      savedOutOfFlowData->mContainingBlockClipChain);
    asrSetter.SetCurrentActiveScrolledRoot(
      savedOutOfFlowData->mContainingBlockActiveScrolledRoot);
    MOZ_ASSERT(awayFromCommonPath, "It is impossible when savedOutOfFlowData is true");
  } else if (GetStateBits() & NS_FRAME_FORCE_DISPLAY_LIST_DESCEND_INTO &&
             isPlaceholder) {
<<<<<<< HEAD
    NS_ASSERTION(visible.IsEmpty(), "should have empty visible rect");
=======
    NS_ASSERTION(dirty.IsEmpty(), "should have empty visible rect");
>>>>>>> cc2172ea
    // Every item we build from now until we descent into an out of flow that
    // does have saved out of flow data should be invisible. This state gets
    // restored when AutoBuildingDisplayList gets out of scope.
    aBuilder->SetBuildingInvisibleItems(true);

    // If we have nested out-of-flow frames and the outer one isn't visible
    // then we won't have stored clip data for it. We can just clear the clip
    // instead since we know we won't render anything, and the inner out-of-flow
    // frame will setup the correct clip for itself.
    clipState.SetClipChainForContainingBlockDescendants(nullptr);
    awayFromCommonPath = true;
  }

  // Setup clipping for the parent's overflow:-moz-hidden-unscrollable,
  // or overflow:hidden on elements that don't support scrolling (and therefore
  // don't create nsHTML/XULScrollFrame). This clipping needs to not clip
  // anything directly rendered by the parent, only the rendering of its
  // children.
  // Don't use overflowClip to restrict the dirty rect, since some of the
  // descendants may not be clipped by it. Even if we end up with unnecessary
  // display items, they'll be pruned during ComputeVisibility.
  nsIFrame* parent = child->GetParent();
  const nsStyleDisplay* parentDisp =
    parent == this ? ourDisp : parent->StyleDisplay();
  if (ApplyOverflowClipping(aBuilder, parent, parentDisp, clipState)) {
    awayFromCommonPath = true;
  }

  nsDisplayList list;
  nsDisplayList extraPositionedDescendants;
  const ActiveScrolledRoot* wrapListASR = aBuilder->CurrentActiveScrolledRoot();
  if (isStackingContext) {
    if (effects->mMixBlendMode != NS_STYLE_BLEND_NORMAL) {
      aBuilder->SetContainsBlendMode(true);
    }
    // True stacking context.
    // For stacking contexts, BuildDisplayListForStackingContext handles
    // clipping and MarkAbsoluteFramesForDisplayList.
    nsDisplayListBuilder::AutoContainerASRTracker contASRTracker(aBuilder);
    child->BuildDisplayListForStackingContext(aBuilder, &list);
    wrapListASR = contASRTracker.GetContainerASR();
    aBuilder->DisplayCaret(child, &list);
  } else {
    Maybe<nsRect> clipPropClip =
      child->GetClipPropClipRect(disp, effects, child->GetSize());
    if (clipPropClip) {
<<<<<<< HEAD
      aBuilder->IntersectVisibleRect(*clipPropClip);
=======
>>>>>>> cc2172ea
      aBuilder->IntersectDirtyRect(*clipPropClip);
      clipState.ClipContentDescendants(
        *clipPropClip + aBuilder->ToReferenceFrame(child));
      awayFromCommonPath = true;
    }

    child->MarkAbsoluteFramesForDisplayList(aBuilder);

    if (aBuilder->IsBuildingLayerEventRegions()) {
      // If this frame has a different animated geometry root than its parent,
      // make sure we accumulate event regions for its layer.
      if (buildingForChild.IsAnimatedGeometryRoot() || isPositioned) {
        nsDisplayLayerEventRegions* eventRegions =
          new (aBuilder) nsDisplayLayerEventRegions(aBuilder, child);
        eventRegions->AddFrame(aBuilder, child);
        aBuilder->SetLayerEventRegions(eventRegions);

        if (isPositioned) {
          // We need this nsDisplayLayerEventRegions to be sorted with the positioned
          // elements as positioned elements will be sorted on top of normal elements
          list.AppendNewToTop(eventRegions);
        } else {
          aLists.BorderBackground()->AppendNewToTop(eventRegions);
        }
      } else {
        nsDisplayLayerEventRegions* eventRegions = aBuilder->GetLayerEventRegions();
        if (eventRegions) {
          eventRegions->AddFrame(aBuilder, child);
        }
        if (!awayFromCommonPath &&
            aBuilder->IsPaintingToWindow() &&
            !buildingForChild.MaybeAnimatedGeometryRoot()) {
          // The shortcut is available for the child for next time.
          child->AddStateBits(NS_FRAME_SIMPLE_DISPLAYLIST);
        }
      }
    }

    if (!pseudoStackingContext) {
      // THIS IS THE COMMON CASE.
      // Not a pseudo or real stacking context. Do the simple thing and
      // return early.

      aBuilder->AdjustWindowDraggingRegion(child);
      child->BuildDisplayList(aBuilder, aLists);
      aBuilder->DisplayCaret(child, aLists.Content());
#ifdef DEBUG
      DisplayDebugBorders(aBuilder, child, aLists);
#endif
      return;
    }

    // A pseudo-stacking context (e.g., a positioned element with z-index auto).
    // We allow positioned descendants of the child to escape to our parent
    // stacking context's positioned descendant list, because they might be
    // z-index:non-auto
    nsDisplayListCollection pseudoStack;
    aBuilder->AdjustWindowDraggingRegion(child);
    nsDisplayListBuilder::AutoContainerASRTracker contASRTracker(aBuilder);
    child->BuildDisplayList(aBuilder, pseudoStack);
    aBuilder->DisplayCaret(child, pseudoStack.Content());
    wrapListASR = contASRTracker.GetContainerASR();

    list.AppendToTop(pseudoStack.BorderBackground());
    list.AppendToTop(pseudoStack.BlockBorderBackgrounds());
    list.AppendToTop(pseudoStack.Floats());
    list.AppendToTop(pseudoStack.Content());
    list.AppendToTop(pseudoStack.Outlines());
    extraPositionedDescendants.AppendToTop(pseudoStack.PositionedDescendants());
#ifdef DEBUG
    DisplayDebugBorders(aBuilder, child, aLists);
#endif
  }

  buildingForChild.RestoreBuildingInvisibleItemsValue();

  // Clear clip rect for the construction of the items below. Since we're
  // clipping all their contents, they themselves don't need to be clipped.
  clipState.ClearUpToASR(wrapListASR);

  if (isPositioned || isVisuallyAtomic ||
      (aFlags & DISPLAY_CHILD_FORCE_STACKING_CONTEXT)) {
    // Genuine stacking contexts, and positioned pseudo-stacking-contexts,
    // go in this level.
    if (!list.IsEmpty()) {
      nsDisplayItem* item = WrapInWrapList(aBuilder, child, &list, wrapListASR);
      if (isSVG) {
        aLists.Content()->AppendNewToTop(item);
      } else {
        aLists.PositionedDescendants()->AppendNewToTop(item);
      }
    }
  } else if (!isSVG && disp->IsFloating(child)) {
    if (!list.IsEmpty()) {
      aLists.Floats()->AppendNewToTop(WrapInWrapList(aBuilder, child, &list, wrapListASR));
    }
  } else {
    aLists.Content()->AppendToTop(&list);
  }
  // We delay placing the positioned descendants of positioned frames to here,
  // because in the absence of z-index this is the correct order for them.
  // This doesn't affect correctness because the positioned descendants list
  // is sorted by z-order and content in BuildDisplayListForStackingContext,
  // but it means that sort routine needs to do less work.
  aLists.PositionedDescendants()->AppendToTop(&extraPositionedDescendants);
}

void
nsIFrame::MarkAbsoluteFramesForDisplayList(nsDisplayListBuilder* aBuilder)
{
  if (IsAbsoluteContainer()) {
    aBuilder->MarkFramesForDisplayList(this, GetAbsoluteContainingBlock()->GetChildList());
  }
}

nsresult
nsFrame::GetContentForEvent(WidgetEvent* aEvent,
                            nsIContent** aContent)
{
  nsIFrame* f = nsLayoutUtils::GetNonGeneratedAncestor(this);
  *aContent = f->GetContent();
  NS_IF_ADDREF(*aContent);
  return NS_OK;
}

void
nsFrame::FireDOMEvent(const nsAString& aDOMEventName, nsIContent *aContent)
{
  nsIContent* target = aContent ? aContent : mContent;

  if (target) {
    RefPtr<AsyncEventDispatcher> asyncDispatcher =
      new AsyncEventDispatcher(target, aDOMEventName, true, false);
    DebugOnly<nsresult> rv = asyncDispatcher->PostDOMEvent();
    NS_ASSERTION(NS_SUCCEEDED(rv), "AsyncEventDispatcher failed to dispatch");
  }
}

nsresult
nsFrame::HandleEvent(nsPresContext* aPresContext,
                     WidgetGUIEvent* aEvent,
                     nsEventStatus* aEventStatus)
{

  if (aEvent->mMessage == eMouseMove) {
    // XXX If the second argument of HandleDrag() is WidgetMouseEvent,
    //     the implementation becomes simpler.
    return HandleDrag(aPresContext, aEvent, aEventStatus);
  }

  if ((aEvent->mClass == eMouseEventClass &&
       aEvent->AsMouseEvent()->button == WidgetMouseEvent::eLeftButton) ||
      aEvent->mClass == eTouchEventClass) {
    if (aEvent->mMessage == eMouseDown || aEvent->mMessage == eTouchStart) {
      HandlePress(aPresContext, aEvent, aEventStatus);
    } else if (aEvent->mMessage == eMouseUp || aEvent->mMessage == eTouchEnd) {
      HandleRelease(aPresContext, aEvent, aEventStatus);
    }
  }
  return NS_OK;
}

NS_IMETHODIMP
nsFrame::GetDataForTableSelection(const nsFrameSelection* aFrameSelection,
                                  nsIPresShell* aPresShell,
                                  WidgetMouseEvent* aMouseEvent,
                                  nsIContent** aParentContent,
                                  int32_t* aContentOffset,
                                  int32_t* aTarget)
{
  if (!aFrameSelection || !aPresShell || !aMouseEvent || !aParentContent || !aContentOffset || !aTarget)
    return NS_ERROR_NULL_POINTER;

  *aParentContent = nullptr;
  *aContentOffset = 0;
  *aTarget = 0;

  int16_t displaySelection = aPresShell->GetSelectionFlags();

  bool selectingTableCells = aFrameSelection->GetTableCellSelection();

  // DISPLAY_ALL means we're in an editor.
  // If already in cell selection mode,
  //  continue selecting with mouse drag or end on mouse up,
  //  or when using shift key to extend block of cells
  //  (Mouse down does normal selection unless Ctrl/Cmd is pressed)
  bool doTableSelection =
     displaySelection == nsISelectionDisplay::DISPLAY_ALL && selectingTableCells &&
     (aMouseEvent->mMessage == eMouseMove ||
      (aMouseEvent->mMessage == eMouseUp &&
       aMouseEvent->button == WidgetMouseEvent::eLeftButton) ||
      aMouseEvent->IsShift());

  if (!doTableSelection)
  {
    // In Browser, special 'table selection' key must be pressed for table selection
    // or when just Shift is pressed and we're already in table/cell selection mode
#ifdef XP_MACOSX
    doTableSelection = aMouseEvent->IsMeta() || (aMouseEvent->IsShift() && selectingTableCells);
#else
    doTableSelection = aMouseEvent->IsControl() || (aMouseEvent->IsShift() && selectingTableCells);
#endif
  }
  if (!doTableSelection)
    return NS_OK;

  // Get the cell frame or table frame (or parent) of the current content node
  nsIFrame *frame = this;
  bool foundCell = false;
  bool foundTable = false;

  // Get the limiting node to stop parent frame search
  nsIContent* limiter = aFrameSelection->GetLimiter();

  // If our content node is an ancestor of the limiting node,
  // we should stop the search right now.
  if (limiter && nsContentUtils::ContentIsDescendantOf(limiter, GetContent()))
    return NS_OK;

  //We don't initiate row/col selection from here now,
  //  but we may in future
  //bool selectColumn = false;
  //bool selectRow = false;

  while (frame)
  {
    // Check for a table cell by querying to a known CellFrame interface
    nsITableCellLayout *cellElement = do_QueryFrame(frame);
    if (cellElement)
    {
      foundCell = true;
      //TODO: If we want to use proximity to top or left border
      //      for row and column selection, this is the place to do it
      break;
    }
    else
    {
      // If not a cell, check for table
      // This will happen when starting frame is the table or child of a table,
      //  such as a row (we were inbetween cells or in table border)
      nsTableWrapperFrame *tableFrame = do_QueryFrame(frame);
      if (tableFrame)
      {
        foundTable = true;
        //TODO: How can we select row when along left table edge
        //  or select column when along top edge?
        break;
      } else {
        frame = frame->GetParent();
        // Stop if we have hit the selection's limiting content node
        if (frame && frame->GetContent() == limiter)
          break;
      }
    }
  }
  // We aren't in a cell or table
  if (!foundCell && !foundTable) return NS_OK;

  nsIContent* tableOrCellContent = frame->GetContent();
  if (!tableOrCellContent) return NS_ERROR_FAILURE;

  nsCOMPtr<nsIContent> parentContent = tableOrCellContent->GetParent();
  if (!parentContent) return NS_ERROR_FAILURE;

  int32_t offset = parentContent->IndexOf(tableOrCellContent);
  // Not likely?
  if (offset < 0) return NS_ERROR_FAILURE;

  // Everything is OK -- set the return values
  parentContent.forget(aParentContent);

  *aContentOffset = offset;

#if 0
  if (selectRow)
    *aTarget = nsISelectionPrivate::TABLESELECTION_ROW;
  else if (selectColumn)
    *aTarget = nsISelectionPrivate::TABLESELECTION_COLUMN;
  else
#endif
  if (foundCell)
    *aTarget = nsISelectionPrivate::TABLESELECTION_CELL;
  else if (foundTable)
    *aTarget = nsISelectionPrivate::TABLESELECTION_TABLE;

  return NS_OK;
}

bool
nsIFrame::IsSelectable(StyleUserSelect* aSelectStyle) const
{
  // it's ok if aSelectStyle is null

  // Like 'visibility', we must check all the parents: if a parent
  // is not selectable, none of its children is selectable.
  //
  // The -moz-all value acts similarly: if a frame has 'user-select:-moz-all',
  // all its children are selectable, even those with 'user-select:none'.
  //
  // As a result, if 'none' and '-moz-all' are not present in the frame hierarchy,
  // aSelectStyle returns the first style that is not AUTO. If these values
  // are present in the frame hierarchy, aSelectStyle returns the style of the
  // topmost parent that has either 'none' or '-moz-all'.
  //
  // The -moz-text value acts as a way to override an ancestor's all/-moz-all value.
  //
  // For instance, if the frame hierarchy is:
  //    AUTO     -> _MOZ_ALL  -> NONE -> TEXT,      the returned value is ALL
  //    AUTO     -> _MOZ_ALL  -> NONE -> _MOZ_TEXT, the returned value is TEXT.
  //    TEXT     -> NONE      -> AUTO -> _MOZ_ALL,  the returned value is TEXT
  //    _MOZ_ALL -> TEXT      -> AUTO -> AUTO,      the returned value is ALL
  //    _MOZ_ALL -> _MOZ_TEXT -> AUTO -> AUTO,      the returned value is TEXT.
  //    AUTO     -> CELL      -> TEXT -> AUTO,      the returned value is TEXT
  //
  StyleUserSelect selectStyle  = StyleUserSelect::Auto;
  nsIFrame* frame              = const_cast<nsIFrame*>(this);
  bool containsEditable        = false;

  while (frame) {
    const nsStyleUIReset* userinterface = frame->StyleUIReset();
    switch (userinterface->mUserSelect) {
      case StyleUserSelect::All:
      case StyleUserSelect::MozAll:
      {
        // override the previous values
        if (selectStyle != StyleUserSelect::MozText) {
          selectStyle = userinterface->mUserSelect;
        }
        nsIContent* frameContent = frame->GetContent();
        containsEditable = frameContent &&
          frameContent->EditableDescendantCount() > 0;
        break;
      }
      default:
        // otherwise return the first value which is not 'auto'
        if (selectStyle == StyleUserSelect::Auto) {
          selectStyle = userinterface->mUserSelect;
        }
        break;
    }
    frame = nsLayoutUtils::GetParentOrPlaceholderFor(frame);
  }

  // convert internal values to standard values
  if (selectStyle == StyleUserSelect::Auto ||
      selectStyle == StyleUserSelect::MozText) {
    selectStyle = StyleUserSelect::Text;
  } else if (selectStyle == StyleUserSelect::MozAll) {
    selectStyle = StyleUserSelect::All;
  }

  // If user tries to select all of a non-editable content,
  // prevent selection if it contains editable content.
  bool allowSelection = true;
  if (selectStyle == StyleUserSelect::All) {
    allowSelection = !containsEditable;
  }

  // return stuff
  if (aSelectStyle) {
    *aSelectStyle = selectStyle;
  }

  return !(mState & NS_FRAME_GENERATED_CONTENT) &&
         allowSelection &&
         selectStyle != StyleUserSelect::None;
}

/**
  * Handles the Mouse Press Event for the frame
 */
NS_IMETHODIMP
nsFrame::HandlePress(nsPresContext* aPresContext,
                     WidgetGUIEvent* aEvent,
                     nsEventStatus* aEventStatus)
{
  NS_ENSURE_ARG_POINTER(aEventStatus);
  if (nsEventStatus_eConsumeNoDefault == *aEventStatus) {
    return NS_OK;
  }

  NS_ENSURE_ARG_POINTER(aEvent);
  if (aEvent->mClass == eTouchEventClass) {
    return NS_OK;
  }

  //We often get out of sync state issues with mousedown events that
  //get interrupted by alerts/dialogs.
  //Check with the ESM to see if we should process this one
  if (!aPresContext->EventStateManager()->EventStatusOK(aEvent))
    return NS_OK;

  nsIPresShell *shell = aPresContext->GetPresShell();
  if (!shell)
    return NS_ERROR_FAILURE;

  // if we are in Navigator and the click is in a draggable node, we don't want
  // to start selection because we don't want to interfere with a potential
  // drag of said node and steal all its glory.
  int16_t isEditor = shell->GetSelectionFlags();
  //weaaak. only the editor can display frame selection not just text and images
  isEditor = isEditor == nsISelectionDisplay::DISPLAY_ALL;

  WidgetMouseEvent* mouseEvent = aEvent->AsMouseEvent();

  if (!mouseEvent->IsAlt()) {
    for (nsIContent* content = mContent; content;
         content = content->GetParent()) {
      if (nsContentUtils::ContentIsDraggable(content) &&
          !content->IsEditable()) {
        // coordinate stuff is the fix for bug #55921
        if ((mRect - GetPosition()).Contains(
              nsLayoutUtils::GetEventCoordinatesRelativeTo(mouseEvent, this))) {
          return NS_OK;
        }
      }
    }
  }

  // check whether style allows selection
  // if not, don't tell selection the mouse event even occurred.
  StyleUserSelect selectStyle;
  // check for select: none
  if (!IsSelectable(&selectStyle)) {
    return NS_OK;
  }

  // When implementing StyleUserSelect::Element, StyleUserSelect::Elements and
  // StyleUserSelect::Toggle, need to change this logic
  bool useFrameSelection = (selectStyle == StyleUserSelect::Text);

  // If the mouse is dragged outside the nearest enclosing scrollable area
  // while making a selection, the area will be scrolled. To do this, capture
  // the mouse on the nearest scrollable frame. If there isn't a scrollable
  // frame, or something else is already capturing the mouse, there's no
  // reason to capture.
  bool hasCapturedContent = false;
  if (!nsIPresShell::GetCapturingContent()) {
    nsIScrollableFrame* scrollFrame =
      nsLayoutUtils::GetNearestScrollableFrame(this,
        nsLayoutUtils::SCROLLABLE_SAME_DOC |
        nsLayoutUtils::SCROLLABLE_INCLUDE_HIDDEN);
    if (scrollFrame) {
      nsIFrame* capturingFrame = do_QueryFrame(scrollFrame);
      nsIPresShell::SetCapturingContent(capturingFrame->GetContent(),
                                        CAPTURE_IGNOREALLOWED);
      hasCapturedContent = true;
    }
  }

  // XXX This is screwy; it really should use the selection frame, not the
  // event frame
  const nsFrameSelection* frameselection = nullptr;
  if (useFrameSelection)
    frameselection = GetConstFrameSelection();
  else
    frameselection = shell->ConstFrameSelection();

  if (!frameselection || frameselection->GetDisplaySelection() == nsISelectionController::SELECTION_OFF)
    return NS_OK;//nothing to do we cannot affect selection from here

#ifdef XP_MACOSX
  if (mouseEvent->IsControl())
    return NS_OK;//short circuit. hard coded for mac due to time restraints.
  bool control = mouseEvent->IsMeta();
#else
  bool control = mouseEvent->IsControl();
#endif

  RefPtr<nsFrameSelection> fc = const_cast<nsFrameSelection*>(frameselection);
  if (mouseEvent->mClickCount > 1) {
    // These methods aren't const but can't actually delete anything,
    // so no need for AutoWeakFrame.
    fc->SetDragState(true);
    fc->SetMouseDoubleDown(true);
    return HandleMultiplePress(aPresContext, mouseEvent, aEventStatus, control);
  }

  nsPoint pt = nsLayoutUtils::GetEventCoordinatesRelativeTo(mouseEvent, this);
  ContentOffsets offsets = GetContentOffsetsFromPoint(pt, SKIP_HIDDEN);

  if (!offsets.content)
    return NS_ERROR_FAILURE;

  // On touchables devices, touch the screen is usually a pan action,
  // so let's reposition the caret if needed but do not select text
  // if the touch did not happen over an editable element.  Otherwise,
  // let the user move the caret by tapping and dragging.
  if (!offsets.content->IsEditable() &&
      Preferences::GetBool("browser.ignoreNativeFrameTextSelection", false)) {
    // On touchables devices, mouse events are generated if the gesture is a tap.
    // Such events are never going to generate a drag action, so let's release
    // captured content if any.
    if (hasCapturedContent) {
      nsIPresShell::SetCapturingContent(nullptr, 0);
    }

    return fc->HandleClick(offsets.content, offsets.StartOffset(),
                           offsets.EndOffset(), false, false,
                           offsets.associate);
  }

  // Let Ctrl/Cmd+mouse down do table selection instead of drag initiation
  nsCOMPtr<nsIContent>parentContent;
  int32_t  contentOffset;
  int32_t target;
  nsresult rv;
  rv = GetDataForTableSelection(frameselection, shell, mouseEvent,
                                getter_AddRefs(parentContent), &contentOffset,
                                &target);
  if (NS_SUCCEEDED(rv) && parentContent)
  {
    fc->SetDragState(true);
    return fc->HandleTableSelection(parentContent, contentOffset, target,
                                    mouseEvent);
  }

  fc->SetDelayedCaretData(0);

  // Check if any part of this frame is selected, and if the
  // user clicked inside the selected region. If so, we delay
  // starting a new selection since the user may be trying to
  // drag the selected region to some other app.

  if (GetContent()->IsSelectionDescendant())
  {
    bool inSelection = false;
    UniquePtr<SelectionDetails> details
      = frameselection->LookUpSelection(offsets.content, 0,
                                        offsets.EndOffset(), false);

    //
    // If there are any details, check to see if the user clicked
    // within any selected region of the frame.
    //

    for (SelectionDetails* curDetail = details.get();
         curDetail;
         curDetail = curDetail->mNext.get()) {
      //
      // If the user clicked inside a selection, then just
      // return without doing anything. We will handle placing
      // the caret later on when the mouse is released. We ignore
      // the spellcheck, find and url formatting selections.
      //
      if (curDetail->mSelectionType != SelectionType::eSpellCheck &&
          curDetail->mSelectionType != SelectionType::eFind &&
          curDetail->mSelectionType != SelectionType::eURLSecondary &&
          curDetail->mSelectionType != SelectionType::eURLStrikeout &&
          curDetail->mStart <= offsets.StartOffset() &&
          offsets.EndOffset() <= curDetail->mEnd)
      {
        inSelection = true;
      }
    }

    if (inSelection) {
      fc->SetDragState(false);
      fc->SetDelayedCaretData(mouseEvent);
      return NS_OK;
    }
  }

  fc->SetDragState(true);

  // Do not touch any nsFrame members after this point without adding
  // weakFrame checks.
  rv = fc->HandleClick(offsets.content, offsets.StartOffset(),
                       offsets.EndOffset(), mouseEvent->IsShift(), control,
                       offsets.associate);

  if (NS_FAILED(rv))
    return rv;

  if (offsets.offset != offsets.secondaryOffset)
    fc->MaintainSelection();

  if (isEditor && !mouseEvent->IsShift() &&
      (offsets.EndOffset() - offsets.StartOffset()) == 1)
  {
    // A single node is selected and we aren't extending an existing
    // selection, which means the user clicked directly on an object (either
    // -moz-user-select: all or a non-text node without children).
    // Therefore, disable selection extension during mouse moves.
    // XXX This is a bit hacky; shouldn't editor be able to deal with this?
    fc->SetDragState(false);
  }

  return rv;
}

/*
 * SelectByTypeAtPoint
 *
 * Search for selectable content at point and attempt to select
 * based on the start and end selection behaviours.
 *
 * @param aPresContext Presentation context
 * @param aPoint Point at which selection will occur. Coordinates
 * should be relaitve to this frame.
 * @param aBeginAmountType, aEndAmountType Selection behavior, see
 * nsIFrame for definitions.
 * @param aSelectFlags Selection flags defined in nsFame.h.
 * @return success or failure at finding suitable content to select.
 */
nsresult
nsFrame::SelectByTypeAtPoint(nsPresContext* aPresContext,
                             const nsPoint& aPoint,
                             nsSelectionAmount aBeginAmountType,
                             nsSelectionAmount aEndAmountType,
                             uint32_t aSelectFlags)
{
  NS_ENSURE_ARG_POINTER(aPresContext);

  // No point in selecting if selection is turned off
  if (DisplaySelection(aPresContext) == nsISelectionController::SELECTION_OFF)
    return NS_OK;

  ContentOffsets offsets = GetContentOffsetsFromPoint(aPoint, SKIP_HIDDEN);
  if (!offsets.content)
    return NS_ERROR_FAILURE;

  int32_t offset;
  const nsFrameSelection* frameSelection =
    PresContext()->GetPresShell()->ConstFrameSelection();
  nsIFrame* theFrame = frameSelection->
    GetFrameForNodeOffset(offsets.content, offsets.offset,
                          offsets.associate, &offset);
  if (!theFrame)
    return NS_ERROR_FAILURE;

  nsFrame* frame = static_cast<nsFrame*>(theFrame);
  return frame->PeekBackwardAndForward(aBeginAmountType, aEndAmountType, offset,
                                       aBeginAmountType != eSelectWord,
                                       aSelectFlags);
}

/**
  * Multiple Mouse Press -- line or paragraph selection -- for the frame.
  * Wouldn't it be nice if this didn't have to be hardwired into Frame code?
 */
NS_IMETHODIMP
nsFrame::HandleMultiplePress(nsPresContext* aPresContext,
                             WidgetGUIEvent* aEvent,
                             nsEventStatus* aEventStatus,
                             bool aControlHeld)
{
  NS_ENSURE_ARG_POINTER(aEvent);
  NS_ENSURE_ARG_POINTER(aEventStatus);

  if (nsEventStatus_eConsumeNoDefault == *aEventStatus ||
      DisplaySelection(aPresContext) == nsISelectionController::SELECTION_OFF) {
    return NS_OK;
  }

  // Find out whether we're doing line or paragraph selection.
  // If browser.triple_click_selects_paragraph is true, triple-click selects paragraph.
  // Otherwise, triple-click selects line, and quadruple-click selects paragraph
  // (on platforms that support quadruple-click).
  nsSelectionAmount beginAmount, endAmount;
  WidgetMouseEvent* mouseEvent = aEvent->AsMouseEvent();
  if (!mouseEvent) {
    return NS_OK;
  }

  if (mouseEvent->mClickCount == 4) {
    beginAmount = endAmount = eSelectParagraph;
  } else if (mouseEvent->mClickCount == 3) {
    if (Preferences::GetBool("browser.triple_click_selects_paragraph")) {
      beginAmount = endAmount = eSelectParagraph;
    } else {
      beginAmount = eSelectBeginLine;
      endAmount = eSelectEndLine;
    }
  } else if (mouseEvent->mClickCount == 2) {
    // We only want inline frames; PeekBackwardAndForward dislikes blocks
    beginAmount = endAmount = eSelectWord;
  } else {
    return NS_OK;
  }

  nsPoint relPoint =
    nsLayoutUtils::GetEventCoordinatesRelativeTo(mouseEvent, this);
  return SelectByTypeAtPoint(aPresContext, relPoint, beginAmount, endAmount,
                             (aControlHeld ? SELECT_ACCUMULATE : 0));
}

nsresult
nsFrame::PeekBackwardAndForward(nsSelectionAmount aAmountBack,
                                nsSelectionAmount aAmountForward,
                                int32_t aStartPos,
                                bool aJumpLines,
                                uint32_t aSelectFlags)
{
  nsIFrame* baseFrame = this;
  int32_t baseOffset = aStartPos;
  nsresult rv;

  if (aAmountBack == eSelectWord) {
    // To avoid selecting the previous word when at start of word,
    // first move one character forward.
    nsPeekOffsetStruct pos(eSelectCharacter,
                           eDirNext,
                           aStartPos,
                           nsPoint(0, 0),
                           aJumpLines,
                           true,  //limit on scrolled views
                           false,
                           false,
                           false);
    rv = PeekOffset(&pos);
    if (NS_SUCCEEDED(rv)) {
      baseFrame = pos.mResultFrame;
      baseOffset = pos.mContentOffset;
    }
  }

  // Use peek offset one way then the other:
  nsPeekOffsetStruct startpos(aAmountBack,
                              eDirPrevious,
                              baseOffset,
                              nsPoint(0, 0),
                              aJumpLines,
                              true,  //limit on scrolled views
                              false,
                              false,
                              false);
  rv = baseFrame->PeekOffset(&startpos);
  if (NS_FAILED(rv))
    return rv;

  nsPeekOffsetStruct endpos(aAmountForward,
                            eDirNext,
                            aStartPos,
                            nsPoint(0, 0),
                            aJumpLines,
                            true,  //limit on scrolled views
                            false,
                            false,
                            false);
  rv = PeekOffset(&endpos);
  if (NS_FAILED(rv))
    return rv;

  // Keep frameSelection alive.
  RefPtr<nsFrameSelection> frameSelection = GetFrameSelection();

  rv = frameSelection->HandleClick(startpos.mResultContent,
                                   startpos.mContentOffset, startpos.mContentOffset,
                                   false, (aSelectFlags & SELECT_ACCUMULATE),
                                   CARET_ASSOCIATE_AFTER);
  if (NS_FAILED(rv))
    return rv;

  rv = frameSelection->HandleClick(endpos.mResultContent,
                                   endpos.mContentOffset, endpos.mContentOffset,
                                   true, false,
                                   CARET_ASSOCIATE_BEFORE);
  if (NS_FAILED(rv))
    return rv;

  // maintain selection
  return frameSelection->MaintainSelection(aAmountBack);
}

NS_IMETHODIMP nsFrame::HandleDrag(nsPresContext* aPresContext,
                                  WidgetGUIEvent* aEvent,
                                  nsEventStatus* aEventStatus)
{
  MOZ_ASSERT(aEvent->mClass == eMouseEventClass,
             "HandleDrag can only handle mouse event");

  RefPtr<nsFrameSelection> frameselection = GetFrameSelection();
  bool mouseDown = frameselection->GetDragState();
  if (!mouseDown) {
    return NS_OK;
  }

  nsIFrame* scrollbar =
    nsLayoutUtils::GetClosestFrameOfType(this, LayoutFrameType::Scrollbar);
  if (!scrollbar) {
    // XXX Do we really need to exclude non-selectable content here?
    // GetContentOffsetsFromPoint can handle it just fine, although some
    // other stuff might not like it.
    // NOTE: DisplaySelection() returns SELECTION_OFF for non-selectable frames.
    if (DisplaySelection(aPresContext) == nsISelectionController::SELECTION_OFF) {
      return NS_OK;
    }
  }

  frameselection->StopAutoScrollTimer();

  // Check if we are dragging in a table cell
  nsCOMPtr<nsIContent> parentContent;
  int32_t contentOffset;
  int32_t target;
  WidgetMouseEvent* mouseEvent = aEvent->AsMouseEvent();
  nsCOMPtr<nsIPresShell> presShell = aPresContext->PresShell();
  nsresult result;
  result = GetDataForTableSelection(frameselection, presShell, mouseEvent,
                                    getter_AddRefs(parentContent),
                                    &contentOffset, &target);

  AutoWeakFrame weakThis = this;
  if (NS_SUCCEEDED(result) && parentContent) {
    frameselection->HandleTableSelection(parentContent, contentOffset, target,
                                         mouseEvent);
  } else {
    nsPoint pt = nsLayoutUtils::GetEventCoordinatesRelativeTo(mouseEvent, this);
    frameselection->HandleDrag(this, pt);
  }

  // The frameselection object notifies selection listeners synchronously above
  // which might have killed us.
  if (!weakThis.IsAlive()) {
    return NS_OK;
  }

  // get the nearest scrollframe
  nsIScrollableFrame* scrollFrame =
    nsLayoutUtils::GetNearestScrollableFrame(this,
        nsLayoutUtils::SCROLLABLE_SAME_DOC |
        nsLayoutUtils::SCROLLABLE_INCLUDE_HIDDEN);

  if (scrollFrame) {
    nsIFrame* capturingFrame = scrollFrame->GetScrolledFrame();
    if (capturingFrame) {
      nsPoint pt = nsLayoutUtils::GetEventCoordinatesRelativeTo(mouseEvent,
                                                                capturingFrame);
      frameselection->StartAutoScrollTimer(capturingFrame, pt, 30);
    }
  }

  return NS_OK;
}

/**
 * This static method handles part of the nsFrame::HandleRelease in a way
 * which doesn't rely on the nsFrame object to stay alive.
 */
static nsresult
HandleFrameSelection(nsFrameSelection*         aFrameSelection,
                     nsIFrame::ContentOffsets& aOffsets,
                     bool                      aHandleTableSel,
                     int32_t                   aContentOffsetForTableSel,
                     int32_t                   aTargetForTableSel,
                     nsIContent*               aParentContentForTableSel,
                     WidgetGUIEvent*           aEvent,
                     nsEventStatus*            aEventStatus)
{
  if (!aFrameSelection) {
    return NS_OK;
  }

  nsresult rv = NS_OK;

  if (nsEventStatus_eConsumeNoDefault != *aEventStatus) {
    if (!aHandleTableSel) {
      if (!aOffsets.content || !aFrameSelection->HasDelayedCaretData()) {
        return NS_ERROR_FAILURE;
      }

      // We are doing this to simulate what we would have done on HandlePress.
      // We didn't do it there to give the user an opportunity to drag
      // the text, but since they didn't drag, we want to place the
      // caret.
      // However, we'll use the mouse position from the release, since:
      //  * it's easier
      //  * that's the normal click position to use (although really, in
      //    the normal case, small movements that don't count as a drag
      //    can do selection)
      aFrameSelection->SetDragState(true);

      rv = aFrameSelection->HandleClick(aOffsets.content,
                                        aOffsets.StartOffset(),
                                        aOffsets.EndOffset(),
                                        aFrameSelection->IsShiftDownInDelayedCaretData(),
                                        false,
                                        aOffsets.associate);
      if (NS_FAILED(rv)) {
        return rv;
      }
    } else if (aParentContentForTableSel) {
      aFrameSelection->SetDragState(false);
      rv = aFrameSelection->HandleTableSelection(
                              aParentContentForTableSel,
                              aContentOffsetForTableSel,
                              aTargetForTableSel,
                              aEvent->AsMouseEvent());
      if (NS_FAILED(rv)) {
        return rv;
      }
    }
    aFrameSelection->SetDelayedCaretData(0);
  }

  aFrameSelection->SetDragState(false);
  aFrameSelection->StopAutoScrollTimer();

  return NS_OK;
}

NS_IMETHODIMP nsFrame::HandleRelease(nsPresContext* aPresContext,
                                     WidgetGUIEvent* aEvent,
                                     nsEventStatus* aEventStatus)
{
  if (aEvent->mClass != eMouseEventClass) {
    return NS_OK;
  }

  nsIFrame* activeFrame = GetActiveSelectionFrame(aPresContext, this);

  nsCOMPtr<nsIContent> captureContent = nsIPresShell::GetCapturingContent();

  // We can unconditionally stop capturing because
  // we should never be capturing when the mouse button is up
  nsIPresShell::SetCapturingContent(nullptr, 0);

  bool selectionOff =
    (DisplaySelection(aPresContext) == nsISelectionController::SELECTION_OFF);

  RefPtr<nsFrameSelection> frameselection;
  ContentOffsets offsets;
  nsCOMPtr<nsIContent> parentContent;
  int32_t contentOffsetForTableSel = 0;
  int32_t targetForTableSel = 0;
  bool handleTableSelection = true;

  if (!selectionOff) {
    frameselection = GetFrameSelection();
    if (nsEventStatus_eConsumeNoDefault != *aEventStatus && frameselection) {
      // Check if the frameselection recorded the mouse going down.
      // If not, the user must have clicked in a part of the selection.
      // Place the caret before continuing!

      if (frameselection->MouseDownRecorded()) {
        nsPoint pt = nsLayoutUtils::GetEventCoordinatesRelativeTo(aEvent, this);
        offsets = GetContentOffsetsFromPoint(pt, SKIP_HIDDEN);
        handleTableSelection = false;
      } else {
        GetDataForTableSelection(frameselection, PresContext()->PresShell(),
                                 aEvent->AsMouseEvent(),
                                 getter_AddRefs(parentContent),
                                 &contentOffsetForTableSel,
                                 &targetForTableSel);
      }
    }
  }

  // We might be capturing in some other document and the event just happened to
  // trickle down here. Make sure that document's frame selection is notified.
  // Note, this may cause the current nsFrame object to be deleted, bug 336592.
  RefPtr<nsFrameSelection> frameSelection;
  if (activeFrame != this &&
      static_cast<nsFrame*>(activeFrame)->DisplaySelection(activeFrame->PresContext())
        != nsISelectionController::SELECTION_OFF) {
      frameSelection = activeFrame->GetFrameSelection();
  }

  // Also check the selection of the capturing content which might be in a
  // different document.
  if (!frameSelection && captureContent) {
    nsIDocument* doc = captureContent->GetUncomposedDoc();
    if (doc) {
      nsIPresShell* capturingShell = doc->GetShell();
      if (capturingShell && capturingShell != PresContext()->GetPresShell()) {
        frameSelection = capturingShell->FrameSelection();
      }
    }
  }

  if (frameSelection) {
    frameSelection->SetDragState(false);
    frameSelection->StopAutoScrollTimer();
    nsIScrollableFrame* scrollFrame =
      nsLayoutUtils::GetNearestScrollableFrame(this,
        nsLayoutUtils::SCROLLABLE_SAME_DOC |
        nsLayoutUtils::SCROLLABLE_INCLUDE_HIDDEN);
    if (scrollFrame) {
      // Perform any additional scrolling needed to maintain CSS snap point
      // requirements when autoscrolling is over.
      scrollFrame->ScrollSnap();
    }
  }

  // Do not call any methods of the current object after this point!!!
  // The object is perhaps dead!

  return selectionOff
    ? NS_OK
    : HandleFrameSelection(frameselection, offsets, handleTableSelection,
                           contentOffsetForTableSel, targetForTableSel,
                           parentContent, aEvent, aEventStatus);
}

struct MOZ_STACK_CLASS FrameContentRange {
  FrameContentRange(nsIContent* aContent, int32_t aStart, int32_t aEnd) :
    content(aContent), start(aStart), end(aEnd) { }
  nsCOMPtr<nsIContent> content;
  int32_t start;
  int32_t end;
};

// Retrieve the content offsets of a frame
static FrameContentRange GetRangeForFrame(nsIFrame* aFrame) {
  nsCOMPtr<nsIContent> content, parent;
  content = aFrame->GetContent();
  if (!content) {
    NS_WARNING("Frame has no content");
    return FrameContentRange(nullptr, -1, -1);
  }
  LayoutFrameType type = aFrame->Type();
  if (type == LayoutFrameType::Text) {
    int32_t offset, offsetEnd;
    aFrame->GetOffsets(offset, offsetEnd);
    return FrameContentRange(content, offset, offsetEnd);
  }
  if (type == LayoutFrameType::Br) {
    parent = content->GetParent();
    int32_t beginOffset = parent->IndexOf(content);
    return FrameContentRange(parent, beginOffset, beginOffset);
  }
  // Loop to deal with anonymous content, which has no index; this loop
  // probably won't run more than twice under normal conditions
  do {
    parent  = content->GetParent();
    if (parent) {
      int32_t beginOffset = parent->IndexOf(content);
      if (beginOffset >= 0)
        return FrameContentRange(parent, beginOffset, beginOffset + 1);
      content = parent;
    }
  } while (parent);

  // The root content node must act differently
  return FrameContentRange(content, 0, content->GetChildCount());
}

// The FrameTarget represents the closest frame to a point that can be selected
// The frame is the frame represented, frameEdge says whether one end of the
// frame is the result (in which case different handling is needed), and
// afterFrame says which end is repersented if frameEdge is true
struct FrameTarget {
  FrameTarget(nsIFrame* aFrame, bool aFrameEdge, bool aAfterFrame,
              bool aEmptyBlock = false) :
    frame(aFrame), frameEdge(aFrameEdge), afterFrame(aAfterFrame),
    emptyBlock(aEmptyBlock) { }
  static FrameTarget Null() {
    return FrameTarget(nullptr, false, false);
  }
  bool IsNull() {
    return !frame;
  }
  nsIFrame* frame;
  bool frameEdge;
  bool afterFrame;
  bool emptyBlock;
};

// See function implementation for information
static FrameTarget GetSelectionClosestFrame(nsIFrame* aFrame, nsPoint aPoint,
                                            uint32_t aFlags);

static bool SelfIsSelectable(nsIFrame* aFrame, uint32_t aFlags)
{
  if ((aFlags & nsIFrame::SKIP_HIDDEN) &&
      !aFrame->StyleVisibility()->IsVisible()) {
    return false;
  }
  return !aFrame->IsGeneratedContentFrame() &&
    aFrame->StyleUIReset()->mUserSelect != StyleUserSelect::None;
}

static bool SelectionDescendToKids(nsIFrame* aFrame) {
  StyleUserSelect style = aFrame->StyleUIReset()->mUserSelect;
  nsIFrame* parent = aFrame->GetParent();
  // If we are only near (not directly over) then don't traverse
  // frames with independent selection (e.g. text and list controls)
  // unless we're already inside such a frame (see bug 268497).  Note that this
  // prevents any of the users of this method from entering form controls.
  // XXX We might want some way to allow using the up-arrow to go into a form
  // control, but the focus didn't work right anyway; it'd probably be enough
  // if the left and right arrows could enter textboxes (which I don't believe
  // they can at the moment)
  return !aFrame->IsGeneratedContentFrame() &&
         style != StyleUserSelect::All  &&
         style != StyleUserSelect::None &&
         ((parent->GetStateBits() & NS_FRAME_INDEPENDENT_SELECTION) ||
          !(aFrame->GetStateBits() & NS_FRAME_INDEPENDENT_SELECTION));
}

static FrameTarget GetSelectionClosestFrameForChild(nsIFrame* aChild,
                                                    nsPoint aPoint,
                                                    uint32_t aFlags)
{
  nsIFrame* parent = aChild->GetParent();
  if (SelectionDescendToKids(aChild)) {
    nsPoint pt = aPoint - aChild->GetOffsetTo(parent);
    return GetSelectionClosestFrame(aChild, pt, aFlags);
  }
  return FrameTarget(aChild, false, false);
}

// When the cursor needs to be at the beginning of a block, it shouldn't be
// before the first child.  A click on a block whose first child is a block
// should put the cursor in the child.  The cursor shouldn't be between the
// blocks, because that's not where it's expected.
// Note that this method is guaranteed to succeed.
static FrameTarget DrillDownToSelectionFrame(nsIFrame* aFrame,
                                             bool aEndFrame, uint32_t aFlags) {
  if (SelectionDescendToKids(aFrame)) {
    nsIFrame* result = nullptr;
    nsIFrame *frame = aFrame->PrincipalChildList().FirstChild();
    if (!aEndFrame) {
      while (frame && (!SelfIsSelectable(frame, aFlags) ||
                        frame->IsEmpty()))
        frame = frame->GetNextSibling();
      if (frame)
        result = frame;
    } else {
      // Because the frame tree is singly linked, to find the last frame,
      // we have to iterate through all the frames
      // XXX I have a feeling this could be slow for long blocks, although
      //     I can't find any slowdowns
      while (frame) {
        if (!frame->IsEmpty() && SelfIsSelectable(frame, aFlags))
          result = frame;
        frame = frame->GetNextSibling();
      }
    }
    if (result)
      return DrillDownToSelectionFrame(result, aEndFrame, aFlags);
  }
  // If the current frame has no targetable children, target the current frame
  return FrameTarget(aFrame, true, aEndFrame);
}

// This method finds the closest valid FrameTarget on a given line; if there is
// no valid FrameTarget on the line, it returns a null FrameTarget
static FrameTarget GetSelectionClosestFrameForLine(
                      nsBlockFrame* aParent,
                      nsBlockFrame::LineIterator aLine,
                      nsPoint aPoint,
                      uint32_t aFlags)
{
  nsIFrame *frame = aLine->mFirstChild;
  // Account for end of lines (any iterator from the block is valid)
  if (aLine == aParent->LinesEnd())
    return DrillDownToSelectionFrame(aParent, true, aFlags);
  nsIFrame *closestFromIStart = nullptr, *closestFromIEnd = nullptr;
  nscoord closestIStart = aLine->IStart(), closestIEnd = aLine->IEnd();
  WritingMode wm = aLine->mWritingMode;
  LogicalPoint pt(wm, aPoint, aLine->mContainerSize);
  bool canSkipBr = false;
  for (int32_t n = aLine->GetChildCount(); n;
       --n, frame = frame->GetNextSibling()) {
    // Skip brFrames. Can only skip if the line contains at least
    // one selectable and non-empty frame before
    if (!SelfIsSelectable(frame, aFlags) || frame->IsEmpty() ||
        (canSkipBr && frame->IsBrFrame())) {
      continue;
    }
    canSkipBr = true;
    LogicalRect frameRect = LogicalRect(wm, frame->GetRect(),
                                        aLine->mContainerSize);
    if (pt.I(wm) >= frameRect.IStart(wm)) {
      if (pt.I(wm) < frameRect.IEnd(wm)) {
        return GetSelectionClosestFrameForChild(frame, aPoint, aFlags);
      }
      if (frameRect.IEnd(wm) >= closestIStart) {
        closestFromIStart = frame;
        closestIStart = frameRect.IEnd(wm);
      }
    } else {
      if (frameRect.IStart(wm) <= closestIEnd) {
        closestFromIEnd = frame;
        closestIEnd = frameRect.IStart(wm);
      }
    }
  }
  if (!closestFromIStart && !closestFromIEnd) {
    // We should only get here if there are no selectable frames on a line
    // XXX Do we need more elaborate handling here?
    return FrameTarget::Null();
  }
  if (closestFromIStart &&
      (!closestFromIEnd ||
       (abs(pt.I(wm) - closestIStart) <= abs(pt.I(wm) - closestIEnd)))) {
    return GetSelectionClosestFrameForChild(closestFromIStart, aPoint,
                                            aFlags);
  }
  return GetSelectionClosestFrameForChild(closestFromIEnd, aPoint, aFlags);
}

// This method is for the special handling we do for block frames; they're
// special because they represent paragraphs and because they are organized
// into lines, which have bounds that are not stored elsewhere in the
// frame tree.  Returns a null FrameTarget for frames which are not
// blocks or blocks with no lines except editable one.
static FrameTarget GetSelectionClosestFrameForBlock(nsIFrame* aFrame,
                                                    nsPoint aPoint,
                                                    uint32_t aFlags)
{
  nsBlockFrame* bf = nsLayoutUtils::GetAsBlock(aFrame); // used only for QI
  if (!bf)
    return FrameTarget::Null();

  // This code searches for the correct line
  nsBlockFrame::LineIterator firstLine = bf->LinesBegin();
  nsBlockFrame::LineIterator end = bf->LinesEnd();
  if (firstLine == end) {
    nsIContent *blockContent = aFrame->GetContent();
    if (blockContent) {
      // Return with empty flag true.
      return FrameTarget(aFrame, false, false, true);
    }
    return FrameTarget::Null();
  }
  nsBlockFrame::LineIterator curLine = firstLine;
  nsBlockFrame::LineIterator closestLine = end;
  // Convert aPoint into a LogicalPoint in the writing-mode of this block
  WritingMode wm = curLine->mWritingMode;
  LogicalPoint pt(wm, aPoint, curLine->mContainerSize);
  while (curLine != end) {
    // Check to see if our point lies within the line's block-direction bounds
    nscoord BCoord = pt.B(wm) - curLine->BStart();
    nscoord BSize = curLine->BSize();
    if (BCoord >= 0 && BCoord < BSize) {
      closestLine = curLine;
      break; // We found the line; stop looking
    }
    if (BCoord < 0)
      break;
    ++curLine;
  }

  if (closestLine == end) {
    nsBlockFrame::LineIterator prevLine = curLine.prev();
    nsBlockFrame::LineIterator nextLine = curLine;
    // Avoid empty lines
    while (nextLine != end && nextLine->IsEmpty())
      ++nextLine;
    while (prevLine != end && prevLine->IsEmpty())
      --prevLine;

    // This hidden pref dictates whether a point above or below all lines comes
    // up with a line or the beginning or end of the frame; 0 on Windows,
    // 1 on other platforms by default at the writing of this code
    int32_t dragOutOfFrame =
      Preferences::GetInt("browser.drag_out_of_frame_style");

    if (prevLine == end) {
      if (dragOutOfFrame == 1 || nextLine == end)
        return DrillDownToSelectionFrame(aFrame, false, aFlags);
      closestLine = nextLine;
    } else if (nextLine == end) {
      if (dragOutOfFrame == 1)
        return DrillDownToSelectionFrame(aFrame, true, aFlags);
      closestLine = prevLine;
    } else { // Figure out which line is closer
      if (pt.B(wm) - prevLine->BEnd() < nextLine->BStart() - pt.B(wm))
        closestLine = prevLine;
      else
        closestLine = nextLine;
    }
  }

  do {
    FrameTarget target = GetSelectionClosestFrameForLine(bf, closestLine,
                                                         aPoint, aFlags);
    if (!target.IsNull())
      return target;
    ++closestLine;
  } while (closestLine != end);
  // Fall back to just targeting the last targetable place
  return DrillDownToSelectionFrame(aFrame, true, aFlags);
}

// GetSelectionClosestFrame is the helper function that calculates the closest
// frame to the given point.
// It doesn't completely account for offset styles, so needs to be used in
// restricted environments.
// Cannot handle overlapping frames correctly, so it should receive the output
// of GetFrameForPoint
// Guaranteed to return a valid FrameTarget
static FrameTarget GetSelectionClosestFrame(nsIFrame* aFrame, nsPoint aPoint,
                                            uint32_t aFlags)
{
  {
    // Handle blocks; if the frame isn't a block, the method fails
    FrameTarget target = GetSelectionClosestFrameForBlock(aFrame, aPoint, aFlags);
    if (!target.IsNull())
      return target;
  }

  nsIFrame *kid = aFrame->PrincipalChildList().FirstChild();

  if (kid) {
    // Go through all the child frames to find the closest one
    nsIFrame::FrameWithDistance closest = { nullptr, nscoord_MAX, nscoord_MAX };
    for (; kid; kid = kid->GetNextSibling()) {
      if (!SelfIsSelectable(kid, aFlags) || kid->IsEmpty())
        continue;

      kid->FindCloserFrameForSelection(aPoint, &closest);
    }
    if (closest.mFrame) {
      if (nsSVGUtils::IsInSVGTextSubtree(closest.mFrame))
        return FrameTarget(closest.mFrame, false, false);
      return GetSelectionClosestFrameForChild(closest.mFrame, aPoint, aFlags);
    }
  }
  return FrameTarget(aFrame, false, false);
}

nsIFrame::ContentOffsets OffsetsForSingleFrame(nsIFrame* aFrame, nsPoint aPoint)
{
  nsIFrame::ContentOffsets offsets;
  FrameContentRange range = GetRangeForFrame(aFrame);
  offsets.content = range.content;
  // If there are continuations (meaning it's not one rectangle), this is the
  // best this function can do
  if (aFrame->GetNextContinuation() || aFrame->GetPrevContinuation()) {
    offsets.offset = range.start;
    offsets.secondaryOffset = range.end;
    offsets.associate = CARET_ASSOCIATE_AFTER;
    return offsets;
  }

  // Figure out whether the offsets should be over, after, or before the frame
  nsRect rect(nsPoint(0, 0), aFrame->GetSize());

  bool isBlock = aFrame->GetDisplay() != StyleDisplay::Inline;
  bool isRtl = (aFrame->StyleVisibility()->mDirection == NS_STYLE_DIRECTION_RTL);
  if ((isBlock && rect.y < aPoint.y) ||
      (!isBlock && ((isRtl  && rect.x + rect.width / 2 > aPoint.x) ||
                    (!isRtl && rect.x + rect.width / 2 < aPoint.x)))) {
    offsets.offset = range.end;
    if (rect.Contains(aPoint))
      offsets.secondaryOffset = range.start;
    else
      offsets.secondaryOffset = range.end;
  } else {
    offsets.offset = range.start;
    if (rect.Contains(aPoint))
      offsets.secondaryOffset = range.end;
    else
      offsets.secondaryOffset = range.start;
  }
  offsets.associate =
      offsets.offset == range.start ? CARET_ASSOCIATE_AFTER : CARET_ASSOCIATE_BEFORE;
  return offsets;
}

static nsIFrame* AdjustFrameForSelectionStyles(nsIFrame* aFrame) {
  nsIFrame* adjustedFrame = aFrame;
  for (nsIFrame* frame = aFrame; frame; frame = frame->GetParent())
  {
    // These are the conditions that make all children not able to handle
    // a cursor.
    StyleUserSelect userSelect = frame->StyleUIReset()->mUserSelect;
    if (userSelect == StyleUserSelect::MozText) {
      // If we see a -moz-text element, we shouldn't look further up the parent
      // chain!
      break;
    }
    if (userSelect == StyleUserSelect::All ||
        frame->IsGeneratedContentFrame()) {
      adjustedFrame = frame;
    }
  }
  return adjustedFrame;
}

nsIFrame::ContentOffsets nsIFrame::GetContentOffsetsFromPoint(nsPoint aPoint,
                                                              uint32_t aFlags)
{
  nsIFrame *adjustedFrame;
  if (aFlags & IGNORE_SELECTION_STYLE) {
    adjustedFrame = this;
  }
  else {
    // This section of code deals with special selection styles.  Note that
    // -moz-all exists, even though it doesn't need to be explicitly handled.
    //
    // The offset is forced not to end up in generated content; content offsets
    // cannot represent content outside of the document's content tree.

    adjustedFrame = AdjustFrameForSelectionStyles(this);

    // -moz-user-select: all needs special handling, because clicking on it
    // should lead to the whole frame being selected
    if (adjustedFrame && adjustedFrame->StyleUIReset()->mUserSelect ==
        StyleUserSelect::All) {
      nsPoint adjustedPoint = aPoint + this->GetOffsetTo(adjustedFrame);
      return OffsetsForSingleFrame(adjustedFrame, adjustedPoint);
    }

    // For other cases, try to find a closest frame starting from the parent of
    // the unselectable frame
    if (adjustedFrame != this)
      adjustedFrame = adjustedFrame->GetParent();
  }

  nsPoint adjustedPoint = aPoint + this->GetOffsetTo(adjustedFrame);

  FrameTarget closest =
    GetSelectionClosestFrame(adjustedFrame, adjustedPoint, aFlags);

  if (closest.emptyBlock) {
    ContentOffsets offsets;
    NS_ASSERTION(closest.frame,
                 "closest.frame must not be null when it's empty");
    offsets.content = closest.frame->GetContent();
    offsets.offset = 0;
    offsets.secondaryOffset = 0;
    offsets.associate = CARET_ASSOCIATE_AFTER;
    return offsets;
  }

  // If the correct offset is at one end of a frame, use offset-based
  // calculation method
  if (closest.frameEdge) {
    ContentOffsets offsets;
    FrameContentRange range = GetRangeForFrame(closest.frame);
    offsets.content = range.content;
    if (closest.afterFrame)
      offsets.offset = range.end;
    else
      offsets.offset = range.start;
    offsets.secondaryOffset = offsets.offset;
    offsets.associate = offsets.offset == range.start ?
        CARET_ASSOCIATE_AFTER : CARET_ASSOCIATE_BEFORE;
    return offsets;
  }

  nsPoint pt;
  if (closest.frame != this) {
    if (nsSVGUtils::IsInSVGTextSubtree(closest.frame)) {
      pt = nsLayoutUtils::TransformAncestorPointToFrame(closest.frame,
                                                        aPoint, this);
    } else {
      pt = aPoint - closest.frame->GetOffsetTo(this);
    }
  } else {
    pt = aPoint;
  }
  return static_cast<nsFrame*>(closest.frame)->CalcContentOffsetsFromFramePoint(pt);

  // XXX should I add some kind of offset standardization?
  // consider <b>xxxxx</b><i>zzzzz</i>; should any click between the last
  // x and first z put the cursor in the same logical position in addition
  // to the same visual position?
}

nsIFrame::ContentOffsets nsFrame::CalcContentOffsetsFromFramePoint(nsPoint aPoint)
{
  return OffsetsForSingleFrame(this, aPoint);
}

void
nsIFrame::AssociateImage(const nsStyleImage& aImage, nsPresContext* aPresContext)
{
  if (aImage.GetType() != eStyleImageType_Image) {
    return;
  }

  imgRequestProxy* req = aImage.GetImageData();
  if (!req) {
    return;
  }

  mozilla::css::ImageLoader* loader =
    aPresContext->Document()->StyleImageLoader();

  // If this fails there's not much we can do ...
  loader->AssociateRequestToFrame(req, this);
}

nsresult
nsFrame::GetCursor(const nsPoint& aPoint,
                   nsIFrame::Cursor& aCursor)
{
  FillCursorInformationFromStyle(StyleUserInterface(), aCursor);
  if (NS_STYLE_CURSOR_AUTO == aCursor.mCursor) {
    // If this is editable, I-beam cursor is better for most elements.
    aCursor.mCursor =
      (mContent && mContent->IsEditable())
      ? NS_STYLE_CURSOR_TEXT : NS_STYLE_CURSOR_DEFAULT;
  }
  if (NS_STYLE_CURSOR_TEXT == aCursor.mCursor &&
      GetWritingMode().IsVertical()) {
    // Per CSS UI spec, UA may treat value 'text' as
    // 'vertical-text' for vertical text.
    aCursor.mCursor = NS_STYLE_CURSOR_VERTICAL_TEXT;
  }

  return NS_OK;
}

// Resize and incremental reflow

/* virtual */ void
nsFrame::MarkIntrinsicISizesDirty()
{
  // This version is meant only for what used to be box-to-block adaptors.
  // It should not be called by other derived classes.
  if (::IsXULBoxWrapped(this)) {
    nsBoxLayoutMetrics *metrics = BoxMetrics();

    SizeNeedsRecalc(metrics->mPrefSize);
    SizeNeedsRecalc(metrics->mMinSize);
    SizeNeedsRecalc(metrics->mMaxSize);
    SizeNeedsRecalc(metrics->mBlockPrefSize);
    SizeNeedsRecalc(metrics->mBlockMinSize);
    CoordNeedsRecalc(metrics->mFlex);
    CoordNeedsRecalc(metrics->mAscent);
  }

  if (GetStateBits() & NS_FRAME_FONT_INFLATION_FLOW_ROOT) {
    nsFontInflationData::MarkFontInflationDataTextDirty(this);
  }
}

/* virtual */ nscoord
nsFrame::GetMinISize(gfxContext *aRenderingContext)
{
  nscoord result = 0;
  DISPLAY_MIN_WIDTH(this, result);
  return result;
}

/* virtual */ nscoord
nsFrame::GetPrefISize(gfxContext *aRenderingContext)
{
  nscoord result = 0;
  DISPLAY_PREF_WIDTH(this, result);
  return result;
}

/* virtual */ void
nsFrame::AddInlineMinISize(gfxContext* aRenderingContext,
                           nsIFrame::InlineMinISizeData* aData)
{
  nscoord isize = nsLayoutUtils::IntrinsicForContainer(aRenderingContext,
                    this, nsLayoutUtils::MIN_ISIZE);
  aData->DefaultAddInlineMinISize(this, isize);
}

/* virtual */ void
nsFrame::AddInlinePrefISize(gfxContext* aRenderingContext,
                            nsIFrame::InlinePrefISizeData* aData)
{
  nscoord isize = nsLayoutUtils::IntrinsicForContainer(aRenderingContext,
                    this, nsLayoutUtils::PREF_ISIZE);
  aData->DefaultAddInlinePrefISize(isize);
}

void
nsIFrame::InlineMinISizeData::DefaultAddInlineMinISize(nsIFrame* aFrame,
                                                       nscoord   aISize,
                                                       bool      aAllowBreak)
{
  auto parent = aFrame->GetParent();
  MOZ_ASSERT(parent, "Must have a parent if we get here!");
  const bool mayBreak = aAllowBreak &&
    !aFrame->CanContinueTextRun() &&
    !parent->StyleContext()->ShouldSuppressLineBreak() &&
    parent->StyleText()->WhiteSpaceCanWrap(parent);
  if (mayBreak) {
    OptionallyBreak();
  }
  mTrailingWhitespace = 0;
  mSkipWhitespace = false;
  mCurrentLine += aISize;
  mAtStartOfLine = false;
  if (mayBreak) {
    OptionallyBreak();
  }
}

void
nsIFrame::InlinePrefISizeData::DefaultAddInlinePrefISize(nscoord aISize)
{
  mCurrentLine = NSCoordSaturatingAdd(mCurrentLine, aISize);
  mTrailingWhitespace = 0;
  mSkipWhitespace = false;
  mLineIsEmpty = false;
}

void
nsIFrame::InlineMinISizeData::ForceBreak()
{
  mCurrentLine -= mTrailingWhitespace;
  mPrevLines = std::max(mPrevLines, mCurrentLine);
  mCurrentLine = mTrailingWhitespace = 0;

  for (uint32_t i = 0, i_end = mFloats.Length(); i != i_end; ++i) {
    nscoord float_min = mFloats[i].Width();
    if (float_min > mPrevLines)
      mPrevLines = float_min;
  }
  mFloats.Clear();
  mSkipWhitespace = true;
}

void
nsIFrame::InlineMinISizeData::OptionallyBreak(nscoord aHyphenWidth)
{
  // If we can fit more content into a smaller width by staying on this
  // line (because we're still at a negative offset due to negative
  // text-indent or negative margin), don't break.  Otherwise, do the
  // same as ForceBreak.  it doesn't really matter when we accumulate
  // floats.
  if (mCurrentLine + aHyphenWidth < 0 || mAtStartOfLine)
    return;
  mCurrentLine += aHyphenWidth;
  ForceBreak();
}

void
nsIFrame::InlinePrefISizeData::ForceBreak(StyleClear aBreakType)
{
  MOZ_ASSERT(aBreakType == StyleClear::None ||
             aBreakType == StyleClear::Both ||
             aBreakType == StyleClear::Left ||
             aBreakType == StyleClear::Right,
             "Must be a physical break type");

  // If this force break is not clearing any float, we can leave all the
  // floats to the next force break.
  if (mFloats.Length() != 0 && aBreakType != StyleClear::None) {
            // preferred widths accumulated for floats that have already
            // been cleared past
    nscoord floats_done = 0,
            // preferred widths accumulated for floats that have not yet
            // been cleared past
            floats_cur_left = 0,
            floats_cur_right = 0;
    const WritingMode wm = mLineContainerWM;

    for (uint32_t i = 0, i_end = mFloats.Length(); i != i_end; ++i) {
      const FloatInfo& floatInfo = mFloats[i];
      const nsStyleDisplay* floatDisp = floatInfo.Frame()->StyleDisplay();
      StyleClear breakType = floatDisp->PhysicalBreakType(wm);
      if (breakType == StyleClear::Left ||
          breakType == StyleClear::Right ||
          breakType == StyleClear::Both) {
        nscoord floats_cur = NSCoordSaturatingAdd(floats_cur_left,
                                                  floats_cur_right);
        if (floats_cur > floats_done) {
          floats_done = floats_cur;
        }
        if (breakType != StyleClear::Right) {
          floats_cur_left = 0;
        }
        if (breakType != StyleClear::Left) {
          floats_cur_right = 0;
        }
      }

      StyleFloat floatStyle = floatDisp->PhysicalFloats(wm);
      nscoord& floats_cur =
        floatStyle == StyleFloat::Left ? floats_cur_left : floats_cur_right;
      nscoord floatWidth = floatInfo.Width();
      // Negative-width floats don't change the available space so they
      // shouldn't change our intrinsic line width either.
      floats_cur =
        NSCoordSaturatingAdd(floats_cur, std::max(0, floatWidth));
    }

    nscoord floats_cur =
      NSCoordSaturatingAdd(floats_cur_left, floats_cur_right);
    if (floats_cur > floats_done)
      floats_done = floats_cur;

    mCurrentLine = NSCoordSaturatingAdd(mCurrentLine, floats_done);

    if (aBreakType == StyleClear::Both) {
      mFloats.Clear();
    } else {
      // If the break type does not clear all floats, it means there may
      // be some floats whose isize should contribute to the intrinsic
      // isize of the next line. The code here scans the current mFloats
      // and keeps floats which are not cleared by this break. Note that
      // floats may be cleared directly or indirectly. See below.
      nsTArray<FloatInfo> newFloats;
      MOZ_ASSERT(aBreakType == StyleClear::Left ||
                 aBreakType == StyleClear::Right,
                 "Other values should have been handled in other branches");
      StyleFloat clearFloatType =
        aBreakType == StyleClear::Left ? StyleFloat::Left : StyleFloat::Right;
      // Iterate the array in reverse so that we can stop when there are
      // no longer any floats we need to keep. See below.
      for (FloatInfo& floatInfo : Reversed(mFloats)) {
        const nsStyleDisplay* floatDisp = floatInfo.Frame()->StyleDisplay();
        if (floatDisp->PhysicalFloats(wm) != clearFloatType) {
          newFloats.AppendElement(floatInfo);
        } else {
          // This is a float on the side that this break directly clears
          // which means we're not keeping it in mFloats. However, if
          // this float clears floats on the opposite side (via a value
          // of either 'both' or one of 'left'/'right'), any remaining
          // (earlier) floats on that side would be indirectly cleared
          // as well. Thus, we should break out of this loop and stop
          // considering earlier floats to be kept in mFloats.
          StyleClear floatBreakType = floatDisp->PhysicalBreakType(wm);
          if (floatBreakType != aBreakType &&
              floatBreakType != StyleClear::None) {
            break;
          }
        }
      }
      newFloats.Reverse();
      mFloats = Move(newFloats);
    }
  }

  mCurrentLine =
    NSCoordSaturatingSubtract(mCurrentLine, mTrailingWhitespace, nscoord_MAX);
  mPrevLines = std::max(mPrevLines, mCurrentLine);
  mCurrentLine = mTrailingWhitespace = 0;
  mSkipWhitespace = true;
  mLineIsEmpty = true;
}

static void
AddCoord(const nsStyleCoord& aStyle,
         nsIFrame* aFrame,
         nscoord* aCoord, float* aPercent,
         bool aClampNegativeToZero)
{
  switch (aStyle.GetUnit()) {
    case eStyleUnit_Coord: {
      NS_ASSERTION(!aClampNegativeToZero || aStyle.GetCoordValue() >= 0,
                   "unexpected negative value");
      *aCoord += aStyle.GetCoordValue();
      return;
    }
    case eStyleUnit_Percent: {
      NS_ASSERTION(!aClampNegativeToZero || aStyle.GetPercentValue() >= 0.0f,
                   "unexpected negative value");
      *aPercent += aStyle.GetPercentValue();
      return;
    }
    case eStyleUnit_Calc: {
      const nsStyleCoord::Calc *calc = aStyle.GetCalcValue();
      if (aClampNegativeToZero) {
        // This is far from ideal when one is negative and one is positive.
        *aCoord += std::max(calc->mLength, 0);
        *aPercent += std::max(calc->mPercent, 0.0f);
      } else {
        *aCoord += calc->mLength;
        *aPercent += calc->mPercent;
      }
      return;
    }
    default: {
      return;
    }
  }
}

static nsIFrame::IntrinsicISizeOffsetData
IntrinsicSizeOffsets(nsIFrame* aFrame, bool aForISize)
{
  nsIFrame::IntrinsicISizeOffsetData result;
  WritingMode wm = aFrame->GetWritingMode();
  const nsStyleMargin* styleMargin = aFrame->StyleMargin();
  bool verticalAxis = aForISize == wm.IsVertical();
  AddCoord(verticalAxis ? styleMargin->mMargin.GetTop()
                        : styleMargin->mMargin.GetLeft(),
           aFrame, &result.hMargin, &result.hPctMargin,
           false);
  AddCoord(verticalAxis ? styleMargin->mMargin.GetBottom()
                        : styleMargin->mMargin.GetRight(),
           aFrame, &result.hMargin, &result.hPctMargin,
           false);

  const nsStylePadding* stylePadding = aFrame->StylePadding();
  AddCoord(verticalAxis ? stylePadding->mPadding.GetTop()
                        : stylePadding->mPadding.GetLeft(),
           aFrame, &result.hPadding, &result.hPctPadding,
           true);
  AddCoord(verticalAxis ? stylePadding->mPadding.GetBottom()
                        : stylePadding->mPadding.GetRight(),
           aFrame, &result.hPadding, &result.hPctPadding,
           true);

  const nsStyleBorder* styleBorder = aFrame->StyleBorder();
  if (verticalAxis) {
    result.hBorder += styleBorder->GetComputedBorderWidth(eSideTop);
    result.hBorder += styleBorder->GetComputedBorderWidth(eSideBottom);
  } else {
    result.hBorder += styleBorder->GetComputedBorderWidth(eSideLeft);
    result.hBorder += styleBorder->GetComputedBorderWidth(eSideRight);
  }

  const nsStyleDisplay* disp = aFrame->StyleDisplay();
  if (aFrame->IsThemed(disp)) {
    nsPresContext* presContext = aFrame->PresContext();

    nsIntMargin border;
    presContext->GetTheme()->GetWidgetBorder(presContext->DeviceContext(),
                                             aFrame, disp->mAppearance,
                                             &border);
    result.hBorder =
      presContext->DevPixelsToAppUnits(verticalAxis ? border.TopBottom()
                                                    : border.LeftRight());

    nsIntMargin padding;
    if (presContext->GetTheme()->GetWidgetPadding(presContext->DeviceContext(),
                                                  aFrame, disp->mAppearance,
                                                  &padding)) {
      result.hPadding =
        presContext->DevPixelsToAppUnits(verticalAxis ? padding.TopBottom()
                                                      : padding.LeftRight());
      result.hPctPadding = 0;
    }
  }
  return result;
}

/* virtual */ nsIFrame::IntrinsicISizeOffsetData
nsFrame::IntrinsicISizeOffsets()
{
  return IntrinsicSizeOffsets(this, true);
}

nsIFrame::IntrinsicISizeOffsetData
nsIFrame::IntrinsicBSizeOffsets()
{
  return IntrinsicSizeOffsets(this, false);
}

/* virtual */ IntrinsicSize
nsFrame::GetIntrinsicSize()
{
  return IntrinsicSize(); // default is width/height set to eStyleUnit_None
}

/* virtual */ nsSize
nsFrame::GetIntrinsicRatio()
{
  return nsSize(0, 0);
}

/* virtual */
LogicalSize
nsFrame::ComputeSize(gfxContext*         aRenderingContext,
                     WritingMode         aWM,
                     const LogicalSize&  aCBSize,
                     nscoord             aAvailableISize,
                     const LogicalSize&  aMargin,
                     const LogicalSize&  aBorder,
                     const LogicalSize&  aPadding,
                     ComputeSizeFlags    aFlags)
{
  MOZ_ASSERT(GetIntrinsicRatio() == nsSize(0,0),
             "Please override this method and call "
             "nsFrame::ComputeSizeWithIntrinsicDimensions instead.");
  LogicalSize result = ComputeAutoSize(aRenderingContext, aWM,
                                       aCBSize, aAvailableISize,
                                       aMargin, aBorder, aPadding,
                                       aFlags);
  const nsStylePosition *stylePos = StylePosition();

  LogicalSize boxSizingAdjust(aWM);
  if (stylePos->mBoxSizing == StyleBoxSizing::Border) {
    boxSizingAdjust = aBorder + aPadding;
  }
  nscoord boxSizingToMarginEdgeISize =
    aMargin.ISize(aWM) + aBorder.ISize(aWM) + aPadding.ISize(aWM) -
    boxSizingAdjust.ISize(aWM);

  const nsStyleCoord* inlineStyleCoord = &stylePos->ISize(aWM);
  const nsStyleCoord* blockStyleCoord = &stylePos->BSize(aWM);

  auto parentFrame = GetParent();
  auto alignCB = parentFrame;
  bool isGridItem = parentFrame && parentFrame->IsGridContainerFrame() &&
                    !(GetStateBits() & NS_FRAME_OUT_OF_FLOW);
  if (parentFrame && parentFrame->IsTableWrapperFrame() && IsTableFrame()) {
    // An inner table frame is sized as a grid item if its table wrapper is,
    // because they actually have the same CB (the wrapper's CB).
    // @see ReflowInput::InitCBReflowInput
    auto tableWrapper = GetParent();
    auto grandParent = tableWrapper->GetParent();
    isGridItem = (grandParent->IsGridContainerFrame() &&
                  !(tableWrapper->GetStateBits() & NS_FRAME_OUT_OF_FLOW));
    if (isGridItem) {
      // When resolving justify/align-self below, we want to use the grid
      // container's justify/align-items value and WritingMode.
      alignCB = grandParent;
    }
  }
  bool isFlexItem = parentFrame && parentFrame->IsFlexContainerFrame() &&
                    !(GetStateBits() & NS_FRAME_OUT_OF_FLOW);
  bool isInlineFlexItem = false;
  if (isFlexItem) {
    // Flex items use their "flex-basis" property in place of their main-size
    // property (e.g. "width") for sizing purposes, *unless* they have
    // "flex-basis:auto", in which case they use their main-size property after
    // all.
    uint32_t flexDirection = GetParent()->StylePosition()->mFlexDirection;
    isInlineFlexItem =
      flexDirection == NS_STYLE_FLEX_DIRECTION_ROW ||
      flexDirection == NS_STYLE_FLEX_DIRECTION_ROW_REVERSE;

    // NOTE: The logic here should match the similar chunk for determining
    // inlineStyleCoord and blockStyleCoord in
    // nsFrame::ComputeSizeWithIntrinsicDimensions().
    const nsStyleCoord* flexBasis = &(stylePos->mFlexBasis);
    if (flexBasis->GetUnit() != eStyleUnit_Auto) {
      if (isInlineFlexItem) {
        inlineStyleCoord = flexBasis;
      } else {
        // One caveat for vertical flex items: We don't support enumerated
        // values (e.g. "max-content") for height properties yet. So, if our
        // computed flex-basis is an enumerated value, we'll just behave as if
        // it were "auto", which means "use the main-size property after all"
        // (which is "height", in this case).
        // NOTE: Once we support intrinsic sizing keywords for "height",
        // we should remove this check.
        if (flexBasis->GetUnit() != eStyleUnit_Enumerated) {
          blockStyleCoord = flexBasis;
        }
      }
    }
  }

  // Compute inline-axis size

  if (inlineStyleCoord->GetUnit() != eStyleUnit_Auto) {
    result.ISize(aWM) =
      ComputeISizeValue(aRenderingContext, aCBSize.ISize(aWM),
                        boxSizingAdjust.ISize(aWM), boxSizingToMarginEdgeISize,
                        *inlineStyleCoord, aFlags);
  } else if (MOZ_UNLIKELY(isGridItem) &&
             !IS_TRUE_OVERFLOW_CONTAINER(this)) {
    // 'auto' inline-size for grid-level box - fill the CB for 'stretch' /
    // 'normal' and clamp it to the CB if requested:
    bool stretch = false;
    if (!(aFlags & nsIFrame::eShrinkWrap) &&
        !StyleMargin()->HasInlineAxisAuto(aWM)) {
      auto inlineAxisAlignment =
        aWM.IsOrthogonalTo(alignCB->GetWritingMode()) ?
          StylePosition()->UsedAlignSelf(alignCB->StyleContext()) :
          StylePosition()->UsedJustifySelf(alignCB->StyleContext());
      stretch = inlineAxisAlignment == NS_STYLE_ALIGN_NORMAL ||
                inlineAxisAlignment == NS_STYLE_ALIGN_STRETCH;
    }
    if (stretch || (aFlags & ComputeSizeFlags::eIClampMarginBoxMinSize)) {
      auto iSizeToFillCB = std::max(nscoord(0), aCBSize.ISize(aWM) -
                                                aPadding.ISize(aWM) -
                                                aBorder.ISize(aWM) -
                                                aMargin.ISize(aWM));
      if (stretch || result.ISize(aWM) > iSizeToFillCB) {
        result.ISize(aWM) = iSizeToFillCB;
      }
    }
  }

  // Flex items ignore their min & max sizing properties in their
  // flex container's main-axis.  (Those properties get applied later in
  // the flexbox algorithm.)
  const nsStyleCoord& maxISizeCoord = stylePos->MaxISize(aWM);
  nscoord maxISize = NS_UNCONSTRAINEDSIZE;
  if (maxISizeCoord.GetUnit() != eStyleUnit_None &&
      !(isFlexItem && isInlineFlexItem)) {
    maxISize =
      ComputeISizeValue(aRenderingContext, aCBSize.ISize(aWM),
                        boxSizingAdjust.ISize(aWM), boxSizingToMarginEdgeISize,
                        maxISizeCoord, aFlags);
    result.ISize(aWM) = std::min(maxISize, result.ISize(aWM));
  }

  const nsStyleCoord& minISizeCoord = stylePos->MinISize(aWM);
  nscoord minISize;
  if (minISizeCoord.GetUnit() != eStyleUnit_Auto &&
      !(isFlexItem && isInlineFlexItem)) {
    minISize =
      ComputeISizeValue(aRenderingContext, aCBSize.ISize(aWM),
                        boxSizingAdjust.ISize(aWM), boxSizingToMarginEdgeISize,
                        minISizeCoord, aFlags);
  } else if (MOZ_UNLIKELY(aFlags & eIApplyAutoMinSize)) {
    // This implements "Implied Minimum Size of Grid Items".
    // https://drafts.csswg.org/css-grid/#min-size-auto
    minISize = std::min(maxISize, GetMinISize(aRenderingContext));
    if (inlineStyleCoord->IsCoordPercentCalcUnit()) {
      minISize = std::min(minISize, result.ISize(aWM));
    } else if (aFlags & eIClampMarginBoxMinSize) {
      // "if the grid item spans only grid tracks that have a fixed max track
      // sizing function, its automatic minimum size in that dimension is
      // further clamped to less than or equal to the size necessary to fit
      // its margin box within the resulting grid area (flooring at zero)"
      // https://drafts.csswg.org/css-grid/#min-size-auto
      auto maxMinISize = std::max(nscoord(0), aCBSize.ISize(aWM) -
                                              aPadding.ISize(aWM) -
                                              aBorder.ISize(aWM) -
                                              aMargin.ISize(aWM));
      minISize = std::min(minISize, maxMinISize);
    }
  } else {
    // Treat "min-width: auto" as 0.
    // NOTE: Technically, "auto" is supposed to behave like "min-content" on
    // flex items. However, we don't need to worry about that here, because
    // flex items' min-sizes are intentionally ignored until the flex
    // container explicitly considers them during space distribution.
    minISize = 0;
  }
  result.ISize(aWM) = std::max(minISize, result.ISize(aWM));

  // Compute block-axis size
  // (but not if we have auto bsize or if we received the "eUseAutoBSize"
  // flag -- then, we'll just stick with the bsize that we already calculated
  // in the initial ComputeAutoSize() call.)
  if (!(aFlags & nsIFrame::eUseAutoBSize)) {
    if (!nsLayoutUtils::IsAutoBSize(*blockStyleCoord, aCBSize.BSize(aWM))) {
      result.BSize(aWM) =
        nsLayoutUtils::ComputeBSizeValue(aCBSize.BSize(aWM),
                                         boxSizingAdjust.BSize(aWM),
                                         *blockStyleCoord);
    } else if (MOZ_UNLIKELY(isGridItem) &&
               blockStyleCoord->GetUnit() == eStyleUnit_Auto &&
               !IS_TRUE_OVERFLOW_CONTAINER(this)) {
      auto cbSize = aCBSize.BSize(aWM);
      if (cbSize != NS_AUTOHEIGHT) {
        // 'auto' block-size for grid-level box - fill the CB for 'stretch' /
        // 'normal' and clamp it to the CB if requested:
        bool stretch = false;
        if (!StyleMargin()->HasBlockAxisAuto(aWM)) {
          auto blockAxisAlignment =
            !aWM.IsOrthogonalTo(alignCB->GetWritingMode()) ?
              StylePosition()->UsedAlignSelf(alignCB->StyleContext()) :
              StylePosition()->UsedJustifySelf(alignCB->StyleContext());
          stretch = blockAxisAlignment == NS_STYLE_ALIGN_NORMAL ||
                    blockAxisAlignment == NS_STYLE_ALIGN_STRETCH;
        }
        if (stretch || (aFlags & ComputeSizeFlags::eBClampMarginBoxMinSize)) {
          auto bSizeToFillCB = std::max(nscoord(0), cbSize -
                                                    aPadding.BSize(aWM) -
                                                    aBorder.BSize(aWM) -
                                                    aMargin.BSize(aWM));
          if (stretch || (result.BSize(aWM) != NS_AUTOHEIGHT &&
                          result.BSize(aWM) > bSizeToFillCB)) {
            result.BSize(aWM) = bSizeToFillCB;
          }
        }
      }
    }
  }

  const nsStyleCoord& maxBSizeCoord = stylePos->MaxBSize(aWM);

  if (result.BSize(aWM) != NS_UNCONSTRAINEDSIZE) {
    if (!nsLayoutUtils::IsAutoBSize(maxBSizeCoord, aCBSize.BSize(aWM)) &&
        !(isFlexItem && !isInlineFlexItem)) {
      nscoord maxBSize =
        nsLayoutUtils::ComputeBSizeValue(aCBSize.BSize(aWM),
                                         boxSizingAdjust.BSize(aWM),
                                         maxBSizeCoord);
      result.BSize(aWM) = std::min(maxBSize, result.BSize(aWM));
    }

    const nsStyleCoord& minBSizeCoord = stylePos->MinBSize(aWM);

    if (!nsLayoutUtils::IsAutoBSize(minBSizeCoord, aCBSize.BSize(aWM)) &&
        !(isFlexItem && !isInlineFlexItem)) {
      nscoord minBSize =
        nsLayoutUtils::ComputeBSizeValue(aCBSize.BSize(aWM),
                                         boxSizingAdjust.BSize(aWM),
                                         minBSizeCoord);
      result.BSize(aWM) = std::max(minBSize, result.BSize(aWM));
    }
  }

  const nsStyleDisplay *disp = StyleDisplay();
  if (IsThemed(disp)) {
    LayoutDeviceIntSize widget;
    bool canOverride = true;
    nsPresContext *presContext = PresContext();
    presContext->GetTheme()->
      GetMinimumWidgetSize(presContext, this, disp->mAppearance,
                           &widget, &canOverride);

    // Convert themed widget's physical dimensions to logical coords
    LogicalSize size(aWM,
                     nsSize(presContext->DevPixelsToAppUnits(widget.width),
                            presContext->DevPixelsToAppUnits(widget.height)));

    // GMWS() returns border-box; we need content-box
    size.ISize(aWM) -= aBorder.ISize(aWM) + aPadding.ISize(aWM);
    size.BSize(aWM) -= aBorder.BSize(aWM) + aPadding.BSize(aWM);

    if (size.BSize(aWM) > result.BSize(aWM) || !canOverride) {
      result.BSize(aWM) = size.BSize(aWM);
    }
    if (size.ISize(aWM) > result.ISize(aWM) || !canOverride) {
      result.ISize(aWM) = size.ISize(aWM);
    }
  }

  result.ISize(aWM) = std::max(0, result.ISize(aWM));
  result.BSize(aWM) = std::max(0, result.BSize(aWM));

  return result;
}

LogicalSize
nsFrame::ComputeSizeWithIntrinsicDimensions(gfxContext*          aRenderingContext,
                                            WritingMode          aWM,
                                            const IntrinsicSize& aIntrinsicSize,
                                            nsSize               aIntrinsicRatio,
                                            const LogicalSize&   aCBSize,
                                            const LogicalSize&   aMargin,
                                            const LogicalSize&   aBorder,
                                            const LogicalSize&   aPadding,
                                            ComputeSizeFlags     aFlags)
{
  const nsStylePosition* stylePos = StylePosition();
  const nsStyleCoord* inlineStyleCoord = &stylePos->ISize(aWM);
  const nsStyleCoord* blockStyleCoord = &stylePos->BSize(aWM);
  auto* parentFrame = GetParent();
  const bool isGridItem = parentFrame && parentFrame->IsGridContainerFrame() &&
                          !(GetStateBits() & NS_FRAME_OUT_OF_FLOW);
  const bool isFlexItem = parentFrame && parentFrame->IsFlexContainerFrame() &&
                          !(GetStateBits() & NS_FRAME_OUT_OF_FLOW);
  bool isInlineFlexItem = false;
  Maybe<nsStyleCoord> imposedMainSizeStyleCoord;

  // If this is a flex item, and we're measuring its cross size after flexing
  // to resolve its main size, then we need to use the resolved main size
  // that the container provides to us *instead of* the main-size coordinate
  // from our style struct. (Otherwise, we'll be using an irrelevant value in
  // the aspect-ratio calculations below.)
  if (isFlexItem) {
    uint32_t flexDirection =
      GetParent()->StylePosition()->mFlexDirection;
    isInlineFlexItem =
      flexDirection == NS_STYLE_FLEX_DIRECTION_ROW ||
      flexDirection == NS_STYLE_FLEX_DIRECTION_ROW_REVERSE;

    // If FlexItemMainSizeOverride frame-property is set, then that means the
    // flex container is imposing a main-size on this flex item for it to use
    // as its size in the container's main axis.
    bool didImposeMainSize;
    nscoord imposedMainSize =
      GetProperty(nsIFrame::FlexItemMainSizeOverride(), &didImposeMainSize);
    if (didImposeMainSize) {
      imposedMainSizeStyleCoord.emplace(imposedMainSize,
                                        nsStyleCoord::CoordConstructor);
      if (isInlineFlexItem) {
        inlineStyleCoord = imposedMainSizeStyleCoord.ptr();
      } else {
        blockStyleCoord = imposedMainSizeStyleCoord.ptr();
      }

    } else {
      // Flex items use their "flex-basis" property in place of their main-size
      // property (e.g. "width") for sizing purposes, *unless* they have
      // "flex-basis:auto", in which case they use their main-size property
      // after all.
      // NOTE: The logic here should match the similar chunk for determining
      // inlineStyleCoord and blockStyleCoord in nsFrame::ComputeSize().
      const nsStyleCoord* flexBasis = &(stylePos->mFlexBasis);
      if (flexBasis->GetUnit() != eStyleUnit_Auto) {
        if (isInlineFlexItem) {
          inlineStyleCoord = flexBasis;
        } else {
          // One caveat for vertical flex items: We don't support enumerated
          // values (e.g. "max-content") for height properties yet. So, if our
          // computed flex-basis is an enumerated value, we'll just behave as if
          // it were "auto", which means "use the main-size property after all"
          // (which is "height", in this case).
          // NOTE: Once we support intrinsic sizing keywords for "height",
          // we should remove this check.
          if (flexBasis->GetUnit() != eStyleUnit_Enumerated) {
            blockStyleCoord = flexBasis;
          }
        }
      }
    }
  }

  // Handle intrinsic sizes and their interaction with
  // {min-,max-,}{width,height} according to the rules in
  // http://www.w3.org/TR/CSS21/visudet.html#min-max-widths

  // Note: throughout the following section of the function, I avoid
  // a * (b / c) because of its reduced accuracy relative to a * b / c
  // or (a * b) / c (which are equivalent).

  const bool isAutoISize = inlineStyleCoord->GetUnit() == eStyleUnit_Auto;
  const bool isAutoBSize =
    nsLayoutUtils::IsAutoBSize(*blockStyleCoord, aCBSize.BSize(aWM));

  LogicalSize boxSizingAdjust(aWM);
  if (stylePos->mBoxSizing == StyleBoxSizing::Border) {
    boxSizingAdjust = aBorder + aPadding;
  }
  nscoord boxSizingToMarginEdgeISize =
    aMargin.ISize(aWM) + aBorder.ISize(aWM) + aPadding.ISize(aWM) -
      boxSizingAdjust.ISize(aWM);

  nscoord iSize, minISize, maxISize, bSize, minBSize, maxBSize;
  enum class Stretch {
    // stretch to fill the CB (preserving intrinsic ratio) in the relevant axis
    eStretchPreservingRatio, // XXX not used yet
    // stretch to fill the CB in the relevant axis
    eStretch,
    // no stretching in the relevant axis
    eNoStretch,
  };
  // just to avoid having to type these out everywhere:
  const auto eStretchPreservingRatio = Stretch::eStretchPreservingRatio;
  const auto eStretch = Stretch::eStretch;
  const auto eNoStretch = Stretch::eNoStretch;

  Stretch stretchI = eNoStretch; // stretch behavior in the inline axis
  Stretch stretchB = eNoStretch; // stretch behavior in the block axis

  const bool isVertical = aWM.IsVertical();
  const nsStyleCoord& isizeCoord =
    isVertical ? aIntrinsicSize.height : aIntrinsicSize.width;
  const bool hasIntrinsicISize = isizeCoord.GetUnit() == eStyleUnit_Coord;
  nscoord intrinsicISize;
  if (hasIntrinsicISize) {
    intrinsicISize = std::max(nscoord(0), isizeCoord.GetCoordValue());
  } else {
    NS_ASSERTION(isizeCoord.GetUnit() == eStyleUnit_None,
                 "unexpected unit");
    intrinsicISize = 0;
  }

  const nsStyleCoord& bsizeCoord =
    isVertical ? aIntrinsicSize.width : aIntrinsicSize.height;
  const bool hasIntrinsicBSize = bsizeCoord.GetUnit() == eStyleUnit_Coord;
  nscoord intrinsicBSize;
  if (hasIntrinsicBSize) {
    intrinsicBSize = std::max(nscoord(0), bsizeCoord.GetCoordValue());
  } else {
    NS_ASSERTION(bsizeCoord.GetUnit() == eStyleUnit_None,
                 "unexpected unit");
    intrinsicBSize = 0;
  }

  NS_ASSERTION(aIntrinsicRatio.width >= 0 && aIntrinsicRatio.height >= 0,
               "Intrinsic ratio has a negative component!");
  LogicalSize logicalRatio(aWM, aIntrinsicRatio);

  if (!isAutoISize) {
    iSize = ComputeISizeValue(aRenderingContext,
              aCBSize.ISize(aWM), boxSizingAdjust.ISize(aWM),
              boxSizingToMarginEdgeISize, *inlineStyleCoord, aFlags);
  } else if (MOZ_UNLIKELY(isGridItem)) {
    MOZ_ASSERT(!IS_TRUE_OVERFLOW_CONTAINER(this));
    // 'auto' inline-size for grid-level box - apply 'stretch' as needed:
    auto cbSize = aCBSize.ISize(aWM);
    if (cbSize != NS_UNCONSTRAINEDSIZE) {
      if (!StyleMargin()->HasInlineAxisAuto(aWM)) {
        auto inlineAxisAlignment =
          aWM.IsOrthogonalTo(GetParent()->GetWritingMode()) ?
            stylePos->UsedAlignSelf(GetParent()->StyleContext()) :
            stylePos->UsedJustifySelf(GetParent()->StyleContext());
        // Note: 'normal' means 'start' for elements with an intrinsic size
        // or ratio in the relevant dimension, otherwise 'stretch'.
        // https://drafts.csswg.org/css-grid/#grid-item-sizing
        if ((inlineAxisAlignment == NS_STYLE_ALIGN_NORMAL &&
             !hasIntrinsicISize &&
             !(logicalRatio.ISize(aWM) > 0)) ||
            inlineAxisAlignment == NS_STYLE_ALIGN_STRETCH) {
          stretchI = eStretch;
        }
      }
      if (stretchI != eNoStretch ||
          (aFlags & ComputeSizeFlags::eIClampMarginBoxMinSize)) {
        iSize = std::max(nscoord(0), cbSize -
                                     aPadding.ISize(aWM) -
                                     aBorder.ISize(aWM) -
                                     aMargin.ISize(aWM));
      }
    } else {
      // Reset this flag to avoid applying the clamping below.
      aFlags = ComputeSizeFlags(aFlags &
                                ~ComputeSizeFlags::eIClampMarginBoxMinSize);
    }
  }

  const nsStyleCoord& maxISizeCoord = stylePos->MaxISize(aWM);

  if (maxISizeCoord.GetUnit() != eStyleUnit_None &&
      !(isFlexItem && isInlineFlexItem)) {
    maxISize = ComputeISizeValue(aRenderingContext,
                 aCBSize.ISize(aWM), boxSizingAdjust.ISize(aWM),
                 boxSizingToMarginEdgeISize, maxISizeCoord, aFlags);
  } else {
    maxISize = nscoord_MAX;
  }

  // NOTE: Flex items ignore their min & max sizing properties in their
  // flex container's main-axis.  (Those properties get applied later in
  // the flexbox algorithm.)

  const nsStyleCoord& minISizeCoord = stylePos->MinISize(aWM);

  if (minISizeCoord.GetUnit() != eStyleUnit_Auto &&
      !(isFlexItem && isInlineFlexItem)) {
    minISize = ComputeISizeValue(aRenderingContext,
                 aCBSize.ISize(aWM), boxSizingAdjust.ISize(aWM),
                 boxSizingToMarginEdgeISize, minISizeCoord, aFlags);
  } else {
    // Treat "min-width: auto" as 0.
    // NOTE: Technically, "auto" is supposed to behave like "min-content" on
    // flex items. However, we don't need to worry about that here, because
    // flex items' min-sizes are intentionally ignored until the flex
    // container explicitly considers them during space distribution.
    minISize = 0;
  }

  if (!isAutoBSize) {
    bSize = nsLayoutUtils::ComputeBSizeValue(aCBSize.BSize(aWM),
                boxSizingAdjust.BSize(aWM),
                *blockStyleCoord);
  } else if (MOZ_UNLIKELY(isGridItem)) {
    MOZ_ASSERT(!IS_TRUE_OVERFLOW_CONTAINER(this));
    // 'auto' block-size for grid-level box - apply 'stretch' as needed:
    auto cbSize = aCBSize.BSize(aWM);
    if (cbSize != NS_AUTOHEIGHT) {
      if (!StyleMargin()->HasBlockAxisAuto(aWM)) {
        auto blockAxisAlignment =
          !aWM.IsOrthogonalTo(GetParent()->GetWritingMode()) ?
            stylePos->UsedAlignSelf(GetParent()->StyleContext()) :
            stylePos->UsedJustifySelf(GetParent()->StyleContext());
        // Note: 'normal' means 'start' for elements with an intrinsic size
        // or ratio in the relevant dimension, otherwise 'stretch'.
        // https://drafts.csswg.org/css-grid/#grid-item-sizing
        if ((blockAxisAlignment == NS_STYLE_ALIGN_NORMAL &&
             !hasIntrinsicBSize &&
             !(logicalRatio.BSize(aWM) > 0)) ||
            blockAxisAlignment == NS_STYLE_ALIGN_STRETCH) {
          stretchB = eStretch;
        }
      }
      if (stretchB != eNoStretch ||
          (aFlags & ComputeSizeFlags::eBClampMarginBoxMinSize)) {
        bSize = std::max(nscoord(0), cbSize -
                                     aPadding.BSize(aWM) -
                                     aBorder.BSize(aWM) -
                                     aMargin.BSize(aWM));
      }
    } else {
      // Reset this flag to avoid applying the clamping below.
      aFlags = ComputeSizeFlags(aFlags &
                                ~ComputeSizeFlags::eBClampMarginBoxMinSize);
    }
  }

  const nsStyleCoord& maxBSizeCoord = stylePos->MaxBSize(aWM);

  if (!nsLayoutUtils::IsAutoBSize(maxBSizeCoord, aCBSize.BSize(aWM)) &&
      !(isFlexItem && !isInlineFlexItem)) {
    maxBSize = nsLayoutUtils::ComputeBSizeValue(aCBSize.BSize(aWM),
                  boxSizingAdjust.BSize(aWM), maxBSizeCoord);
  } else {
    maxBSize = nscoord_MAX;
  }

  const nsStyleCoord& minBSizeCoord = stylePos->MinBSize(aWM);

  if (!nsLayoutUtils::IsAutoBSize(minBSizeCoord, aCBSize.BSize(aWM)) &&
      !(isFlexItem && !isInlineFlexItem)) {
    minBSize = nsLayoutUtils::ComputeBSizeValue(aCBSize.BSize(aWM),
                  boxSizingAdjust.BSize(aWM), minBSizeCoord);
  } else {
    minBSize = 0;
  }

  NS_ASSERTION(aCBSize.ISize(aWM) != NS_UNCONSTRAINEDSIZE,
               "Our containing block must not have unconstrained inline-size!");

  // Now calculate the used values for iSize and bSize:

  if (isAutoISize) {
    if (isAutoBSize) {

      // 'auto' iSize, 'auto' bSize

      // Get tentative values - CSS 2.1 sections 10.3.2 and 10.6.2:

      nscoord tentISize, tentBSize;

      if (hasIntrinsicISize) {
        tentISize = intrinsicISize;
      } else if (hasIntrinsicBSize && logicalRatio.BSize(aWM) > 0) {
        tentISize = NSCoordMulDiv(intrinsicBSize, logicalRatio.ISize(aWM), logicalRatio.BSize(aWM));
      } else if (logicalRatio.ISize(aWM) > 0) {
        tentISize = aCBSize.ISize(aWM) - boxSizingToMarginEdgeISize; // XXX scrollbar?
        if (tentISize < 0) tentISize = 0;
      } else {
        tentISize = nsPresContext::CSSPixelsToAppUnits(300);
      }

      // If we need to clamp the inline size to fit the CB, we use the 'stretch'
      // or 'normal' codepath.  We use the ratio-preserving 'normal' codepath
      // unless we have 'stretch' in the other axis.
      if ((aFlags & ComputeSizeFlags::eIClampMarginBoxMinSize) &&
          stretchI != eStretch && tentISize > iSize) {
        stretchI = (stretchB == eStretch ? eStretch : eStretchPreservingRatio);
      }

      if (hasIntrinsicBSize) {
        tentBSize = intrinsicBSize;
      } else if (logicalRatio.ISize(aWM) > 0) {
        tentBSize = NSCoordMulDiv(tentISize, logicalRatio.BSize(aWM), logicalRatio.ISize(aWM));
      } else {
        tentBSize = nsPresContext::CSSPixelsToAppUnits(150);
      }

      // (ditto the comment about clamping the inline size above)
      if ((aFlags & ComputeSizeFlags::eBClampMarginBoxMinSize) &&
          stretchB != eStretch && tentBSize > bSize) {
        stretchB = (stretchI == eStretch ? eStretch : eStretchPreservingRatio);
      }

      if (aIntrinsicRatio != nsSize(0, 0)) {
        if (stretchI == eStretch) {
          tentISize = iSize;  // * / 'stretch'
          if (stretchB == eStretch) {
            tentBSize = bSize;  // 'stretch' / 'stretch'
          } else if (stretchB == eStretchPreservingRatio && logicalRatio.ISize(aWM) > 0) {
            // 'normal' / 'stretch'
            tentBSize = NSCoordMulDiv(iSize, logicalRatio.BSize(aWM), logicalRatio.ISize(aWM));
          }
        } else if (stretchB == eStretch) {
          tentBSize = bSize;  // 'stretch' / * (except 'stretch')
          if (stretchI == eStretchPreservingRatio && logicalRatio.BSize(aWM) > 0) {
            // 'stretch' / 'normal'
            tentISize = NSCoordMulDiv(bSize, logicalRatio.ISize(aWM), logicalRatio.BSize(aWM));
          }
        } else if (stretchI == eStretchPreservingRatio) {
          tentISize = iSize;  // * (except 'stretch') / 'normal'
          if (logicalRatio.ISize(aWM) > 0) {
            tentBSize = NSCoordMulDiv(iSize, logicalRatio.BSize(aWM), logicalRatio.ISize(aWM));
          }
          if (stretchB == eStretchPreservingRatio && tentBSize > bSize) {
            // Stretch within the CB size with preserved intrinsic ratio.
            tentBSize = bSize;  // 'normal' / 'normal'
            if (logicalRatio.BSize(aWM) > 0) {
              tentISize = NSCoordMulDiv(bSize, logicalRatio.ISize(aWM), logicalRatio.BSize(aWM));
            }
          }
        } else if (stretchB == eStretchPreservingRatio) {
          tentBSize = bSize;  // 'normal' / * (except 'normal' and 'stretch')
          if (logicalRatio.BSize(aWM) > 0) {
            tentISize = NSCoordMulDiv(bSize, logicalRatio.ISize(aWM), logicalRatio.BSize(aWM));
          }
        }
      }

      // ComputeAutoSizeWithIntrinsicDimensions preserves the ratio when applying
      // the min/max-size.  We don't want that when we have 'stretch' in either
      // axis because tentISize/tentBSize is likely not according to ratio now.
      if (aIntrinsicRatio != nsSize(0, 0) &&
          stretchI != eStretch && stretchB != eStretch) {
        nsSize autoSize = nsLayoutUtils::
          ComputeAutoSizeWithIntrinsicDimensions(minISize, minBSize,
                                                 maxISize, maxBSize,
                                                 tentISize, tentBSize);
        // The nsSize that ComputeAutoSizeWithIntrinsicDimensions returns will
        // actually contain logical values if the parameters passed to it were
        // logical coordinates, so we do NOT perform a physical-to-logical
        // conversion here, but just assign the fields directly to our result.
        iSize = autoSize.width;
        bSize = autoSize.height;
      } else {
        // Not honoring an intrinsic ratio: clamp the dimensions independently.
        iSize = NS_CSS_MINMAX(tentISize, minISize, maxISize);
        bSize = NS_CSS_MINMAX(tentBSize, minBSize, maxBSize);
      }
    } else {

      // 'auto' iSize, non-'auto' bSize
      bSize = NS_CSS_MINMAX(bSize, minBSize, maxBSize);
      if (stretchI != eStretch) {
        if (logicalRatio.BSize(aWM) > 0) {
          iSize = NSCoordMulDiv(bSize, logicalRatio.ISize(aWM), logicalRatio.BSize(aWM));
        } else if (hasIntrinsicISize) {
          if (!((aFlags & ComputeSizeFlags::eIClampMarginBoxMinSize) &&
                intrinsicISize > iSize)) {
            iSize = intrinsicISize;
          } // else - leave iSize as is to fill the CB
        } else {
          iSize = nsPresContext::CSSPixelsToAppUnits(300);
        }
      } // else - leave iSize as is to fill the CB
      iSize = NS_CSS_MINMAX(iSize, minISize, maxISize);

    }
  } else {
    if (isAutoBSize) {

      // non-'auto' iSize, 'auto' bSize
      iSize = NS_CSS_MINMAX(iSize, minISize, maxISize);
      if (stretchB != eStretch) {
        if (logicalRatio.ISize(aWM) > 0) {
          bSize = NSCoordMulDiv(iSize, logicalRatio.BSize(aWM), logicalRatio.ISize(aWM));
        } else if (hasIntrinsicBSize) {
          if (!((aFlags & ComputeSizeFlags::eBClampMarginBoxMinSize) &&
                intrinsicBSize > bSize)) {
            bSize = intrinsicBSize;
          } // else - leave bSize as is to fill the CB
        } else {
          bSize = nsPresContext::CSSPixelsToAppUnits(150);
        }
      } // else - leave bSize as is to fill the CB
      bSize = NS_CSS_MINMAX(bSize, minBSize, maxBSize);

    } else {

      // non-'auto' iSize, non-'auto' bSize
      iSize = NS_CSS_MINMAX(iSize, minISize, maxISize);
      bSize = NS_CSS_MINMAX(bSize, minBSize, maxBSize);

    }
  }

  return LogicalSize(aWM, iSize, bSize);
}

nsRect
nsIFrame::ComputeTightBounds(DrawTarget* aDrawTarget) const
{
  return GetVisualOverflowRect();
}

nsRect
nsFrame::ComputeSimpleTightBounds(DrawTarget* aDrawTarget) const
{
  if (StyleOutline()->ShouldPaintOutline() || StyleBorder()->HasBorder() ||
      !StyleBackground()->IsTransparent(this) ||
      StyleDisplay()->mAppearance) {
    // Not necessarily tight, due to clipping, negative
    // outline-offset, and lots of other issues, but that's OK
    return GetVisualOverflowRect();
  }

  nsRect r(0, 0, 0, 0);
  ChildListIterator lists(this);
  for (; !lists.IsDone(); lists.Next()) {
    nsFrameList::Enumerator childFrames(lists.CurrentList());
    for (; !childFrames.AtEnd(); childFrames.Next()) {
      nsIFrame* child = childFrames.get();
      r.UnionRect(r, child->ComputeTightBounds(aDrawTarget) + child->GetPosition());
    }
  }
  return r;
}

/* virtual */ nsresult
nsIFrame::GetPrefWidthTightBounds(gfxContext* aContext,
                                  nscoord* aX,
                                  nscoord* aXMost)
{
  return NS_ERROR_NOT_IMPLEMENTED;
}

/* virtual */
LogicalSize
nsFrame::ComputeAutoSize(gfxContext*                 aRenderingContext,
                         WritingMode                 aWM,
                         const mozilla::LogicalSize& aCBSize,
                         nscoord                     aAvailableISize,
                         const mozilla::LogicalSize& aMargin,
                         const mozilla::LogicalSize& aBorder,
                         const mozilla::LogicalSize& aPadding,
                         ComputeSizeFlags            aFlags)
{
  // Use basic shrink-wrapping as a default implementation.
  LogicalSize result(aWM, 0xdeadbeef, NS_UNCONSTRAINEDSIZE);

  // don't bother setting it if the result won't be used
  if (StylePosition()->ISize(aWM).GetUnit() == eStyleUnit_Auto) {
    nscoord availBased = aAvailableISize - aMargin.ISize(aWM) -
                         aBorder.ISize(aWM) - aPadding.ISize(aWM);
    result.ISize(aWM) = ShrinkWidthToFit(aRenderingContext, availBased, aFlags);
  }
  return result;
}

nscoord
nsFrame::ShrinkWidthToFit(gfxContext*         aRenderingContext,
                          nscoord             aISizeInCB,
                          ComputeSizeFlags    aFlags)
{
  // If we're a container for font size inflation, then shrink
  // wrapping inside of us should not apply font size inflation.
  AutoMaybeDisableFontInflation an(this);

  nscoord result;
  nscoord minISize = GetMinISize(aRenderingContext);
  if (minISize > aISizeInCB) {
    const bool clamp = aFlags & ComputeSizeFlags::eIClampMarginBoxMinSize;
    result = MOZ_UNLIKELY(clamp) ? aISizeInCB : minISize;
  } else {
    nscoord prefISize = GetPrefISize(aRenderingContext);
    if (prefISize > aISizeInCB) {
      result = aISizeInCB;
    } else {
      result = prefISize;
    }
  }
  return result;
}

nscoord
nsIFrame::ComputeISizeValue(gfxContext*         aRenderingContext,
                            nscoord             aContainingBlockISize,
                            nscoord             aContentEdgeToBoxSizing,
                            nscoord             aBoxSizingToMarginEdge,
                            const nsStyleCoord& aCoord,
                            ComputeSizeFlags    aFlags)
{
  NS_PRECONDITION(aRenderingContext, "non-null rendering context expected");
  LAYOUT_WARN_IF_FALSE(aContainingBlockISize != NS_UNCONSTRAINEDSIZE,
                       "have unconstrained inline-size; this should only result from "
                       "very large sizes, not attempts at intrinsic inline-size "
                       "calculation");
  NS_PRECONDITION(aContainingBlockISize >= 0,
                  "inline-size less than zero");

  nscoord result;
  if (aCoord.IsCoordPercentCalcUnit()) {
    result = nsRuleNode::ComputeCoordPercentCalc(aCoord,
                                                 aContainingBlockISize);
    // The result of a calc() expression might be less than 0; we
    // should clamp at runtime (below).  (Percentages and coords that
    // are less than 0 have already been dropped by the parser.)
    result -= aContentEdgeToBoxSizing;
  } else {
    MOZ_ASSERT(eStyleUnit_Enumerated == aCoord.GetUnit());
    // If 'this' is a container for font size inflation, then shrink
    // wrapping inside of it should not apply font size inflation.
    AutoMaybeDisableFontInflation an(this);

    int32_t val = aCoord.GetIntValue();
    switch (val) {
      case NS_STYLE_WIDTH_MAX_CONTENT:
        result = GetPrefISize(aRenderingContext);
        NS_ASSERTION(result >= 0, "inline-size less than zero");
        break;
      case NS_STYLE_WIDTH_MIN_CONTENT:
        result = GetMinISize(aRenderingContext);
        NS_ASSERTION(result >= 0, "inline-size less than zero");
        if (MOZ_UNLIKELY(aFlags & ComputeSizeFlags::eIClampMarginBoxMinSize)) {
          auto available = aContainingBlockISize -
                           (aBoxSizingToMarginEdge + aContentEdgeToBoxSizing);
          result = std::min(available, result);
        }
        break;
      case NS_STYLE_WIDTH_FIT_CONTENT:
        {
          nscoord pref = GetPrefISize(aRenderingContext),
                   min = GetMinISize(aRenderingContext),
                  fill = aContainingBlockISize -
                         (aBoxSizingToMarginEdge + aContentEdgeToBoxSizing);
          if (MOZ_UNLIKELY(aFlags & ComputeSizeFlags::eIClampMarginBoxMinSize)) {
            min = std::min(min, fill);
          }
          result = std::max(min, std::min(pref, fill));
          NS_ASSERTION(result >= 0, "inline-size less than zero");
        }
        break;
      case NS_STYLE_WIDTH_AVAILABLE:
        result = aContainingBlockISize -
                 (aBoxSizingToMarginEdge + aContentEdgeToBoxSizing);
    }
  }

  return std::max(0, result);
}

void
nsFrame::DidReflow(nsPresContext*           aPresContext,
                   const ReflowInput*  aReflowInput,
                   nsDidReflowStatus         aStatus)
{
  NS_FRAME_TRACE_MSG(NS_FRAME_TRACE_CALLS,
                     ("nsFrame::DidReflow: aStatus=%d", static_cast<uint32_t>(aStatus)));

  nsSVGEffects::InvalidateDirectRenderingObservers(this, nsSVGEffects::INVALIDATE_REFLOW);

  if (nsDidReflowStatus::FINISHED == aStatus) {
    mState &= ~(NS_FRAME_IN_REFLOW | NS_FRAME_FIRST_REFLOW | NS_FRAME_IS_DIRTY |
                NS_FRAME_HAS_DIRTY_CHILDREN);
  }

  // Notify the percent bsize observer if there is a percent bsize.
  // The observer may be able to initiate another reflow with a computed
  // bsize. This happens in the case where a table cell has no computed
  // bsize but can fabricate one when the cell bsize is known.
  if (aReflowInput && aReflowInput->mPercentBSizeObserver &&
      !GetPrevInFlow()) {
    const nsStyleCoord &bsize =
      aReflowInput->mStylePosition->BSize(aReflowInput->GetWritingMode());
    if (bsize.HasPercent()) {
      aReflowInput->mPercentBSizeObserver->NotifyPercentBSize(*aReflowInput);
    }
  }

  aPresContext->ReflowedFrame();
}

void
nsFrame::FinishReflowWithAbsoluteFrames(nsPresContext*           aPresContext,
                                        ReflowOutput&     aDesiredSize,
                                        const ReflowInput& aReflowInput,
                                        nsReflowStatus&          aStatus,
                                        bool                     aConstrainBSize)
{
  ReflowAbsoluteFrames(aPresContext, aDesiredSize, aReflowInput, aStatus, aConstrainBSize);

  FinishAndStoreOverflow(&aDesiredSize, aReflowInput.mStyleDisplay);
}

void
nsFrame::ReflowAbsoluteFrames(nsPresContext*           aPresContext,
                              ReflowOutput&     aDesiredSize,
                              const ReflowInput& aReflowInput,
                              nsReflowStatus&          aStatus,
                              bool                     aConstrainBSize)
{
  if (HasAbsolutelyPositionedChildren()) {
    nsAbsoluteContainingBlock* absoluteContainer = GetAbsoluteContainingBlock();

    // Let the absolutely positioned container reflow any absolutely positioned
    // child frames that need to be reflowed

    // The containing block for the abs pos kids is formed by our padding edge.
    nsMargin usedBorder = GetUsedBorder();
    nscoord containingBlockWidth =
      std::max(0, aDesiredSize.Width() - usedBorder.LeftRight());
    nscoord containingBlockHeight =
      std::max(0, aDesiredSize.Height() - usedBorder.TopBottom());
    nsContainerFrame* container = do_QueryFrame(this);
    NS_ASSERTION(container, "Abs-pos children only supported on container frames for now");

    nsRect containingBlock(0, 0, containingBlockWidth, containingBlockHeight);
    AbsPosReflowFlags flags =
      AbsPosReflowFlags::eCBWidthAndHeightChanged; // XXX could be optimized
    if (aConstrainBSize) {
      flags |= AbsPosReflowFlags::eConstrainHeight;
    }
    absoluteContainer->Reflow(container, aPresContext, aReflowInput, aStatus,
                              containingBlock, flags,
                              &aDesiredSize.mOverflowAreas);
  }
}

void
nsFrame::PushDirtyBitToAbsoluteFrames()
{
  if (!(GetStateBits() & NS_FRAME_IS_DIRTY)) {
    return;  // No dirty bit to push.
  }
  if (!HasAbsolutelyPositionedChildren()) {
    return;  // No absolute children to push to.
  }
  GetAbsoluteContainingBlock()->MarkAllFramesDirty();
}

/* virtual */ bool
nsFrame::CanContinueTextRun() const
{
  // By default, a frame will *not* allow a text run to be continued
  // through it.
  return false;
}

void
nsFrame::Reflow(nsPresContext*          aPresContext,
                ReflowOutput&     aDesiredSize,
                const ReflowInput& aReflowInput,
                nsReflowStatus&          aStatus)
{
  MarkInReflow();
  DO_GLOBAL_REFLOW_COUNT("nsFrame");
  aDesiredSize.ClearSize();
  aStatus.Reset();
  NS_FRAME_SET_TRUNCATION(aStatus, aReflowInput, aDesiredSize);
}

nsresult
nsFrame::CharacterDataChanged(CharacterDataChangeInfo* aInfo)
{
  NS_NOTREACHED("should only be called for text frames");
  return NS_OK;
}

nsresult
nsFrame::AttributeChanged(int32_t         aNameSpaceID,
                          nsIAtom*        aAttribute,
                          int32_t         aModType)
{
  return NS_OK;
}

// Flow member functions

nsSplittableType
nsFrame::GetSplittableType() const
{
  return NS_FRAME_NOT_SPLITTABLE;
}

nsIFrame* nsFrame::GetPrevContinuation() const
{
  return nullptr;
}

void
nsFrame::SetPrevContinuation(nsIFrame* aPrevContinuation)
{
  MOZ_ASSERT(false, "not splittable");
}

nsIFrame* nsFrame::GetNextContinuation() const
{
  return nullptr;
}

void
nsFrame::SetNextContinuation(nsIFrame*)
{
  MOZ_ASSERT(false, "not splittable");
}

nsIFrame* nsFrame::GetPrevInFlowVirtual() const
{
  return nullptr;
}

void
nsFrame::SetPrevInFlow(nsIFrame* aPrevInFlow)
{
  MOZ_ASSERT(false, "not splittable");
}

nsIFrame* nsFrame::GetNextInFlowVirtual() const
{
  return nullptr;
}

void
nsFrame::SetNextInFlow(nsIFrame*)
{
  MOZ_ASSERT(false, "not splittable");
}

nsIFrame* nsIFrame::GetTailContinuation()
{
  nsIFrame* frame = this;
  while (frame->GetStateBits() & NS_FRAME_IS_OVERFLOW_CONTAINER) {
    frame = frame->GetPrevContinuation();
    NS_ASSERTION(frame, "first continuation can't be overflow container");
  }
  for (nsIFrame* next = frame->GetNextContinuation();
       next && !(next->GetStateBits() & NS_FRAME_IS_OVERFLOW_CONTAINER);
       next = frame->GetNextContinuation())  {
    frame = next;
  }
  NS_POSTCONDITION(frame, "illegal state in continuation chain.");
  return frame;
}

// Associated view object
void
nsIFrame::SetView(nsView* aView)
{
  if (aView) {
    aView->SetFrame(this);

#ifdef DEBUG
    LayoutFrameType frameType = Type();
    NS_ASSERTION(frameType == LayoutFrameType::SubDocument ||
                 frameType == LayoutFrameType::ListControl ||
                 frameType == LayoutFrameType::Object ||
                 frameType == LayoutFrameType::Viewport ||
                 frameType == LayoutFrameType::MenuPopup,
                 "Only specific frame types can have an nsView");
#endif

    // Store the view on the frame.
    SetViewInternal(aView);

    // Set the frame state bit that says the frame has a view
    AddStateBits(NS_FRAME_HAS_VIEW);

    // Let all of the ancestors know they have a descendant with a view.
    for (nsIFrame* f = GetParent();
         f && !(f->GetStateBits() & NS_FRAME_HAS_CHILD_WITH_VIEW);
         f = f->GetParent())
      f->AddStateBits(NS_FRAME_HAS_CHILD_WITH_VIEW);
  } else {
    MOZ_ASSERT_UNREACHABLE("Destroying a view while the frame is alive?");
    RemoveStateBits(NS_FRAME_HAS_VIEW);
    SetViewInternal(nullptr);
  }
}

// Find the first geometric parent that has a view
nsIFrame* nsIFrame::GetAncestorWithView() const
{
  for (nsIFrame* f = GetParent(); nullptr != f; f = f->GetParent()) {
    if (f->HasView()) {
      return f;
    }
  }
  return nullptr;
}

nsPoint nsIFrame::GetOffsetTo(const nsIFrame* aOther) const
{
  NS_PRECONDITION(aOther,
                  "Must have frame for destination coordinate system!");

  NS_ASSERTION(PresContext() == aOther->PresContext(),
               "GetOffsetTo called on frames in different documents");

  nsPoint offset(0, 0);
  const nsIFrame* f;
  for (f = this; f != aOther && f; f = f->GetParent()) {
    offset += f->GetPosition();
  }

  if (f != aOther) {
    // Looks like aOther wasn't an ancestor of |this|.  So now we have
    // the root-frame-relative position of |this| in |offset|.  Convert back
    // to the coordinates of aOther
    while (aOther) {
      offset -= aOther->GetPosition();
      aOther = aOther->GetParent();
    }
  }

  return offset;
}

nsPoint nsIFrame::GetOffsetToCrossDoc(const nsIFrame* aOther) const
{
  return GetOffsetToCrossDoc(aOther, PresContext()->AppUnitsPerDevPixel());
}

nsPoint
nsIFrame::GetOffsetToCrossDoc(const nsIFrame* aOther, const int32_t aAPD) const
{
  NS_PRECONDITION(aOther,
                  "Must have frame for destination coordinate system!");
  NS_ASSERTION(PresContext()->GetRootPresContext() ==
                 aOther->PresContext()->GetRootPresContext(),
               "trying to get the offset between frames in different document "
               "hierarchies?");
  if (PresContext()->GetRootPresContext() !=
        aOther->PresContext()->GetRootPresContext()) {
    // crash right away, we are almost certainly going to crash anyway.
    MOZ_CRASH("trying to get the offset between frames in different "
              "document hierarchies?");
  }

  const nsIFrame* root = nullptr;
  // offset will hold the final offset
  // docOffset holds the currently accumulated offset at the current APD, it
  // will be converted and added to offset when the current APD changes.
  nsPoint offset(0, 0), docOffset(0, 0);
  const nsIFrame* f = this;
  int32_t currAPD = PresContext()->AppUnitsPerDevPixel();
  while (f && f != aOther) {
    docOffset += f->GetPosition();
    nsIFrame* parent = f->GetParent();
    if (parent) {
      f = parent;
    } else {
      nsPoint newOffset(0, 0);
      root = f;
      f = nsLayoutUtils::GetCrossDocParentFrame(f, &newOffset);
      int32_t newAPD = f ? f->PresContext()->AppUnitsPerDevPixel() : 0;
      if (!f || newAPD != currAPD) {
        // Convert docOffset to the right APD and add it to offset.
        offset += docOffset.ScaleToOtherAppUnits(currAPD, aAPD);
        docOffset.x = docOffset.y = 0;
      }
      currAPD = newAPD;
      docOffset += newOffset;
    }
  }
  if (f == aOther) {
    offset += docOffset.ScaleToOtherAppUnits(currAPD, aAPD);
  } else {
    // Looks like aOther wasn't an ancestor of |this|.  So now we have
    // the root-document-relative position of |this| in |offset|. Subtract the
    // root-document-relative position of |aOther| from |offset|.
    // This call won't try to recurse again because root is an ancestor of
    // aOther.
    nsPoint negOffset = aOther->GetOffsetToCrossDoc(root, aAPD);
    offset -= negOffset;
  }

  return offset;
}

CSSIntRect nsIFrame::GetScreenRect() const
{
  return CSSIntRect::FromAppUnitsToNearest(GetScreenRectInAppUnits());
}

nsRect nsIFrame::GetScreenRectInAppUnits() const
{
  nsPresContext* presContext = PresContext();
  nsIFrame* rootFrame =
    presContext->PresShell()->FrameManager()->GetRootFrame();
  nsPoint rootScreenPos(0, 0);
  nsPoint rootFrameOffsetInParent(0, 0);
  nsIFrame* rootFrameParent =
    nsLayoutUtils::GetCrossDocParentFrame(rootFrame, &rootFrameOffsetInParent);
  if (rootFrameParent) {
    nsRect parentScreenRectAppUnits = rootFrameParent->GetScreenRectInAppUnits();
    nsPresContext* parentPresContext = rootFrameParent->PresContext();
    double parentScale = double(presContext->AppUnitsPerDevPixel())/
        parentPresContext->AppUnitsPerDevPixel();
    nsPoint rootPt = parentScreenRectAppUnits.TopLeft() + rootFrameOffsetInParent;
    rootScreenPos.x = NS_round(parentScale*rootPt.x);
    rootScreenPos.y = NS_round(parentScale*rootPt.y);
  } else {
    nsCOMPtr<nsIWidget> rootWidget;
    presContext->PresShell()->GetViewManager()->GetRootWidget(getter_AddRefs(rootWidget));
    if (rootWidget) {
      LayoutDeviceIntPoint rootDevPx = rootWidget->WidgetToScreenOffset();
      rootScreenPos.x = presContext->DevPixelsToAppUnits(rootDevPx.x);
      rootScreenPos.y = presContext->DevPixelsToAppUnits(rootDevPx.y);
    }
  }

  return nsRect(rootScreenPos + GetOffsetTo(rootFrame), GetSize());
}

// Returns the offset from this frame to the closest geometric parent that
// has a view. Also returns the containing view or null in case of error
void
nsIFrame::GetOffsetFromView(nsPoint& aOffset, nsView** aView) const
{
  NS_PRECONDITION(nullptr != aView, "null OUT parameter pointer");
  nsIFrame* frame = const_cast<nsIFrame*>(this);

  *aView = nullptr;
  aOffset.MoveTo(0, 0);
  do {
    aOffset += frame->GetPosition();
    frame = frame->GetParent();
  } while (frame && !frame->HasView());

  if (frame) {
    *aView = frame->GetView();
  }
}

nsIWidget*
nsIFrame::GetNearestWidget() const
{
  return GetClosestView()->GetNearestWidget(nullptr);
}

nsIWidget*
nsIFrame::GetNearestWidget(nsPoint& aOffset) const
{
  nsPoint offsetToView;
  nsPoint offsetToWidget;
  nsIWidget* widget =
    GetClosestView(&offsetToView)->GetNearestWidget(&offsetToWidget);
  aOffset = offsetToView + offsetToWidget;
  return widget;
}

nsIFrame*
nsIFrame::GetFlattenedTreeParentPrimaryFrame() const
{
  if (!GetContent()) {
    return nullptr;
  }
  nsIContent* parent = GetContent()->GetFlattenedTreeParent();
  return parent ? parent->GetPrimaryFrame() : nullptr;
}

Matrix4x4
nsIFrame::GetTransformMatrix(const nsIFrame* aStopAtAncestor,
                             nsIFrame** aOutAncestor,
                             bool aStopAtStackingContextAndDisplayPort,
                             bool aInCSSUnits)
{
  NS_PRECONDITION(aOutAncestor, "Need a place to put the ancestor!");

  /* If we're transformed, we want to hand back the combination
   * transform/translate matrix that will apply our current transform, then
   * shift us to our parent.
   */
  if (IsTransformed()) {
    /* Compute the delta to the parent, which we need because we are converting
     * coordinates to our parent.
     */
    NS_ASSERTION(nsLayoutUtils::GetCrossDocParentFrame(this),
                 "Cannot transform the viewport frame!");
    int32_t scaleFactor = (aInCSSUnits ? PresContext()->AppUnitsPerCSSPixel()
                                       : PresContext()->AppUnitsPerDevPixel());

    Matrix4x4 result = nsDisplayTransform::GetResultingTransformMatrix(this,
                         nsPoint(0,0), scaleFactor,
                         nsDisplayTransform::INCLUDE_PERSPECTIVE|nsDisplayTransform::OFFSET_BY_ORIGIN,
                         nullptr);
    *aOutAncestor = nsLayoutUtils::GetCrossDocParentFrame(this);
    nsPoint delta = GetOffsetToCrossDoc(*aOutAncestor);
    /* Combine the raw transform with a translation to our parent. */
    result.PostTranslate(NSAppUnitsToFloatPixels(delta.x, scaleFactor),
                         NSAppUnitsToFloatPixels(delta.y, scaleFactor),
                         0.0f);

    return result;
  }

  if (nsLayoutUtils::IsPopup(this) && IsListControlFrame()) {
    nsPresContext* presContext = PresContext();
    nsIFrame* docRootFrame = presContext->PresShell()->GetRootFrame();

    // Compute a matrix that transforms from the popup widget to the toplevel
    // widget. We use the widgets because they're the simplest and most
    // accurate approach --- this should work no matter how the widget position
    // was chosen.
    nsIWidget* widget = GetView()->GetWidget();
    nsPresContext* rootPresContext = PresContext()->GetRootPresContext();
    // Maybe the widget hasn't been created yet? Popups without widgets are
    // treated as regular frames. That should work since they'll be rendered
    // as part of the page if they're rendered at all.
    if (widget && rootPresContext) {
      nsIWidget* toplevel = rootPresContext->GetNearestWidget();
      if (toplevel) {
        LayoutDeviceIntRect screenBounds = widget->GetClientBounds();
        LayoutDeviceIntRect toplevelScreenBounds = toplevel->GetClientBounds();
        LayoutDeviceIntPoint translation =
          screenBounds.TopLeft() - toplevelScreenBounds.TopLeft();

        Matrix4x4 transformToTop;
        transformToTop._41 = translation.x;
        transformToTop._42 = translation.y;

        *aOutAncestor = docRootFrame;
        Matrix4x4 docRootTransformToTop =
          nsLayoutUtils::GetTransformToAncestor(docRootFrame, nullptr);
        if (docRootTransformToTop.IsSingular()) {
          NS_WARNING("Containing document is invisible, we can't compute a valid transform");
        } else {
          docRootTransformToTop.Invert();
          return transformToTop * docRootTransformToTop;
        }
      }
    }
  }

  *aOutAncestor = nsLayoutUtils::GetCrossDocParentFrame(this);

  /* Otherwise, we're not transformed.  In that case, we'll walk up the frame
   * tree until we either hit the root frame or something that may be
   * transformed.  We'll then change coordinates into that frame, since we're
   * guaranteed that nothing in-between can be transformed.  First, however,
   * we have to check to see if we have a parent.  If not, we'll set the
   * outparam to null (indicating that there's nothing left) and will hand back
   * the identity matrix.
   */
  if (!*aOutAncestor)
    return Matrix4x4();

  /* Keep iterating while the frame can't possibly be transformed. */
  nsIFrame* current = this;
  while (!(*aOutAncestor)->IsTransformed() &&
         !nsLayoutUtils::IsPopup(*aOutAncestor) &&
         *aOutAncestor != aStopAtAncestor &&
         (!aStopAtStackingContextAndDisplayPort ||
          (!(*aOutAncestor)->IsStackingContext() && !nsLayoutUtils::FrameHasDisplayPort(*aOutAncestor, current)))) {
    /* If no parent, stop iterating.  Otherwise, update the ancestor. */
    nsIFrame* parent = nsLayoutUtils::GetCrossDocParentFrame(*aOutAncestor);
    if (!parent)
      break;

    current = *aOutAncestor;
    *aOutAncestor = parent;
  }

  NS_ASSERTION(*aOutAncestor, "Somehow ended up with a null ancestor...?");

  /* Translate from this frame to our ancestor, if it exists.  That's the
   * entire transform, so we're done.
   */
  nsPoint delta = GetOffsetToCrossDoc(*aOutAncestor);
  int32_t scaleFactor = (aInCSSUnits ? PresContext()->AppUnitsPerCSSPixel()
                                     : PresContext()->AppUnitsPerDevPixel());
  return Matrix4x4::Translation(NSAppUnitsToFloatPixels(delta.x, scaleFactor),
                                NSAppUnitsToFloatPixels(delta.y, scaleFactor),
                                0.0f);
}

static void InvalidateRenderingObservers(nsIFrame* aFrame, bool aFrameChanged = true)
{
  nsSVGEffects::InvalidateDirectRenderingObservers(aFrame);
  nsIFrame* displayRoot = nsLayoutUtils::GetDisplayRootFrame(aFrame);
  nsIFrame* parent = aFrame;
  while (parent != displayRoot &&
         (parent = nsLayoutUtils::GetCrossDocParentFrame(parent)) &&
         !parent->HasAnyStateBits(NS_FRAME_DESCENDANT_NEEDS_PAINT)) {
    nsSVGEffects::InvalidateDirectRenderingObservers(parent);
  }

  if (!aFrameChanged) {
    return;
  }

  aFrame->MarkNeedsDisplayItemRebuild();
}

void
SchedulePaintInternal(nsIFrame* aFrame, nsIFrame::PaintType aType = nsIFrame::PAINT_DEFAULT)
{
  nsIFrame* displayRoot = nsLayoutUtils::GetDisplayRootFrame(aFrame);
  nsPresContext* pres = displayRoot->PresContext()->GetRootPresContext();

  // No need to schedule a paint for an external document since they aren't
  // painted directly.
  if (!pres || (pres->Document() && pres->Document()->IsResourceDoc())) {
    return;
  }
  if (!pres->GetContainerWeak()) {
    NS_WARNING("Shouldn't call SchedulePaint in a detached pres context");
    return;
  }

  pres->PresShell()->ScheduleViewManagerFlush(aType == nsIFrame::PAINT_DELAYED_COMPRESS ?
                                              nsIPresShell::PAINT_DELAYED_COMPRESS :
                                              nsIPresShell::PAINT_DEFAULT);

  if (aType == nsIFrame::PAINT_DELAYED_COMPRESS) {
    return;
  }

  if (aType == nsIFrame::PAINT_DEFAULT) {
    displayRoot->AddStateBits(NS_FRAME_UPDATE_LAYER_TREE);
  }
}

static void InvalidateFrameInternal(nsIFrame *aFrame, bool aHasDisplayItem = true)
{
  if (aHasDisplayItem) {
    aFrame->AddStateBits(NS_FRAME_NEEDS_PAINT);
  }


  aFrame->MarkNeedsDisplayItemRebuild();
  nsSVGEffects::InvalidateDirectRenderingObservers(aFrame);
  bool needsSchedulePaint = false;
  if (nsLayoutUtils::IsPopup(aFrame)) {
    needsSchedulePaint = true;
  } else {
    nsIFrame *parent = nsLayoutUtils::GetCrossDocParentFrame(aFrame);
    while (parent && !parent->HasAnyStateBits(NS_FRAME_DESCENDANT_NEEDS_PAINT)) {
      if (aHasDisplayItem && !parent->HasAnyStateBits(NS_FRAME_IS_NONDISPLAY)) {
        parent->AddStateBits(NS_FRAME_DESCENDANT_NEEDS_PAINT);
      }
      nsSVGEffects::InvalidateDirectRenderingObservers(parent);

      // If we're inside a popup, then we need to make sure that we
      // call schedule paint so that the NS_FRAME_UPDATE_LAYER_TREE
      // flag gets added to the popup display root frame.
      if (nsLayoutUtils::IsPopup(parent)) {
        needsSchedulePaint = true;
        break;
      }
      parent = nsLayoutUtils::GetCrossDocParentFrame(parent);
    }
    if (!parent) {
      needsSchedulePaint = true;
    }
  }
  if (!aHasDisplayItem) {
    return;
  }
  if (needsSchedulePaint) {
    SchedulePaintInternal(aFrame);
  }
  if (aFrame->HasAnyStateBits(NS_FRAME_HAS_INVALID_RECT)) {
    aFrame->DeleteProperty(nsIFrame::InvalidationRect());
    aFrame->RemoveStateBits(NS_FRAME_HAS_INVALID_RECT);
  }
}

void
nsIFrame::InvalidateFrameSubtree(uint32_t aDisplayItemKey)
{
  bool hasDisplayItem =
    !aDisplayItemKey || FrameLayerBuilder::HasRetainedDataFor(this, aDisplayItemKey);
  InvalidateFrame(aDisplayItemKey);

  if (HasAnyStateBits(NS_FRAME_ALL_DESCENDANTS_NEED_PAINT) || !hasDisplayItem) {
    return;
  }

  AddStateBits(NS_FRAME_ALL_DESCENDANTS_NEED_PAINT);

  AutoTArray<nsIFrame::ChildList,4> childListArray;
  GetCrossDocChildLists(&childListArray);

  nsIFrame::ChildListArrayIterator lists(childListArray);
  for (; !lists.IsDone(); lists.Next()) {
    nsFrameList::Enumerator childFrames(lists.CurrentList());
    for (; !childFrames.AtEnd(); childFrames.Next()) {
      childFrames.get()->InvalidateFrameSubtree();
    }
  }
}

void
nsIFrame::ClearInvalidationStateBits()
{
  if (HasAnyStateBits(NS_FRAME_DESCENDANT_NEEDS_PAINT)) {
    AutoTArray<nsIFrame::ChildList,4> childListArray;
    GetCrossDocChildLists(&childListArray);

    nsIFrame::ChildListArrayIterator lists(childListArray);
    for (; !lists.IsDone(); lists.Next()) {
      nsFrameList::Enumerator childFrames(lists.CurrentList());
      for (; !childFrames.AtEnd(); childFrames.Next()) {
        childFrames.get()->ClearInvalidationStateBits();
      }
    }
  }

  RemoveStateBits(NS_FRAME_NEEDS_PAINT |
                  NS_FRAME_DESCENDANT_NEEDS_PAINT |
                  NS_FRAME_ALL_DESCENDANTS_NEED_PAINT);
}

void
nsIFrame::InvalidateFrame(uint32_t aDisplayItemKey)
{
  bool hasDisplayItem =
    !aDisplayItemKey || FrameLayerBuilder::HasRetainedDataFor(this, aDisplayItemKey);
  InvalidateFrameInternal(this, hasDisplayItem);
}

void
nsIFrame::InvalidateFrameWithRect(const nsRect& aRect, uint32_t aDisplayItemKey)
{
  bool hasDisplayItem =
    !aDisplayItemKey || FrameLayerBuilder::HasRetainedDataFor(this, aDisplayItemKey);
  bool alreadyInvalid = false;
  if (!HasAnyStateBits(NS_FRAME_NEEDS_PAINT)) {
    InvalidateFrameInternal(this, hasDisplayItem);
  } else {
    alreadyInvalid = true;
  }

  if (!hasDisplayItem) {
    return;
  }

  nsRect* rect;
  if (HasAnyStateBits(NS_FRAME_HAS_INVALID_RECT)) {
    rect = GetProperty(InvalidationRect());
    MOZ_ASSERT(rect);
  } else {
    if (alreadyInvalid) {
      return;
    }
    rect = new nsRect();
    AddProperty(InvalidationRect(), rect);
    AddStateBits(NS_FRAME_HAS_INVALID_RECT);
  }

  *rect = rect->Union(aRect);
}

/*static*/ uint8_t nsIFrame::sLayerIsPrerenderedDataKey;

static bool
DoesLayerHaveOutOfDateFrameMetrics(Layer* aLayer)
{
  for (uint32_t i = 0; i < aLayer->GetScrollMetadataCount(); i++) {
    const FrameMetrics& metrics = aLayer->GetFrameMetrics(i);
    if (!metrics.IsScrollable()) {
      continue;
    }
    nsIScrollableFrame* scrollableFrame =
      nsLayoutUtils::FindScrollableFrameFor(metrics.GetScrollId());
    if (!scrollableFrame) {
      // This shouldn't happen, so let's do the safe thing and trigger a full
      // paint if it does.
      return true;
    }
    nsPoint scrollPosition = scrollableFrame->GetScrollPosition();
    if (metrics.GetScrollOffset() != CSSPoint::FromAppUnits(scrollPosition)) {
      return true;
    }
  }
  return false;
}

static bool
DoesLayerOrAncestorsHaveOutOfDateFrameMetrics(Layer* aLayer)
{
  for (Layer* layer = aLayer; layer; layer = layer->GetParent()) {
    if (DoesLayerHaveOutOfDateFrameMetrics(layer)) {
      return true;
    }
  }
  return false;
}

bool
nsIFrame::TryUpdateTransformOnly(Layer** aLayerResult)
{
  Layer* layer = FrameLayerBuilder::GetDedicatedLayer(
<<<<<<< HEAD
    this, TYPE_TRANSFORM);
=======
    this, DisplayItemType::TYPE_TRANSFORM);
>>>>>>> cc2172ea
  if (!layer || !layer->HasUserData(LayerIsPrerenderedDataKey())) {
    // If this layer isn't prerendered or we clip composites to our OS
    // window, then we can't correctly optimize to an empty
    // transaction in general.
    return false;
  }

  if (DoesLayerOrAncestorsHaveOutOfDateFrameMetrics(layer)) {
    // At least one scroll frame that can affect the position of this layer
    // has changed its scroll offset since the last paint. Schedule a full
    // paint to make sure that this layer's transform and all the frame
    // metrics that affect it are in sync.
    return false;
  }

  gfx::Matrix4x4 transform3d;
  if (!nsLayoutUtils::GetLayerTransformForFrame(this, &transform3d)) {
    // We're not able to compute a layer transform that we know would
    // be used at the next layers transaction, so we can't only update
    // the transform and will need to schedule an invalidating paint.
    return false;
  }
  gfx::Matrix transform;
  gfx::Matrix previousTransform;
  // FIXME/bug 796690 and 796705: in general, changes to 3D
  // transforms, or transform changes to properties other than
  // translation, may lead us to choose a different rendering
  // resolution for our layer.  So if the transform is 3D or has a
  // non-translation change, bail and schedule an invalidating paint.
  // (We can often do better than this, for example for scale-down
  // changes.)
 static const gfx::Float kError = 0.0001f;
  if (!transform3d.Is2D(&transform) ||
      !layer->GetBaseTransform().Is2D(&previousTransform) ||
      !gfx::FuzzyEqual(transform._11, previousTransform._11, kError) ||
      !gfx::FuzzyEqual(transform._22, previousTransform._22, kError) ||
      !gfx::FuzzyEqual(transform._21, previousTransform._21, kError) ||
      !gfx::FuzzyEqual(transform._12, previousTransform._12, kError)) {
    return false;
  }
  layer->SetBaseTransformForNextTransaction(transform3d);
  *aLayerResult = layer;
  return true;
}

bool
nsIFrame::IsInvalid(nsRect& aRect)
{
  if (!HasAnyStateBits(NS_FRAME_NEEDS_PAINT)) {
    return false;
  }

  if (HasAnyStateBits(NS_FRAME_HAS_INVALID_RECT)) {
    nsRect* rect = GetProperty(InvalidationRect());
    NS_ASSERTION(rect, "Must have an invalid rect if NS_FRAME_HAS_INVALID_RECT is set!");
    aRect = *rect;
  } else {
    aRect.SetEmpty();
  }
  return true;
}

void
nsIFrame::SchedulePaint(PaintType aType, bool aFrameChanged)
{
  InvalidateRenderingObservers(this, aFrameChanged);
  SchedulePaintInternal(this, aType);
}

Layer*
nsIFrame::InvalidateLayer(DisplayItemType aDisplayItemKey,
                          const nsIntRect* aDamageRect,
                          const nsRect* aFrameDamageRect,
                          uint32_t aFlags /* = 0 */)
{
  NS_ASSERTION(aDisplayItemKey > DisplayItemType::TYPE_ZERO, "Need a key");

  Layer* layer = FrameLayerBuilder::GetDedicatedLayer(this, aDisplayItemKey);

  InvalidateRenderingObservers(this);

  // If the layer is being updated asynchronously, and it's being forwarded
  // to a compositor, then we don't need to invalidate.
  if ((aFlags & UPDATE_IS_ASYNC) && layer && layer->SupportsAsyncUpdate()) {
    return layer;
  }

  if (!layer) {
    if (aFrameDamageRect && aFrameDamageRect->IsEmpty()) {
      return nullptr;
    }

    // Plugins can transition from not rendering anything to rendering,
    // and still only call this. So always invalidate, with specifying
    // the display item type just in case.
    //
    // In the bug 930056, dialer app startup but not shown on the
    // screen because sometimes we don't have any retainned data
    // for remote type displayitem and thus Repaint event is not
    // triggered. So, always invalidate here as well.
<<<<<<< HEAD
    uint32_t displayItemKey = aDisplayItemKey;
    if (aDisplayItemKey == TYPE_PLUGIN ||
        aDisplayItemKey == TYPE_REMOTE) {
      displayItemKey = 0;
=======
    DisplayItemType displayItemKey = aDisplayItemKey;
    if (aDisplayItemKey == DisplayItemType::TYPE_PLUGIN ||
        aDisplayItemKey == DisplayItemType::TYPE_REMOTE) {
      displayItemKey = DisplayItemType::TYPE_ZERO;
>>>>>>> cc2172ea
    }

    if (aFrameDamageRect) {
      InvalidateFrameWithRect(*aFrameDamageRect, static_cast<uint32_t>(displayItemKey));
    } else {
      InvalidateFrame(static_cast<uint32_t>(displayItemKey));
    }

    return nullptr;
  }

  if (aDamageRect && aDamageRect->IsEmpty()) {
    return layer;
  }

  if (aDamageRect) {
    layer->AddInvalidRect(*aDamageRect);
  } else {
    layer->SetInvalidRectToVisibleRegion();
  }

  SchedulePaintInternal(this, PAINT_COMPOSITE_ONLY);
  return layer;
}

static nsRect
ComputeEffectsRect(nsIFrame* aFrame, const nsRect& aOverflowRect,
                   const nsSize& aNewSize)
{
  nsRect r = aOverflowRect;

  if (aFrame->GetStateBits() & NS_FRAME_SVG_LAYOUT) {
    // For SVG frames, we only need to account for filters.
    // TODO: We could also take account of clipPath and mask to reduce the
    // visual overflow, but that's not essential.
    if (aFrame->StyleEffects()->HasFilters()) {
      aFrame->SetProperty
        (nsIFrame::PreEffectsBBoxProperty(), new nsRect(r));
      r = nsSVGUtils::GetPostFilterVisualOverflowRect(aFrame, aOverflowRect);
    }
    return r;
  }

  // box-shadow
  r.UnionRect(r, nsLayoutUtils::GetBoxShadowRectForFrame(aFrame, aNewSize));

  // border-image-outset.
  // We need to include border-image-outset because it can cause the
  // border image to be drawn beyond the border box.

  // (1) It's important we not check whether there's a border-image
  //     since the style hint for a change in border image doesn't cause
  //     reflow, and that's probably more important than optimizing the
  //     overflow areas for the silly case of border-image-outset without
  //     border-image
  // (2) It's important that we not check whether the border-image
  //     is actually loaded, since that would require us to reflow when
  //     the image loads.
  const nsStyleBorder* styleBorder = aFrame->StyleBorder();
  nsMargin outsetMargin = styleBorder->GetImageOutset();

  if (outsetMargin != nsMargin(0, 0, 0, 0)) {
    nsRect outsetRect(nsPoint(0, 0), aNewSize);
    outsetRect.Inflate(outsetMargin);
    r.UnionRect(r, outsetRect);
  }

  // Note that we don't remove the outlineInnerRect if a frame loses outline
  // style. That would require an extra property lookup for every frame,
  // or a new frame state bit to track whether a property had been stored,
  // or something like that. It's not worth doing that here. At most it's
  // only one heap-allocated rect per frame and it will be cleaned up when
  // the frame dies.

  if (nsSVGIntegrationUtils::UsingEffectsForFrame(aFrame)) {
    aFrame->SetProperty
      (nsIFrame::PreEffectsBBoxProperty(), new nsRect(r));
    r = nsSVGIntegrationUtils::ComputePostEffectsVisualOverflowRect(aFrame, r);
  }

  return r;
}

void
nsIFrame::MovePositionBy(const nsPoint& aTranslation)
{
  nsPoint position = GetNormalPosition() + aTranslation;

  const nsMargin* computedOffsets = nullptr;
  if (IsRelativelyPositioned()) {
    computedOffsets = GetProperty(nsIFrame::ComputedOffsetProperty());
  }
  ReflowInput::ApplyRelativePositioning(this, computedOffsets ?
                                              *computedOffsets : nsMargin(),
                                              &position);
  SetPosition(position);
}

nsRect
nsIFrame::GetNormalRect() const
{
  // It might be faster to first check
  // StyleDisplay()->IsRelativelyPositionedStyle().
  nsPoint* normalPosition = GetProperty(NormalPositionProperty());
  if (normalPosition) {
    return nsRect(*normalPosition, GetSize());
  }
  return GetRect();
}

nsPoint
nsIFrame::GetPositionIgnoringScrolling()
{
  return GetParent() ? GetParent()->GetPositionOfChildIgnoringScrolling(this)
    : GetPosition();
}

nsRect
nsIFrame::GetOverflowRect(nsOverflowType aType) const
{
  MOZ_ASSERT(aType == eVisualOverflow || aType == eScrollableOverflow,
             "unexpected type");

  // Note that in some cases the overflow area might not have been
  // updated (yet) to reflect any outline set on the frame or the area
  // of child frames. That's OK because any reflow that updates these
  // areas will invalidate the appropriate area, so any (mis)uses of
  // this method will be fixed up.

  if (mOverflow.mType == NS_FRAME_OVERFLOW_LARGE) {
    // there is an overflow rect, and it's not stored as deltas but as
    // a separately-allocated rect
    return GetOverflowAreasProperty()->Overflow(aType);
  }

  if (aType == eVisualOverflow &&
      mOverflow.mType != NS_FRAME_OVERFLOW_NONE) {
    return GetVisualOverflowFromDeltas();
  }

  return nsRect(nsPoint(0, 0), GetSize());
}

nsOverflowAreas
nsIFrame::GetOverflowAreas() const
{
  if (mOverflow.mType == NS_FRAME_OVERFLOW_LARGE) {
    // there is an overflow rect, and it's not stored as deltas but as
    // a separately-allocated rect
    return *GetOverflowAreasProperty();
  }

  return nsOverflowAreas(GetVisualOverflowFromDeltas(),
                         nsRect(nsPoint(0, 0), GetSize()));
}

nsOverflowAreas
nsIFrame::GetOverflowAreasRelativeToSelf() const
{
  if (IsTransformed()) {
    nsOverflowAreas* preTransformOverflows =
      GetProperty(PreTransformOverflowAreasProperty());
    if (preTransformOverflows) {
      return nsOverflowAreas(preTransformOverflows->VisualOverflow(),
                             preTransformOverflows->ScrollableOverflow());
    }
  }
  return nsOverflowAreas(GetVisualOverflowRect(),
                         GetScrollableOverflowRect());
}

nsRect
nsIFrame::GetScrollableOverflowRectRelativeToParent() const
{
  return GetScrollableOverflowRect() + mRect.TopLeft();
}

nsRect
nsIFrame::GetVisualOverflowRectRelativeToParent() const
{
  return GetVisualOverflowRect() + mRect.TopLeft();
}

nsRect
nsIFrame::GetScrollableOverflowRectRelativeToSelf() const
{
  if (IsTransformed()) {
    nsOverflowAreas* preTransformOverflows =
      GetProperty(PreTransformOverflowAreasProperty());
    if (preTransformOverflows)
      return preTransformOverflows->ScrollableOverflow();
  }
  return GetScrollableOverflowRect();
}

nsRect
nsIFrame::GetVisualOverflowRectRelativeToSelf() const
{
  if (IsTransformed()) {
    nsOverflowAreas* preTransformOverflows =
      GetProperty(PreTransformOverflowAreasProperty());
    if (preTransformOverflows)
      return preTransformOverflows->VisualOverflow();
  }
  return GetVisualOverflowRect();
}

nsRect
nsIFrame::GetPreEffectsVisualOverflowRect() const
{
  nsRect* r = GetProperty(nsIFrame::PreEffectsBBoxProperty());
  return r ? *r : GetVisualOverflowRectRelativeToSelf();
}

bool
nsIFrame::UpdateOverflow()
{
  MOZ_ASSERT(FrameMaintainsOverflow(),
             "Non-display SVG do not maintain visual overflow rects");

  nsRect rect(nsPoint(0, 0), GetSize());
  nsOverflowAreas overflowAreas(rect, rect);

  if (!ComputeCustomOverflow(overflowAreas)) {
    return false;
  }

  UnionChildOverflow(overflowAreas);

  if (FinishAndStoreOverflow(overflowAreas, GetSize())) {
    nsView* view = GetView();
    if (view) {
      uint32_t flags = GetXULLayoutFlags();

      if ((flags & NS_FRAME_NO_SIZE_VIEW) == 0) {
        // Make sure the frame's view is properly sized.
        nsViewManager* vm = view->GetViewManager();
        vm->ResizeView(view, overflowAreas.VisualOverflow(), true);
      }
    }

    return true;
  }

  return false;
}

/* virtual */ bool
nsFrame::ComputeCustomOverflow(nsOverflowAreas& aOverflowAreas)
{
  return true;
}

/* virtual */ void
nsFrame::UnionChildOverflow(nsOverflowAreas& aOverflowAreas)
{
  if (!DoesClipChildren() &&
      !(IsXULCollapsed() && (IsXULBoxFrame() || ::IsXULBoxWrapped(this)))) {
    nsLayoutUtils::UnionChildOverflow(this, aOverflowAreas);
  }
}


// Define the MAX_FRAME_DEPTH to be the ContentSink's MAX_REFLOW_DEPTH plus
// 4 for the frames above the document's frames:
//  the Viewport, GFXScroll, ScrollPort, and Canvas
#define MAX_FRAME_DEPTH (MAX_REFLOW_DEPTH+4)

bool
nsFrame::IsFrameTreeTooDeep(const ReflowInput& aReflowInput,
                            ReflowOutput& aMetrics,
                            nsReflowStatus& aStatus)
{
  if (aReflowInput.mReflowDepth >  MAX_FRAME_DEPTH) {
    NS_WARNING("frame tree too deep; setting zero size and returning");
    mState |= NS_FRAME_TOO_DEEP_IN_FRAME_TREE;
    ClearOverflowRects();
    aMetrics.ClearSize();
    aMetrics.SetBlockStartAscent(0);
    aMetrics.mCarriedOutBEndMargin.Zero();
    aMetrics.mOverflowAreas.Clear();

    aStatus.Reset();
    if (GetNextInFlow()) {
      // Reflow depth might vary between reflows, so we might have
      // successfully reflowed and split this frame before.  If so, we
      // shouldn't delete its continuations.
      aStatus.SetIncomplete();
    }

    return true;
  }
  mState &= ~NS_FRAME_TOO_DEEP_IN_FRAME_TREE;
  return false;
}

bool
nsIFrame::IsBlockWrapper() const
{
  nsIAtom *pseudoType = StyleContext()->GetPseudo();
  return (pseudoType == nsCSSAnonBoxes::mozBlockInsideInlineWrapper ||
          pseudoType == nsCSSAnonBoxes::buttonContent ||
          pseudoType == nsCSSAnonBoxes::cellContent);
}

static nsIFrame*
GetNearestBlockContainer(nsIFrame* frame)
{
  // The block wrappers we use to wrap blocks inside inlines aren't
  // described in the CSS spec.  We need to make them not be containing
  // blocks.
  // Since the parent of such a block is either a normal block or
  // another such pseudo, this shouldn't cause anything bad to happen.
  // Also the anonymous blocks inside table cells are not containing blocks.
  while (frame->IsFrameOfType(nsIFrame::eLineParticipant) ||
         frame->IsBlockWrapper() ||
         // Table rows are not containing blocks either
         frame->IsTableRowFrame()) {
    frame = frame->GetParent();
    NS_ASSERTION(frame, "How come we got to the root frame without seeing a containing block?");
  }
  return frame;
}

nsIFrame*
nsIFrame::GetContainingBlock(uint32_t aFlags,
                             const nsStyleDisplay* aStyleDisplay) const
{
  MOZ_ASSERT(aStyleDisplay == StyleDisplay());
  if (!GetParent()) {
    return nullptr;
  }
  // MathML frames might have absolute positioning style, but they would
  // still be in-flow.  So we have to check to make sure that the frame
  // is really out-of-flow too.
  nsIFrame* f;
  if (IsAbsolutelyPositioned(aStyleDisplay) &&
      (GetStateBits() & NS_FRAME_OUT_OF_FLOW)) {
    f = GetParent(); // the parent is always the containing block
  } else {
    f = GetNearestBlockContainer(GetParent());
  }

  if (aFlags & SKIP_SCROLLED_FRAME && f &&
      f->StyleContext()->GetPseudo() == nsCSSAnonBoxes::scrolledContent) {
    f = f->GetParent();
  }
  return f;
}

#ifdef DEBUG_FRAME_DUMP

int32_t nsFrame::ContentIndexInContainer(const nsIFrame* aFrame)
{
  int32_t result = -1;

  nsIContent* content = aFrame->GetContent();
  if (content) {
    nsIContent* parentContent = content->GetParent();
    if (parentContent) {
      result = parentContent->IndexOf(content);
    }
  }

  return result;
}

/**
 * List a frame tree to stderr. Meant to be called from gdb.
 */
void
DebugListFrameTree(nsIFrame* aFrame)
{
  ((nsFrame*)aFrame)->List(stderr);
}

void
nsIFrame::ListTag(nsACString& aTo) const
{
  ListTag(aTo, this);
}

/* static */
void
nsIFrame::ListTag(nsACString& aTo, const nsIFrame* aFrame) {
  nsAutoString tmp;
  aFrame->GetFrameName(tmp);
  aTo += NS_ConvertUTF16toUTF8(tmp).get();
  aTo += nsPrintfCString("@%p", static_cast<const void*>(aFrame));
}

// Debugging
void
nsIFrame::ListGeneric(nsACString& aTo, const char* aPrefix, uint32_t aFlags) const
{
  aTo =+ aPrefix;
  ListTag(aTo);
  if (HasView()) {
    aTo += nsPrintfCString(" [view=%p]", static_cast<void*>(GetView()));
  }
  if (GetNextSibling()) {
    aTo += nsPrintfCString(" next=%p", static_cast<void*>(GetNextSibling()));
  }
  if (GetPrevContinuation()) {
    bool fluid = GetPrevInFlow() == GetPrevContinuation();
    aTo += nsPrintfCString(" prev-%s=%p", fluid?"in-flow":"continuation",
            static_cast<void*>(GetPrevContinuation()));
  }
  if (GetNextContinuation()) {
    bool fluid = GetNextInFlow() == GetNextContinuation();
    aTo += nsPrintfCString(" next-%s=%p", fluid?"in-flow":"continuation",
            static_cast<void*>(GetNextContinuation()));
  }
  void* IBsibling = GetProperty(IBSplitSibling());
  if (IBsibling) {
    aTo += nsPrintfCString(" IBSplitSibling=%p", IBsibling);
  }
  void* IBprevsibling = GetProperty(IBSplitPrevSibling());
  if (IBprevsibling) {
    aTo += nsPrintfCString(" IBSplitPrevSibling=%p", IBprevsibling);
  }
  aTo += nsPrintfCString(" {%d,%d,%d,%d}", mRect.x, mRect.y, mRect.width, mRect.height);

  mozilla::WritingMode wm = GetWritingMode();
  if (wm.IsVertical() || !wm.IsBidiLTR()) {
    aTo += nsPrintfCString(" wm=%s: logical size={%d,%d}", wm.DebugString(),
                           ISize(), BSize());
  }

  nsIFrame* parent = GetParent();
  if (parent) {
    WritingMode pWM = parent->GetWritingMode();
    if (pWM.IsVertical() || !pWM.IsBidiLTR()) {
      nsSize containerSize = parent->mRect.Size();
      LogicalRect lr(pWM, mRect, containerSize);
      aTo += nsPrintfCString(" parent wm=%s, cs={%d,%d}, "
                             " logicalRect={%d,%d,%d,%d}",
                             pWM.DebugString(),
                             containerSize.width, containerSize.height,
                             lr.IStart(pWM), lr.BStart(pWM),
                             lr.ISize(pWM), lr.BSize(pWM));
    }
  }
  nsIFrame* f = const_cast<nsIFrame*>(this);
  if (f->HasOverflowAreas()) {
    nsRect vo = f->GetVisualOverflowRect();
    if (!vo.IsEqualEdges(mRect)) {
      aTo += nsPrintfCString(" vis-overflow=%d,%d,%d,%d", vo.x, vo.y, vo.width, vo.height);
    }
    nsRect so = f->GetScrollableOverflowRect();
    if (!so.IsEqualEdges(mRect)) {
      aTo += nsPrintfCString(" scr-overflow=%d,%d,%d,%d", so.x, so.y, so.width, so.height);
    }
  }
  if (0 != mState) {
    aTo += nsPrintfCString(" [state=%016llx]", (unsigned long long)mState);
  }
  if (HasProperty(BidiDataProperty())) {
    FrameBidiData bidi = GetBidiData();
    aTo += nsPrintfCString(" bidi(%d,%d,%d)", bidi.baseLevel,
                           bidi.embeddingLevel, bidi.precedingControl);
  }
  if (IsTransformed()) {
    aTo += nsPrintfCString(" transformed");
  }
  if (ChildrenHavePerspective()) {
    aTo += nsPrintfCString(" perspective");
  }
  if (Extend3DContext()) {
    aTo += nsPrintfCString(" extend-3d");
  }
  if (Combines3DTransformWithAncestors()) {
    aTo += nsPrintfCString(" combines-3d-transform-with-ancestors");
  }
  if (mContent) {
    aTo += nsPrintfCString(" [content=%p]", static_cast<void*>(mContent));
  }
  aTo += nsPrintfCString(" [sc=%p", static_cast<void*>(mStyleContext));
  if (mStyleContext) {
    nsIAtom* pseudoTag = mStyleContext->GetPseudo();
    if (pseudoTag) {
      nsAutoString atomString;
      pseudoTag->ToString(atomString);
      aTo += nsPrintfCString("%s", NS_LossyConvertUTF16toASCII(atomString).get());
    }
    if (auto* geckoContext = mStyleContext->GetAsGecko()) {
      if (!geckoContext->GetParent() ||
          (GetParent() && GetParent()->StyleContext() != geckoContext->GetParent())) {
        aTo += nsPrintfCString("^%p", geckoContext->GetParent());
        if (geckoContext->GetParent()) {
          aTo += nsPrintfCString("^%p", geckoContext->GetParent()->GetParent());
          if (geckoContext->GetParent()->GetParent()) {
            aTo += nsPrintfCString("^%p", geckoContext->GetParent()->GetParent()->GetParent());
          }
        }
      }
    }
  }
  aTo += "]";
}

void
nsIFrame::List(FILE* out, const char* aPrefix, uint32_t aFlags) const
{
  nsCString str;
  ListGeneric(str, aPrefix, aFlags);
  fprintf_stderr(out, "%s\n", str.get());
}

nsresult
nsFrame::GetFrameName(nsAString& aResult) const
{
  return MakeFrameName(NS_LITERAL_STRING("Frame"), aResult);
}

nsresult
nsFrame::MakeFrameName(const nsAString& aType, nsAString& aResult) const
{
  aResult = aType;
  if (mContent && !mContent->IsNodeOfType(nsINode::eTEXT)) {
    nsAutoString buf;
    mContent->NodeInfo()->NameAtom()->ToString(buf);
    if (IsSubDocumentFrame()) {
      nsAutoString src;
      mContent->GetAttr(kNameSpaceID_None, nsGkAtoms::src, src);
      buf.AppendLiteral(" src=");
      buf.Append(src);
    }
    aResult.Append('(');
    aResult.Append(buf);
    aResult.Append(')');
  }
  char buf[40];
  SprintfLiteral(buf, "(%d)", ContentIndexInContainer(this));
  AppendASCIItoUTF16(buf, aResult);
  return NS_OK;
}

void
nsIFrame::DumpFrameTree() const
{
  RootFrameList(PresContext(), stderr);
}

void
nsIFrame::DumpFrameTreeLimited() const
{
  List(stderr);
}

void
nsIFrame::RootFrameList(nsPresContext* aPresContext, FILE* out, const char* aPrefix)
{
  if (!aPresContext || !out)
    return;

  nsIPresShell *shell = aPresContext->GetPresShell();
  if (shell) {
    nsIFrame* frame = shell->FrameManager()->GetRootFrame();
    if(frame) {
      frame->List(out, aPrefix);
    }
  }
}
#endif

#ifdef DEBUG
nsFrameState
nsFrame::GetDebugStateBits() const
{
  // We'll ignore these flags for the purposes of comparing frame state:
  //
  //   NS_FRAME_EXTERNAL_REFERENCE
  //     because this is set by the event state manager or the
  //     caret code when a frame is focused. Depending on whether
  //     or not the regression tests are run as the focused window
  //     will make this value vary randomly.
#define IRRELEVANT_FRAME_STATE_FLAGS NS_FRAME_EXTERNAL_REFERENCE

#define FRAME_STATE_MASK (~(IRRELEVANT_FRAME_STATE_FLAGS))

  return GetStateBits() & FRAME_STATE_MASK;
}

void
nsFrame::XMLQuote(nsString& aString)
{
  int32_t i, len = aString.Length();
  for (i = 0; i < len; i++) {
    char16_t ch = aString.CharAt(i);
    if (ch == '<') {
      nsAutoString tmp(NS_LITERAL_STRING("&lt;"));
      aString.Cut(i, 1);
      aString.Insert(tmp, i);
      len += 3;
      i += 3;
    }
    else if (ch == '>') {
      nsAutoString tmp(NS_LITERAL_STRING("&gt;"));
      aString.Cut(i, 1);
      aString.Insert(tmp, i);
      len += 3;
      i += 3;
    }
    else if (ch == '\"') {
      nsAutoString tmp(NS_LITERAL_STRING("&quot;"));
      aString.Cut(i, 1);
      aString.Insert(tmp, i);
      len += 5;
      i += 5;
    }
  }
}
#endif

bool
nsIFrame::IsVisibleForPainting(nsDisplayListBuilder* aBuilder) {
  if (!StyleVisibility()->IsVisible())
    return false;
  nsISelection* sel = aBuilder->GetBoundingSelection();
  return !sel || IsVisibleInSelection(sel);
}

bool
nsIFrame::IsVisibleForPainting() {
  if (!StyleVisibility()->IsVisible())
    return false;

  nsPresContext* pc = PresContext();
  if (!pc->IsRenderingOnlySelection())
    return true;

  nsCOMPtr<nsISelectionController> selcon(do_QueryInterface(pc->PresShell()));
  if (selcon) {
    nsCOMPtr<nsISelection> sel;
    selcon->GetSelection(nsISelectionController::SELECTION_NORMAL,
                         getter_AddRefs(sel));
    if (sel)
      return IsVisibleInSelection(sel);
  }
  return true;
}

bool
nsIFrame::IsVisibleInSelection(nsDisplayListBuilder* aBuilder) {
  nsISelection* sel = aBuilder->GetBoundingSelection();
  return !sel || IsVisibleInSelection(sel);
}

bool
nsIFrame::IsVisibleOrCollapsedForPainting(nsDisplayListBuilder* aBuilder) {
  if (!StyleVisibility()->IsVisibleOrCollapsed())
    return false;
  nsISelection* sel = aBuilder->GetBoundingSelection();
  return !sel || IsVisibleInSelection(sel);
}

bool
nsIFrame::IsVisibleInSelection(nsISelection* aSelection)
{
  if (!GetContent() || !GetContent()->IsSelectionDescendant()) {
    return false;
  }

  nsCOMPtr<nsIDOMNode> node(do_QueryInterface(mContent));
  bool vis;
  nsresult rv = aSelection->ContainsNode(node, true, &vis);
  return NS_FAILED(rv) || vis;
}

/* virtual */ bool
nsFrame::IsEmpty()
{
  return false;
}

bool
nsIFrame::CachedIsEmpty()
{
  NS_PRECONDITION(!(GetStateBits() & NS_FRAME_IS_DIRTY),
                  "Must only be called on reflowed lines");
  return IsEmpty();
}

/* virtual */ bool
nsFrame::IsSelfEmpty()
{
  return false;
}

nsresult
nsFrame::GetSelectionController(nsPresContext *aPresContext, nsISelectionController **aSelCon)
{
  if (!aPresContext || !aSelCon)
    return NS_ERROR_INVALID_ARG;

  nsIFrame *frame = this;
  while (frame && (frame->GetStateBits() & NS_FRAME_INDEPENDENT_SELECTION)) {
    nsITextControlFrame *tcf = do_QueryFrame(frame);
    if (tcf) {
      return tcf->GetOwnedSelectionController(aSelCon);
    }
    frame = frame->GetParent();
  }

  return CallQueryInterface(aPresContext->GetPresShell(), aSelCon);
}

already_AddRefed<nsFrameSelection>
nsIFrame::GetFrameSelection()
{
  RefPtr<nsFrameSelection> fs =
    const_cast<nsFrameSelection*>(GetConstFrameSelection());
  return fs.forget();
}

const nsFrameSelection*
nsIFrame::GetConstFrameSelection() const
{
  nsIFrame* frame = const_cast<nsIFrame*>(this);
  while (frame && (frame->GetStateBits() & NS_FRAME_INDEPENDENT_SELECTION)) {
    nsITextControlFrame* tcf = do_QueryFrame(frame);
    if (tcf) {
      return tcf->GetOwnedFrameSelection();
    }
    frame = frame->GetParent();
  }

  return PresContext()->PresShell()->ConstFrameSelection();
}

#ifdef DEBUG
nsresult
nsFrame::DumpRegressionData(nsPresContext* aPresContext, FILE* out, int32_t aIndent)
{
  IndentBy(out, aIndent);
  fprintf(out, "<frame va=\"%p\" type=\"", (void*)this);
  nsAutoString name;
  GetFrameName(name);
  XMLQuote(name);
  fputs(NS_LossyConvertUTF16toASCII(name).get(), out);
  fprintf(out, "\" state=\"%016llx\" parent=\"%p\">\n",
          (unsigned long long)GetDebugStateBits(), (void*)GetParent());

  aIndent++;
  DumpBaseRegressionData(aPresContext, out, aIndent);
  aIndent--;

  IndentBy(out, aIndent);
  fprintf(out, "</frame>\n");

  return NS_OK;
}

void
nsFrame::DumpBaseRegressionData(nsPresContext* aPresContext, FILE* out, int32_t aIndent)
{
  if (GetNextSibling()) {
    IndentBy(out, aIndent);
    fprintf(out, "<next-sibling va=\"%p\"/>\n", (void*)GetNextSibling());
  }

  if (HasView()) {
    IndentBy(out, aIndent);
    fprintf(out, "<view va=\"%p\">\n", (void*)GetView());
    aIndent++;
    // XXX add in code to dump out view state too...
    aIndent--;
    IndentBy(out, aIndent);
    fprintf(out, "</view>\n");
  }

  IndentBy(out, aIndent);
  fprintf(out, "<bbox x=\"%d\" y=\"%d\" w=\"%d\" h=\"%d\"/>\n",
          mRect.x, mRect.y, mRect.width, mRect.height);

  // Now dump all of the children on all of the child lists
  ChildListIterator lists(this);
  for (; !lists.IsDone(); lists.Next()) {
    IndentBy(out, aIndent);
    if (lists.CurrentID() != kPrincipalList) {
      fprintf(out, "<child-list name=\"%s\">\n", mozilla::layout::ChildListName(lists.CurrentID()));
    }
    else {
      fprintf(out, "<child-list>\n");
    }
    aIndent++;
    nsFrameList::Enumerator childFrames(lists.CurrentList());
    for (; !childFrames.AtEnd(); childFrames.Next()) {
      nsIFrame* kid = childFrames.get();
      kid->DumpRegressionData(aPresContext, out, aIndent);
    }
    aIndent--;
    IndentBy(out, aIndent);
    fprintf(out, "</child-list>\n");
  }
}
#endif

bool
nsIFrame::IsFrameSelected() const
{
  NS_ASSERTION(!GetContent() || GetContent()->IsSelectionDescendant(),
               "use the public IsSelected() instead");
  return nsRange::IsNodeSelected(GetContent(), 0,
                                 GetContent()->GetChildCount());
}

nsresult
nsFrame::GetPointFromOffset(int32_t inOffset, nsPoint* outPoint)
{
  NS_PRECONDITION(outPoint != nullptr, "Null parameter");
  nsRect contentRect = GetContentRectRelativeToSelf();
  nsPoint pt = contentRect.TopLeft();
  if (mContent)
  {
    nsIContent* newContent = mContent->GetParent();
    if (newContent){
      int32_t newOffset = newContent->IndexOf(mContent);

      // Find the direction of the frame from the EmbeddingLevelProperty,
      // which is the resolved bidi level set in
      // nsBidiPresUtils::ResolveParagraph (odd levels = right-to-left).
      // If the embedding level isn't set, just use the CSS direction
      // property.
      bool hasBidiData;
      FrameBidiData bidiData = GetProperty(BidiDataProperty(), &hasBidiData);
      bool isRTL = hasBidiData
        ? IS_LEVEL_RTL(bidiData.embeddingLevel)
        : StyleVisibility()->mDirection == NS_STYLE_DIRECTION_RTL;
      if ((!isRTL && inOffset > newOffset) ||
          (isRTL && inOffset <= newOffset)) {
        pt = contentRect.TopRight();
      }
    }
  }
  *outPoint = pt;
  return NS_OK;
}

nsresult
nsFrame::GetCharacterRectsInRange(int32_t aInOffset, int32_t aLength,
                                  nsTArray<nsRect>& aOutRect)
{
  /* no text */
  return NS_ERROR_FAILURE;
}

nsresult
nsFrame::GetChildFrameContainingOffset(int32_t inContentOffset, bool inHint, int32_t* outFrameContentOffset, nsIFrame **outChildFrame)
{
  NS_PRECONDITION(outChildFrame && outFrameContentOffset, "Null parameter");
  *outFrameContentOffset = (int32_t)inHint;
  //the best frame to reflect any given offset would be a visible frame if possible
  //i.e. we are looking for a valid frame to place the blinking caret
  nsRect rect = GetRect();
  if (!rect.width || !rect.height)
  {
    //if we have a 0 width or height then lets look for another frame that possibly has
    //the same content.  If we have no frames in flow then just let us return 'this' frame
    nsIFrame* nextFlow = GetNextInFlow();
    if (nextFlow)
      return nextFlow->GetChildFrameContainingOffset(inContentOffset, inHint, outFrameContentOffset, outChildFrame);
  }
  *outChildFrame = this;
  return NS_OK;
}

//
// What I've pieced together about this routine:
// Starting with a block frame (from which a line frame can be gotten)
// and a line number, drill down and get the first/last selectable
// frame on that line, depending on aPos->mDirection.
// aOutSideLimit != 0 means ignore aLineStart, instead work from
// the end (if > 0) or beginning (if < 0).
//
nsresult
nsFrame::GetNextPrevLineFromeBlockFrame(nsPresContext* aPresContext,
                                        nsPeekOffsetStruct *aPos,
                                        nsIFrame *aBlockFrame,
                                        int32_t aLineStart,
                                        int8_t aOutSideLimit
                                        )
{
  //magic numbers aLineStart will be -1 for end of block 0 will be start of block
  if (!aBlockFrame || !aPos)
    return NS_ERROR_NULL_POINTER;

  aPos->mResultFrame = nullptr;
  aPos->mResultContent = nullptr;
  aPos->mAttach =
      aPos->mDirection == eDirNext ? CARET_ASSOCIATE_AFTER : CARET_ASSOCIATE_BEFORE;

  nsAutoLineIterator it = aBlockFrame->GetLineIterator();
  if (!it)
    return NS_ERROR_FAILURE;
  int32_t searchingLine = aLineStart;
  int32_t countLines = it->GetNumLines();
  if (aOutSideLimit > 0) //start at end
    searchingLine = countLines;
  else if (aOutSideLimit <0)//start at beginning
    searchingLine = -1;//"next" will be 0
  else
    if ((aPos->mDirection == eDirPrevious && searchingLine == 0) ||
       (aPos->mDirection == eDirNext && searchingLine >= (countLines -1) )){
      //we need to jump to new block frame.
           return NS_ERROR_FAILURE;
    }
  int32_t lineFrameCount;
  nsIFrame *resultFrame = nullptr;
  nsIFrame *farStoppingFrame = nullptr; //we keep searching until we find a "this" frame then we go to next line
  nsIFrame *nearStoppingFrame = nullptr; //if we are backing up from edge, stop here
  nsIFrame *firstFrame;
  nsIFrame *lastFrame;
  nsRect  rect;
  bool isBeforeFirstFrame, isAfterLastFrame;
  bool found = false;

  nsresult result = NS_OK;
  while (!found)
  {
    if (aPos->mDirection == eDirPrevious)
      searchingLine --;
    else
      searchingLine ++;
    if ((aPos->mDirection == eDirPrevious && searchingLine < 0) ||
       (aPos->mDirection == eDirNext && searchingLine >= countLines ))
    {
      //we need to jump to new block frame.
      return NS_ERROR_FAILURE;
    }
    result = it->GetLine(searchingLine, &firstFrame, &lineFrameCount,
                         rect);
    if (!lineFrameCount)
      continue;
    if (NS_SUCCEEDED(result)){
      lastFrame = firstFrame;
      for (;lineFrameCount > 1;lineFrameCount --){
        //result = lastFrame->GetNextSibling(&lastFrame, searchingLine);
        result = it->GetNextSiblingOnLine(lastFrame, searchingLine);
        if (NS_FAILED(result) || !lastFrame){
          NS_ERROR("GetLine promised more frames than could be found");
          return NS_ERROR_FAILURE;
        }
      }
      GetLastLeaf(aPresContext, &lastFrame);

      if (aPos->mDirection == eDirNext){
        nearStoppingFrame = firstFrame;
        farStoppingFrame = lastFrame;
      }
      else{
        nearStoppingFrame = lastFrame;
        farStoppingFrame = firstFrame;
      }
      nsPoint offset;
      nsView * view; //used for call of get offset from view
      aBlockFrame->GetOffsetFromView(offset,&view);
      nsPoint newDesiredPos =
        aPos->mDesiredPos - offset; //get desired position into blockframe coords
      result = it->FindFrameAt(searchingLine, newDesiredPos, &resultFrame,
                               &isBeforeFirstFrame, &isAfterLastFrame);
      if(NS_FAILED(result))
        continue;
    }

    if (NS_SUCCEEDED(result) && resultFrame)
    {
      //check to see if this is ANOTHER blockframe inside the other one if so then call into its lines
      nsAutoLineIterator newIt = resultFrame->GetLineIterator();
      if (newIt)
      {
        aPos->mResultFrame = resultFrame;
        return NS_OK;
      }
      //resultFrame is not a block frame
      result = NS_ERROR_FAILURE;

      nsCOMPtr<nsIFrameEnumerator> frameTraversal;
      result = NS_NewFrameTraversal(getter_AddRefs(frameTraversal),
                                    aPresContext, resultFrame,
                                    ePostOrder,
                                    false, // aVisual
                                    aPos->mScrollViewStop,
                                    false, // aFollowOOFs
                                    false  // aSkipPopupChecks
                                    );
      if (NS_FAILED(result))
        return result;

      nsIFrame *storeOldResultFrame = resultFrame;
      while ( !found ){
        nsPoint point;
        nsRect tempRect = resultFrame->GetRect();
        nsPoint offset;
        nsView * view; //used for call of get offset from view
        resultFrame->GetOffsetFromView(offset, &view);
        if (!view) {
          return NS_ERROR_FAILURE;
        }
        if (resultFrame->GetWritingMode().IsVertical()) {
          point.y = aPos->mDesiredPos.y;
          point.x = tempRect.width + offset.x;
        } else {
          point.y = tempRect.height + offset.y;
          point.x = aPos->mDesiredPos.x;
        }

        //special check. if we allow non-text selection then we can allow a hit location to fall before a table.
        //otherwise there is no way to get and click signal to fall before a table (it being a line iterator itself)
        nsIPresShell *shell = aPresContext->GetPresShell();
        if (!shell)
          return NS_ERROR_FAILURE;
        int16_t isEditor = shell->GetSelectionFlags();
        isEditor = isEditor == nsISelectionDisplay::DISPLAY_ALL;
        if ( isEditor )
        {
          if (resultFrame->IsTableWrapperFrame()) {
            if (((point.x - offset.x + tempRect.x)<0) ||  ((point.x - offset.x+ tempRect.x)>tempRect.width))//off left/right side
            {
              nsIContent* content = resultFrame->GetContent();
              if (content)
              {
                nsIContent* parent = content->GetParent();
                if (parent)
                {
                  aPos->mResultContent = parent;
                  aPos->mContentOffset = parent->IndexOf(content);
                  aPos->mAttach = CARET_ASSOCIATE_BEFORE;
                  if ((point.x - offset.x+ tempRect.x)>tempRect.width)
                  {
                    aPos->mContentOffset++;//go to end of this frame
                    aPos->mAttach = CARET_ASSOCIATE_AFTER;
                  }
                  //result frame is the result frames parent.
                  aPos->mResultFrame = resultFrame->GetParent();
                  return NS_POSITION_BEFORE_TABLE;
                }
              }
            }
          }
        }

        if (!resultFrame->HasView())
        {
          nsView* view;
          nsPoint offset;
          resultFrame->GetOffsetFromView(offset, &view);
          ContentOffsets offsets =
              resultFrame->GetContentOffsetsFromPoint(point - offset);
          aPos->mResultContent = offsets.content;
          aPos->mContentOffset = offsets.offset;
          aPos->mAttach = offsets.associate;
          if (offsets.content)
          {
            if (resultFrame->IsSelectable(nullptr)) {
              found = true;
              break;
            }
          }
        }

        if (aPos->mDirection == eDirPrevious && (resultFrame == farStoppingFrame))
          break;
        if (aPos->mDirection == eDirNext && (resultFrame == nearStoppingFrame))
          break;
        //always try previous on THAT line if that fails go the other way
        frameTraversal->Prev();
        resultFrame = frameTraversal->CurrentItem();
        if (!resultFrame)
          return NS_ERROR_FAILURE;
      }

      if (!found){
        resultFrame = storeOldResultFrame;

        result = NS_NewFrameTraversal(getter_AddRefs(frameTraversal),
                                      aPresContext, resultFrame,
                                      eLeaf,
                                      false, // aVisual
                                      aPos->mScrollViewStop,
                                      false, // aFollowOOFs
                                      false  // aSkipPopupChecks
                                      );
      }
      while ( !found ){
        nsPoint point = aPos->mDesiredPos;
        nsView* view;
        nsPoint offset;
        resultFrame->GetOffsetFromView(offset, &view);
        ContentOffsets offsets =
            resultFrame->GetContentOffsetsFromPoint(point - offset);
        aPos->mResultContent = offsets.content;
        aPos->mContentOffset = offsets.offset;
        aPos->mAttach = offsets.associate;
        if (offsets.content)
        {
          if (resultFrame->IsSelectable(nullptr)) {
            found = true;
            if (resultFrame == farStoppingFrame)
              aPos->mAttach = CARET_ASSOCIATE_BEFORE;
            else
              aPos->mAttach = CARET_ASSOCIATE_AFTER;
            break;
          }
        }
        if (aPos->mDirection == eDirPrevious && (resultFrame == nearStoppingFrame))
          break;
        if (aPos->mDirection == eDirNext && (resultFrame == farStoppingFrame))
          break;
        //previous didnt work now we try "next"
        frameTraversal->Next();
        nsIFrame *tempFrame = frameTraversal->CurrentItem();
        if (!tempFrame)
          break;
        resultFrame = tempFrame;
      }
      aPos->mResultFrame = resultFrame;
    }
    else {
        //we need to jump to new block frame.
      aPos->mAmount = eSelectLine;
      aPos->mStartOffset = 0;
      aPos->mAttach = aPos->mDirection == eDirNext ?
          CARET_ASSOCIATE_BEFORE : CARET_ASSOCIATE_AFTER;
      if (aPos->mDirection == eDirPrevious)
        aPos->mStartOffset = -1;//start from end
     return aBlockFrame->PeekOffset(aPos);
    }
  }
  return NS_OK;
}

nsIFrame::CaretPosition
nsIFrame::GetExtremeCaretPosition(bool aStart)
{
  CaretPosition result;

  FrameTarget targetFrame = DrillDownToSelectionFrame(this, !aStart, 0);
  FrameContentRange range = GetRangeForFrame(targetFrame.frame);
  result.mResultContent = range.content;
  result.mContentOffset = aStart ? range.start : range.end;
  return result;
}

// Find the first (or last) descendant of the given frame
// which is either a block frame or a BRFrame.
static nsContentAndOffset
FindBlockFrameOrBR(nsIFrame* aFrame, nsDirection aDirection)
{
  nsContentAndOffset result;
  result.mContent =  nullptr;
  result.mOffset = 0;

  if (aFrame->IsGeneratedContentFrame())
    return result;

  // Treat form controls as inline leaves
  // XXX we really need a way to determine whether a frame is inline-level
  nsIFormControlFrame* fcf = do_QueryFrame(aFrame);
  if (fcf)
    return result;

  // Check the frame itself
  // Fall through block-in-inline split frames because their mContent is
  // the content of the inline frames they were created from. The
  // first/last child of such frames is the real block frame we're
  // looking for.
  if ((nsLayoutUtils::GetAsBlock(aFrame) &&
       !(aFrame->GetStateBits() & NS_FRAME_PART_OF_IBSPLIT)) ||
      aFrame->IsBrFrame()) {
    nsIContent* content = aFrame->GetContent();
    result.mContent = content->GetParent();
    // In some cases (bug 310589, bug 370174) we end up here with a null content.
    // This probably shouldn't ever happen, but since it sometimes does, we want
    // to avoid crashing here.
    NS_ASSERTION(result.mContent, "Unexpected orphan content");
    if (result.mContent)
      result.mOffset = result.mContent->IndexOf(content) +
        (aDirection == eDirPrevious ? 1 : 0);
    return result;
  }

  // If this is a preformatted text frame, see if it ends with a newline
  if (aFrame->HasSignificantTerminalNewline()) {
    int32_t startOffset, endOffset;
    aFrame->GetOffsets(startOffset, endOffset);
    result.mContent = aFrame->GetContent();
    result.mOffset = endOffset - (aDirection == eDirPrevious ? 0 : 1);
    return result;
  }

  // Iterate over children and call ourselves recursively
  if (aDirection == eDirPrevious) {
    nsIFrame* child = aFrame->GetChildList(nsIFrame::kPrincipalList).LastChild();
    while(child && !result.mContent) {
      result = FindBlockFrameOrBR(child, aDirection);
      child = child->GetPrevSibling();
    }
  } else { // eDirNext
    nsIFrame* child = aFrame->PrincipalChildList().FirstChild();
    while(child && !result.mContent) {
      result = FindBlockFrameOrBR(child, aDirection);
      child = child->GetNextSibling();
    }
  }
  return result;
}

nsresult
nsIFrame::PeekOffsetParagraph(nsPeekOffsetStruct *aPos)
{
  nsIFrame* frame = this;
  nsContentAndOffset blockFrameOrBR;
  blockFrameOrBR.mContent = nullptr;
  bool reachedBlockAncestor = false;

  // Go through containing frames until reaching a block frame.
  // In each step, search the previous (or next) siblings for the closest
  // "stop frame" (a block frame or a BRFrame).
  // If found, set it to be the selection boundray and abort.

  if (aPos->mDirection == eDirPrevious) {
    while (!reachedBlockAncestor) {
      nsIFrame* parent = frame->GetParent();
      // Treat a frame associated with the root content as if it were a block frame.
      if (!frame->mContent || !frame->mContent->GetParent()) {
        reachedBlockAncestor = true;
        break;
      }
      nsIFrame* sibling = frame->GetPrevSibling();
      while (sibling && !blockFrameOrBR.mContent) {
        blockFrameOrBR = FindBlockFrameOrBR(sibling, eDirPrevious);
        sibling = sibling->GetPrevSibling();
      }
      if (blockFrameOrBR.mContent) {
        aPos->mResultContent = blockFrameOrBR.mContent;
        aPos->mContentOffset = blockFrameOrBR.mOffset;
        break;
      }
      frame = parent;
      reachedBlockAncestor = (nsLayoutUtils::GetAsBlock(frame) != nullptr);
    }
    if (reachedBlockAncestor) { // no "stop frame" found
      aPos->mResultContent = frame->GetContent();
      aPos->mContentOffset = 0;
    }
  } else { // eDirNext
    while (!reachedBlockAncestor) {
      nsIFrame* parent = frame->GetParent();
      // Treat a frame associated with the root content as if it were a block frame.
      if (!frame->mContent || !frame->mContent->GetParent()) {
        reachedBlockAncestor = true;
        break;
      }
      nsIFrame* sibling = frame;
      while (sibling && !blockFrameOrBR.mContent) {
        blockFrameOrBR = FindBlockFrameOrBR(sibling, eDirNext);
        sibling = sibling->GetNextSibling();
      }
      if (blockFrameOrBR.mContent) {
        aPos->mResultContent = blockFrameOrBR.mContent;
        aPos->mContentOffset = blockFrameOrBR.mOffset;
        break;
      }
      frame = parent;
      reachedBlockAncestor = (nsLayoutUtils::GetAsBlock(frame) != nullptr);
    }
    if (reachedBlockAncestor) { // no "stop frame" found
      aPos->mResultContent = frame->GetContent();
      if (aPos->mResultContent)
        aPos->mContentOffset = aPos->mResultContent->GetChildCount();
    }
  }
  return NS_OK;
}

// Determine movement direction relative to frame
static bool IsMovingInFrameDirection(nsIFrame* frame, nsDirection aDirection, bool aVisual)
{
  bool isReverseDirection = aVisual && IsReversedDirectionFrame(frame);
  return aDirection == (isReverseDirection ? eDirPrevious : eDirNext);
}

nsresult
nsIFrame::PeekOffset(nsPeekOffsetStruct* aPos)
{
  if (!aPos)
    return NS_ERROR_NULL_POINTER;
  nsresult result = NS_ERROR_FAILURE;

  if (mState & NS_FRAME_IS_DIRTY)
    return NS_ERROR_UNEXPECTED;

  // Translate content offset to be relative to frame
  FrameContentRange range = GetRangeForFrame(this);
  int32_t offset = aPos->mStartOffset - range.start;
  nsIFrame* current = this;

  switch (aPos->mAmount) {
    case eSelectCharacter:
    case eSelectCluster:
    {
      bool eatingNonRenderableWS = false;
      nsIFrame::FrameSearchResult peekSearchState = CONTINUE;
      bool jumpedLine = false;
      bool movedOverNonSelectableText = false;

      while (peekSearchState != FOUND) {
        bool movingInFrameDirection =
          IsMovingInFrameDirection(current, aPos->mDirection, aPos->mVisual);

        if (eatingNonRenderableWS) {
          peekSearchState = current->PeekOffsetNoAmount(movingInFrameDirection, &offset);
        } else {
          PeekOffsetCharacterOptions options;
          options.mRespectClusters = aPos->mAmount == eSelectCluster;
          peekSearchState = current->PeekOffsetCharacter(movingInFrameDirection,
                                                         &offset, options);
        }

        movedOverNonSelectableText |= (peekSearchState == CONTINUE_UNSELECTABLE);

        if (peekSearchState != FOUND) {
          bool movedOverNonSelectable = false;
          result =
            current->GetFrameFromDirection(aPos->mDirection, aPos->mVisual,
                                           aPos->mJumpLines, aPos->mScrollViewStop,
                                           &current, &offset, &jumpedLine,
                                           &movedOverNonSelectable);
          if (NS_FAILED(result))
            return result;

          // If we jumped lines, it's as if we found a character, but we still need
          // to eat non-renderable content on the new line.
          if (jumpedLine)
            eatingNonRenderableWS = true;

          // Remember if we moved over non-selectable text when finding another frame.
          if (movedOverNonSelectable) {
            movedOverNonSelectableText = true;
          }
        }

        // Found frame, but because we moved over non selectable text we want the offset
        // to be at the frame edge. Note that if we are extending the selection, this
        // doesn't matter.
        if (peekSearchState == FOUND && movedOverNonSelectableText &&
            !aPos->mExtend)
        {
          int32_t start, end;
          current->GetOffsets(start, end);
          offset = aPos->mDirection == eDirNext ? 0 : end - start;
        }
      }

      // Set outputs
      range = GetRangeForFrame(current);
      aPos->mResultFrame = current;
      aPos->mResultContent = range.content;
      // Output offset is relative to content, not frame
      aPos->mContentOffset = offset < 0 ? range.end : range.start + offset;
      // If we're dealing with a text frame and moving backward positions us at
      // the end of that line, decrease the offset by one to make sure that
      // we're placed before the linefeed character on the previous line.
      if (offset < 0 && jumpedLine &&
          aPos->mDirection == eDirPrevious &&
          current->HasSignificantTerminalNewline()) {
        --aPos->mContentOffset;
      }

      break;
    }
    case eSelectWordNoSpace:
      // eSelectWordNoSpace means that we should not be eating any whitespace when
      // moving to the adjacent word.  This means that we should set aPos->
      // mWordMovementType to eEndWord if we're moving forwards, and to eStartWord
      // if we're moving backwards.
      if (aPos->mDirection == eDirPrevious) {
        aPos->mWordMovementType = eStartWord;
      } else {
        aPos->mWordMovementType = eEndWord;
      }
      // Intentionally fall through the eSelectWord case.
      MOZ_FALLTHROUGH;
    case eSelectWord:
    {
      // wordSelectEatSpace means "are we looking for a boundary between whitespace
      // and non-whitespace (in the direction we're moving in)".
      // It is true when moving forward and looking for a beginning of a word, or
      // when moving backwards and looking for an end of a word.
      bool wordSelectEatSpace;
      if (aPos->mWordMovementType != eDefaultBehavior) {
        // aPos->mWordMovementType possible values:
        //       eEndWord: eat the space if we're moving backwards
        //       eStartWord: eat the space if we're moving forwards
        wordSelectEatSpace = ((aPos->mWordMovementType == eEndWord) == (aPos->mDirection == eDirPrevious));
      }
      else {
        // Use the hidden preference which is based on operating system behavior.
        // This pref only affects whether moving forward by word should go to the end of this word or start of the next word.
        // When going backwards, the start of the word is always used, on every operating system.
        wordSelectEatSpace = aPos->mDirection == eDirNext &&
          Preferences::GetBool("layout.word_select.eat_space_to_next_word");
      }

      // mSawBeforeType means "we already saw characters of the type
      // before the boundary we're looking for". Examples:
      // 1. If we're moving forward, looking for a word beginning (i.e. a boundary
      //    between whitespace and non-whitespace), then eatingWS==true means
      //    "we already saw some whitespace".
      // 2. If we're moving backward, looking for a word beginning (i.e. a boundary
      //    between non-whitespace and whitespace), then eatingWS==true means
      //    "we already saw some non-whitespace".
      PeekWordState state;
      int32_t offsetAdjustment = 0;
      bool done = false;
      while (!done) {
        bool movingInFrameDirection =
          IsMovingInFrameDirection(current, aPos->mDirection, aPos->mVisual);

        done = current->PeekOffsetWord(movingInFrameDirection, wordSelectEatSpace,
                                       aPos->mIsKeyboardSelect, &offset, &state) == FOUND;

        if (!done) {
          nsIFrame* nextFrame;
          int32_t nextFrameOffset;
          bool jumpedLine, movedOverNonSelectableText;
          result =
            current->GetFrameFromDirection(aPos->mDirection, aPos->mVisual,
                                           aPos->mJumpLines, aPos->mScrollViewStop,
                                           &nextFrame, &nextFrameOffset, &jumpedLine,
                                           &movedOverNonSelectableText);
          // We can't jump lines if we're looking for whitespace following
          // non-whitespace, and we already encountered non-whitespace.
          if (NS_FAILED(result) ||
              (jumpedLine && !wordSelectEatSpace && state.mSawBeforeType)) {
            done = true;
            // If we've crossed the line boundary, check to make sure that we
            // have not consumed a trailing newline as whitesapce if it's significant.
            if (jumpedLine && wordSelectEatSpace &&
                current->HasSignificantTerminalNewline()) {
              offsetAdjustment = -1;
            }
          } else {
            if (jumpedLine) {
              state.mContext.Truncate();
            }
            current = nextFrame;
            offset = nextFrameOffset;
            // Jumping a line is equivalent to encountering whitespace
            if (wordSelectEatSpace && jumpedLine)
              state.SetSawBeforeType();
          }
        }
      }

      // Set outputs
      range = GetRangeForFrame(current);
      aPos->mResultFrame = current;
      aPos->mResultContent = range.content;
      // Output offset is relative to content, not frame
      aPos->mContentOffset = (offset < 0 ? range.end : range.start + offset) + offsetAdjustment;
      break;
    }
    case eSelectLine :
    {
      nsAutoLineIterator iter;
      nsIFrame *blockFrame = this;

      while (NS_FAILED(result)){
        int32_t thisLine = nsFrame::GetLineNumber(blockFrame, aPos->mScrollViewStop, &blockFrame);
        if (thisLine < 0)
          return  NS_ERROR_FAILURE;
        iter = blockFrame->GetLineIterator();
        NS_ASSERTION(iter, "GetLineNumber() succeeded but no block frame?");
        result = NS_OK;

        int edgeCase = 0; // no edge case. this should look at thisLine

        bool doneLooping = false; // tells us when no more block frames hit.
        // this part will find a frame or a block frame. if it's a block frame
        // it will "drill down" to find a viable frame or it will return an error.
        nsIFrame *lastFrame = this;
        do {
          result = nsFrame::GetNextPrevLineFromeBlockFrame(PresContext(),
                                                           aPos,
                                                           blockFrame,
                                                           thisLine,
                                                           edgeCase); // start from thisLine

          // we came back to same spot! keep going
          if (NS_SUCCEEDED(result) &&
              (!aPos->mResultFrame || aPos->mResultFrame == lastFrame)) {
            aPos->mResultFrame = nullptr;
            if (aPos->mDirection == eDirPrevious)
              thisLine--;
            else
              thisLine++;
          } else // if failure or success with different frame.
            doneLooping = true; // do not continue with while loop

          lastFrame = aPos->mResultFrame; // set last frame

          // make sure block element is not the same as the one we had before
          if (NS_SUCCEEDED(result) &&
              aPos->mResultFrame &&
              blockFrame != aPos->mResultFrame) {
            /* SPECIAL CHECK FOR TABLE NAVIGATION
               tables need to navigate also and the frame that supports it is
               nsTableRowGroupFrame which is INSIDE nsTableWrapperFrame.
               If we have stumbled onto an nsTableWrapperFrame we need to drill
               into nsTableRowGroup if we hit a header or footer that's ok just
               go into them.
             */
            bool searchTableBool = false;
            if (aPos->mResultFrame->IsTableWrapperFrame() ||
                aPos->mResultFrame->IsTableCellFrame()) {
              nsIFrame* frame = aPos->mResultFrame->PrincipalChildList().FirstChild();
              // got the table frame now
              // ok time to drill down to find iterator
              while (frame) {
                iter = frame->GetLineIterator();
                if (iter) {
                  aPos->mResultFrame = frame;
                  searchTableBool = true;
                  result = NS_OK;
                  break; // while(frame)
                }
                result = NS_ERROR_FAILURE;
                frame = frame->PrincipalChildList().FirstChild();
              }
            }

            if (!searchTableBool) {
              iter = aPos->mResultFrame->GetLineIterator();
              result = iter ? NS_OK : NS_ERROR_FAILURE;
            }

            // we've struck another block element!
            if (NS_SUCCEEDED(result) && iter) {
              doneLooping = false;
              if (aPos->mDirection == eDirPrevious)
                edgeCase = 1; // far edge, search from end backwards
              else
                edgeCase = -1; // near edge search from beginning onwards
              thisLine = 0; // this line means nothing now.
              // everything else means something so keep looking "inside" the block
              blockFrame = aPos->mResultFrame;
            } else {
              // THIS is to mean that everything is ok to the containing while loop
              result = NS_OK;
              break;
            }
          }
        } while (!doneLooping);
      }
      return result;
    }

    case eSelectParagraph:
      return PeekOffsetParagraph(aPos);

    case eSelectBeginLine:
    case eSelectEndLine:
    {
      // Adjusted so that the caret can't get confused when content changes
      nsIFrame* blockFrame = AdjustFrameForSelectionStyles(this);
      int32_t thisLine = nsFrame::GetLineNumber(blockFrame, aPos->mScrollViewStop, &blockFrame);
      if (thisLine < 0)
        return NS_ERROR_FAILURE;
      nsAutoLineIterator it = blockFrame->GetLineIterator();
      NS_ASSERTION(it, "GetLineNumber() succeeded but no block frame?");

      int32_t lineFrameCount;
      nsIFrame *firstFrame;
      nsRect usedRect;
      nsIFrame* baseFrame = nullptr;
      bool endOfLine = (eSelectEndLine == aPos->mAmount);

      if (aPos->mVisual && PresContext()->BidiEnabled()) {
        bool lineIsRTL = it->GetDirection();
        bool isReordered;
        nsIFrame *lastFrame;
        result = it->CheckLineOrder(thisLine, &isReordered, &firstFrame, &lastFrame);
        baseFrame = endOfLine ? lastFrame : firstFrame;
        if (baseFrame) {
          bool frameIsRTL =
            (nsBidiPresUtils::FrameDirection(baseFrame) == NSBIDI_RTL);
          // If the direction of the frame on the edge is opposite to
          // that of the line, we'll need to drill down to its opposite
          // end, so reverse endOfLine.
          if (frameIsRTL != lineIsRTL) {
            endOfLine = !endOfLine;
          }
        }
      } else {
        it->GetLine(thisLine, &firstFrame, &lineFrameCount, usedRect);

        nsIFrame* frame = firstFrame;
        for (int32_t count = lineFrameCount; count;
             --count, frame = frame->GetNextSibling()) {
          if (!frame->IsGeneratedContentFrame()) {
            // When jumping to the end of the line with the "end" key,
            // skip over brFrames
            if (endOfLine && lineFrameCount > 1 && frame->IsBrFrame()) {
              continue;
            }
            baseFrame = frame;
            if (!endOfLine)
              break;
          }
        }
      }
      if (!baseFrame)
        return NS_ERROR_FAILURE;
      FrameTarget targetFrame = DrillDownToSelectionFrame(baseFrame,
                                                          endOfLine, 0);
      FrameContentRange range = GetRangeForFrame(targetFrame.frame);
      aPos->mResultContent = range.content;
      aPos->mContentOffset = endOfLine ? range.end : range.start;
      if (endOfLine && targetFrame.frame->HasSignificantTerminalNewline()) {
        // Do not position the caret after the terminating newline if we're
        // trying to move to the end of line (see bug 596506)
        --aPos->mContentOffset;
      }
      aPos->mResultFrame = targetFrame.frame;
      aPos->mAttach = aPos->mContentOffset == range.start ?
          CARET_ASSOCIATE_AFTER : CARET_ASSOCIATE_BEFORE;
      if (!range.content)
        return NS_ERROR_FAILURE;
      return NS_OK;
    }

    default:
    {
      NS_ASSERTION(false, "Invalid amount");
      return NS_ERROR_FAILURE;
    }
  }
  return NS_OK;
}

nsIFrame::FrameSearchResult
nsFrame::PeekOffsetNoAmount(bool aForward, int32_t* aOffset)
{
  NS_ASSERTION (aOffset && *aOffset <= 1, "aOffset out of range");
  // Sure, we can stop right here.
  return FOUND;
}

nsIFrame::FrameSearchResult
nsFrame::PeekOffsetCharacter(bool aForward, int32_t* aOffset,
                             PeekOffsetCharacterOptions aOptions)
{
  NS_ASSERTION (aOffset && *aOffset <= 1, "aOffset out of range");
  int32_t startOffset = *aOffset;
  // A negative offset means "end of frame", which in our case means offset 1.
  if (startOffset < 0)
    startOffset = 1;
  if (aForward == (startOffset == 0)) {
    // We're before the frame and moving forward, or after it and moving backwards:
    // skip to the other side and we're done.
    *aOffset = 1 - startOffset;
    return FOUND;
  }
  return CONTINUE;
}

nsIFrame::FrameSearchResult
nsFrame::PeekOffsetWord(bool            aForward,
                        bool            aWordSelectEatSpace,
                        bool            aIsKeyboardSelect,
                        int32_t*        aOffset,
                        PeekWordState*  aState)
{
  NS_ASSERTION (aOffset && *aOffset <= 1, "aOffset out of range");
  int32_t startOffset = *aOffset;
  // This isn't text, so truncate the context
  aState->mContext.Truncate();
  if (startOffset < 0)
    startOffset = 1;
  if (aForward == (startOffset == 0)) {
    // We're before the frame and moving forward, or after it and moving backwards.
    // If we're looking for non-whitespace, we found it (without skipping this frame).
    if (!aState->mAtStart) {
      if (aState->mLastCharWasPunctuation) {
        // We're not punctuation, so this is a punctuation boundary.
        if (BreakWordBetweenPunctuation(aState, aForward, false, false, aIsKeyboardSelect))
          return FOUND;
      } else {
        // This is not a punctuation boundary.
        if (aWordSelectEatSpace && aState->mSawBeforeType)
          return FOUND;
      }
    }
    // Otherwise skip to the other side and note that we encountered non-whitespace.
    *aOffset = 1 - startOffset;
    aState->Update(false, // not punctuation
                   false     // not whitespace
                   );
    if (!aWordSelectEatSpace)
      aState->SetSawBeforeType();
  }
  return CONTINUE;
}

bool
nsFrame::BreakWordBetweenPunctuation(const PeekWordState* aState,
                                     bool aForward,
                                     bool aPunctAfter, bool aWhitespaceAfter,
                                     bool aIsKeyboardSelect)
{
  NS_ASSERTION(aPunctAfter != aState->mLastCharWasPunctuation,
               "Call this only at punctuation boundaries");
  if (aState->mLastCharWasWhitespace) {
    // We always stop between whitespace and punctuation
    return true;
  }
  if (!Preferences::GetBool("layout.word_select.stop_at_punctuation")) {
    // When this pref is false, we never stop at a punctuation boundary unless
    // it's followed by whitespace (in the relevant direction).
    return aWhitespaceAfter;
  }
  if (!aIsKeyboardSelect) {
    // mouse caret movement (e.g. word selection) always stops at every punctuation boundary
    return true;
  }
  bool afterPunct = aForward ? aState->mLastCharWasPunctuation : aPunctAfter;
  if (!afterPunct) {
    // keyboard caret movement only stops after punctuation (in content order)
    return false;
  }
  // Stop only if we've seen some non-punctuation since the last whitespace;
  // don't stop after punctuation that follows whitespace.
  return aState->mSeenNonPunctuationSinceWhitespace;
}

nsresult
nsFrame::CheckVisibility(nsPresContext* , int32_t , int32_t , bool , bool *, bool *)
{
  return NS_ERROR_NOT_IMPLEMENTED;
}


int32_t
nsFrame::GetLineNumber(nsIFrame *aFrame, bool aLockScroll, nsIFrame** aContainingBlock)
{
  NS_ASSERTION(aFrame, "null aFrame");
  nsIFrame* blockFrame = aFrame;
  nsIFrame* thisBlock;
  nsAutoLineIterator it;
  nsresult result = NS_ERROR_FAILURE;
  while (NS_FAILED(result) && blockFrame)
  {
    thisBlock = blockFrame;
    if (thisBlock->GetStateBits() & NS_FRAME_OUT_OF_FLOW) {
      //if we are searching for a frame that is not in flow we will not find it.
      //we must instead look for its placeholder
      if (thisBlock->GetStateBits() & NS_FRAME_IS_OVERFLOW_CONTAINER) {
        // abspos continuations don't have placeholders, get the fif
        thisBlock = thisBlock->FirstInFlow();
      }
      thisBlock = thisBlock->GetPlaceholderFrame();
      if (!thisBlock)
        return -1;
    }
    blockFrame = thisBlock->GetParent();
    result = NS_OK;
    if (blockFrame) {
      if (aLockScroll && blockFrame->IsScrollFrame())
        return -1;
      it = blockFrame->GetLineIterator();
      if (!it)
        result = NS_ERROR_FAILURE;
    }
  }
  if (!blockFrame || !it)
    return -1;

  if (aContainingBlock)
    *aContainingBlock = blockFrame;
  return it->FindLineContaining(thisBlock);
}

nsresult
nsIFrame::GetFrameFromDirection(nsDirection aDirection, bool aVisual,
                                bool aJumpLines, bool aScrollViewStop,
                                nsIFrame** aOutFrame, int32_t* aOutOffset,
                                bool* aOutJumpedLine, bool* aOutMovedOverNonSelectableText)
{
  nsresult result;

  if (!aOutFrame || !aOutOffset || !aOutJumpedLine)
    return NS_ERROR_NULL_POINTER;

  nsPresContext* presContext = PresContext();
  *aOutFrame = nullptr;
  *aOutOffset = 0;
  *aOutJumpedLine = false;
  *aOutMovedOverNonSelectableText = false;

  // Find the prev/next selectable frame
  bool selectable = false;
  nsIFrame *traversedFrame = this;
  while (!selectable) {
    nsIFrame *blockFrame;

    int32_t thisLine = nsFrame::GetLineNumber(traversedFrame, aScrollViewStop, &blockFrame);
    if (thisLine < 0)
      return NS_ERROR_FAILURE;

    nsAutoLineIterator it = blockFrame->GetLineIterator();
    NS_ASSERTION(it, "GetLineNumber() succeeded but no block frame?");

    bool atLineEdge;
    nsIFrame *firstFrame;
    nsIFrame *lastFrame;
    if (aVisual && presContext->BidiEnabled()) {
      bool lineIsRTL = it->GetDirection();
      bool isReordered;
      result = it->CheckLineOrder(thisLine, &isReordered, &firstFrame, &lastFrame);
      nsIFrame** framePtr = aDirection == eDirPrevious ? &firstFrame : &lastFrame;
      if (*framePtr) {
        bool frameIsRTL =
          (nsBidiPresUtils::FrameDirection(*framePtr) == NSBIDI_RTL);
        if ((frameIsRTL == lineIsRTL) == (aDirection == eDirPrevious)) {
          nsFrame::GetFirstLeaf(presContext, framePtr);
        } else {
          nsFrame::GetLastLeaf(presContext, framePtr);
        }
        atLineEdge = *framePtr == traversedFrame;
      } else {
        atLineEdge = true;
      }
    } else {
      nsRect  nonUsedRect;
      int32_t lineFrameCount;
      result = it->GetLine(thisLine, &firstFrame, &lineFrameCount,
                           nonUsedRect);
      if (NS_FAILED(result))
        return result;

      if (aDirection == eDirPrevious) {
        nsFrame::GetFirstLeaf(presContext, &firstFrame);
        atLineEdge = firstFrame == traversedFrame;
      } else { // eDirNext
        lastFrame = firstFrame;
        for (;lineFrameCount > 1;lineFrameCount --){
          result = it->GetNextSiblingOnLine(lastFrame, thisLine);
          if (NS_FAILED(result) || !lastFrame){
            NS_ERROR("should not be reached nsFrame");
            return NS_ERROR_FAILURE;
          }
        }
        nsFrame::GetLastLeaf(presContext, &lastFrame);
        atLineEdge = lastFrame == traversedFrame;
      }
    }

    if (atLineEdge) {
      *aOutJumpedLine = true;
      if (!aJumpLines)
        return NS_ERROR_FAILURE; //we are done. cannot jump lines
    }

    nsCOMPtr<nsIFrameEnumerator> frameTraversal;
    result = NS_NewFrameTraversal(getter_AddRefs(frameTraversal),
                                  presContext, traversedFrame,
                                  eLeaf,
                                  aVisual && presContext->BidiEnabled(),
                                  aScrollViewStop,
                                  true,  // aFollowOOFs
                                  false  // aSkipPopupChecks
                                  );
    if (NS_FAILED(result))
      return result;

    if (aDirection == eDirNext)
      frameTraversal->Next();
    else
      frameTraversal->Prev();

    traversedFrame = frameTraversal->CurrentItem();

    // Skip anonymous elements, but watch out for generated content
    if (!traversedFrame ||
        (!traversedFrame->IsGeneratedContentFrame() &&
         traversedFrame->GetContent()->IsRootOfNativeAnonymousSubtree())) {
      return NS_ERROR_FAILURE;
    }

    // Skip brFrames, but only if they are not the only frame in the line
    if (atLineEdge && aDirection == eDirPrevious &&
        traversedFrame->IsBrFrame()) {
      int32_t lineFrameCount;
      nsIFrame *currentBlockFrame, *currentFirstFrame;
      nsRect usedRect;
      int32_t currentLine = nsFrame::GetLineNumber(traversedFrame, aScrollViewStop, &currentBlockFrame);
      nsAutoLineIterator iter = currentBlockFrame->GetLineIterator();
      result = iter->GetLine(currentLine, &currentFirstFrame, &lineFrameCount, usedRect);
      if (NS_FAILED(result)) {
        return result;
      }
      if (lineFrameCount > 1) {
        continue;
      }
    }

    selectable = traversedFrame->IsSelectable(nullptr);
    if (!selectable) {
      *aOutMovedOverNonSelectableText = true;
    }
  } // while (!selectable)

  *aOutOffset = (aDirection == eDirNext) ? 0 : -1;

  if (aVisual && IsReversedDirectionFrame(traversedFrame)) {
    // The new frame is reverse-direction, go to the other end
    *aOutOffset = -1 - *aOutOffset;
  }
  *aOutFrame = traversedFrame;
  return NS_OK;
}

nsView* nsIFrame::GetClosestView(nsPoint* aOffset) const
{
  nsPoint offset(0,0);
  for (const nsIFrame *f = this; f; f = f->GetParent()) {
    if (f->HasView()) {
      if (aOffset)
        *aOffset = offset;
      return f->GetView();
    }
    offset += f->GetPosition();
  }

  NS_NOTREACHED("No view on any parent?  How did that happen?");
  return nullptr;
}


/* virtual */ void
nsFrame::ChildIsDirty(nsIFrame* aChild)
{
  NS_NOTREACHED("should never be called on a frame that doesn't inherit from "
                "nsContainerFrame");
}


#ifdef ACCESSIBILITY
a11y::AccType
nsFrame::AccessibleType()
{
  if (IsTableCaption() && !GetRect().IsEmpty()) {
    return a11y::eHTMLCaptionType;
  }
  return a11y::eNoType;
}
#endif

bool
nsIFrame::ClearOverflowRects()
{
  if (mOverflow.mType == NS_FRAME_OVERFLOW_NONE) {
    return false;
  }
  if (mOverflow.mType == NS_FRAME_OVERFLOW_LARGE) {
    DeleteProperty(OverflowAreasProperty());
  }
  mOverflow.mType = NS_FRAME_OVERFLOW_NONE;
  return true;
}

/** Set the overflowArea rect, storing it as deltas or a separate rect
 * depending on its size in relation to the primary frame rect.
 */
bool
nsIFrame::SetOverflowAreas(const nsOverflowAreas& aOverflowAreas)
{
  if (mOverflow.mType == NS_FRAME_OVERFLOW_LARGE) {
    nsOverflowAreas* overflow = GetOverflowAreasProperty();
    bool changed = *overflow != aOverflowAreas;
    *overflow = aOverflowAreas;

    // Don't bother with converting to the deltas form if we already
    // have a property.
    return changed;
  }

  const nsRect& vis = aOverflowAreas.VisualOverflow();
  uint32_t l = -vis.x, // left edge: positive delta is leftwards
           t = -vis.y, // top: positive is upwards
           r = vis.XMost() - mRect.width, // right: positive is rightwards
           b = vis.YMost() - mRect.height; // bottom: positive is downwards
  if (aOverflowAreas.ScrollableOverflow().IsEqualEdges(nsRect(nsPoint(0, 0), GetSize())) &&
      l <= NS_FRAME_OVERFLOW_DELTA_MAX &&
      t <= NS_FRAME_OVERFLOW_DELTA_MAX &&
      r <= NS_FRAME_OVERFLOW_DELTA_MAX &&
      b <= NS_FRAME_OVERFLOW_DELTA_MAX &&
      // we have to check these against zero because we *never* want to
      // set a frame as having no overflow in this function.  This is
      // because FinishAndStoreOverflow calls this function prior to
      // SetRect based on whether the overflow areas match aNewSize.
      // In the case where the overflow areas exactly match mRect but
      // do not match aNewSize, we need to store overflow in a property
      // so that our eventual SetRect/SetSize will know that it has to
      // reset our overflow areas.
      (l | t | r | b) != 0) {
    VisualDeltas oldDeltas = mOverflow.mVisualDeltas;
    // It's a "small" overflow area so we store the deltas for each edge
    // directly in the frame, rather than allocating a separate rect.
    // If they're all zero, that's fine; we're setting things to
    // no-overflow.
    mOverflow.mVisualDeltas.mLeft   = l;
    mOverflow.mVisualDeltas.mTop    = t;
    mOverflow.mVisualDeltas.mRight  = r;
    mOverflow.mVisualDeltas.mBottom = b;
    // There was no scrollable overflow before, and there isn't now.
    return oldDeltas != mOverflow.mVisualDeltas;
  } else {
    bool changed = !aOverflowAreas.ScrollableOverflow().IsEqualEdges(nsRect(nsPoint(0, 0), GetSize())) ||
      !aOverflowAreas.VisualOverflow().IsEqualEdges(GetVisualOverflowFromDeltas());

    // it's a large overflow area that we need to store as a property
    mOverflow.mType = NS_FRAME_OVERFLOW_LARGE;
    AddProperty(OverflowAreasProperty(), new nsOverflowAreas(aOverflowAreas));
    return changed;
  }
}

/**
 * Compute the union of the border boxes of aFrame and its descendants,
 * in aFrame's coordinate space (if aApplyTransform is false) or its
 * post-transform coordinate space (if aApplyTransform is true).
 */
static nsRect
UnionBorderBoxes(nsIFrame* aFrame, bool aApplyTransform,
                 bool& aOutValid,
                 const nsSize* aSizeOverride = nullptr,
                 const nsOverflowAreas* aOverflowOverride = nullptr)
{
  const nsRect bounds(nsPoint(0, 0),
                      aSizeOverride ? *aSizeOverride : aFrame->GetSize());

  // The SVG container frames besides SVGTextFrame do not maintain
  // an accurate mRect. It will make the outline be larger than
  // we expect, we need to make them narrow to their children's outline.
  // aOutValid is set to false if the returned nsRect is not valid
  // and should not be included in the outline rectangle.
  aOutValid = !(aFrame->GetStateBits() & NS_FRAME_SVG_LAYOUT) ||
              !aFrame->IsFrameOfType(nsIFrame::eSVGContainer) ||
              aFrame->IsSVGTextFrame();

  nsRect u;

  if (!aFrame->FrameMaintainsOverflow()) {
    return u;
  }

  // Start from our border-box, transformed.  See comment below about
  // transform of children.
  bool doTransform = aApplyTransform && aFrame->IsTransformed();
  if (doTransform) {
    u = nsDisplayTransform::TransformRect(bounds, aFrame, &bounds);
  } else {
    u = bounds;
  }

  // Only iterate through the children if the overflow areas suggest
  // that we might need to, and if the frame doesn't clip its overflow
  // anyway.
  if (aOverflowOverride) {
    if (!doTransform &&
        bounds.IsEqualEdges(aOverflowOverride->VisualOverflow()) &&
        bounds.IsEqualEdges(aOverflowOverride->ScrollableOverflow())) {
      return u;
    }
  } else {
    if (!doTransform &&
        bounds.IsEqualEdges(aFrame->GetVisualOverflowRect()) &&
        bounds.IsEqualEdges(aFrame->GetScrollableOverflowRect())) {
      return u;
    }
  }
  const nsStyleDisplay* disp = aFrame->StyleDisplay();
  LayoutFrameType fType = aFrame->Type();
  if (nsFrame::ShouldApplyOverflowClipping(aFrame, disp) ||
      fType == LayoutFrameType::Scroll ||
      fType == LayoutFrameType::ListControl ||
      fType == LayoutFrameType::SVGOuterSVG) {
    return u;
  }

  const nsStyleEffects* effects = aFrame->StyleEffects();
  Maybe<nsRect> clipPropClipRect =
    aFrame->GetClipPropClipRect(disp, effects, bounds.Size());

  // Iterate over all children except pop-ups.
  const nsIFrame::ChildListIDs skip(nsIFrame::kPopupList |
                                    nsIFrame::kSelectPopupList);
  for (nsIFrame::ChildListIterator childLists(aFrame);
       !childLists.IsDone(); childLists.Next()) {
    if (skip.Contains(childLists.CurrentID())) {
      continue;
    }

    nsFrameList children = childLists.CurrentList();
    for (nsFrameList::Enumerator e(children); !e.AtEnd(); e.Next()) {
      nsIFrame* child = e.get();
      // Note that passing |true| for aApplyTransform when
      // child->Combines3DTransformWithAncestors() is incorrect if our
      // aApplyTransform is false... but the opposite would be as
      // well.  This is because elements within a preserve-3d scene
      // are always transformed up to the top of the scene.  This
      // means we don't have a mechanism for getting a transform up to
      // an intermediate point within the scene.  We choose to
      // over-transform rather than under-transform because this is
      // consistent with other overflow areas.
      bool validRect = true;
      nsRect childRect = UnionBorderBoxes(child, true, validRect) +
                         child->GetPosition();

      if (!validRect) {
        continue;
      }

      if (clipPropClipRect) {
        // Intersect with the clip before transforming.
        childRect.IntersectRect(childRect, *clipPropClipRect);
      }

      // Note that we transform each child separately according to
      // aFrame's transform, and then union, which gives a different
      // (smaller) result from unioning and then transforming the
      // union.  This doesn't match the way we handle overflow areas
      // with 2-D transforms, though it does match the way we handle
      // overflow areas in preserve-3d 3-D scenes.
      if (doTransform && !child->Combines3DTransformWithAncestors()) {
        childRect = nsDisplayTransform::TransformRect(childRect, aFrame, &bounds);
      }

      // If a SVGContainer has a non-SVGContainer child, we assign
      // its child's outline to this SVGContainer directly.
      if (!aOutValid && validRect) {
        u = childRect;
        aOutValid = true;
      } else {
        u.UnionRectEdges(u, childRect);
      }
    }
  }

  return u;
}

static void
ComputeAndIncludeOutlineArea(nsIFrame* aFrame, nsOverflowAreas& aOverflowAreas,
                             const nsSize& aNewSize)
{
  const nsStyleOutline* outline = aFrame->StyleOutline();
  if (!outline->ShouldPaintOutline()) {
    return;
  }

  // When the outline property is set on a :-moz-block-inside-inline-wrapper
  // pseudo-element, it inherited that outline from the inline that was broken
  // because it contained a block.  In that case, we don't want a really wide
  // outline if the block inside the inline is narrow, so union the actual
  // contents of the anonymous blocks.
  nsIFrame *frameForArea = aFrame;
  do {
    nsIAtom *pseudoType = frameForArea->StyleContext()->GetPseudo();
    if (pseudoType != nsCSSAnonBoxes::mozBlockInsideInlineWrapper)
      break;
    // If we're done, we really want it and all its later siblings.
    frameForArea = frameForArea->PrincipalChildList().FirstChild();
    NS_ASSERTION(frameForArea, "anonymous block with no children?");
  } while (frameForArea);

  // Find the union of the border boxes of all descendants, or in
  // the block-in-inline case, all descendants we care about.
  //
  // Note that the interesting perspective-related cases are taken
  // care of by the code that handles those issues for overflow
  // calling FinishAndStoreOverflow again, which in turn calls this
  // function again.  We still need to deal with preserve-3d a bit.
  nsRect innerRect;
  bool validRect;
  if (frameForArea == aFrame) {
    innerRect = UnionBorderBoxes(aFrame, false, validRect, &aNewSize, &aOverflowAreas);
  } else {
    for (; frameForArea; frameForArea = frameForArea->GetNextSibling()) {
      nsRect r(UnionBorderBoxes(frameForArea, true, validRect));

      // Adjust for offsets transforms up to aFrame's pre-transform
      // (i.e., normal) coordinate space; see comments in
      // UnionBorderBoxes for some of the subtlety here.
      for (nsIFrame *f = frameForArea, *parent = f->GetParent();
           /* see middle of loop */;
           f = parent, parent = f->GetParent()) {
        r += f->GetPosition();
        if (parent == aFrame) {
          break;
        }
        if (parent->IsTransformed() && !f->Combines3DTransformWithAncestors()) {
          r = nsDisplayTransform::TransformRect(r, parent);
        }
      }

      innerRect.UnionRect(innerRect, r);
    }
  }

  // Keep this code in sync with GetOutlineInnerRect in nsCSSRendering.cpp.
  aFrame->SetProperty(nsIFrame::OutlineInnerRectProperty(),
                           new nsRect(innerRect));
  const nscoord offset = outline->mOutlineOffset;
  nsRect outerRect(innerRect);
  bool useOutlineAuto = false;
  if (nsLayoutUtils::IsOutlineStyleAutoEnabled()) {
    useOutlineAuto = outline->mOutlineStyle == NS_STYLE_BORDER_STYLE_AUTO;
    if (MOZ_UNLIKELY(useOutlineAuto)) {
      nsPresContext* presContext = aFrame->PresContext();
      nsITheme* theme = presContext->GetTheme();
      if (theme && theme->ThemeSupportsWidget(presContext, aFrame,
                                              NS_THEME_FOCUS_OUTLINE)) {
        outerRect.Inflate(offset);
        theme->GetWidgetOverflow(presContext->DeviceContext(), aFrame,
                                 NS_THEME_FOCUS_OUTLINE, &outerRect);
      } else {
        useOutlineAuto = false;
      }
    }
  }
  if (MOZ_LIKELY(!useOutlineAuto)) {
    nscoord width = outline->GetOutlineWidth();
    outerRect.Inflate(width + offset);
  }

  nsRect& vo = aOverflowAreas.VisualOverflow();
  vo.UnionRectEdges(vo, innerRect.Union(outerRect));
}

bool
nsIFrame::FinishAndStoreOverflow(nsOverflowAreas& aOverflowAreas,
                                 nsSize aNewSize, nsSize* aOldSize,
                                 const nsStyleDisplay* aStyleDisplay)
{
  MOZ_ASSERT(FrameMaintainsOverflow(),
             "Don't call - overflow rects not maintained on these SVG frames");

  const nsStyleDisplay* disp = StyleDisplayWithOptionalParam(aStyleDisplay);
  EffectSet* effectSet = EffectSet::GetEffectSet(this);
  bool hasTransform = IsTransformed(disp, effectSet);

  nsRect bounds(nsPoint(0, 0), aNewSize);
  // Store the passed in overflow area if we are a preserve-3d frame or we have
  // a transform, and it's not just the frame bounds.
  if (hasTransform || Combines3DTransformWithAncestors(disp)) {
    if (!aOverflowAreas.VisualOverflow().IsEqualEdges(bounds) ||
        !aOverflowAreas.ScrollableOverflow().IsEqualEdges(bounds)) {
      nsOverflowAreas* initial =
        GetProperty(nsIFrame::InitialOverflowProperty());
      if (!initial) {
        AddProperty(nsIFrame::InitialOverflowProperty(),
                         new nsOverflowAreas(aOverflowAreas));
      } else if (initial != &aOverflowAreas) {
        *initial = aOverflowAreas;
      }
    } else {
      DeleteProperty(nsIFrame::InitialOverflowProperty());
    }
#ifdef DEBUG
    SetProperty(nsIFrame::DebugInitialOverflowPropertyApplied(), true);
#endif
  } else {
#ifdef DEBUG
    DeleteProperty(nsIFrame::DebugInitialOverflowPropertyApplied());
#endif
  }

  // This is now called FinishAndStoreOverflow() instead of
  // StoreOverflow() because frame-generic ways of adding overflow
  // can happen here, e.g. CSS2 outline and native theme.
  // If the overflow area width or height is nscoord_MAX, then a
  // saturating union may have encounted an overflow, so the overflow may not
  // contain the frame border-box. Don't warn in that case.
  // Don't warn for SVG either, since SVG doesn't need the overflow area
  // to contain the frame bounds.
  NS_FOR_FRAME_OVERFLOW_TYPES(otype) {
    DebugOnly<nsRect*> r = &aOverflowAreas.Overflow(otype);
    NS_ASSERTION(aNewSize.width == 0 || aNewSize.height == 0 ||
                 r->width == nscoord_MAX || r->height == nscoord_MAX ||
                 (mState & NS_FRAME_SVG_LAYOUT) ||
                 r->Contains(nsRect(nsPoint(0,0), aNewSize)),
                 "Computed overflow area must contain frame bounds");
  }

  // If we clip our children, clear accumulated overflow area. The
  // children are actually clipped to the padding-box, but since the
  // overflow area should include the entire border-box, just set it to
  // the border-box here.
  NS_ASSERTION((disp->mOverflowY == NS_STYLE_OVERFLOW_CLIP) ==
               (disp->mOverflowX == NS_STYLE_OVERFLOW_CLIP),
               "If one overflow is clip, the other should be too");
  if (nsFrame::ShouldApplyOverflowClipping(this, disp)) {
    // The contents are actually clipped to the padding area
    aOverflowAreas.SetAllTo(bounds);
  }

  // Overflow area must always include the frame's top-left and bottom-right,
  // even if the frame rect is empty (so we can scroll to those positions).
  // Pending a real fix for bug 426879, don't do this for inline frames
  // with zero width.
  // Do not do this for SVG either, since it will usually massively increase
  // the area unnecessarily.
  if ((aNewSize.width != 0 || !IsInlineFrame()) &&
      !(GetStateBits() & NS_FRAME_SVG_LAYOUT)) {
    NS_FOR_FRAME_OVERFLOW_TYPES(otype) {
      nsRect& o = aOverflowAreas.Overflow(otype);
      o.UnionRectEdges(o, bounds);
    }
  }

  // Note that NS_STYLE_OVERFLOW_CLIP doesn't clip the frame background,
  // so we add theme background overflow here so it's not clipped.
  if (!::IsXULBoxWrapped(this) && IsThemed(disp)) {
    nsRect r(bounds);
    nsPresContext *presContext = PresContext();
    if (presContext->GetTheme()->
          GetWidgetOverflow(presContext->DeviceContext(), this,
                            disp->mAppearance, &r)) {
      nsRect& vo = aOverflowAreas.VisualOverflow();
      vo.UnionRectEdges(vo, r);
    }
  }

  ComputeAndIncludeOutlineArea(this, aOverflowAreas, aNewSize);

  // Nothing in here should affect scrollable overflow.
  aOverflowAreas.VisualOverflow() =
    ComputeEffectsRect(this, aOverflowAreas.VisualOverflow(), aNewSize);

  // Absolute position clipping
  const nsStyleEffects* effects = StyleEffects();
  Maybe<nsRect> clipPropClipRect =
    GetClipPropClipRect(disp, effects, aNewSize);
  if (clipPropClipRect) {
    NS_FOR_FRAME_OVERFLOW_TYPES(otype) {
      nsRect& o = aOverflowAreas.Overflow(otype);
      o.IntersectRect(o, *clipPropClipRect);
    }
  }

  /* If we're transformed, transform the overflow rect by the current transformation. */
  nsSize oldSize = mRect.Size();
  bool sizeChanged = ((aOldSize ? *aOldSize : oldSize) != aNewSize);

  /* Since our size might not actually have been computed yet, we need to make sure that we use the
   * correct dimensions by overriding the stored bounding rectangle with the value the caller has
   * ensured us we'll use.
   */
  SetSize(aNewSize);

  if (ChildrenHavePerspective(disp) && sizeChanged) {
    nsRect newBounds(nsPoint(0, 0), aNewSize);
    RecomputePerspectiveChildrenOverflow(this, effectSet);
  }

  if (hasTransform) {
    SetProperty(nsIFrame::PreTransformOverflowAreasProperty(),
                new nsOverflowAreas(aOverflowAreas));

    if (Combines3DTransformWithAncestors(disp)) {
      /* If we're a preserve-3d leaf frame, then our pre-transform overflow should be correct. Our
       * post-transform overflow is empty though, because we only contribute to the overflow area
       * of the preserve-3d root frame.
       * If we're an intermediate frame then the pre-transform overflow should contain all our
       * non-preserve-3d children, which is what we want. Again we have no post-transform overflow.
       */
      aOverflowAreas.SetAllTo(nsRect());
    } else {
      NS_FOR_FRAME_OVERFLOW_TYPES(otype) {
        nsRect& o = aOverflowAreas.Overflow(otype);
        o = nsDisplayTransform::TransformRect(o, this);
      }

      /* If we're the root of the 3d context, then we want to include the overflow areas of all
       * the participants. This won't have happened yet as the code above set their overflow
       * area to empty. Manually collect these overflow areas now.
       */
      if (Extend3DContext(disp, effectSet)) {
        ComputePreserve3DChildrenOverflow(aOverflowAreas);
      }
    }
  } else {
    DeleteProperty(nsIFrame::PreTransformOverflowAreasProperty());
  }

  /* Revert the size change in case some caller is depending on this. */
  SetSize(oldSize);

  bool anyOverflowChanged;
  if (aOverflowAreas != nsOverflowAreas(bounds, bounds)) {
    anyOverflowChanged = SetOverflowAreas(aOverflowAreas);
  } else {
    anyOverflowChanged = ClearOverflowRects();
  }

  if (anyOverflowChanged) {
    nsSVGEffects::InvalidateDirectRenderingObservers(this);
  }
  return anyOverflowChanged;
}

void
nsIFrame::RecomputePerspectiveChildrenOverflow(const nsIFrame* aStartFrame,
                                               EffectSet* aEffectSet)
{
  nsIFrame::ChildListIterator lists(this);
  for (; !lists.IsDone(); lists.Next()) {
    nsFrameList::Enumerator childFrames(lists.CurrentList());
    for (; !childFrames.AtEnd(); childFrames.Next()) {
      nsIFrame* child = childFrames.get();
      if (!child->FrameMaintainsOverflow()) {
        continue; // frame does not maintain overflow rects
      }
      if (child->HasPerspective(aEffectSet)) {
        nsOverflowAreas* overflow =
          child->GetProperty(nsIFrame::InitialOverflowProperty());
        nsRect bounds(nsPoint(0, 0), child->GetSize());
        if (overflow) {
          nsOverflowAreas overflowCopy = *overflow;
          child->FinishAndStoreOverflow(overflowCopy, bounds.Size());
        } else {
          nsOverflowAreas boundsOverflow;
          boundsOverflow.SetAllTo(bounds);
          child->FinishAndStoreOverflow(boundsOverflow, bounds.Size());
        }
      } else if (child->GetContainingBlock(SKIP_SCROLLED_FRAME) == aStartFrame) {
        // If a frame is using perspective, then the size used to compute
        // perspective-origin is the size of the frame belonging to its parent
        // style context. We must find any descendant frames using our size
        // (by recursing into frames that have the same containing block)
        // to update their overflow rects too.
        child->RecomputePerspectiveChildrenOverflow(aStartFrame, aEffectSet);
      }
    }
  }
}

void
nsIFrame::ComputePreserve3DChildrenOverflow(nsOverflowAreas& aOverflowAreas)
{
  // Find all descendants that participate in the 3d context, and include their overflow.
  // These descendants have an empty overflow, so won't have been included in the normal
  // overflow calculation. Any children that don't participate have normal overflow,
  // so will have been included already.

  nsRect childVisual;
  nsRect childScrollable;
  nsIFrame::ChildListIterator lists(this);
  for (; !lists.IsDone(); lists.Next()) {
    nsFrameList::Enumerator childFrames(lists.CurrentList());
    for (; !childFrames.AtEnd(); childFrames.Next()) {
      nsIFrame* child = childFrames.get();

      // If this child participates in the 3d context, then take the pre-transform
      // region (which contains all descendants that aren't participating in the 3d context)
      // and transform it into the 3d context root coordinate space.
      const nsStyleDisplay* childDisp = child->StyleDisplay();
      if (child->Combines3DTransformWithAncestors(childDisp)) {
        nsOverflowAreas childOverflow = child->GetOverflowAreasRelativeToSelf();

        NS_FOR_FRAME_OVERFLOW_TYPES(otype) {
          nsRect& o = childOverflow.Overflow(otype);
          o = nsDisplayTransform::TransformRect(o, child);
        }

        aOverflowAreas.UnionWith(childOverflow);

        // If this child also extends the 3d context, then recurse into it
        // looking for more participants.
        if (child->Extend3DContext(childDisp)) {
          child->ComputePreserve3DChildrenOverflow(aOverflowAreas);
        }
      }
    }
  }
}

uint32_t
nsIFrame::GetDepthInFrameTree() const
{
  uint32_t result = 0;
  for (nsContainerFrame* ancestor = GetParent(); ancestor;
       ancestor = ancestor->GetParent()) {
    result++;
  }
  return result;
}

void
nsFrame::ConsiderChildOverflow(nsOverflowAreas& aOverflowAreas,
                               nsIFrame* aChildFrame)
{
  aOverflowAreas.UnionWith(aChildFrame->GetOverflowAreas() +
                           aChildFrame->GetPosition());
}

/**
 * This function takes a frame that is part of a block-in-inline split,
 * and _if_ that frame is an anonymous block created by an ib split it
 * returns the block's preceding inline.  This is needed because the
 * split inline's style context is the parent of the anonymous block's
 * style context.
 *
 * If aFrame is not an anonymous block, null is returned.
 */
static nsIFrame*
GetIBSplitSiblingForAnonymousBlock(const nsIFrame* aFrame)
{
  NS_PRECONDITION(aFrame, "Must have a non-null frame!");
  NS_ASSERTION(aFrame->GetStateBits() & NS_FRAME_PART_OF_IBSPLIT,
               "GetIBSplitSibling should only be called on ib-split frames");

  nsIAtom* type = aFrame->StyleContext()->GetPseudo();
  if (type != nsCSSAnonBoxes::mozBlockInsideInlineWrapper) {
    // it's not an anonymous block
    return nullptr;
  }

  // Find the first continuation of the frame.  (Ugh.  This ends up
  // being O(N^2) when it is called O(N) times.)
  aFrame = aFrame->FirstContinuation();

  /*
   * Now look up the nsGkAtoms::IBSplitPrevSibling
   * property.
   */
  nsIFrame *ibSplitSibling =
    aFrame->GetProperty(nsIFrame::IBSplitPrevSibling());
  NS_ASSERTION(ibSplitSibling, "Broken frame tree?");
  return ibSplitSibling;
}

/**
 * Get the parent, corrected for the mangled frame tree resulting from
 * having a block within an inline.  The result only differs from the
 * result of |GetParent| when |GetParent| returns an anonymous block
 * that was created for an element that was 'display: inline' because
 * that element contained a block.
 *
 * Also skip anonymous scrolled-content parents; inherit directly from the
 * outer scroll frame.
 *
 * Also skip NAC parents if the child frame is NAC.
 */
static nsIFrame*
GetCorrectedParent(const nsIFrame* aFrame)
{
  nsIFrame* parent = aFrame->GetParent();
  if (!parent) {
    return nullptr;
  }

  // For a table caption we want the _inner_ table frame (unless it's anonymous)
  // as the style parent.
  if (aFrame->IsTableCaption()) {
    nsIFrame* innerTable = parent->PrincipalChildList().FirstChild();
    if (!innerTable->StyleContext()->GetPseudo()) {
      return innerTable;
    }
  }

  // Table wrappers are always anon boxes; if we're in here for an outer
  // table, that actually means its the _inner_ table that wants to
  // know its parent. So get the pseudo of the inner in that case.
  nsIAtom* pseudo = aFrame->StyleContext()->GetPseudo();
  if (pseudo == nsCSSAnonBoxes::tableWrapper) {
    pseudo = aFrame->PrincipalChildList().FirstChild()->StyleContext()->GetPseudo();
  }

  // Prevent NAC from inheriting NAC. This partially duplicates the logic
  // implemented in nsCSSFrameConstructor::AddFCItemsForAnonymousContent, and is
  // necessary so that restyle inherits style contexts in the same way as the
  // initial styling performed in frame construction.
  //
  // It would be nice to put it in CorrectStyleParentFrame and therefore share
  // it, but that would lose the information of whether the _child_ is NAC,
  // since CorrectStyleParentFrame only knows about the prospective _parent_.
  // This duplication and complexity will go away when we fully switch to the
  // Servo style system, where all this can be handled much more naturally.
  //
  // We need to take special care not to disrupt the style inheritance of frames
  // whose content is NAC but who implement a pseudo (like an anonymous
  // box, or a non-NAC-backed pseudo like ::first-line) that does not match the
  // one that the NAC implements, if any.
  nsIContent* content = aFrame->GetContent();
  Element* element =
    content && content->IsElement() ? content->AsElement() : nullptr;
  if (element && element->IsNativeAnonymous() && !element->IsNativeScrollbarContent() &&
      element->GetPseudoElementType() == aFrame->StyleContext()->GetPseudoType()) {
    while (parent->GetContent() && parent->GetContent()->IsNativeAnonymous()) {
      parent = parent->GetInFlowParent();
    }
  }

  return nsFrame::CorrectStyleParentFrame(parent, pseudo);
}

/* static */
nsIFrame*
nsFrame::CorrectStyleParentFrame(nsIFrame* aProspectiveParent,
                                 nsIAtom* aChildPseudo)
{
  NS_PRECONDITION(aProspectiveParent, "Must have a prospective parent");

  if (aChildPseudo) {
    // Non-inheriting anon boxes have no style parent frame at all.
    if (nsCSSAnonBoxes::IsNonInheritingAnonBox(aChildPseudo)) {
      return nullptr;
    }

    // Other anon boxes are parented to their actual parent already, except
    // for non-elements.  Those should not be treated as an anon box.
    if (!nsCSSAnonBoxes::IsNonElement(aChildPseudo) &&
        nsCSSAnonBoxes::IsAnonBox(aChildPseudo)) {
      NS_ASSERTION(aChildPseudo != nsCSSAnonBoxes::mozBlockInsideInlineWrapper,
                   "Should have dealt with kids that have "
                   "NS_FRAME_PART_OF_IBSPLIT elsewhere");
      return aProspectiveParent;
    }
  }

  // Otherwise, walk up out of all anon boxes.  For placeholder frames, walk out
  // of all pseudo-elements as well.  Otherwise ReparentStyleContext could cause
  // style data to be out of sync with the frame tree.
  nsIFrame* parent = aProspectiveParent;
  do {
    if (parent->GetStateBits() & NS_FRAME_PART_OF_IBSPLIT) {
      nsIFrame* sibling = GetIBSplitSiblingForAnonymousBlock(parent);

      if (sibling) {
        // |parent| was a block in an {ib} split; use the inline as
        // |the style parent.
        parent = sibling;
      }
    }

    nsIAtom* parentPseudo = parent->StyleContext()->GetPseudo();
    if (!parentPseudo ||
        (!nsCSSAnonBoxes::IsAnonBox(parentPseudo) &&
         // nsPlaceholderFrame pases in nsGkAtoms::placeholderFrame for
         // aChildPseudo (even though that's not a valid pseudo-type) just to
         // trigger this behavior of walking up to the nearest non-pseudo
         // ancestor.
         aChildPseudo != nsGkAtoms::placeholderFrame)) {
      return parent;
    }

    parent = parent->GetParent();
  } while (parent);

  if (aProspectiveParent->StyleContext()->GetPseudo() ==
      nsCSSAnonBoxes::viewportScroll) {
    // aProspectiveParent is the scrollframe for a viewport
    // and the kids are the anonymous scrollbars
    return aProspectiveParent;
  }

  // We can get here if the root element is absolutely positioned.
  // We can't test for this very accurately, but it can only happen
  // when the prospective parent is a canvas frame.
  NS_ASSERTION(aProspectiveParent->IsCanvasFrame(),
               "Should have found a parent before this");
  return nullptr;
}

nsStyleContext*
nsFrame::DoGetParentStyleContext(nsIFrame** aProviderFrame) const
{
  *aProviderFrame = nullptr;

  // Handle display:contents and the root frame, when there's no parent frame
  // to inherit from.
  if (MOZ_LIKELY(mContent)) {
    nsIContent* parentContent = mContent->GetFlattenedTreeParent();
    if (MOZ_LIKELY(parentContent)) {
      nsIAtom* pseudo = StyleContext()->GetPseudo();
      if (!pseudo || !mContent->IsElement() ||
          (!nsCSSAnonBoxes::IsAnonBox(pseudo) &&
           // Ensure that we don't return the display:contents style
           // of the parent content for pseudos that have the same content
           // as their primary frame (like -moz-list-bullets do):
           mContent->GetPrimaryFrame() == this) ||
          /* if next is true then it's really a request for the table frame's
             parent context, see nsTable[Outer]Frame::GetParentStyleContext. */
          pseudo == nsCSSAnonBoxes::tableWrapper) {
        nsFrameManager* fm = PresContext()->FrameManager();
        nsStyleContext* sc = fm->GetDisplayContentsStyleFor(parentContent);
        if (MOZ_UNLIKELY(sc)) {
          return sc;
        }
      }
    } else {
      if (!StyleContext()->GetPseudo()) {
        // we're a frame for the root.  We have no style context parent.
        return nullptr;
      }
    }
  }

  if (!(mState & NS_FRAME_OUT_OF_FLOW)) {
    /*
     * If this frame is an anonymous block created when an inline with a block
     * inside it got split, then the parent style context is on its preceding
     * inline. We can get to it using GetIBSplitSiblingForAnonymousBlock.
     */
    if (mState & NS_FRAME_PART_OF_IBSPLIT) {
      nsIFrame* ibSplitSibling = GetIBSplitSiblingForAnonymousBlock(this);
      if (ibSplitSibling) {
        return (*aProviderFrame = ibSplitSibling)->StyleContext();
      }
    }

    // If this frame is one of the blocks that split an inline, we must
    // return the "special" inline parent, i.e., the parent that this
    // frame would have if we didn't mangle the frame structure.
    *aProviderFrame = GetCorrectedParent(this);
    return *aProviderFrame ? (*aProviderFrame)->StyleContext() : nullptr;
  }

  // We're an out-of-flow frame.  For out-of-flow frames, we must
  // resolve underneath the placeholder's parent.  The placeholder is
  // reached from the first-in-flow.
  nsPlaceholderFrame* placeholder = FirstInFlow()->GetPlaceholderFrame();
  if (!placeholder) {
    NS_NOTREACHED("no placeholder frame for out-of-flow frame");
    *aProviderFrame = GetCorrectedParent(this);
    return *aProviderFrame ? (*aProviderFrame)->StyleContext() : nullptr;
  }
  return placeholder->GetParentStyleContextForOutOfFlow(aProviderFrame);
}

void
nsFrame::GetLastLeaf(nsPresContext* aPresContext, nsIFrame **aFrame)
{
  if (!aFrame || !*aFrame)
    return;
  nsIFrame *child = *aFrame;
  //if we are a block frame then go for the last line of 'this'
  while (1){
    child = child->PrincipalChildList().FirstChild();
    if (!child)
      return;//nothing to do
    nsIFrame* siblingFrame;
    nsIContent* content;
    //ignore anonymous elements, e.g. mozTableAdd* mozTableRemove*
    //see bug 278197 comment #12 #13 for details
    while ((siblingFrame = child->GetNextSibling()) &&
           (content = siblingFrame->GetContent()) &&
           !content->IsRootOfNativeAnonymousSubtree())
      child = siblingFrame;
    *aFrame = child;
  }
}

void
nsFrame::GetFirstLeaf(nsPresContext* aPresContext, nsIFrame **aFrame)
{
  if (!aFrame || !*aFrame)
    return;
  nsIFrame *child = *aFrame;
  while (1){
    child = child->PrincipalChildList().FirstChild();
    if (!child)
      return;//nothing to do
    *aFrame = child;
  }
}

/* virtual */ bool
nsIFrame::IsFocusable(int32_t *aTabIndex, bool aWithMouse)
{
  int32_t tabIndex = -1;
  if (aTabIndex) {
    *aTabIndex = -1; // Default for early return is not focusable
  }
  bool isFocusable = false;

  if (mContent && mContent->IsElement() && IsVisibleConsideringAncestors() &&
      StyleContext()->GetPseudo() != nsCSSAnonBoxes::anonymousFlexItem &&
      StyleContext()->GetPseudo() != nsCSSAnonBoxes::anonymousGridItem) {
    const nsStyleUserInterface* ui = StyleUserInterface();
    if (ui->mUserFocus != StyleUserFocus::Ignore &&
        ui->mUserFocus != StyleUserFocus::None) {
      // Pass in default tabindex of -1 for nonfocusable and 0 for focusable
      tabIndex = 0;
    }
    isFocusable = mContent->IsFocusable(&tabIndex, aWithMouse);
    if (!isFocusable && !aWithMouse && IsScrollFrame() &&
        mContent->IsHTMLElement() &&
        !mContent->IsRootOfNativeAnonymousSubtree() && mContent->GetParent() &&
        !mContent->HasAttr(kNameSpaceID_None, nsGkAtoms::tabindex)) {
      // Elements with scrollable view are focusable with script & tabbable
      // Otherwise you couldn't scroll them with keyboard, which is
      // an accessibility issue (e.g. Section 508 rules)
      // However, we don't make them to be focusable with the mouse,
      // because the extra focus outlines are considered unnecessarily ugly.
      // When clicked on, the selection position within the element
      // will be enough to make them keyboard scrollable.
      nsIScrollableFrame *scrollFrame = do_QueryFrame(this);
      if (scrollFrame &&
          !scrollFrame->GetScrollbarStyles().IsHiddenInBothDirections() &&
          !scrollFrame->GetScrollRange().IsEqualEdges(nsRect(0, 0, 0, 0))) {
        // Scroll bars will be used for overflow
        isFocusable = true;
        tabIndex = 0;
      }
    }
  }

  if (aTabIndex) {
    *aTabIndex = tabIndex;
  }
  return isFocusable;
}

/**
 * @return true if this text frame ends with a newline character which is
 * treated as preformatted. It should return false if this is not a text frame.
 */
bool
nsIFrame::HasSignificantTerminalNewline() const
{
  return false;
}

static uint8_t
ConvertSVGDominantBaselineToVerticalAlign(uint8_t aDominantBaseline)
{
  // Most of these are approximate mappings.
  switch (aDominantBaseline) {
  case NS_STYLE_DOMINANT_BASELINE_HANGING:
  case NS_STYLE_DOMINANT_BASELINE_TEXT_BEFORE_EDGE:
    return NS_STYLE_VERTICAL_ALIGN_TEXT_TOP;
  case NS_STYLE_DOMINANT_BASELINE_TEXT_AFTER_EDGE:
  case NS_STYLE_DOMINANT_BASELINE_IDEOGRAPHIC:
    return NS_STYLE_VERTICAL_ALIGN_TEXT_BOTTOM;
  case NS_STYLE_DOMINANT_BASELINE_CENTRAL:
  case NS_STYLE_DOMINANT_BASELINE_MIDDLE:
  case NS_STYLE_DOMINANT_BASELINE_MATHEMATICAL:
    return NS_STYLE_VERTICAL_ALIGN_MIDDLE;
  case NS_STYLE_DOMINANT_BASELINE_AUTO:
  case NS_STYLE_DOMINANT_BASELINE_ALPHABETIC:
    return NS_STYLE_VERTICAL_ALIGN_BASELINE;
  case NS_STYLE_DOMINANT_BASELINE_USE_SCRIPT:
  case NS_STYLE_DOMINANT_BASELINE_NO_CHANGE:
  case NS_STYLE_DOMINANT_BASELINE_RESET_SIZE:
    // These three should not simply map to 'baseline', but we don't
    // support the complex baseline model that SVG 1.1 has and which
    // css3-linebox now defines.
    return NS_STYLE_VERTICAL_ALIGN_BASELINE;
  default:
    NS_NOTREACHED("unexpected aDominantBaseline value");
    return NS_STYLE_VERTICAL_ALIGN_BASELINE;
  }
}

uint8_t
nsIFrame::VerticalAlignEnum() const
{
  if (nsSVGUtils::IsInSVGTextSubtree(this)) {
    uint8_t dominantBaseline;
    for (const nsIFrame* frame = this; frame; frame = frame->GetParent()) {
      dominantBaseline = frame->StyleSVGReset()->mDominantBaseline;
      if (dominantBaseline != NS_STYLE_DOMINANT_BASELINE_AUTO ||
          frame->IsSVGTextFrame()) {
        break;
      }
    }
    return ConvertSVGDominantBaselineToVerticalAlign(dominantBaseline);
  }

  const nsStyleCoord& verticalAlign = StyleDisplay()->mVerticalAlign;
  if (verticalAlign.GetUnit() == eStyleUnit_Enumerated) {
    return verticalAlign.GetIntValue();
  }

  return eInvalidVerticalAlign;
}

/* static */
void nsFrame::FillCursorInformationFromStyle(const nsStyleUserInterface* ui,
                                             nsIFrame::Cursor& aCursor)
{
  aCursor.mCursor = ui->mCursor;
  aCursor.mHaveHotspot = false;
  aCursor.mLoading = false;
  aCursor.mHotspotX = aCursor.mHotspotY = 0.0f;

  for (const nsCursorImage& item : ui->mCursorImages) {
    uint32_t status;
    imgRequestProxy* req = item.GetImage();
    if (!req || NS_FAILED(req->GetImageStatus(&status))) {
      continue;
    }
    if (!(status & imgIRequest::STATUS_LOAD_COMPLETE)) {
      // If we are falling back because any cursor before is loading,
      // let the consumer know.
      aCursor.mLoading = true;
    } else if (!(status & imgIRequest::STATUS_ERROR)) {
      // This is the one we want
      req->GetImage(getter_AddRefs(aCursor.mContainer));
      aCursor.mHaveHotspot = item.mHaveHotspot;
      aCursor.mHotspotX = item.mHotspotX;
      aCursor.mHotspotY = item.mHotspotY;
      break;
    }
  }
}

NS_IMETHODIMP
nsFrame::RefreshSizeCache(nsBoxLayoutState& aState)
{
  // XXXbz this comment needs some rewriting to make sense in the
  // post-reflow-branch world.

  // Ok we need to compute our minimum, preferred, and maximum sizes.
  // 1) Maximum size. This is easy. Its infinite unless it is overloaded by CSS.
  // 2) Preferred size. This is a little harder. This is the size the block would be
  //      if it were laid out on an infinite canvas. So we can get this by reflowing
  //      the block with and INTRINSIC width and height. We can also do a nice optimization
  //      for incremental reflow. If the reflow is incremental then we can pass a flag to
  //      have the block compute the preferred width for us! Preferred height can just be
  //      the minimum height;
  // 3) Minimum size. This is a toughy. We can pass the block a flag asking for the max element
  //    size. That would give us the width. Unfortunately you can only ask for a maxElementSize
  //    during an incremental reflow. So on other reflows we will just have to use 0.
  //    The min height on the other hand is fairly easy we need to get the largest
  //    line height. This can be done with the line iterator.

  // if we do have a rendering context
  gfxContext* rendContext = aState.GetRenderingContext();
  if (rendContext) {
    nsPresContext* presContext = aState.PresContext();

    // If we don't have any HTML constraints and it's a resize, then nothing in the block
    // could have changed, so no refresh is necessary.
    nsBoxLayoutMetrics* metrics = BoxMetrics();
    if (!DoesNeedRecalc(metrics->mBlockPrefSize))
      return NS_OK;

    // the rect we plan to size to.
    nsRect rect = GetRect();

    nsMargin bp(0,0,0,0);
    GetXULBorderAndPadding(bp);

    {
      // If we're a container for font size inflation, then shrink
      // wrapping inside of us should not apply font size inflation.
      AutoMaybeDisableFontInflation an(this);

      metrics->mBlockPrefSize.width =
        GetPrefISize(rendContext) + bp.LeftRight();
      metrics->mBlockMinSize.width =
        GetMinISize(rendContext) + bp.LeftRight();
    }

    // do the nasty.
    const WritingMode wm = aState.OuterReflowInput() ?
      aState.OuterReflowInput()->GetWritingMode() : GetWritingMode();
    ReflowOutput desiredSize(wm);
    BoxReflow(aState, presContext, desiredSize, rendContext,
              rect.x, rect.y,
              metrics->mBlockPrefSize.width, NS_UNCONSTRAINEDSIZE);

    metrics->mBlockMinSize.height = 0;
    // ok we need the max ascent of the items on the line. So to do this
    // ask the block for its line iterator. Get the max ascent.
    nsAutoLineIterator lines = GetLineIterator();
    if (lines)
    {
      metrics->mBlockMinSize.height = 0;
      int count = 0;
      nsIFrame* firstFrame = nullptr;
      int32_t framesOnLine;
      nsRect lineBounds;

      do {
         lines->GetLine(count, &firstFrame, &framesOnLine, lineBounds);

         if (lineBounds.height > metrics->mBlockMinSize.height)
           metrics->mBlockMinSize.height = lineBounds.height;

         count++;
      } while(firstFrame);
    } else {
      metrics->mBlockMinSize.height = desiredSize.Height();
    }

    metrics->mBlockPrefSize.height = metrics->mBlockMinSize.height;

    if (desiredSize.BlockStartAscent() ==
        ReflowOutput::ASK_FOR_BASELINE) {
      if (!nsLayoutUtils::GetFirstLineBaseline(wm, this,
                                               &metrics->mBlockAscent))
        metrics->mBlockAscent = GetLogicalBaseline(wm);
    } else {
      metrics->mBlockAscent = desiredSize.BlockStartAscent();
    }

#ifdef DEBUG_adaptor
    printf("min=(%d,%d), pref=(%d,%d), ascent=%d\n", metrics->mBlockMinSize.width,
                                                     metrics->mBlockMinSize.height,
                                                     metrics->mBlockPrefSize.width,
                                                     metrics->mBlockPrefSize.height,
                                                     metrics->mBlockAscent);
#endif
  }

  return NS_OK;
}

/* virtual */ nsILineIterator*
nsFrame::GetLineIterator()
{
  return nullptr;
}

nsSize
nsFrame::GetXULPrefSize(nsBoxLayoutState& aState)
{
  nsSize size(0,0);
  DISPLAY_PREF_SIZE(this, size);
  // If the size is cached, and there are no HTML constraints that we might
  // be depending on, then we just return the cached size.
  nsBoxLayoutMetrics *metrics = BoxMetrics();
  if (!DoesNeedRecalc(metrics->mPrefSize)) {
    return metrics->mPrefSize;
  }

  if (IsXULCollapsed())
    return size;

  // get our size in CSS.
  bool widthSet, heightSet;
  bool completelyRedefined = nsIFrame::AddXULPrefSize(this, size, widthSet, heightSet);

  // Refresh our caches with new sizes.
  if (!completelyRedefined) {
    RefreshSizeCache(aState);
    nsSize blockSize = metrics->mBlockPrefSize;

    // notice we don't need to add our borders or padding
    // in. That's because the block did it for us.
    if (!widthSet)
      size.width = blockSize.width;
    if (!heightSet)
      size.height = blockSize.height;
  }

  metrics->mPrefSize = size;
  return size;
}

nsSize
nsFrame::GetXULMinSize(nsBoxLayoutState& aState)
{
  nsSize size(0,0);
  DISPLAY_MIN_SIZE(this, size);
  // Don't use the cache if we have HTMLReflowInput constraints --- they might have changed
  nsBoxLayoutMetrics *metrics = BoxMetrics();
  if (!DoesNeedRecalc(metrics->mMinSize)) {
    size = metrics->mMinSize;
    return size;
  }

  if (IsXULCollapsed())
    return size;

  // get our size in CSS.
  bool widthSet, heightSet;
  bool completelyRedefined =
    nsIFrame::AddXULMinSize(aState, this, size, widthSet, heightSet);

  // Refresh our caches with new sizes.
  if (!completelyRedefined) {
    RefreshSizeCache(aState);
    nsSize blockSize = metrics->mBlockMinSize;

    if (!widthSet)
      size.width = blockSize.width;
    if (!heightSet)
      size.height = blockSize.height;
  }

  metrics->mMinSize = size;
  return size;
}

nsSize
nsFrame::GetXULMaxSize(nsBoxLayoutState& aState)
{
  nsSize size(NS_INTRINSICSIZE, NS_INTRINSICSIZE);
  DISPLAY_MAX_SIZE(this, size);
  // Don't use the cache if we have HTMLReflowInput constraints --- they might have changed
  nsBoxLayoutMetrics *metrics = BoxMetrics();
  if (!DoesNeedRecalc(metrics->mMaxSize)) {
    size = metrics->mMaxSize;
    return size;
  }

  if (IsXULCollapsed())
    return size;

  size = nsBox::GetXULMaxSize(aState);
  metrics->mMaxSize = size;

  return size;
}

nscoord
nsFrame::GetXULFlex()
{
  nsBoxLayoutMetrics *metrics = BoxMetrics();
  if (!DoesNeedRecalc(metrics->mFlex))
     return metrics->mFlex;

  metrics->mFlex = nsBox::GetXULFlex();

  return metrics->mFlex;
}

nscoord
nsFrame::GetXULBoxAscent(nsBoxLayoutState& aState)
{
  nsBoxLayoutMetrics *metrics = BoxMetrics();
  if (!DoesNeedRecalc(metrics->mAscent))
    return metrics->mAscent;

  if (IsXULCollapsed()) {
    metrics->mAscent = 0;
  } else {
    // Refresh our caches with new sizes.
    RefreshSizeCache(aState);
    metrics->mAscent = metrics->mBlockAscent;
  }

  return metrics->mAscent;
}

nsresult
nsFrame::DoXULLayout(nsBoxLayoutState& aState)
{
  nsRect ourRect(mRect);

  gfxContext* rendContext = aState.GetRenderingContext();
  nsPresContext* presContext = aState.PresContext();
  WritingMode ourWM = GetWritingMode();
  const WritingMode outerWM = aState.OuterReflowInput() ?
    aState.OuterReflowInput()->GetWritingMode() : ourWM;
  ReflowOutput desiredSize(outerWM);
  LogicalSize ourSize = GetLogicalSize(outerWM);

  if (rendContext) {

    BoxReflow(aState, presContext, desiredSize, rendContext,
              ourRect.x, ourRect.y, ourRect.width, ourRect.height);

    if (IsXULCollapsed()) {
      SetSize(nsSize(0, 0));
    } else {

      // if our child needs to be bigger. This might happend with
      // wrapping text. There is no way to predict its height until we
      // reflow it. Now that we know the height reshuffle upward.
      if (desiredSize.ISize(outerWM) > ourSize.ISize(outerWM) ||
          desiredSize.BSize(outerWM) > ourSize.BSize(outerWM)) {

#ifdef DEBUG_GROW
        XULDumpBox(stdout);
        printf(" GREW from (%d,%d) -> (%d,%d)\n",
               ourSize.ISize(outerWM), ourSize.BSize(outerWM),
               desiredSize.ISize(outerWM), desiredSize.BSize(outerWM));
#endif

        if (desiredSize.ISize(outerWM) > ourSize.ISize(outerWM)) {
          ourSize.ISize(outerWM) = desiredSize.ISize(outerWM);
        }

        if (desiredSize.BSize(outerWM) > ourSize.BSize(outerWM)) {
          ourSize.BSize(outerWM) = desiredSize.BSize(outerWM);
        }
      }

      // ensure our size is what we think is should be. Someone could have
      // reset the frame to be smaller or something dumb like that.
      SetSize(ourSize.ConvertTo(ourWM, outerWM));
    }
  }

  // Should we do this if IsXULCollapsed() is true?
  LogicalSize size(GetLogicalSize(outerWM));
  desiredSize.ISize(outerWM) = size.ISize(outerWM);
  desiredSize.BSize(outerWM) = size.BSize(outerWM);
  desiredSize.UnionOverflowAreasWithDesiredBounds();

  if (HasAbsolutelyPositionedChildren()) {
    // Set up a |reflowInput| to pass into ReflowAbsoluteFrames
    ReflowInput reflowInput(aState.PresContext(), this,
                                  aState.GetRenderingContext(),
                                  LogicalSize(ourWM, ISize(),
                                              NS_UNCONSTRAINEDSIZE),
                                  ReflowInput::DUMMY_PARENT_REFLOW_STATE);

    AddStateBits(NS_FRAME_IN_REFLOW);
    // Set up a |reflowStatus| to pass into ReflowAbsoluteFrames
    // (just a dummy value; hopefully that's OK)
    nsReflowStatus reflowStatus;
    ReflowAbsoluteFrames(aState.PresContext(), desiredSize,
                         reflowInput, reflowStatus);
    RemoveStateBits(NS_FRAME_IN_REFLOW);
  }

  nsSize oldSize(ourRect.Size());
  FinishAndStoreOverflow(desiredSize.mOverflowAreas,
                         size.GetPhysicalSize(outerWM), &oldSize);

  SyncLayout(aState);

  return NS_OK;
}

void
nsFrame::BoxReflow(nsBoxLayoutState&        aState,
                   nsPresContext*           aPresContext,
                   ReflowOutput&     aDesiredSize,
                   gfxContext*              aRenderingContext,
                   nscoord                  aX,
                   nscoord                  aY,
                   nscoord                  aWidth,
                   nscoord                  aHeight,
                   bool                     aMoveFrame)
{
  DO_GLOBAL_REFLOW_COUNT("nsBoxToBlockAdaptor");

#ifdef DEBUG_REFLOW
  nsAdaptorAddIndents();
  printf("Reflowing: ");
  nsFrame::ListTag(stdout, mFrame);
  printf("\n");
  gIndent2++;
#endif

  nsBoxLayoutMetrics *metrics = BoxMetrics();
  nsReflowStatus status;
  WritingMode wm = aDesiredSize.GetWritingMode();

  bool needsReflow = NS_SUBTREE_DIRTY(this);

  // if we don't need a reflow then
  // lets see if we are already that size. Yes? then don't even reflow. We are done.
  if (!needsReflow) {

      if (aWidth != NS_INTRINSICSIZE && aHeight != NS_INTRINSICSIZE) {

          // if the new calculated size has a 0 width or a 0 height
          if ((metrics->mLastSize.width == 0 || metrics->mLastSize.height == 0) && (aWidth == 0 || aHeight == 0)) {
               needsReflow = false;
               aDesiredSize.Width() = aWidth;
               aDesiredSize.Height() = aHeight;
               SetSize(aDesiredSize.Size(wm).ConvertTo(GetWritingMode(), wm));
          } else {
            aDesiredSize.Width() = metrics->mLastSize.width;
            aDesiredSize.Height() = metrics->mLastSize.height;

            // remove the margin. The rect of our child does not include it but our calculated size does.
            // don't reflow if we are already the right size
            if (metrics->mLastSize.width == aWidth && metrics->mLastSize.height == aHeight)
                  needsReflow = false;
            else
                  needsReflow = true;

          }
      } else {
          // if the width or height are intrinsic alway reflow because
          // we don't know what it should be.
         needsReflow = true;
      }
  }

  // ok now reflow the child into the spacers calculated space
  if (needsReflow) {

    aDesiredSize.ClearSize();

    // create a reflow state to tell our child to flow at the given size.

    // Construct a bogus parent reflow state so that there's a usable
    // containing block reflow state.
    nsMargin margin(0,0,0,0);
    GetXULMargin(margin);

    nsSize parentSize(aWidth, aHeight);
    if (parentSize.height != NS_INTRINSICSIZE)
      parentSize.height += margin.TopBottom();
    if (parentSize.width != NS_INTRINSICSIZE)
      parentSize.width += margin.LeftRight();

    nsIFrame *parentFrame = GetParent();
    WritingMode parentWM = parentFrame->GetWritingMode();
    ReflowInput
      parentReflowInput(aPresContext, parentFrame, aRenderingContext,
                        LogicalSize(parentWM, parentSize),
                        ReflowInput::DUMMY_PARENT_REFLOW_STATE);

    // This may not do very much useful, but it's probably worth trying.
    if (parentSize.width != NS_INTRINSICSIZE)
      parentReflowInput.SetComputedWidth(std::max(parentSize.width, 0));
    if (parentSize.height != NS_INTRINSICSIZE)
      parentReflowInput.SetComputedHeight(std::max(parentSize.height, 0));
    parentReflowInput.ComputedPhysicalMargin().SizeTo(0, 0, 0, 0);
    // XXX use box methods
    parentFrame->GetXULPadding(parentReflowInput.ComputedPhysicalPadding());
    parentFrame->GetXULBorder(parentReflowInput.ComputedPhysicalBorderPadding());
    parentReflowInput.ComputedPhysicalBorderPadding() +=
      parentReflowInput.ComputedPhysicalPadding();

    // Construct the parent chain manually since constructing it normally
    // messes up dimensions.
    const ReflowInput *outerReflowInput = aState.OuterReflowInput();
    NS_ASSERTION(!outerReflowInput || outerReflowInput->mFrame != this,
                 "in and out of XUL on a single frame?");
    const ReflowInput* parentRI;
    if (outerReflowInput && outerReflowInput->mFrame == parentFrame) {
      // We're a frame (such as a text control frame) that jumps into
      // box reflow and then straight out of it on the child frame.
      // This means we actually have a real parent reflow state.
      // nsLayoutUtils::InflationMinFontSizeFor used to need this to be
      // linked up correctly for text control frames, so do so here).
      parentRI = outerReflowInput;
    } else {
      parentRI = &parentReflowInput;
    }

    // XXX Is it OK that this reflow state has only one ancestor?
    // (It used to have a bogus parent, skipping all the boxes).
    WritingMode wm = GetWritingMode();
    LogicalSize logicalSize(wm, nsSize(aWidth, aHeight));
    logicalSize.BSize(wm) = NS_INTRINSICSIZE;
    ReflowInput reflowInput(aPresContext, *parentRI, this,
                                  logicalSize, nullptr,
                                  ReflowInput::DUMMY_PARENT_REFLOW_STATE);

    // XXX_jwir3: This is somewhat fishy. If this is actually changing the value
    //            here (which it might be), then we should make sure that it's
    //            correct the first time around, rather than changing it later.
    reflowInput.mCBReflowInput = parentRI;

    reflowInput.mReflowDepth = aState.GetReflowDepth();

    // mComputedWidth and mComputedHeight are content-box, not
    // border-box
    if (aWidth != NS_INTRINSICSIZE) {
      nscoord computedWidth =
        aWidth - reflowInput.ComputedPhysicalBorderPadding().LeftRight();
      computedWidth = std::max(computedWidth, 0);
      reflowInput.SetComputedWidth(computedWidth);
    }

    // Most child frames of box frames (e.g. subdocument or scroll frames)
    // need to be constrained to the provided size and overflow as necessary.
    // The one exception are block frames, because we need to know their
    // natural height excluding any overflow area which may be caused by
    // various CSS effects such as shadow or outline.
    if (!IsFrameOfType(eBlockFrame)) {
      if (aHeight != NS_INTRINSICSIZE) {
        nscoord computedHeight =
          aHeight - reflowInput.ComputedPhysicalBorderPadding().TopBottom();
        computedHeight = std::max(computedHeight, 0);
        reflowInput.SetComputedHeight(computedHeight);
      } else {
        reflowInput.SetComputedHeight(
          ComputeSize(aRenderingContext, wm,
                      logicalSize,
                      logicalSize.ISize(wm),
                      reflowInput.ComputedLogicalMargin().Size(wm),
                      reflowInput.ComputedLogicalBorderPadding().Size(wm) -
                        reflowInput.ComputedLogicalPadding().Size(wm),
                      reflowInput.ComputedLogicalPadding().Size(wm),
                      ComputeSizeFlags::eDefault).Height(wm));
      }
    }

    // Box layout calls SetRect before XULLayout, whereas non-box layout
    // calls SetRect after Reflow.
    // XXX Perhaps we should be doing this by twiddling the rect back to
    // mLastSize before calling Reflow and then switching it back, but
    // However, mLastSize can also be the size passed to BoxReflow by
    // RefreshSizeCache, so that doesn't really make sense.
    if (metrics->mLastSize.width != aWidth) {
      reflowInput.SetHResize(true);

      // When font size inflation is enabled, a horizontal resize
      // requires a full reflow.  See ReflowInput::InitResizeFlags
      // for more details.
      if (nsLayoutUtils::FontSizeInflationEnabled(aPresContext)) {
        AddStateBits(NS_FRAME_IS_DIRTY);
      }
    }
    if (metrics->mLastSize.height != aHeight) {
      reflowInput.SetVResize(true);
    }

    #ifdef DEBUG_REFLOW
      nsAdaptorAddIndents();
      printf("Size=(%d,%d)\n",reflowInput.ComputedWidth(),
             reflowInput.ComputedHeight());
      nsAdaptorAddIndents();
      nsAdaptorPrintReason(reflowInput);
      printf("\n");
    #endif

       // place the child and reflow

    Reflow(aPresContext, aDesiredSize, reflowInput, status);

    NS_ASSERTION(status.IsComplete(), "bad status");

    uint32_t layoutFlags = aState.LayoutFlags();
    nsContainerFrame::FinishReflowChild(this, aPresContext, aDesiredSize,
                                        &reflowInput, aX, aY, layoutFlags | NS_FRAME_NO_MOVE_FRAME);

    // Save the ascent.  (bug 103925)
    if (IsXULCollapsed()) {
      metrics->mAscent = 0;
    } else {
      if (aDesiredSize.BlockStartAscent() ==
          ReflowOutput::ASK_FOR_BASELINE) {
        if (!nsLayoutUtils::GetFirstLineBaseline(wm, this, &metrics->mAscent))
          metrics->mAscent = GetLogicalBaseline(wm);
      } else
        metrics->mAscent = aDesiredSize.BlockStartAscent();
    }

  } else {
    aDesiredSize.SetBlockStartAscent(metrics->mBlockAscent);
  }

#ifdef DEBUG_REFLOW
  if (aHeight != NS_INTRINSICSIZE && aDesiredSize.Height() != aHeight)
  {
          nsAdaptorAddIndents();
          printf("*****got taller!*****\n");

  }
  if (aWidth != NS_INTRINSICSIZE && aDesiredSize.Width() != aWidth)
  {
          nsAdaptorAddIndents();
          printf("*****got wider!******\n");

  }
#endif

  if (aWidth == NS_INTRINSICSIZE)
     aWidth = aDesiredSize.Width();

  if (aHeight == NS_INTRINSICSIZE)
     aHeight = aDesiredSize.Height();

  metrics->mLastSize.width = aDesiredSize.Width();
  metrics->mLastSize.height = aDesiredSize.Height();

#ifdef DEBUG_REFLOW
  gIndent2--;
#endif
}

nsBoxLayoutMetrics*
nsFrame::BoxMetrics() const
{
  nsBoxLayoutMetrics* metrics = GetProperty(BoxMetricsProperty());
  NS_ASSERTION(metrics, "A box layout method was called but InitBoxMetrics was never called");
  return metrics;
}

void
nsIFrame::UpdateStyleOfChildAnonBox(nsIFrame* aChildFrame,
                                    ServoRestyleState& aRestyleState)
{
  MOZ_ASSERT(aChildFrame->GetParent() == this ||
             (aChildFrame->IsTableFrame() &&
              aChildFrame->GetParent()->GetParent() == this) ||
             (aChildFrame->GetParent()->IsLineFrame() &&
              aChildFrame->GetParent()->GetParent() == this) ||
             (aChildFrame->IsTableFrame() &&
              aChildFrame->GetParent()->GetParent()->IsLineFrame() &&
              aChildFrame->GetParent()->GetParent()->GetParent() == this),
             "This should only be used for children!");
  MOZ_ASSERT(!GetContent() || !aChildFrame->GetContent() ||
             aChildFrame->GetContent() == GetContent(),
             "What content node is it a frame for?");
  MOZ_ASSERT(!aChildFrame->GetPrevContinuation(),
             "Only first continuations should end up here");

  // We could force the caller to pass in the pseudo, since some callers know it
  // statically...  But this API is a bit nicer.
  nsIAtom* pseudo = aChildFrame->StyleContext()->GetPseudo();
  MOZ_ASSERT(nsCSSAnonBoxes::IsAnonBox(pseudo), "Child is not an anon box?");
  MOZ_ASSERT(!nsCSSAnonBoxes::IsNonInheritingAnonBox(pseudo),
             "Why did the caller bother calling us?");

  // Anon boxes inherit from their parent; that's us.
  RefPtr<ServoStyleContext> newContext =
    aRestyleState.StyleSet().ResolveInheritingAnonymousBoxStyle(pseudo,
                                                                StyleContext()->AsServo());

  nsChangeHint childHint =
    UpdateStyleOfOwnedChildFrame(aChildFrame, newContext, aRestyleState);

  // Now that we've updated the style on aChildFrame, check whether it itself
  // has anon boxes to deal with.
  ServoRestyleState childrenState(
      *aChildFrame, aRestyleState, childHint, ServoRestyleState::Type::InFlow);
  aChildFrame->UpdateStyleOfOwnedAnonBoxes(childrenState);

  // Assuming anon boxes don't have ::backdrop associated with them... if that
  // ever changes, we'd need to handle that here, like we do in
  // ServoRestyleManager::ProcessPostTraversal

  // We do need to handle block pseudo-elements here, though.  Especially list
  // bullets.
  if (aChildFrame->IsFrameOfType(nsIFrame::eBlockFrame)) {
    auto block = static_cast<nsBlockFrame*>(aChildFrame);
    block->UpdatePseudoElementStyles(childrenState);
  }
}

/* static */ nsChangeHint
nsIFrame::UpdateStyleOfOwnedChildFrame(
  nsIFrame* aChildFrame,
  nsStyleContext* aNewStyleContext,
  ServoRestyleState& aRestyleState,
  const Maybe<nsStyleContext*>& aContinuationStyleContext)
{
  MOZ_ASSERT(!aChildFrame->GetAdditionalStyleContext(0),
             "We don't handle additional style contexts here");

  // Figure out whether we have an actual change.  It's important that we do
  // this, for several reasons:
  //
  // 1) Even if all the child's changes are due to properties it inherits from
  //    us, it's possible that no one ever asked us for those style structs and
  //    hence changes to them aren't reflected in the changes handled at all.
  //
  // 2) Content can change stylesheets that change the styles of pseudos, and
  //    extensions can add/remove stylesheets that change the styles of
  //    anonymous boxes directly.
  uint32_t equalStructs, samePointerStructs; // Not used, actually.
  nsChangeHint childHint = aChildFrame->StyleContext()->CalcStyleDifference(
    aNewStyleContext,
    &equalStructs,
    &samePointerStructs);

  // CalcStyleDifference will handle caching structs on the new style context,
  // but only if we're not on a style worker thread.
  MOZ_ASSERT(!ServoStyleSet::IsInServoTraversal(),
             "if we can get in here from style worker threads, then we need "
             "a ResolveSameStructsAs call to ensure structs are cached on "
             "aNewStyleContext");

  // If aChildFrame is out of flow, then aRestyleState's "changes handled by the
  // parent" doesn't apply to it, because it may have some other parent in the
  // frame tree.
  if (!aChildFrame->HasAnyStateBits(NS_FRAME_OUT_OF_FLOW)) {
    childHint = NS_RemoveSubsumedHints(
      childHint, aRestyleState.ChangesHandledFor(*aChildFrame));
  }
  if (childHint) {
    if (childHint & nsChangeHint_ReconstructFrame) {
      // If we generate a reconstruct here, remove any non-reconstruct hints we
      // may have already generated for this content.
      aRestyleState.ChangeList().PopChangesForContent(
        aChildFrame->GetContent());
    }
    aRestyleState.ChangeList().AppendChange(
      aChildFrame, aChildFrame->GetContent(), childHint);
  }

  aChildFrame->SetStyleContext(aNewStyleContext);
  nsStyleContext* continuationStyle =
    aContinuationStyleContext ? *aContinuationStyleContext : aNewStyleContext;
  for (nsIFrame* kid = aChildFrame->GetNextContinuation();
       kid;
       kid = kid->GetNextContinuation()) {
    MOZ_ASSERT(!kid->GetAdditionalStyleContext(0));
    kid->SetStyleContext(continuationStyle);
  }

  return childHint;
}

/* static */ void
nsIFrame::AddInPopupStateBitToDescendants(nsIFrame* aFrame)
{
  if (!aFrame->HasAnyStateBits(NS_FRAME_IN_POPUP) &&
      aFrame->TrackingVisibility()) {
    // Assume all frames in popups are visible.
    aFrame->IncApproximateVisibleCount();
  }

  aFrame->AddStateBits(NS_FRAME_IN_POPUP);

  AutoTArray<nsIFrame::ChildList,4> childListArray;
  aFrame->GetCrossDocChildLists(&childListArray);

  nsIFrame::ChildListArrayIterator lists(childListArray);
  for (; !lists.IsDone(); lists.Next()) {
    nsFrameList::Enumerator childFrames(lists.CurrentList());
    for (; !childFrames.AtEnd(); childFrames.Next()) {
      AddInPopupStateBitToDescendants(childFrames.get());
    }
  }
}

/* static */ void
nsIFrame::RemoveInPopupStateBitFromDescendants(nsIFrame* aFrame)
{
  if (!aFrame->HasAnyStateBits(NS_FRAME_IN_POPUP) ||
      nsLayoutUtils::IsPopup(aFrame)) {
    return;
  }

  aFrame->RemoveStateBits(NS_FRAME_IN_POPUP);

  if (aFrame->TrackingVisibility()) {
    // We assume all frames in popups are visible, so this decrement balances
    // out the increment in AddInPopupStateBitToDescendants above.
    aFrame->DecApproximateVisibleCount();
  }

  AutoTArray<nsIFrame::ChildList,4> childListArray;
  aFrame->GetCrossDocChildLists(&childListArray);

  nsIFrame::ChildListArrayIterator lists(childListArray);
  for (; !lists.IsDone(); lists.Next()) {
    nsFrameList::Enumerator childFrames(lists.CurrentList());
    for (; !childFrames.AtEnd(); childFrames.Next()) {
      RemoveInPopupStateBitFromDescendants(childFrames.get());
    }
  }
}

void
nsIFrame::SetParent(nsContainerFrame* aParent)
{
  // If our parent is a wrapper anon box, our new parent should be too.  We
  // _can_ change parent if our parent is a wrapper anon box, because some
  // wrapper anon boxes can have continuations.
  MOZ_ASSERT_IF(ParentIsWrapperAnonBox(),
                aParent->StyleContext()->IsInheritingAnonBox());

  // Note that the current mParent may already be destroyed at this point.
  mParent = aParent;
  if (::IsXULBoxWrapped(this)) {
    ::InitBoxMetrics(this, true);
  } else {
    // We could call Properties().Delete(BoxMetricsProperty()); here but
    // that's kind of slow and re-parenting in such a way that we were
    // IsXULBoxWrapped() before but not now should be very rare, so we'll just
    // keep this unused frame property until this frame dies instead.
  }

  if (GetStateBits() & (NS_FRAME_HAS_VIEW | NS_FRAME_HAS_CHILD_WITH_VIEW)) {
    for (nsIFrame* f = aParent;
         f && !(f->GetStateBits() & NS_FRAME_HAS_CHILD_WITH_VIEW);
         f = f->GetParent()) {
      f->AddStateBits(NS_FRAME_HAS_CHILD_WITH_VIEW);
    }
  }

  if (HasAnyStateBits(NS_FRAME_CONTAINS_RELATIVE_BSIZE)) {
    for (nsIFrame* f = aParent; f; f = f->GetParent()) {
      if (f->HasAnyStateBits(NS_FRAME_CONTAINS_RELATIVE_BSIZE)) {
        break;
      }
      f->AddStateBits(NS_FRAME_CONTAINS_RELATIVE_BSIZE);
    }
  }

  if (HasAnyStateBits(NS_FRAME_DESCENDANT_INTRINSIC_ISIZE_DEPENDS_ON_BSIZE)) {
    for (nsIFrame* f = aParent; f; f = f->GetParent()) {
      if (f->HasAnyStateBits(NS_FRAME_DESCENDANT_INTRINSIC_ISIZE_DEPENDS_ON_BSIZE)) {
        break;
      }
      f->AddStateBits(NS_FRAME_DESCENDANT_INTRINSIC_ISIZE_DEPENDS_ON_BSIZE);
    }
  }

  if (HasInvalidFrameInSubtree()) {
    for (nsIFrame* f = aParent;
         f && !f->HasAnyStateBits(NS_FRAME_DESCENDANT_NEEDS_PAINT | NS_FRAME_IS_NONDISPLAY);
         f = nsLayoutUtils::GetCrossDocParentFrame(f)) {
      f->AddStateBits(NS_FRAME_DESCENDANT_NEEDS_PAINT);
    }
  }

  if (aParent->HasAnyStateBits(NS_FRAME_IN_POPUP)) {
    AddInPopupStateBitToDescendants(this);
  } else {
    RemoveInPopupStateBitFromDescendants(this);
  }

  // If our new parent only has invalid children, then we just invalidate
  // ourselves too. This is probably faster than clearing the flag all
  // the way up the frame tree.
  if (aParent->HasAnyStateBits(NS_FRAME_ALL_DESCENDANTS_NEED_PAINT)) {
    InvalidateFrame();
  } else {
    SchedulePaint();
  }
}

void
nsIFrame::CreateOwnLayerIfNeeded(nsDisplayListBuilder* aBuilder,
                                 nsDisplayList* aList)
{
  if (GetContent() &&
      GetContent()->IsXULElement() &&
      GetContent()->HasAttr(kNameSpaceID_None, nsGkAtoms::layer)) {
    aList->AppendNewToTop(new (aBuilder)
        nsDisplayOwnLayer(aBuilder, this, aList, aBuilder->CurrentActiveScrolledRoot()));
  }
}

bool
nsIFrame::IsSelected() const
{
  return (GetContent() && GetContent()->IsSelectionDescendant()) ?
    IsFrameSelected() : false;
}

/*static*/ void
nsIFrame::DestroyContentArray(ContentArray* aArray)
{
  for (nsIContent* content : *aArray) {
    content->UnbindFromTree();
    NS_RELEASE(content);
  }
  delete aArray;
}

bool
nsIFrame::IsPseudoStackingContextFromStyle() {
  // If you change this, also change the computation of pseudoStackingContext
  // in BuildDisplayListForChild()
  if (StyleEffects()->mOpacity != 1.0f) {
    return true;
  }
  const nsStyleDisplay* disp = StyleDisplay();
  return disp->IsAbsPosContainingBlock(this) ||
         disp->IsFloating(this) ||
         (disp->mWillChangeBitField & NS_STYLE_WILL_CHANGE_STACKING_CONTEXT);
}

// If you change any of these, also change the computation in BuildDisplayListForChild
bool
nsIFrame::IsVisuallyAtomic() {
  return HasOpacity() ||
         IsTransformed(StyleDisplay()) ||
         StyleDisplay()->mChildPerspective.GetUnit() == eStyleUnit_Coord ||
         StyleEffects()->mMixBlendMode != NS_STYLE_BLEND_NORMAL ||
         nsSVGIntegrationUtils::UsingEffectsForFrame(this);
}

// If you change any of these, also change the computation in BuildDisplayListForChild
bool
nsIFrame::IsStackingContext() {
  bool isPositioned = StyleDisplay()->IsAbsPosContainingBlock(this);
  return (isPositioned && (StyleDisplay()->IsPositionForcingStackingContext() ||
                           StylePosition()->mZIndex.GetUnit() == eStyleUnit_Integer)) ||
         (StyleDisplay()->mWillChangeBitField & NS_STYLE_WILL_CHANGE_STACKING_CONTEXT) ||
         StyleDisplay()->mIsolation != NS_STYLE_ISOLATION_AUTO ||
         IsVisuallyAtomic();
}

Element*
nsIFrame::GetPseudoElement(CSSPseudoElementType aType)
{
  if (!mContent) {
    return nullptr;
  }

  if (aType == CSSPseudoElementType::before) {
    return nsLayoutUtils::GetBeforePseudo(mContent);
  }

  if (aType == CSSPseudoElementType::after) {
    return nsLayoutUtils::GetAfterPseudo(mContent);
  }

  return nullptr;
}

static bool
IsFrameScrolledOutOfView(nsIFrame *aFrame)
{
  nsIScrollableFrame* scrollableFrame =
    nsLayoutUtils::GetNearestScrollableFrame(aFrame,
      nsLayoutUtils::SCROLLABLE_SAME_DOC |
      nsLayoutUtils::SCROLLABLE_INCLUDE_HIDDEN);
  if (!scrollableFrame) {
    return false;
  }

  nsIFrame *scrollableParent = do_QueryFrame(scrollableFrame);
  nsRect rect = aFrame->GetVisualOverflowRectRelativeToSelf();

  nsRect transformedRect =
    nsLayoutUtils::TransformFrameRectToAncestor(aFrame,
                                                rect,
                                                scrollableParent);

  nsRect scrollableRect = scrollableParent->GetVisualOverflowRect();
  if (!transformedRect.Intersects(scrollableRect)) {
    return true;
  }

  nsIFrame* parent = scrollableParent->GetParent();
  if (!parent) {
    return false;
  }

  return IsFrameScrolledOutOfView(parent);
}

bool
nsIFrame::IsScrolledOutOfView()
{
  return IsFrameScrolledOutOfView(this);
}

gfx::Matrix
nsIFrame::ComputeWidgetTransform()
{
  const nsStyleUIReset* uiReset = StyleUIReset();
  if (!uiReset->mSpecifiedWindowTransform) {
    return gfx::Matrix();
  }

  nsStyleTransformMatrix::TransformReferenceBox refBox;
  refBox.Init(GetSize());

  nsPresContext* presContext = PresContext();
  int32_t appUnitsPerDevPixel = presContext->AppUnitsPerDevPixel();
  RuleNodeCacheConditions dummy;
  bool dummyBool;
  gfx::Matrix4x4 matrix =
    nsStyleTransformMatrix::ReadTransforms(uiReset->mSpecifiedWindowTransform->mHead,
                                           StyleContext(),
                                           presContext,
                                           dummy,
                                           refBox,
                                           float(appUnitsPerDevPixel),
                                           &dummyBool);

  // Apply the -moz-window-transform-origin translation to the matrix.
  Point transformOrigin =
    nsStyleTransformMatrix::Convert2DPosition(uiReset->mWindowTransformOrigin,
                                              refBox, appUnitsPerDevPixel);
  matrix.ChangeBasis(Point3D(transformOrigin.x, transformOrigin.y, 0));

  gfx::Matrix result2d;
  if (!matrix.CanDraw2D(&result2d)) {
    // FIXME: It would be preferable to reject non-2D transforms at parse time.
    NS_WARNING("-moz-window-transform does not describe a 2D transform, "
               "but only 2d transforms are supported");
    return gfx::Matrix();
  }

  return result2d;
}

static already_AddRefed<nsIWidget>
GetWindowWidget(nsPresContext* aPresContext)
{
  // We want to obtain the widget for the window. We can't use any of these
  // methods: nsPresContext::GetRootWidget, nsPresContext::GetNearestWidget,
  // nsIFrame::GetNearestWidget because those deal with child widgets and
  // there is no parent widget connection between child widgets and the
  // window widget that contains them.
  nsCOMPtr<nsISupports> container = aPresContext->Document()->GetContainer();
  nsCOMPtr<nsIBaseWindow> baseWindow = do_QueryInterface(container);
  if (!baseWindow) {
    return nullptr;
  }

  nsCOMPtr<nsIWidget> mainWidget;
  baseWindow->GetMainWidget(getter_AddRefs(mainWidget));
  return mainWidget.forget();
}

void
nsIFrame::UpdateWidgetProperties()
{
  nsPresContext* presContext = PresContext();
  if (presContext->IsRoot() || !presContext->IsChrome()) {
    // Don't do anything for documents that aren't the root chrome document.
    return;
  }
  nsIFrame* rootFrame =
    presContext->FrameConstructor()->GetRootElementStyleFrame();
  if (this != rootFrame) {
    // Only the window's root style frame is relevant for widget properties.
    return;
  }
  if (nsCOMPtr<nsIWidget> widget = GetWindowWidget(presContext)) {
    widget->SetWindowOpacity(StyleUIReset()->mWindowOpacity);
    widget->SetWindowTransform(ComputeWidgetTransform());
  }
}

void
nsIFrame::DoUpdateStyleOfOwnedAnonBoxes(ServoRestyleState& aRestyleState)
{
  // As a special case, we check for {ib}-split block frames here, rather
  // than have an nsInlineFrame::AppendDirectlyOwnedAnonBoxes implementation
  // that returns them.
  //
  // (If we did handle them in AppendDirectlyOwnedAnonBoxes, we would have to
  // return *all* of the in-flow {ib}-split block frames, not just the first
  // one.  For restyling, we really just need the first in flow, and the other
  // user of the AppendOwnedAnonBoxes API, AllChildIterator, doesn't need to
  // know about them at all, since these block frames never create NAC.  So we
  // avoid any unncessary hashtable lookups for the {ib}-split frames by calling
  // UpdateStyleOfOwnedAnonBoxesForIBSplit directly here.)
  if (IsInlineFrame()) {
    if ((GetStateBits() & NS_FRAME_PART_OF_IBSPLIT)) {
      static_cast<nsInlineFrame*>(this)->UpdateStyleOfOwnedAnonBoxesForIBSplit(
        aRestyleState);
    }
    return;
  }

  AutoTArray<OwnedAnonBox,4> frames;
  AppendDirectlyOwnedAnonBoxes(frames);
  for (OwnedAnonBox& box : frames) {
    if (box.mUpdateStyleFn) {
      box.mUpdateStyleFn(this, box.mAnonBoxFrame, aRestyleState);
    } else {
      UpdateStyleOfChildAnonBox(box.mAnonBoxFrame, aRestyleState);
    }
  }
}

/* virtual */ void
nsIFrame::AppendDirectlyOwnedAnonBoxes(nsTArray<OwnedAnonBox>& aResult)
{
  MOZ_ASSERT(!(GetStateBits() & NS_FRAME_OWNS_ANON_BOXES));
  MOZ_ASSERT(false, "Why did this get called?");
}

void
nsIFrame::DoAppendOwnedAnonBoxes(nsTArray<OwnedAnonBox>& aResult)
{
  size_t i = aResult.Length();
  AppendDirectlyOwnedAnonBoxes(aResult);

  // After appending the directly owned anonymous boxes of this frame to
  // aResult above, we need to check each of them to see if they own
  // any anonymous boxes themselves.  Note that we keep progressing
  // through aResult, looking for additional entries in aResult from these
  // subsequent AppendDirectlyOwnedAnonBoxes calls.  (Thus we can't
  // use a ranged for loop here.)

  while (i < aResult.Length()) {
    nsIFrame* f = aResult[i].mAnonBoxFrame;
    if (f->GetStateBits() & NS_FRAME_OWNS_ANON_BOXES) {
      f->AppendDirectlyOwnedAnonBoxes(aResult);
    }
    ++i;
  }
}

nsIFrame::CaretPosition::CaretPosition()
  : mContentOffset(0)
{
}

nsIFrame::CaretPosition::~CaretPosition()
{
}

bool
nsFrame::HasCSSAnimations()
{
  auto collection =
    AnimationCollection<CSSAnimation>::GetAnimationCollection(this);
  return collection && collection->mAnimations.Length() > 0;
}

bool
nsFrame::HasCSSTransitions()
{
  auto collection =
    AnimationCollection<CSSTransition>::GetAnimationCollection(this);
  return collection && collection->mAnimations.Length() > 0;
}

size_t
nsIFrame::SizeOfFramePropertiesForTree(MallocSizeOf aMallocSizeOf) const
{
  size_t result = 0;

  result += mProperties.SizeOfExcludingThis(aMallocSizeOf);

  FrameChildListIterator iter(this);
  while (!iter.IsDone()) {
    for (const nsIFrame* f : iter.CurrentList()) {
      result += f->SizeOfFramePropertiesForTree(aMallocSizeOf);
    }
    iter.Next();
  }

  return result;
}

// Box layout debugging
#ifdef DEBUG_REFLOW
int32_t gIndent2 = 0;

void
nsAdaptorAddIndents()
{
    for(int32_t i=0; i < gIndent2; i++)
    {
        printf(" ");
    }
}

void
nsAdaptorPrintReason(ReflowInput& aReflowInput)
{
    char* reflowReasonString;

    switch(aReflowInput.reason)
    {
        case eReflowReason_Initial:
          reflowReasonString = "initial";
          break;

        case eReflowReason_Resize:
          reflowReasonString = "resize";
          break;
        case eReflowReason_Dirty:
          reflowReasonString = "dirty";
          break;
        case eReflowReason_StyleChange:
          reflowReasonString = "stylechange";
          break;
        case eReflowReason_Incremental:
        {
            switch (aReflowInput.reflowCommand->Type()) {
              case eReflowType_StyleChanged:
                 reflowReasonString = "incremental (StyleChanged)";
              break;
              case eReflowType_ReflowDirty:
                 reflowReasonString = "incremental (ReflowDirty)";
              break;
              default:
                 reflowReasonString = "incremental (Unknown)";
            }
        }
        break;
        default:
          reflowReasonString = "unknown";
          break;
    }

    printf("%s",reflowReasonString);
}

#endif
#ifdef DEBUG_LAYOUT
void
nsFrame::GetBoxName(nsAutoString& aName)
{
  GetFrameName(aName);
}
#endif

#ifdef DEBUG
static void
GetTagName(nsFrame* aFrame, nsIContent* aContent, int aResultSize,
           char* aResult)
{
  if (aContent) {
    snprintf(aResult, aResultSize, "%s@%p",
             nsAtomCString(aContent->NodeInfo()->NameAtom()).get(), aFrame);
  }
  else {
    snprintf(aResult, aResultSize, "@%p", aFrame);
  }
}

void
nsFrame::Trace(const char* aMethod, bool aEnter)
{
  if (NS_FRAME_LOG_TEST(sFrameLogModule, NS_FRAME_TRACE_CALLS)) {
    char tagbuf[40];
    GetTagName(this, mContent, sizeof(tagbuf), tagbuf);
    printf_stderr("%s: %s %s", tagbuf, aEnter ? "enter" : "exit", aMethod);
  }
}

void
nsFrame::Trace(const char* aMethod, bool aEnter, nsReflowStatus aStatus)
{
  if (NS_FRAME_LOG_TEST(sFrameLogModule, NS_FRAME_TRACE_CALLS)) {
    char tagbuf[40];
    GetTagName(this, mContent, sizeof(tagbuf), tagbuf);
    printf_stderr("%s: %s %s, status=%scomplete%s",
                tagbuf, aEnter ? "enter" : "exit", aMethod,
                aStatus.IsIncomplete() ? "not" : "",
                (aStatus.NextInFlowNeedsReflow()) ? "+reflow" : "");
  }
}

void
nsFrame::TraceMsg(const char* aFormatString, ...)
{
  if (NS_FRAME_LOG_TEST(sFrameLogModule, NS_FRAME_TRACE_CALLS)) {
    // Format arguments into a buffer
    char argbuf[200];
    va_list ap;
    va_start(ap, aFormatString);
    VsprintfLiteral(argbuf, aFormatString, ap);
    va_end(ap);

    char tagbuf[40];
    GetTagName(this, mContent, sizeof(tagbuf), tagbuf);
    printf_stderr("%s: %s", tagbuf, argbuf);
  }
}

void
nsFrame::VerifyDirtyBitSet(const nsFrameList& aFrameList)
{
  for (nsFrameList::Enumerator e(aFrameList); !e.AtEnd(); e.Next()) {
    NS_ASSERTION(e.get()->GetStateBits() & NS_FRAME_IS_DIRTY,
                 "dirty bit not set");
  }
}

// Start Display Reflow
#ifdef DEBUG

DR_cookie::DR_cookie(nsPresContext*          aPresContext,
                     nsIFrame*                aFrame,
                     const ReflowInput& aReflowInput,
                     ReflowOutput&     aMetrics,
                     nsReflowStatus&          aStatus)
  :mPresContext(aPresContext), mFrame(aFrame), mReflowInput(aReflowInput), mMetrics(aMetrics), mStatus(aStatus)
{
  MOZ_COUNT_CTOR(DR_cookie);
  mValue = nsFrame::DisplayReflowEnter(aPresContext, mFrame, mReflowInput);
}

DR_cookie::~DR_cookie()
{
  MOZ_COUNT_DTOR(DR_cookie);
  nsFrame::DisplayReflowExit(mPresContext, mFrame, mMetrics, mStatus, mValue);
}

DR_layout_cookie::DR_layout_cookie(nsIFrame* aFrame)
  : mFrame(aFrame)
{
  MOZ_COUNT_CTOR(DR_layout_cookie);
  mValue = nsFrame::DisplayLayoutEnter(mFrame);
}

DR_layout_cookie::~DR_layout_cookie()
{
  MOZ_COUNT_DTOR(DR_layout_cookie);
  nsFrame::DisplayLayoutExit(mFrame, mValue);
}

DR_intrinsic_width_cookie::DR_intrinsic_width_cookie(
                     nsIFrame*                aFrame,
                     const char*              aType,
                     nscoord&                 aResult)
  : mFrame(aFrame)
  , mType(aType)
  , mResult(aResult)
{
  MOZ_COUNT_CTOR(DR_intrinsic_width_cookie);
  mValue = nsFrame::DisplayIntrinsicISizeEnter(mFrame, mType);
}

DR_intrinsic_width_cookie::~DR_intrinsic_width_cookie()
{
  MOZ_COUNT_DTOR(DR_intrinsic_width_cookie);
  nsFrame::DisplayIntrinsicISizeExit(mFrame, mType, mResult, mValue);
}

DR_intrinsic_size_cookie::DR_intrinsic_size_cookie(
                     nsIFrame*                aFrame,
                     const char*              aType,
                     nsSize&                  aResult)
  : mFrame(aFrame)
  , mType(aType)
  , mResult(aResult)
{
  MOZ_COUNT_CTOR(DR_intrinsic_size_cookie);
  mValue = nsFrame::DisplayIntrinsicSizeEnter(mFrame, mType);
}

DR_intrinsic_size_cookie::~DR_intrinsic_size_cookie()
{
  MOZ_COUNT_DTOR(DR_intrinsic_size_cookie);
  nsFrame::DisplayIntrinsicSizeExit(mFrame, mType, mResult, mValue);
}

DR_init_constraints_cookie::DR_init_constraints_cookie(
                     nsIFrame*                aFrame,
                     ReflowInput*       aState,
                     nscoord                  aCBWidth,
                     nscoord                  aCBHeight,
                     const nsMargin*          aMargin,
                     const nsMargin*          aPadding)
  : mFrame(aFrame)
  , mState(aState)
{
  MOZ_COUNT_CTOR(DR_init_constraints_cookie);
  mValue = ReflowInput::DisplayInitConstraintsEnter(mFrame, mState,
                                                          aCBWidth, aCBHeight,
                                                          aMargin, aPadding);
}

DR_init_constraints_cookie::~DR_init_constraints_cookie()
{
  MOZ_COUNT_DTOR(DR_init_constraints_cookie);
  ReflowInput::DisplayInitConstraintsExit(mFrame, mState, mValue);
}

DR_init_offsets_cookie::DR_init_offsets_cookie(
                     nsIFrame*                aFrame,
                     SizeComputationInput*    aState,
                     const LogicalSize&       aPercentBasis,
                     WritingMode              aCBWritingMode,
                     const nsMargin*          aMargin,
                     const nsMargin*          aPadding)
  : mFrame(aFrame)
  , mState(aState)
{
  MOZ_COUNT_CTOR(DR_init_offsets_cookie);
  mValue = SizeComputationInput::DisplayInitOffsetsEnter(mFrame, mState,
                                                         aPercentBasis,
                                                         aCBWritingMode,
                                                         aMargin, aPadding);
}

DR_init_offsets_cookie::~DR_init_offsets_cookie()
{
  MOZ_COUNT_DTOR(DR_init_offsets_cookie);
  SizeComputationInput::DisplayInitOffsetsExit(mFrame, mState, mValue);
}

DR_init_type_cookie::DR_init_type_cookie(
                     nsIFrame*                aFrame,
                     ReflowInput*       aState)
  : mFrame(aFrame)
  , mState(aState)
{
  MOZ_COUNT_CTOR(DR_init_type_cookie);
  mValue = ReflowInput::DisplayInitFrameTypeEnter(mFrame, mState);
}

DR_init_type_cookie::~DR_init_type_cookie()
{
  MOZ_COUNT_DTOR(DR_init_type_cookie);
  ReflowInput::DisplayInitFrameTypeExit(mFrame, mState, mValue);
}

struct DR_FrameTypeInfo;
struct DR_FrameTreeNode;
struct DR_Rule;

struct DR_State
{
  DR_State();
  ~DR_State();
  void Init();
  void AddFrameTypeInfo(LayoutFrameType aFrameType,
                        const char* aFrameNameAbbrev,
                        const char* aFrameName);
  DR_FrameTypeInfo* GetFrameTypeInfo(LayoutFrameType aFrameType);
  DR_FrameTypeInfo* GetFrameTypeInfo(char* aFrameName);
  void InitFrameTypeTable();
  DR_FrameTreeNode* CreateTreeNode(nsIFrame*                aFrame,
                                   const ReflowInput* aReflowInput);
  void FindMatchingRule(DR_FrameTreeNode& aNode);
  bool RuleMatches(DR_Rule&          aRule,
                     DR_FrameTreeNode& aNode);
  bool GetToken(FILE* aFile,
                  char* aBuf,
                  size_t aBufSize);
  DR_Rule* ParseRule(FILE* aFile);
  void ParseRulesFile();
  void AddRule(nsTArray<DR_Rule*>& aRules,
               DR_Rule&            aRule);
  bool IsWhiteSpace(int c);
  bool GetNumber(char*    aBuf,
                 int32_t&  aNumber);
  void PrettyUC(nscoord aSize,
                char*   aBuf,
                int     aBufSize);
  void PrintMargin(const char* tag, const nsMargin* aMargin);
  void DisplayFrameTypeInfo(nsIFrame* aFrame,
                            int32_t   aIndent);
  void DeleteTreeNode(DR_FrameTreeNode& aNode);

  bool        mInited;
  bool        mActive;
  int32_t     mCount;
  int32_t     mAssert;
  int32_t     mIndent;
  bool        mIndentUndisplayedFrames;
  bool        mDisplayPixelErrors;
  nsTArray<DR_Rule*>          mWildRules;
  nsTArray<DR_FrameTypeInfo>  mFrameTypeTable;
  // reflow specific state
  nsTArray<DR_FrameTreeNode*> mFrameTreeLeaves;
};

static DR_State *DR_state; // the one and only DR_State

struct DR_RulePart
{
  explicit DR_RulePart(LayoutFrameType aFrameType)
    : mFrameType(aFrameType)
    , mNext(0)
  {}

  void Destroy();

  LayoutFrameType mFrameType;
  DR_RulePart* mNext;
};

void DR_RulePart::Destroy()
{
  if (mNext) {
    mNext->Destroy();
  }
  delete this;
}

struct DR_Rule
{
  DR_Rule() : mLength(0), mTarget(nullptr), mDisplay(false) {
    MOZ_COUNT_CTOR(DR_Rule);
  }
  ~DR_Rule() {
    if (mTarget) mTarget->Destroy();
    MOZ_COUNT_DTOR(DR_Rule);
  }
  void AddPart(LayoutFrameType aFrameType);

  uint32_t      mLength;
  DR_RulePart*  mTarget;
  bool          mDisplay;
};

void
DR_Rule::AddPart(LayoutFrameType aFrameType)
{
  DR_RulePart* newPart = new DR_RulePart(aFrameType);
  newPart->mNext = mTarget;
  mTarget = newPart;
  mLength++;
}

struct DR_FrameTypeInfo
{
  DR_FrameTypeInfo(LayoutFrameType aFrameType,
                   const char* aFrameNameAbbrev,
                   const char* aFrameName);
  ~DR_FrameTypeInfo() {
      int32_t numElements;
      numElements = mRules.Length();
      for (int32_t i = numElements - 1; i >= 0; i--) {
        delete mRules.ElementAt(i);
      }
   }

  LayoutFrameType   mType;
  char        mNameAbbrev[16];
  char        mName[32];
  nsTArray<DR_Rule*> mRules;
private:
  DR_FrameTypeInfo& operator=(const DR_FrameTypeInfo&) = delete;
};

DR_FrameTypeInfo::DR_FrameTypeInfo(LayoutFrameType aFrameType,
                                   const char* aFrameNameAbbrev,
                                   const char* aFrameName)
{
  mType = aFrameType;
  PL_strncpyz(mNameAbbrev, aFrameNameAbbrev, sizeof(mNameAbbrev));
  PL_strncpyz(mName, aFrameName, sizeof(mName));
}

struct DR_FrameTreeNode
{
  DR_FrameTreeNode(nsIFrame* aFrame, DR_FrameTreeNode* aParent) : mFrame(aFrame), mParent(aParent), mDisplay(0), mIndent(0)
  {
    MOZ_COUNT_CTOR(DR_FrameTreeNode);
  }

  ~DR_FrameTreeNode()
  {
    MOZ_COUNT_DTOR(DR_FrameTreeNode);
  }

  nsIFrame*         mFrame;
  DR_FrameTreeNode* mParent;
  bool              mDisplay;
  uint32_t          mIndent;
};

// DR_State implementation

DR_State::DR_State()
: mInited(false), mActive(false), mCount(0), mAssert(-1), mIndent(0),
  mIndentUndisplayedFrames(false), mDisplayPixelErrors(false)
{
  MOZ_COUNT_CTOR(DR_State);
}

void DR_State::Init()
{
  char* env = PR_GetEnv("GECKO_DISPLAY_REFLOW_ASSERT");
  int32_t num;
  if (env) {
    if (GetNumber(env, num))
      mAssert = num;
    else
      printf("GECKO_DISPLAY_REFLOW_ASSERT - invalid value = %s", env);
  }

  env = PR_GetEnv("GECKO_DISPLAY_REFLOW_INDENT_START");
  if (env) {
    if (GetNumber(env, num))
      mIndent = num;
    else
      printf("GECKO_DISPLAY_REFLOW_INDENT_START - invalid value = %s", env);
  }

  env = PR_GetEnv("GECKO_DISPLAY_REFLOW_INDENT_UNDISPLAYED_FRAMES");
  if (env) {
    if (GetNumber(env, num))
      mIndentUndisplayedFrames = num;
    else
      printf("GECKO_DISPLAY_REFLOW_INDENT_UNDISPLAYED_FRAMES - invalid value = %s", env);
  }

  env = PR_GetEnv("GECKO_DISPLAY_REFLOW_FLAG_PIXEL_ERRORS");
  if (env) {
    if (GetNumber(env, num))
      mDisplayPixelErrors = num;
    else
      printf("GECKO_DISPLAY_REFLOW_FLAG_PIXEL_ERRORS - invalid value = %s", env);
  }

  InitFrameTypeTable();
  ParseRulesFile();
  mInited = true;
}

DR_State::~DR_State()
{
  MOZ_COUNT_DTOR(DR_State);
  int32_t numElements, i;
  numElements = mWildRules.Length();
  for (i = numElements - 1; i >= 0; i--) {
    delete mWildRules.ElementAt(i);
  }
  numElements = mFrameTreeLeaves.Length();
  for (i = numElements - 1; i >= 0; i--) {
    delete mFrameTreeLeaves.ElementAt(i);
  }
}

bool DR_State::GetNumber(char*     aBuf,
                           int32_t&  aNumber)
{
  if (sscanf(aBuf, "%d", &aNumber) > 0)
    return true;
  else
    return false;
}

bool DR_State::IsWhiteSpace(int c) {
  return (c == ' ') || (c == '\t') || (c == '\n') || (c == '\r');
}

bool DR_State::GetToken(FILE* aFile,
                          char* aBuf,
                          size_t aBufSize)
{
  bool haveToken = false;
  aBuf[0] = 0;
  // get the 1st non whitespace char
  int c = -1;
  for (c = getc(aFile); (c > 0) && IsWhiteSpace(c); c = getc(aFile)) {
  }

  if (c > 0) {
    haveToken = true;
    aBuf[0] = c;
    // get everything up to the next whitespace char
    size_t cX;
    for (cX = 1; cX + 1 < aBufSize ; cX++) {
      c = getc(aFile);
      if (c < 0) { // EOF
        ungetc(' ', aFile);
        break;
      }
      else {
        if (IsWhiteSpace(c)) {
          break;
        }
        else {
          aBuf[cX] = c;
        }
      }
    }
    aBuf[cX] = 0;
  }
  return haveToken;
}

DR_Rule* DR_State::ParseRule(FILE* aFile)
{
  char buf[128];
  int32_t doDisplay;
  DR_Rule* rule = nullptr;
  while (GetToken(aFile, buf, sizeof(buf))) {
    if (GetNumber(buf, doDisplay)) {
      if (rule) {
        rule->mDisplay = !!doDisplay;
        break;
      }
      else {
        printf("unexpected token - %s \n", buf);
      }
    }
    else {
      if (!rule) {
        rule = new DR_Rule;
      }
      if (strcmp(buf, "*") == 0) {
        rule->AddPart(LayoutFrameType::None);
      }
      else {
        DR_FrameTypeInfo* info = GetFrameTypeInfo(buf);
        if (info) {
          rule->AddPart(info->mType);
        }
        else {
          printf("invalid frame type - %s \n", buf);
        }
      }
    }
  }
  return rule;
}

void DR_State::AddRule(nsTArray<DR_Rule*>& aRules,
                       DR_Rule&            aRule)
{
  int32_t numRules = aRules.Length();
  for (int32_t ruleX = 0; ruleX < numRules; ruleX++) {
    DR_Rule* rule = aRules.ElementAt(ruleX);
    NS_ASSERTION(rule, "program error");
    if (aRule.mLength > rule->mLength) {
      aRules.InsertElementAt(ruleX, &aRule);
      return;
    }
  }
  aRules.AppendElement(&aRule);
}

void DR_State::ParseRulesFile()
{
  char* path = PR_GetEnv("GECKO_DISPLAY_REFLOW_RULES_FILE");
  if (path) {
    FILE* inFile = fopen(path, "r");
    if (inFile) {
      for (DR_Rule* rule = ParseRule(inFile); rule; rule = ParseRule(inFile)) {
        if (rule->mTarget) {
          LayoutFrameType fType = rule->mTarget->mFrameType;
          if (fType != LayoutFrameType::None) {
            DR_FrameTypeInfo* info = GetFrameTypeInfo(fType);
            AddRule(info->mRules, *rule);
          }
          else {
            AddRule(mWildRules, *rule);
          }
          mActive = true;
        }
      }

      fclose(inFile);
    }
  }
}

void
DR_State::AddFrameTypeInfo(LayoutFrameType aFrameType,
                           const char* aFrameNameAbbrev,
                           const char* aFrameName)
{
  mFrameTypeTable.AppendElement(DR_FrameTypeInfo(aFrameType, aFrameNameAbbrev, aFrameName));
}

DR_FrameTypeInfo*
DR_State::GetFrameTypeInfo(LayoutFrameType aFrameType)
{
  int32_t numEntries = mFrameTypeTable.Length();
  NS_ASSERTION(numEntries != 0, "empty FrameTypeTable");
  for (int32_t i = 0; i < numEntries; i++) {
    DR_FrameTypeInfo& info = mFrameTypeTable.ElementAt(i);
    if (info.mType == aFrameType) {
      return &info;
    }
  }
  return &mFrameTypeTable.ElementAt(numEntries - 1); // return unknown frame type
}

DR_FrameTypeInfo* DR_State::GetFrameTypeInfo(char* aFrameName)
{
  int32_t numEntries = mFrameTypeTable.Length();
  NS_ASSERTION(numEntries != 0, "empty FrameTypeTable");
  for (int32_t i = 0; i < numEntries; i++) {
    DR_FrameTypeInfo& info = mFrameTypeTable.ElementAt(i);
    if ((strcmp(aFrameName, info.mName) == 0) || (strcmp(aFrameName, info.mNameAbbrev) == 0)) {
      return &info;
    }
  }
  return &mFrameTypeTable.ElementAt(numEntries - 1); // return unknown frame type
}

void DR_State::InitFrameTypeTable()
{
  AddFrameTypeInfo(LayoutFrameType::Block,            "block",     "block");
  AddFrameTypeInfo(LayoutFrameType::Br,               "br",        "br");
  AddFrameTypeInfo(LayoutFrameType::Bullet,           "bullet",    "bullet");
  AddFrameTypeInfo(LayoutFrameType::ColorControl,     "color",     "colorControl");
  AddFrameTypeInfo(LayoutFrameType::GfxButtonControl, "button",    "gfxButtonControl");
  AddFrameTypeInfo(LayoutFrameType::HTMLButtonControl, "HTMLbutton",    "HTMLButtonControl");
  AddFrameTypeInfo(LayoutFrameType::HTMLCanvas,       "HTMLCanvas","HTMLCanvas");
  AddFrameTypeInfo(LayoutFrameType::SubDocument,      "subdoc",    "subDocument");
  AddFrameTypeInfo(LayoutFrameType::Image,            "img",       "image");
  AddFrameTypeInfo(LayoutFrameType::Inline,           "inline",    "inline");
  AddFrameTypeInfo(LayoutFrameType::Letter,           "letter",    "letter");
  AddFrameTypeInfo(LayoutFrameType::Line,             "line",      "line");
  AddFrameTypeInfo(LayoutFrameType::ListControl,      "select",    "select");
  AddFrameTypeInfo(LayoutFrameType::Object,           "obj",       "object");
  AddFrameTypeInfo(LayoutFrameType::Page,             "page",      "page");
  AddFrameTypeInfo(LayoutFrameType::Placeholder,      "place",     "placeholder");
  AddFrameTypeInfo(LayoutFrameType::Canvas,           "canvas",    "canvas");
  AddFrameTypeInfo(LayoutFrameType::Root,             "root",      "root");
  AddFrameTypeInfo(LayoutFrameType::Scroll,           "scroll",    "scroll");
  AddFrameTypeInfo(LayoutFrameType::TableCell,        "cell",      "tableCell");
  AddFrameTypeInfo(LayoutFrameType::BCTableCell,      "bcCell",    "bcTableCell");
  AddFrameTypeInfo(LayoutFrameType::TableCol,         "col",       "tableCol");
  AddFrameTypeInfo(LayoutFrameType::TableColGroup,    "colG",      "tableColGroup");
  AddFrameTypeInfo(LayoutFrameType::Table,            "tbl",       "table");
  AddFrameTypeInfo(LayoutFrameType::TableWrapper,     "tblW",      "tableWrapper");
  AddFrameTypeInfo(LayoutFrameType::TableRowGroup,    "rowG",      "tableRowGroup");
  AddFrameTypeInfo(LayoutFrameType::TableRow,         "row",       "tableRow");
  AddFrameTypeInfo(LayoutFrameType::TextInput,        "textCtl",   "textInput");
  AddFrameTypeInfo(LayoutFrameType::Text,             "text",      "text");
  AddFrameTypeInfo(LayoutFrameType::Viewport,         "VP",        "viewport");
#ifdef MOZ_XUL
  AddFrameTypeInfo(LayoutFrameType::XULLabel,         "XULLabel",  "XULLabel");
  AddFrameTypeInfo(LayoutFrameType::Box,              "Box",       "Box");
  AddFrameTypeInfo(LayoutFrameType::Slider,           "Slider",    "Slider");
  AddFrameTypeInfo(LayoutFrameType::PopupSet,         "PopupSet",  "PopupSet");
#endif
  AddFrameTypeInfo(LayoutFrameType::None,             "unknown",   "unknown");
}


void DR_State::DisplayFrameTypeInfo(nsIFrame* aFrame,
                                    int32_t   aIndent)
{
  DR_FrameTypeInfo* frameTypeInfo = GetFrameTypeInfo(aFrame->Type());
  if (frameTypeInfo) {
    for (int32_t i = 0; i < aIndent; i++) {
      printf(" ");
    }
    if(!strcmp(frameTypeInfo->mNameAbbrev, "unknown")) {
      if (aFrame) {
       nsAutoString  name;
       aFrame->GetFrameName(name);
       printf("%s %p ", NS_LossyConvertUTF16toASCII(name).get(), (void*)aFrame);
      }
      else {
        printf("%s %p ", frameTypeInfo->mNameAbbrev, (void*)aFrame);
      }
    }
    else {
      printf("%s %p ", frameTypeInfo->mNameAbbrev, (void*)aFrame);
    }
  }
}

bool
DR_State::RuleMatches(DR_Rule& aRule, DR_FrameTreeNode& aNode)
{
  NS_ASSERTION(aRule.mTarget, "program error");

  DR_RulePart* rulePart;
  DR_FrameTreeNode* parentNode;
  for (rulePart = aRule.mTarget->mNext, parentNode = aNode.mParent;
       rulePart && parentNode;
       rulePart = rulePart->mNext, parentNode = parentNode->mParent) {
    if (rulePart->mFrameType != LayoutFrameType::None) {
      if (parentNode->mFrame) {
        if (rulePart->mFrameType != parentNode->mFrame->Type()) {
          return false;
        }
      } else NS_ASSERTION(false, "program error");
    }
    // else wild card match
  }
  return true;
}

void DR_State::FindMatchingRule(DR_FrameTreeNode& aNode)
{
  if (!aNode.mFrame) {
    NS_ASSERTION(false, "invalid DR_FrameTreeNode \n");
    return;
  }

  bool matchingRule = false;

  DR_FrameTypeInfo* info = GetFrameTypeInfo(aNode.mFrame->Type());
  NS_ASSERTION(info, "program error");
  int32_t numRules = info->mRules.Length();
  for (int32_t ruleX = 0; ruleX < numRules; ruleX++) {
    DR_Rule* rule = info->mRules.ElementAt(ruleX);
    if (rule && RuleMatches(*rule, aNode)) {
      aNode.mDisplay = rule->mDisplay;
      matchingRule = true;
      break;
    }
  }
  if (!matchingRule) {
    int32_t numWildRules = mWildRules.Length();
    for (int32_t ruleX = 0; ruleX < numWildRules; ruleX++) {
      DR_Rule* rule = mWildRules.ElementAt(ruleX);
      if (rule && RuleMatches(*rule, aNode)) {
        aNode.mDisplay = rule->mDisplay;
        break;
      }
    }
  }
}

DR_FrameTreeNode* DR_State::CreateTreeNode(nsIFrame*                aFrame,
                                           const ReflowInput* aReflowInput)
{
  // find the frame of the parent reflow state (usually just the parent of aFrame)
  nsIFrame* parentFrame;
  if (aReflowInput) {
    const ReflowInput* parentRI = aReflowInput->mParentReflowInput;
    parentFrame = (parentRI) ? parentRI->mFrame : nullptr;
  } else {
    parentFrame = aFrame->GetParent();
  }

  // find the parent tree node leaf
  DR_FrameTreeNode* parentNode = nullptr;

  DR_FrameTreeNode* lastLeaf = nullptr;
  if(mFrameTreeLeaves.Length())
    lastLeaf = mFrameTreeLeaves.ElementAt(mFrameTreeLeaves.Length() - 1);
  if (lastLeaf) {
    for (parentNode = lastLeaf; parentNode && (parentNode->mFrame != parentFrame); parentNode = parentNode->mParent) {
    }
  }
  DR_FrameTreeNode* newNode = new DR_FrameTreeNode(aFrame, parentNode);
  FindMatchingRule(*newNode);

  newNode->mIndent = mIndent;
  if (newNode->mDisplay || mIndentUndisplayedFrames) {
    ++mIndent;
  }

  if (lastLeaf && (lastLeaf == parentNode)) {
    mFrameTreeLeaves.RemoveElementAt(mFrameTreeLeaves.Length() - 1);
  }
  mFrameTreeLeaves.AppendElement(newNode);
  mCount++;

  return newNode;
}

void DR_State::PrettyUC(nscoord aSize,
                        char*   aBuf,
                        int     aBufSize)
{
  if (NS_UNCONSTRAINEDSIZE == aSize) {
    strcpy(aBuf, "UC");
  }
  else {
    if ((nscoord)0xdeadbeefU == aSize)
    {
      strcpy(aBuf, "deadbeef");
    }
    else {
      snprintf(aBuf, aBufSize, "%d", aSize);
    }
  }
}

void DR_State::PrintMargin(const char *tag, const nsMargin* aMargin)
{
  if (aMargin) {
    char t[16], r[16], b[16], l[16];
    PrettyUC(aMargin->top, t, 16);
    PrettyUC(aMargin->right, r, 16);
    PrettyUC(aMargin->bottom, b, 16);
    PrettyUC(aMargin->left, l, 16);
    printf(" %s=%s,%s,%s,%s", tag, t, r, b, l);
  } else {
    // use %p here for consistency with other null-pointer printouts
    printf(" %s=%p", tag, (void*)aMargin);
  }
}

void DR_State::DeleteTreeNode(DR_FrameTreeNode& aNode)
{
  mFrameTreeLeaves.RemoveElement(&aNode);
  int32_t numLeaves = mFrameTreeLeaves.Length();
  if ((0 == numLeaves) || (aNode.mParent != mFrameTreeLeaves.ElementAt(numLeaves - 1))) {
    mFrameTreeLeaves.AppendElement(aNode.mParent);
  }

  if (aNode.mDisplay || mIndentUndisplayedFrames) {
    --mIndent;
  }
  // delete the tree node
  delete &aNode;
}

static void
CheckPixelError(nscoord aSize,
                int32_t aPixelToTwips)
{
  if (NS_UNCONSTRAINEDSIZE != aSize) {
    if ((aSize % aPixelToTwips) > 0) {
      printf("VALUE %d is not a whole pixel \n", aSize);
    }
  }
}

static void DisplayReflowEnterPrint(nsPresContext*          aPresContext,
                                    nsIFrame*                aFrame,
                                    const ReflowInput& aReflowInput,
                                    DR_FrameTreeNode&        aTreeNode,
                                    bool                     aChanged)
{
  if (aTreeNode.mDisplay) {
    DR_state->DisplayFrameTypeInfo(aFrame, aTreeNode.mIndent);

    char width[16];
    char height[16];

    DR_state->PrettyUC(aReflowInput.AvailableWidth(), width, 16);
    DR_state->PrettyUC(aReflowInput.AvailableHeight(), height, 16);
    printf("Reflow a=%s,%s ", width, height);

    DR_state->PrettyUC(aReflowInput.ComputedWidth(), width, 16);
    DR_state->PrettyUC(aReflowInput.ComputedHeight(), height, 16);
    printf("c=%s,%s ", width, height);

    if (aFrame->GetStateBits() & NS_FRAME_IS_DIRTY)
      printf("dirty ");

    if (aFrame->GetStateBits() & NS_FRAME_HAS_DIRTY_CHILDREN)
      printf("dirty-children ");

    if (aReflowInput.mFlags.mSpecialBSizeReflow)
      printf("special-bsize ");

    if (aReflowInput.IsHResize())
      printf("h-resize ");

    if (aReflowInput.IsVResize())
      printf("v-resize ");

    nsIFrame* inFlow = aFrame->GetPrevInFlow();
    if (inFlow) {
      printf("pif=%p ", (void*)inFlow);
    }
    inFlow = aFrame->GetNextInFlow();
    if (inFlow) {
      printf("nif=%p ", (void*)inFlow);
    }
    if (aChanged)
      printf("CHANGED \n");
    else
      printf("cnt=%d \n", DR_state->mCount);
    if (DR_state->mDisplayPixelErrors) {
      int32_t p2t = aPresContext->AppUnitsPerDevPixel();
      CheckPixelError(aReflowInput.AvailableWidth(), p2t);
      CheckPixelError(aReflowInput.AvailableHeight(), p2t);
      CheckPixelError(aReflowInput.ComputedWidth(), p2t);
      CheckPixelError(aReflowInput.ComputedHeight(), p2t);
    }
  }
}

void* nsFrame::DisplayReflowEnter(nsPresContext*          aPresContext,
                                  nsIFrame*                aFrame,
                                  const ReflowInput& aReflowInput)
{
  if (!DR_state->mInited) DR_state->Init();
  if (!DR_state->mActive) return nullptr;

  NS_ASSERTION(aFrame, "invalid call");

  DR_FrameTreeNode* treeNode = DR_state->CreateTreeNode(aFrame, &aReflowInput);
  if (treeNode) {
    DisplayReflowEnterPrint(aPresContext, aFrame, aReflowInput, *treeNode, false);
  }
  return treeNode;
}

void* nsFrame::DisplayLayoutEnter(nsIFrame* aFrame)
{
  if (!DR_state->mInited) DR_state->Init();
  if (!DR_state->mActive) return nullptr;

  NS_ASSERTION(aFrame, "invalid call");

  DR_FrameTreeNode* treeNode = DR_state->CreateTreeNode(aFrame, nullptr);
  if (treeNode && treeNode->mDisplay) {
    DR_state->DisplayFrameTypeInfo(aFrame, treeNode->mIndent);
    printf("XULLayout\n");
  }
  return treeNode;
}

void* nsFrame::DisplayIntrinsicISizeEnter(nsIFrame* aFrame,
                                          const char* aType)
{
  if (!DR_state->mInited) DR_state->Init();
  if (!DR_state->mActive) return nullptr;

  NS_ASSERTION(aFrame, "invalid call");

  DR_FrameTreeNode* treeNode = DR_state->CreateTreeNode(aFrame, nullptr);
  if (treeNode && treeNode->mDisplay) {
    DR_state->DisplayFrameTypeInfo(aFrame, treeNode->mIndent);
    printf("Get%sWidth\n", aType);
  }
  return treeNode;
}

void* nsFrame::DisplayIntrinsicSizeEnter(nsIFrame* aFrame,
                                         const char* aType)
{
  if (!DR_state->mInited) DR_state->Init();
  if (!DR_state->mActive) return nullptr;

  NS_ASSERTION(aFrame, "invalid call");

  DR_FrameTreeNode* treeNode = DR_state->CreateTreeNode(aFrame, nullptr);
  if (treeNode && treeNode->mDisplay) {
    DR_state->DisplayFrameTypeInfo(aFrame, treeNode->mIndent);
    printf("Get%sSize\n", aType);
  }
  return treeNode;
}

void nsFrame::DisplayReflowExit(nsPresContext* aPresContext,
                                nsIFrame* aFrame,
                                ReflowOutput& aMetrics,
                                const nsReflowStatus& aStatus,
                                void* aFrameTreeNode)
{
  if (!DR_state->mActive) return;

  NS_ASSERTION(aFrame, "DisplayReflowExit - invalid call");
  if (!aFrameTreeNode) return;

  DR_FrameTreeNode* treeNode = (DR_FrameTreeNode*)aFrameTreeNode;
  if (treeNode->mDisplay) {
    DR_state->DisplayFrameTypeInfo(aFrame, treeNode->mIndent);

    char width[16];
    char height[16];
    char x[16];
    char y[16];
    DR_state->PrettyUC(aMetrics.Width(), width, 16);
    DR_state->PrettyUC(aMetrics.Height(), height, 16);
    printf("Reflow d=%s,%s", width, height);

    if (!aStatus.IsEmpty()) {
      printf(" status=%s", ToString(aStatus).c_str());
    }
    if (aFrame->HasOverflowAreas()) {
      DR_state->PrettyUC(aMetrics.VisualOverflow().x, x, 16);
      DR_state->PrettyUC(aMetrics.VisualOverflow().y, y, 16);
      DR_state->PrettyUC(aMetrics.VisualOverflow().width, width, 16);
      DR_state->PrettyUC(aMetrics.VisualOverflow().height, height, 16);
      printf(" vis-o=(%s,%s) %s x %s", x, y, width, height);

      nsRect storedOverflow = aFrame->GetVisualOverflowRect();
      DR_state->PrettyUC(storedOverflow.x, x, 16);
      DR_state->PrettyUC(storedOverflow.y, y, 16);
      DR_state->PrettyUC(storedOverflow.width, width, 16);
      DR_state->PrettyUC(storedOverflow.height, height, 16);
      printf(" vis-sto=(%s,%s) %s x %s", x, y, width, height);

      DR_state->PrettyUC(aMetrics.ScrollableOverflow().x, x, 16);
      DR_state->PrettyUC(aMetrics.ScrollableOverflow().y, y, 16);
      DR_state->PrettyUC(aMetrics.ScrollableOverflow().width, width, 16);
      DR_state->PrettyUC(aMetrics.ScrollableOverflow().height, height, 16);
      printf(" scr-o=(%s,%s) %s x %s", x, y, width, height);

      storedOverflow = aFrame->GetScrollableOverflowRect();
      DR_state->PrettyUC(storedOverflow.x, x, 16);
      DR_state->PrettyUC(storedOverflow.y, y, 16);
      DR_state->PrettyUC(storedOverflow.width, width, 16);
      DR_state->PrettyUC(storedOverflow.height, height, 16);
      printf(" scr-sto=(%s,%s) %s x %s", x, y, width, height);
    }
    printf("\n");
    if (DR_state->mDisplayPixelErrors) {
      int32_t p2t = aPresContext->AppUnitsPerDevPixel();
      CheckPixelError(aMetrics.Width(), p2t);
      CheckPixelError(aMetrics.Height(), p2t);
    }
  }
  DR_state->DeleteTreeNode(*treeNode);
}

void nsFrame::DisplayLayoutExit(nsIFrame*            aFrame,
                                void*                aFrameTreeNode)
{
  if (!DR_state->mActive) return;

  NS_ASSERTION(aFrame, "non-null frame required");
  if (!aFrameTreeNode) return;

  DR_FrameTreeNode* treeNode = (DR_FrameTreeNode*)aFrameTreeNode;
  if (treeNode->mDisplay) {
    DR_state->DisplayFrameTypeInfo(aFrame, treeNode->mIndent);
    nsRect rect = aFrame->GetRect();
    printf("XULLayout=%d,%d,%d,%d\n", rect.x, rect.y, rect.width, rect.height);
  }
  DR_state->DeleteTreeNode(*treeNode);
}

void nsFrame::DisplayIntrinsicISizeExit(nsIFrame*            aFrame,
                                        const char*          aType,
                                        nscoord              aResult,
                                        void*                aFrameTreeNode)
{
  if (!DR_state->mActive) return;

  NS_ASSERTION(aFrame, "non-null frame required");
  if (!aFrameTreeNode) return;

  DR_FrameTreeNode* treeNode = (DR_FrameTreeNode*)aFrameTreeNode;
  if (treeNode->mDisplay) {
    DR_state->DisplayFrameTypeInfo(aFrame, treeNode->mIndent);
    char width[16];
    DR_state->PrettyUC(aResult, width, 16);
    printf("Get%sWidth=%s\n", aType, width);
  }
  DR_state->DeleteTreeNode(*treeNode);
}

void nsFrame::DisplayIntrinsicSizeExit(nsIFrame*            aFrame,
                                       const char*          aType,
                                       nsSize               aResult,
                                       void*                aFrameTreeNode)
{
  if (!DR_state->mActive) return;

  NS_ASSERTION(aFrame, "non-null frame required");
  if (!aFrameTreeNode) return;

  DR_FrameTreeNode* treeNode = (DR_FrameTreeNode*)aFrameTreeNode;
  if (treeNode->mDisplay) {
    DR_state->DisplayFrameTypeInfo(aFrame, treeNode->mIndent);

    char width[16];
    char height[16];
    DR_state->PrettyUC(aResult.width, width, 16);
    DR_state->PrettyUC(aResult.height, height, 16);
    printf("Get%sSize=%s,%s\n", aType, width, height);
  }
  DR_state->DeleteTreeNode(*treeNode);
}

/* static */ void
nsFrame::DisplayReflowStartup()
{
  DR_state = new DR_State();
}

/* static */ void
nsFrame::DisplayReflowShutdown()
{
  delete DR_state;
  DR_state = nullptr;
}

void DR_cookie::Change() const
{
  DR_FrameTreeNode* treeNode = (DR_FrameTreeNode*)mValue;
  if (treeNode && treeNode->mDisplay) {
    DisplayReflowEnterPrint(mPresContext, mFrame, mReflowInput, *treeNode, true);
  }
}

/* static */ void*
ReflowInput::DisplayInitConstraintsEnter(nsIFrame* aFrame,
                                               ReflowInput* aState,
                                               nscoord aContainingBlockWidth,
                                               nscoord aContainingBlockHeight,
                                               const nsMargin* aBorder,
                                               const nsMargin* aPadding)
{
  NS_PRECONDITION(aFrame, "non-null frame required");
  NS_PRECONDITION(aState, "non-null state required");

  if (!DR_state->mInited) DR_state->Init();
  if (!DR_state->mActive) return nullptr;

  DR_FrameTreeNode* treeNode = DR_state->CreateTreeNode(aFrame, aState);
  if (treeNode && treeNode->mDisplay) {
    DR_state->DisplayFrameTypeInfo(aFrame, treeNode->mIndent);

    printf("InitConstraints parent=%p",
           (void*)aState->mParentReflowInput);

    char width[16];
    char height[16];

    DR_state->PrettyUC(aContainingBlockWidth, width, 16);
    DR_state->PrettyUC(aContainingBlockHeight, height, 16);
    printf(" cb=%s,%s", width, height);

    DR_state->PrettyUC(aState->AvailableWidth(), width, 16);
    DR_state->PrettyUC(aState->AvailableHeight(), height, 16);
    printf(" as=%s,%s", width, height);

    DR_state->PrintMargin("b", aBorder);
    DR_state->PrintMargin("p", aPadding);
    putchar('\n');
  }
  return treeNode;
}

/* static */ void
ReflowInput::DisplayInitConstraintsExit(nsIFrame* aFrame,
                                              ReflowInput* aState,
                                              void* aValue)
{
  NS_PRECONDITION(aFrame, "non-null frame required");
  NS_PRECONDITION(aState, "non-null state required");

  if (!DR_state->mActive) return;
  if (!aValue) return;

  DR_FrameTreeNode* treeNode = (DR_FrameTreeNode*)aValue;
  if (treeNode->mDisplay) {
    DR_state->DisplayFrameTypeInfo(aFrame, treeNode->mIndent);
    char cmiw[16], cw[16], cmxw[16], cmih[16], ch[16], cmxh[16];
    DR_state->PrettyUC(aState->ComputedMinWidth(), cmiw, 16);
    DR_state->PrettyUC(aState->ComputedWidth(), cw, 16);
    DR_state->PrettyUC(aState->ComputedMaxWidth(), cmxw, 16);
    DR_state->PrettyUC(aState->ComputedMinHeight(), cmih, 16);
    DR_state->PrettyUC(aState->ComputedHeight(), ch, 16);
    DR_state->PrettyUC(aState->ComputedMaxHeight(), cmxh, 16);
    printf("InitConstraints= cw=(%s <= %s <= %s) ch=(%s <= %s <= %s)",
           cmiw, cw, cmxw, cmih, ch, cmxh);
    DR_state->PrintMargin("co", &aState->ComputedPhysicalOffsets());
    putchar('\n');
  }
  DR_state->DeleteTreeNode(*treeNode);
}


/* static */ void*
SizeComputationInput::DisplayInitOffsetsEnter(nsIFrame* aFrame,
                                          SizeComputationInput* aState,
                                          const LogicalSize& aPercentBasis,
                                          WritingMode aCBWritingMode,
                                          const nsMargin* aBorder,
                                          const nsMargin* aPadding)
{
  NS_PRECONDITION(aFrame, "non-null frame required");
  NS_PRECONDITION(aState, "non-null state required");

  if (!DR_state->mInited) DR_state->Init();
  if (!DR_state->mActive) return nullptr;

  // aState is not necessarily a ReflowInput
  DR_FrameTreeNode* treeNode = DR_state->CreateTreeNode(aFrame, nullptr);
  if (treeNode && treeNode->mDisplay) {
    DR_state->DisplayFrameTypeInfo(aFrame, treeNode->mIndent);

    char horizPctBasisStr[16];
    char vertPctBasisStr[16];
    DR_state->PrettyUC(aPercentBasis.ISize(aCBWritingMode),
                       horizPctBasisStr, 16);
    DR_state->PrettyUC(aPercentBasis.BSize(aCBWritingMode),
                       vertPctBasisStr, 16);
    printf("InitOffsets pct_basis=%s,%s", horizPctBasisStr, vertPctBasisStr);

    DR_state->PrintMargin("b", aBorder);
    DR_state->PrintMargin("p", aPadding);
    putchar('\n');
  }
  return treeNode;
}

/* static */ void
SizeComputationInput::DisplayInitOffsetsExit(nsIFrame* aFrame,
                                         SizeComputationInput* aState,
                                         void* aValue)
{
  NS_PRECONDITION(aFrame, "non-null frame required");
  NS_PRECONDITION(aState, "non-null state required");

  if (!DR_state->mActive) return;
  if (!aValue) return;

  DR_FrameTreeNode* treeNode = (DR_FrameTreeNode*)aValue;
  if (treeNode->mDisplay) {
    DR_state->DisplayFrameTypeInfo(aFrame, treeNode->mIndent);
    printf("InitOffsets=");
    DR_state->PrintMargin("m", &aState->ComputedPhysicalMargin());
    DR_state->PrintMargin("p", &aState->ComputedPhysicalPadding());
    DR_state->PrintMargin("p+b", &aState->ComputedPhysicalBorderPadding());
    putchar('\n');
  }
  DR_state->DeleteTreeNode(*treeNode);
}

/* static */ void*
ReflowInput::DisplayInitFrameTypeEnter(nsIFrame* aFrame,
                                             ReflowInput* aState)
{
  NS_PRECONDITION(aFrame, "non-null frame required");
  NS_PRECONDITION(aState, "non-null state required");

  if (!DR_state->mInited) DR_state->Init();
  if (!DR_state->mActive) return nullptr;

  // we don't print anything here
  return DR_state->CreateTreeNode(aFrame, aState);
}

/* static */ void
ReflowInput::DisplayInitFrameTypeExit(nsIFrame* aFrame,
                                            ReflowInput* aState,
                                            void* aValue)
{
  NS_PRECONDITION(aFrame, "non-null frame required");
  NS_PRECONDITION(aState, "non-null state required");

  if (!DR_state->mActive) return;
  if (!aValue) return;

  DR_FrameTreeNode* treeNode = (DR_FrameTreeNode*)aValue;
  if (treeNode->mDisplay) {
    DR_state->DisplayFrameTypeInfo(aFrame, treeNode->mIndent);
    printf("InitFrameType");

    const nsStyleDisplay *disp = aState->mStyleDisplay;

    if (aFrame->GetStateBits() & NS_FRAME_OUT_OF_FLOW)
      printf(" out-of-flow");
    if (aFrame->GetPrevInFlow())
      printf(" prev-in-flow");
    if (aFrame->IsAbsolutelyPositioned())
      printf(" abspos");
    if (aFrame->IsFloating())
      printf(" float");

    // This array must exactly match the StyleDisplay enum.
    const char *const displayTypes[] = {
      "none", "block", "inline", "inline-block", "list-item", "table",
      "inline-table", "table-row-group", "table-column", "table-column",
      "table-column-group", "table-header-group", "table-footer-group",
      "table-row", "table-cell", "table-caption", "flex", "inline-flex",
      "grid", "inline-grid", "ruby", "ruby-base", "ruby-base-container",
      "ruby-text", "ruby-text-container", "contents", "-webkit-box",
      "-webkit-inline-box", "box", "inline-box",
#ifdef MOZ_XUL
      "grid", "inline-grid", "grid-group", "grid-line", "stack",
      "inline-stack", "deck", "groupbox", "popup",
#endif
    };
    const uint32_t display = static_cast<uint32_t>(disp->mDisplay);
    if (display >= ArrayLength(displayTypes))
      printf(" display=%u", display);
    else
      printf(" display=%s", displayTypes[display]);

    // This array must exactly match the NS_CSS_FRAME_TYPE constants.
    const char *const cssFrameTypes[] = {
      "unknown", "inline", "block", "floating", "absolute", "internal-table"
    };
    nsCSSFrameType bareType = NS_FRAME_GET_TYPE(aState->mFrameType);
    bool repNoBlock = NS_FRAME_IS_REPLACED_NOBLOCK(aState->mFrameType);
    bool repBlock = NS_FRAME_IS_REPLACED_CONTAINS_BLOCK(aState->mFrameType);

    if (bareType >= ArrayLength(cssFrameTypes)) {
      printf(" result=type %u", bareType);
    } else {
      printf(" result=%s", cssFrameTypes[bareType]);
    }
    printf("%s%s\n", repNoBlock ? " +rep" : "", repBlock ? " +repBlk" : "");
  }
  DR_state->DeleteTreeNode(*treeNode);
}

#endif
// End Display Reflow

#endif<|MERGE_RESOLUTION|>--- conflicted
+++ resolved
@@ -2288,22 +2288,14 @@
   if (nsFrame::GetShowFrameBorders() && !aFrame->GetRect().IsEmpty()) {
     aLists.Outlines()->AppendNewToTop(new (aBuilder)
         nsDisplayGeneric(aBuilder, aFrame, PaintDebugBorder, "DebugBorder",
-<<<<<<< HEAD
-                         TYPE_DEBUG_BORDER));
-=======
                          DisplayItemType::TYPE_DEBUG_BORDER));
->>>>>>> cc2172ea
   }
   // Draw a border around the current event target
   if (nsFrame::GetShowEventTargetFrameBorder() &&
       aFrame->PresContext()->PresShell()->GetDrawEventTargetFrame() == aFrame) {
     aLists.Outlines()->AppendNewToTop(new (aBuilder)
         nsDisplayGeneric(aBuilder, aFrame, PaintEventTargetBorder, "EventTargetBorder",
-<<<<<<< HEAD
-                         TYPE_EVENT_TARGET_BORDER));
-=======
                          DisplayItemType::TYPE_EVENT_TARGET_BORDER));
->>>>>>> cc2172ea
   }
 }
 #endif
@@ -2384,15 +2376,9 @@
 ItemParticipatesIn3DContext(nsIFrame* aAncestor, nsDisplayItem* aItem)
 {
   nsIFrame* transformFrame;
-<<<<<<< HEAD
-  if (aItem->GetType() == TYPE_TRANSFORM) {
-    transformFrame = aItem->Frame();
-  } else if (aItem->GetType() == TYPE_PERSPECTIVE) {
-=======
   if (aItem->GetType() == DisplayItemType::TYPE_TRANSFORM) {
     transformFrame = aItem->Frame();
   } else if (aItem->GetType() == DisplayItemType::TYPE_PERSPECTIVE) {
->>>>>>> cc2172ea
     transformFrame = static_cast<nsDisplayPerspective*>(aItem)->TransformFrame();
   } else {
     return false;
@@ -2410,11 +2396,7 @@
   if (!aSource->IsEmpty()) {
     nsDisplayTransform *sepIdItem =
       new (aBuilder) nsDisplayTransform(aBuilder, aFrame, aSource,
-<<<<<<< HEAD
                                         aBuilder->GetVisibleRect(), Matrix4x4(), aIndex);
-=======
-                                        aBuilder->GetDirtyRect(), Matrix4x4(), aIndex);
->>>>>>> cc2172ea
     sepIdItem->SetNoExtendContext();
     aTarget->AppendToTop(sepIdItem);
   }
@@ -2472,10 +2454,7 @@
   // For preserves3d, use the dirty rect already installed on the
   // builder, since aDirtyRect maybe distorted for transforms along
   // the chain.
-<<<<<<< HEAD
   nsRect visibleRect = aBuilder->GetVisibleRect();
-=======
->>>>>>> cc2172ea
   nsRect dirtyRect = aBuilder->GetDirtyRect();
 
   bool inTransform = aBuilder->IsInTransform();
@@ -2511,11 +2490,7 @@
       // If we're in preserve-3d then grab the dirty rect that was given to the root
       // and transform using the combined transform.
       if (Combines3DTransformWithAncestors(disp)) {
-<<<<<<< HEAD
         dirtyRect = aBuilder->GetPreserves3DRects(&visibleRect);
-=======
-        dirtyRect = aBuilder->GetPreserves3DRects();
->>>>>>> cc2172ea
       }
 
       nsRect untransformedDirtyRect;
@@ -2533,7 +2508,6 @@
     inTransform = true;
   }
 
-<<<<<<< HEAD
   bool hasOverrideDirtyRect = false;
   if (HasOverrideDirtyRegion() && !aBuilder->InInvalidSubtree()) {
     nsDisplayListBuilder::DisplayListBuildingData* data =
@@ -2552,8 +2526,6 @@
     aBuilder->MarkFrameModifiedDuringBuilding(this);
   }
 
-=======
->>>>>>> cc2172ea
   bool usingFilter = StyleEffects()->HasFilters();
   bool usingMask = nsSVGIntegrationUtils::UsingMaskOrClipPathForFrame(this);
   bool usingSVGEffects = usingFilter || usingMask;
@@ -2659,10 +2631,7 @@
       GetClipPropClipRect(disp, effects, GetSize());
 
     if (contentClip) {
-<<<<<<< HEAD
       aBuilder->IntersectVisibleRect(*contentClip);
-=======
->>>>>>> cc2172ea
       aBuilder->IntersectDirtyRect(*contentClip);
       nestedClipState.ClipContentDescendants(*contentClip +
                                              aBuilder->ToReferenceFrame(this));
@@ -2676,11 +2645,7 @@
       aBuilder->MarkPreserve3DFramesForDisplayList(this);
     }
 
-<<<<<<< HEAD
     aBuilder->AdjustWindowDraggingRegion(this);
-=======
-    MarkAbsoluteFramesForDisplayList(aBuilder);
->>>>>>> cc2172ea
 
     nsDisplayLayerEventRegions* eventRegions = nullptr;
     if (aBuilder->IsBuildingLayerEventRegions()) {
@@ -2688,7 +2653,6 @@
       eventRegions->AddFrame(aBuilder, this);
       aBuilder->SetLayerEventRegions(eventRegions);
     }
-<<<<<<< HEAD
 
     MarkAbsoluteFramesForDisplayList(aBuilder);
     BuildDisplayList(aBuilder, set);
@@ -2740,11 +2704,6 @@
       }
     }
 
-
-=======
-    aBuilder->AdjustWindowDraggingRegion(this);
-    BuildDisplayList(aBuilder, set);
->>>>>>> cc2172ea
     if (eventRegions) {
       // If the event regions item ended up empty, throw it away rather than
       // adding it to the display list.
@@ -2765,7 +2724,6 @@
     set.Content()->DeleteAll(aBuilder);
     set.PositionedDescendants()->DeleteAll(aBuilder);
     set.Outlines()->DeleteAll(aBuilder);
-<<<<<<< HEAD
   }
 
   if (hasOverrideDirtyRect && gfxPrefs::LayoutDisplayListShowArea()) {
@@ -2775,8 +2733,6 @@
                                         NS_RGBA(255, 0, 0, 64), false);
     color->SetOverrideZIndex(INT32_MAX);
     set.PositionedDescendants()->AppendNewToTop(color);
-=======
->>>>>>> cc2172ea
   }
 
   // Sort PositionedDescendants() in CSS 'z-order' order.  The list is already
@@ -2858,11 +2814,7 @@
       clipState.Restore();
     }
     // Revert to the post-filter dirty rect.
-<<<<<<< HEAD
     aBuilder->SetVisibleRect(visibleRectOutsideSVGEffects);
-=======
-    aBuilder->SetDirtyRect(dirtyRectOutsideSVGEffects);
->>>>>>> cc2172ea
 
     // Skip all filter effects while generating glyph mask.
     if (usingFilter && !aBuilder->IsForGenerateGlyphMask()) {
@@ -2952,11 +2904,7 @@
     }
     // Revert to the dirtyrect coming in from the parent, without our transform
     // taken into account.
-<<<<<<< HEAD
     aBuilder->SetVisibleRect(visibleRectOutsideTransform);
-=======
-    aBuilder->SetDirtyRect(dirtyRectOutsideTransform);
->>>>>>> cc2172ea
     // Revert to the outer reference frame and offset because all display
     // items we create from now on are outside the transform.
     nsPoint toOuterReferenceFrame;
@@ -3062,11 +3010,7 @@
   // makes the perspective frame create one (so we have an atomic entry for z-index
   // sorting).
   nsIFrame *itemFrame = item->Frame();
-<<<<<<< HEAD
-  if (item->GetType() == TYPE_PERSPECTIVE) {
-=======
   if (item->GetType() == DisplayItemType::TYPE_PERSPECTIVE) {
->>>>>>> cc2172ea
     itemFrame = static_cast<nsDisplayPerspective*>(item)->TransformFrame();
   }
 
@@ -3104,15 +3048,11 @@
       (shell->IgnoringViewportScrolling() && child == shell->GetRootScrollFrame());
     if (!keepDescending) {
       nsRect childDirty;
-<<<<<<< HEAD
       if (!childDirty.IntersectRect(dirty, child->GetVisualOverflowRect()) &&
           (!child->ForceDescendIntoIfVisible())) {
         return false;
       }
       if (!childDirty.IntersectRect(aVisible, child->GetVisualOverflowRect())) {
-=======
-      if (!childDirty.IntersectRect(dirty, child->GetVisualOverflowRect())) {
->>>>>>> cc2172ea
         return false;
       }
       // Usually we could set dirty to childDirty now but there's no
@@ -3166,14 +3106,9 @@
 
     // dirty rect in child-relative coordinates
     nsRect dirty = aBuilder->GetDirtyRect() - child->GetOffsetTo(this);
-<<<<<<< HEAD
     nsRect visible = aBuilder->GetVisibleRect() - child->GetOffsetTo(this);
 
     if (!DescendIntoChild(aBuilder, child, dirty, visible)) {
-=======
-
-    if (!DescendIntoChild(aBuilder, child, dirty)) {
->>>>>>> cc2172ea
       return;
     }
 
@@ -3221,10 +3156,7 @@
   // dirty rect in child-relative coordinates
   NS_ASSERTION(aBuilder->GetCurrentFrame() == this, "Wrong coord space!");
   nsPoint offset = child->GetOffsetTo(this);
-<<<<<<< HEAD
   nsRect visible = aBuilder->GetVisibleRect() - offset;
-=======
->>>>>>> cc2172ea
   nsRect dirty = aBuilder->GetDirtyRect() - offset;
 
   nsDisplayListBuilder::OutOfFlowDisplayData* savedOutOfFlowData = nullptr;
@@ -3357,11 +3289,7 @@
     MOZ_ASSERT(awayFromCommonPath, "It is impossible when savedOutOfFlowData is true");
   } else if (GetStateBits() & NS_FRAME_FORCE_DISPLAY_LIST_DESCEND_INTO &&
              isPlaceholder) {
-<<<<<<< HEAD
     NS_ASSERTION(visible.IsEmpty(), "should have empty visible rect");
-=======
-    NS_ASSERTION(dirty.IsEmpty(), "should have empty visible rect");
->>>>>>> cc2172ea
     // Every item we build from now until we descent into an out of flow that
     // does have saved out of flow data should be invisible. This state gets
     // restored when AutoBuildingDisplayList gets out of scope.
@@ -3408,10 +3336,7 @@
     Maybe<nsRect> clipPropClip =
       child->GetClipPropClipRect(disp, effects, child->GetSize());
     if (clipPropClip) {
-<<<<<<< HEAD
       aBuilder->IntersectVisibleRect(*clipPropClip);
-=======
->>>>>>> cc2172ea
       aBuilder->IntersectDirtyRect(*clipPropClip);
       clipState.ClipContentDescendants(
         *clipPropClip + aBuilder->ToReferenceFrame(child));
@@ -6837,11 +6762,7 @@
 nsIFrame::TryUpdateTransformOnly(Layer** aLayerResult)
 {
   Layer* layer = FrameLayerBuilder::GetDedicatedLayer(
-<<<<<<< HEAD
-    this, TYPE_TRANSFORM);
-=======
     this, DisplayItemType::TYPE_TRANSFORM);
->>>>>>> cc2172ea
   if (!layer || !layer->HasUserData(LayerIsPrerenderedDataKey())) {
     // If this layer isn't prerendered or we clip composites to our OS
     // window, then we can't correctly optimize to an empty
@@ -6942,17 +6863,10 @@
     // screen because sometimes we don't have any retainned data
     // for remote type displayitem and thus Repaint event is not
     // triggered. So, always invalidate here as well.
-<<<<<<< HEAD
-    uint32_t displayItemKey = aDisplayItemKey;
-    if (aDisplayItemKey == TYPE_PLUGIN ||
-        aDisplayItemKey == TYPE_REMOTE) {
-      displayItemKey = 0;
-=======
     DisplayItemType displayItemKey = aDisplayItemKey;
     if (aDisplayItemKey == DisplayItemType::TYPE_PLUGIN ||
         aDisplayItemKey == DisplayItemType::TYPE_REMOTE) {
       displayItemKey = DisplayItemType::TYPE_ZERO;
->>>>>>> cc2172ea
     }
 
     if (aFrameDamageRect) {
