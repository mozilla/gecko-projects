--- conflicted
+++ resolved
@@ -3349,30 +3349,10 @@
   const nsStyleDisplay* disp = child->StyleDisplay();
   const nsStyleEffects* effects = child->StyleEffects();
   const nsStylePosition* pos = child->StylePosition();
-<<<<<<< HEAD
-  // If you change this, also change IsVisuallyAtomic()
-  bool isVisuallyAtomic = child->HasOpacity(effectSet)
-    || child->IsTransformed(disp, effectSet)
-    // strictly speaking, 'perspective' doesn't require visual atomicity,
-    // but the spec says it acts like the rest of these
-    || disp->mChildPerspective.GetUnit() == eStyleUnit_Coord
-    || effects->mMixBlendMode != NS_STYLE_BLEND_NORMAL
-    || nsSVGIntegrationUtils::UsingEffectsForFrame(child);
-
-  bool isPositioned = disp->IsAbsPosContainingBlock(child);
-  // If you change this, also change IsStackingContext()
-  bool isStackingContext =
-    (isPositioned && (disp->IsPositionForcingStackingContext() ||
-                      pos->mZIndex.GetUnit() == eStyleUnit_Integer)) ||
-     (disp->mWillChangeBitField & NS_STYLE_WILL_CHANGE_STACKING_CONTEXT) ||
-     disp->mIsolation != NS_STYLE_ISOLATION_AUTO ||
-     isVisuallyAtomic || (aFlags & DISPLAY_CHILD_FORCE_STACKING_CONTEXT);
-=======
   bool isVisuallyAtomic = child->IsVisuallyAtomic(effectSet, disp, effects);
   bool isPositioned = disp->IsAbsPosContainingBlock(child);
   bool isStackingContext = child->IsStackingContext(disp, pos, isPositioned, isVisuallyAtomic) ||
                            (aFlags & DISPLAY_CHILD_FORCE_STACKING_CONTEXT);
->>>>>>> d8619fe6
 
   if (isVisuallyAtomic || isPositioned || (!isSVG && disp->IsFloating(child)) ||
       ((effects->mClipFlags & NS_STYLE_CLIP_RECT) &&
@@ -6549,12 +6529,7 @@
 Matrix4x4
 nsIFrame::GetTransformMatrix(const nsIFrame* aStopAtAncestor,
                              nsIFrame** aOutAncestor,
-<<<<<<< HEAD
-                             bool aStopAtStackingContextAndDisplayPort,
-                             bool aInCSSUnits)
-=======
                              uint32_t aFlags)
->>>>>>> d8619fe6
 {
   NS_PRECONDITION(aOutAncestor, "Need a place to put the ancestor!");
 
@@ -6641,11 +6616,7 @@
   while (!(*aOutAncestor)->IsTransformed() &&
          !nsLayoutUtils::IsPopup(*aOutAncestor) &&
          *aOutAncestor != aStopAtAncestor &&
-<<<<<<< HEAD
-         (!aStopAtStackingContextAndDisplayPort ||
-=======
          (!(aFlags & STOP_AT_STACKING_CONTEXT_AND_DISPLAY_PORT) ||
->>>>>>> d8619fe6
           (!(*aOutAncestor)->IsStackingContext() && !nsLayoutUtils::FrameHasDisplayPort(*aOutAncestor, current)))) {
     /* If no parent, stop iterating.  Otherwise, update the ancestor. */
     nsIFrame* parent = nsLayoutUtils::GetCrossDocParentFrame(*aOutAncestor);
@@ -10780,27 +10751,6 @@
          (disp->mWillChangeBitField & NS_STYLE_WILL_CHANGE_STACKING_CONTEXT);
 }
 
-<<<<<<< HEAD
-// If you change any of these, also change the computation in BuildDisplayListForChild
-bool
-nsIFrame::IsVisuallyAtomic() {
-  return HasOpacity() ||
-         IsTransformed(StyleDisplay()) ||
-         StyleDisplay()->mChildPerspective.GetUnit() == eStyleUnit_Coord ||
-         StyleEffects()->mMixBlendMode != NS_STYLE_BLEND_NORMAL ||
-         nsSVGIntegrationUtils::UsingEffectsForFrame(this);
-}
-
-// If you change any of these, also change the computation in BuildDisplayListForChild
-bool
-nsIFrame::IsStackingContext() {
-  bool isPositioned = StyleDisplay()->IsAbsPosContainingBlock(this);
-  return (isPositioned && (StyleDisplay()->IsPositionForcingStackingContext() ||
-                           StylePosition()->mZIndex.GetUnit() == eStyleUnit_Integer)) ||
-         (StyleDisplay()->mWillChangeBitField & NS_STYLE_WILL_CHANGE_STACKING_CONTEXT) ||
-         StyleDisplay()->mIsolation != NS_STYLE_ISOLATION_AUTO ||
-         IsVisuallyAtomic();
-=======
 bool
 nsIFrame::IsVisuallyAtomic(EffectSet* aEffectSet,
                            const nsStyleDisplay* aStyleDisplay,
@@ -10834,7 +10784,6 @@
   bool isVisuallyAtomic = IsVisuallyAtomic(EffectSet::GetEffectSet(this),
                                            disp, StyleEffects());
   return IsStackingContext(disp, StylePosition(), isPositioned, isVisuallyAtomic);
->>>>>>> d8619fe6
 }
 
 Element*
