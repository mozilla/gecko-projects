--- conflicted
+++ resolved
@@ -2470,11 +2470,7 @@
   AutoSaveRestoreContainsBlendMode autoRestoreBlendMode(*aBuilder);
   aBuilder->SetContainsBlendMode(false);
 
-<<<<<<< HEAD
   nsRect visibleRectOutsideTransform = visibleRect;
-=======
-  nsRect dirtyRectOutsideTransform = dirtyRect;
->>>>>>> 9901cfb0
   bool allowAsyncAnimation = false;
   if (isTransformed) {
     const nsRect overflow = GetVisualOverflowRectRelativeToSelf();
@@ -8181,13 +8177,6 @@
         bool movingInFrameDirection =
           IsMovingInFrameDirection(current, aPos->mDirection, aPos->mVisual);
 
-<<<<<<< HEAD
-        if (eatingNonRenderableWS)
-          peekSearchState = current->PeekOffsetNoAmount(movingInFrameDirection, &offset);
-        else
-          peekSearchState = current->PeekOffsetCharacter(movingInFrameDirection, &offset,
-                                              aPos->mAmount == eSelectCluster);
-=======
         if (eatingNonRenderableWS) {
           peekSearchState = current->PeekOffsetNoAmount(movingInFrameDirection, &offset);
         } else {
@@ -8196,7 +8185,6 @@
           peekSearchState = current->PeekOffsetCharacter(movingInFrameDirection,
                                                          &offset, options);
         }
->>>>>>> 9901cfb0
 
         movedOverNonSelectableText |= (peekSearchState == CONTINUE_UNSELECTABLE);
 
