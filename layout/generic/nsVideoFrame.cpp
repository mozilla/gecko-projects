/* -*- Mode: C++; tab-width: 2; indent-tabs-mode: nil; c-basic-offset: 2 -*- */
/* vim:set ts=2 sw=2 sts=2 et cindent: */
/* This Source Code Form is subject to the terms of the Mozilla Public
 * License, v. 2.0. If a copy of the MPL was not distributed with this
 * file, You can obtain one at http://mozilla.org/MPL/2.0/. */

/* rendering object for the HTML <video> element */

#include "nsVideoFrame.h"

#include "nsCOMPtr.h"
#include "nsGkAtoms.h"

#include "mozilla/dom/HTMLVideoElement.h"
#include "nsIDOMHTMLImageElement.h"
#include "nsDisplayList.h"
#include "nsGenericHTMLElement.h"
#include "nsPresContext.h"
#include "nsContentCreatorFunctions.h"
#include "nsBoxLayoutState.h"
#include "nsBoxFrame.h"
#include "nsImageFrame.h"
#include "nsIImageLoadingContent.h"
#include "nsContentUtils.h"
#include "ImageContainer.h"
#include "ImageLayers.h"
#include "nsContentList.h"
#include "nsStyleUtil.h"
#include <algorithm>

using namespace mozilla;
using namespace mozilla::layers;
using namespace mozilla::dom;
using namespace mozilla::gfx;

nsIFrame*
NS_NewHTMLVideoFrame(nsIPresShell* aPresShell, nsStyleContext* aContext)
{
  return new (aPresShell) nsVideoFrame(aContext);
}

NS_IMPL_FRAMEARENA_HELPERS(nsVideoFrame)

// A matrix to obtain a correct-rotated video frame.
static Matrix
ComputeRotationMatrix(gfxFloat aRotatedWidth,
                      gfxFloat aRotatedHeight,
                      VideoInfo::Rotation aDegrees)
{
  Matrix shiftVideoCenterToOrigin;
  if (aDegrees == VideoInfo::Rotation::kDegree_90 ||
      aDegrees == VideoInfo::Rotation::kDegree_270) {
    shiftVideoCenterToOrigin = Matrix::Translation(-aRotatedHeight / 2.0,
                                                   -aRotatedWidth / 2.0);
  } else {
    shiftVideoCenterToOrigin = Matrix::Translation(-aRotatedWidth / 2.0,
                                                   -aRotatedHeight / 2.0);
  }

  Matrix rotation = Matrix::Rotation(gfx::Float(aDegrees / 180.0 * M_PI));
  Matrix shiftLeftTopToOrigin = Matrix::Translation(aRotatedWidth / 2.0,
                                                    aRotatedHeight / 2.0);
  return shiftVideoCenterToOrigin * rotation * shiftLeftTopToOrigin;
}

static void
SwapScaleWidthHeightForRotation(IntSize& aSize, VideoInfo::Rotation aDegrees)
{
  if (aDegrees == VideoInfo::Rotation::kDegree_90 ||
      aDegrees == VideoInfo::Rotation::kDegree_270) {
    int32_t tmpWidth = aSize.width;
    aSize.width = aSize.height;
    aSize.height = tmpWidth;
  }
}

nsVideoFrame::nsVideoFrame(nsStyleContext* aContext)
  : nsContainerFrame(aContext, LayoutFrameType::HTMLVideo)
{
  EnableVisibilityTracking();
}

nsVideoFrame::~nsVideoFrame()
{
}

NS_QUERYFRAME_HEAD(nsVideoFrame)
  NS_QUERYFRAME_ENTRY(nsVideoFrame)
  NS_QUERYFRAME_ENTRY(nsIAnonymousContentCreator)
NS_QUERYFRAME_TAIL_INHERITING(nsContainerFrame)

nsresult
nsVideoFrame::CreateAnonymousContent(nsTArray<ContentInfo>& aElements)
{
  nsNodeInfoManager *nodeInfoManager = GetContent()->GetComposedDoc()->NodeInfoManager();
  RefPtr<NodeInfo> nodeInfo;
  Element *element;

  if (HasVideoElement()) {
    // Create an anonymous image element as a child to hold the poster
    // image. We may not have a poster image now, but one could be added
    // before we load, or on a subsequent load.
    nodeInfo = nodeInfoManager->GetNodeInfo(nsGkAtoms::img,
                                            nullptr,
                                            kNameSpaceID_XHTML,
                                            nsIDOMNode::ELEMENT_NODE);
    NS_ENSURE_TRUE(nodeInfo, NS_ERROR_OUT_OF_MEMORY);
    element = NS_NewHTMLImageElement(nodeInfo.forget());
    mPosterImage = element;
    NS_ENSURE_TRUE(mPosterImage, NS_ERROR_OUT_OF_MEMORY);

    // Set the nsImageLoadingContent::ImageState() to 0. This means that the
    // image will always report its state as 0, so it will never be reframed
    // to show frames for loading or the broken image icon. This is important,
    // as the image is native anonymous, and so can't be reframed (currently).
    nsCOMPtr<nsIImageLoadingContent> imgContent = do_QueryInterface(mPosterImage);
    NS_ENSURE_TRUE(imgContent, NS_ERROR_FAILURE);

    imgContent->ForceImageState(true, 0);
    // And now have it update its internal state
    element->UpdateState(false);

    UpdatePosterSource(false);

    if (!aElements.AppendElement(mPosterImage))
      return NS_ERROR_OUT_OF_MEMORY;

    // Set up the caption overlay div for showing any TextTrack data
    nodeInfo = nodeInfoManager->GetNodeInfo(nsGkAtoms::div,
                                            nullptr,
                                            kNameSpaceID_XHTML,
                                            nsIDOMNode::ELEMENT_NODE);
    NS_ENSURE_TRUE(nodeInfo, NS_ERROR_OUT_OF_MEMORY);
    mCaptionDiv = NS_NewHTMLDivElement(nodeInfo.forget());
    NS_ENSURE_TRUE(mCaptionDiv, NS_ERROR_OUT_OF_MEMORY);
    nsGenericHTMLElement* div = static_cast<nsGenericHTMLElement*>(mCaptionDiv.get());
    div->SetClassName(NS_LITERAL_STRING("caption-box"));

    if (!aElements.AppendElement(mCaptionDiv))
      return NS_ERROR_OUT_OF_MEMORY;
    UpdateTextTrack();
  }

  // Set up "videocontrols" XUL element which will be XBL-bound to the
  // actual controls.
  nodeInfo = nodeInfoManager->GetNodeInfo(nsGkAtoms::videocontrols,
                                          nullptr,
                                          kNameSpaceID_XUL,
                                          nsIDOMNode::ELEMENT_NODE);
  NS_ENSURE_TRUE(nodeInfo, NS_ERROR_OUT_OF_MEMORY);

  NS_TrustedNewXULElement(getter_AddRefs(mVideoControls), nodeInfo.forget());
  if (!aElements.AppendElement(mVideoControls))
    return NS_ERROR_OUT_OF_MEMORY;

  return NS_OK;
}

void
nsVideoFrame::AppendAnonymousContentTo(nsTArray<nsIContent*>& aElements,
                                       uint32_t aFliter)
{
  if (mPosterImage) {
    aElements.AppendElement(mPosterImage);
  }

  if (mVideoControls) {
    aElements.AppendElement(mVideoControls);
  }

  if (mCaptionDiv) {
    aElements.AppendElement(mCaptionDiv);
  }
}

void
nsVideoFrame::DestroyFrom(nsIFrame* aDestructRoot)
{
  nsContentUtils::DestroyAnonymousContent(&mCaptionDiv);
  nsContentUtils::DestroyAnonymousContent(&mVideoControls);
  nsContentUtils::DestroyAnonymousContent(&mPosterImage);
  nsContainerFrame::DestroyFrom(aDestructRoot);
}

bool
nsVideoFrame::IsLeaf() const
{
  return true;
}

already_AddRefed<Layer>
nsVideoFrame::BuildLayer(nsDisplayListBuilder* aBuilder,
                         LayerManager* aManager,
                         nsDisplayItem* aItem,
                         const ContainerLayerParameters& aContainerParameters)
{
  nsRect area = GetContentRectRelativeToSelf() + aItem->ToReferenceFrame();
  HTMLVideoElement* element = static_cast<HTMLVideoElement*>(GetContent());

  nsIntSize videoSizeInPx;
  if (NS_FAILED(element->GetVideoSize(&videoSizeInPx)) ||
      area.IsEmpty()) {
    return nullptr;
  }

  RefPtr<ImageContainer> container = element->GetImageContainer();
  if (!container)
    return nullptr;

  // Retrieve the size of the decoded video frame, before being scaled
  // by pixel aspect ratio.
  mozilla::gfx::IntSize frameSize = container->GetCurrentSize();
  if (frameSize.width == 0 || frameSize.height == 0) {
    // No image, or zero-sized image. No point creating a layer.
    return nullptr;
  }

  // Convert video size from pixel units into app units, to get an aspect-ratio
  // (which has to be represented as a nsSize) and an IntrinsicSize that we
  // can pass to ComputeObjectRenderRect.
  nsSize aspectRatio(nsPresContext::CSSPixelsToAppUnits(videoSizeInPx.width),
                     nsPresContext::CSSPixelsToAppUnits(videoSizeInPx.height));
  IntrinsicSize intrinsicSize;
  intrinsicSize.width.SetCoordValue(aspectRatio.width);
  intrinsicSize.height.SetCoordValue(aspectRatio.height);

  nsRect dest = nsLayoutUtils::ComputeObjectDestRect(area,
                                                     intrinsicSize,
                                                     aspectRatio,
                                                     StylePosition());

  gfxRect destGFXRect = PresContext()->AppUnitsToGfxUnits(dest);
  destGFXRect.Round();
  if (destGFXRect.IsEmpty()) {
    return nullptr;
  }

  VideoInfo::Rotation rotationDeg = element->RotationDegrees();
  IntSize scaleHint(static_cast<int32_t>(destGFXRect.Width()),
                    static_cast<int32_t>(destGFXRect.Height()));
  // scaleHint is set regardless of rotation, so swap w/h if needed.
  SwapScaleWidthHeightForRotation(scaleHint, rotationDeg);
  container->SetScaleHint(scaleHint);

  RefPtr<ImageLayer> layer = static_cast<ImageLayer*>
    (aManager->GetLayerBuilder()->GetLeafLayerFor(aBuilder, aItem));
  if (!layer) {
    layer = aManager->CreateImageLayer();
    if (!layer)
      return nullptr;
  }

  layer->SetContainer(container);
  layer->SetSamplingFilter(nsLayoutUtils::GetSamplingFilterForFrame(this));
  // Set a transform on the layer to draw the video in the right place
  gfxPoint p = destGFXRect.TopLeft() + aContainerParameters.mOffset;

  Matrix preTransform = ComputeRotationMatrix(destGFXRect.Width(),
                                              destGFXRect.Height(),
                                              rotationDeg);

  Matrix transform = preTransform * Matrix::Translation(p.x, p.y);

  layer->SetBaseTransform(gfx::Matrix4x4::From2D(transform));
  layer->SetScaleToSize(scaleHint, ScaleMode::STRETCH);
  RefPtr<Layer> result = layer.forget();
  return result.forget();
}

class DispatchResizeToControls : public Runnable
{
public:
  explicit DispatchResizeToControls(nsIContent* aContent)
    : mContent(aContent) {}
  NS_IMETHOD Run() override {
    nsContentUtils::DispatchTrustedEvent(mContent->OwnerDoc(), mContent,
                                         NS_LITERAL_STRING("resizevideocontrols"),
                                         false, false);
    return NS_OK;
  }
  nsCOMPtr<nsIContent> mContent;
};

void
nsVideoFrame::Reflow(nsPresContext* aPresContext,
                     ReflowOutput& aMetrics,
                     const ReflowInput& aReflowInput,
                     nsReflowStatus& aStatus)
{
  MarkInReflow();
  DO_GLOBAL_REFLOW_COUNT("nsVideoFrame");
  DISPLAY_REFLOW(aPresContext, this, aReflowInput, aMetrics, aStatus);
  NS_FRAME_TRACE(NS_FRAME_TRACE_CALLS,
                 ("enter nsVideoFrame::Reflow: availSize=%d,%d",
                  aReflowInput.AvailableWidth(),
                  aReflowInput.AvailableHeight()));

  NS_PRECONDITION(mState & NS_FRAME_IN_REFLOW, "frame is not in reflow");

  aStatus.Reset();

  const WritingMode myWM = aReflowInput.GetWritingMode();
  nscoord contentBoxBSize = aReflowInput.ComputedBSize();
  const nscoord borderBoxISize = aReflowInput.ComputedISize() +
    aReflowInput.ComputedLogicalBorderPadding().IStartEnd(myWM);
  const bool isBSizeShrinkWrapping = (contentBoxBSize == NS_INTRINSICSIZE);

  nscoord borderBoxBSize;
  if (!isBSizeShrinkWrapping) {
    borderBoxBSize = contentBoxBSize +
      aReflowInput.ComputedLogicalBorderPadding().BStartEnd(myWM);
  }

  nsMargin borderPadding = aReflowInput.ComputedPhysicalBorderPadding();

  // Reflow the child frames. We may have up to three: an image
  // frame (for the poster image), a container frame for the controls,
  // and a container frame for the caption.
  for (nsIFrame* child : mFrames) {
    nsSize oldChildSize = child->GetSize();

    if (child->GetContent() == mPosterImage) {
      // Reflow the poster frame.
      nsImageFrame* imageFrame = static_cast<nsImageFrame*>(child);
      ReflowOutput kidDesiredSize(aReflowInput);
      WritingMode wm = imageFrame->GetWritingMode();
      LogicalSize availableSize = aReflowInput.AvailableSize(wm);
      LogicalSize cbSize = aMetrics.Size(aMetrics.GetWritingMode()).
                             ConvertTo(wm, aMetrics.GetWritingMode());
      ReflowInput kidReflowInput(aPresContext,
                                       aReflowInput,
                                       imageFrame,
                                       availableSize,
                                       &cbSize);

      nsRect posterRenderRect;
      if (ShouldDisplayPoster()) {
        posterRenderRect =
          nsRect(nsPoint(borderPadding.left, borderPadding.top),
                 nsSize(aReflowInput.ComputedWidth(),
                        aReflowInput.ComputedHeight()));
      }
      kidReflowInput.SetComputedWidth(posterRenderRect.width);
      kidReflowInput.SetComputedHeight(posterRenderRect.height);
      ReflowChild(imageFrame, aPresContext, kidDesiredSize, kidReflowInput,
                  posterRenderRect.x, posterRenderRect.y, 0, aStatus);
      FinishReflowChild(imageFrame, aPresContext,
                        kidDesiredSize, &kidReflowInput,
                        posterRenderRect.x, posterRenderRect.y, 0);

// Android still uses XUL media controls & hence needs this XUL-friendly
// custom reflow code. This will go away in bug 1310907.
#ifdef ANDROID
    } else if (child->GetContent() == mVideoControls) {
      // Reflow the video controls frame.
      nsBoxLayoutState boxState(PresContext(), aReflowInput.mRenderingContext);
      nsBoxFrame::LayoutChildAt(boxState,
                                child,
                                nsRect(borderPadding.left,
                                       borderPadding.top,
                                       aReflowInput.ComputedWidth(),
                                       aReflowInput.ComputedHeight()));

#endif // ANDROID
    } else if (child->GetContent() == mCaptionDiv ||
               child->GetContent() == mVideoControls) {
      // Reflow the caption and control bar frames.
      WritingMode wm = child->GetWritingMode();
      LogicalSize availableSize = aReflowInput.ComputedSize(wm);
      availableSize.BSize(wm) = NS_UNCONSTRAINEDSIZE;

      ReflowInput kidReflowInput(aPresContext,
                                       aReflowInput,
                                       child,
                                       availableSize);
      ReflowOutput kidDesiredSize(kidReflowInput);
      ReflowChild(child, aPresContext, kidDesiredSize, kidReflowInput,
                  borderPadding.left, borderPadding.top, 0, aStatus);

      if (child->GetContent() == mVideoControls && isBSizeShrinkWrapping) {
        // Resolve our own BSize based on the controls' size in the same axis.
        contentBoxBSize = myWM.IsOrthogonalTo(wm) ?
          kidDesiredSize.ISize(wm) : kidDesiredSize.BSize(wm);
      }

      FinishReflowChild(child, aPresContext,
                        kidDesiredSize, &kidReflowInput,
                        borderPadding.left, borderPadding.top, 0);
    }

    if (child->GetContent() == mVideoControls && child->GetSize() != oldChildSize) {
      RefPtr<Runnable> event = new DispatchResizeToControls(child->GetContent());
      nsContentUtils::AddScriptRunner(event);
    }
  }

  if (isBSizeShrinkWrapping) {
    if (contentBoxBSize == NS_INTRINSICSIZE) {
      // We didn't get a BSize from our intrinsic size/ratio, nor did we
      // get one from our controls. Just use BSize of 0.
      contentBoxBSize = 0;
    }
    contentBoxBSize = NS_CSS_MINMAX(contentBoxBSize,
                                    aReflowInput.ComputedMinBSize(),
                                    aReflowInput.ComputedMaxBSize());
    borderBoxBSize = contentBoxBSize +
      aReflowInput.ComputedLogicalBorderPadding().BStartEnd(myWM);
  }

  LogicalSize logicalDesiredSize(myWM, borderBoxISize, borderBoxBSize);
  aMetrics.SetSize(myWM, logicalDesiredSize);

  aMetrics.SetOverflowAreasToDesiredBounds();

  FinishAndStoreOverflow(&aMetrics);

  NS_FRAME_TRACE(NS_FRAME_TRACE_CALLS,
                 ("exit nsVideoFrame::Reflow: size=%d,%d",
                  aMetrics.Width(), aMetrics.Height()));
  NS_FRAME_SET_TRUNCATION(aStatus, aReflowInput, aMetrics);
}

class nsDisplayVideo : public nsDisplayItem {
public:
  nsDisplayVideo(nsDisplayListBuilder* aBuilder, nsVideoFrame* aFrame)
    : nsDisplayItem(aBuilder, aFrame)
  {
    MOZ_COUNT_CTOR(nsDisplayVideo);
  }
#ifdef NS_BUILD_REFCNT_LOGGING
  virtual ~nsDisplayVideo() {
    MOZ_COUNT_DTOR(nsDisplayVideo);
  }
#endif

  NS_DISPLAY_DECL_NAME("Video", TYPE_VIDEO)

  // It would be great if we could override GetOpaqueRegion to return nonempty here,
  // but it's probably not safe to do so in general. Video frames are
  // updated asynchronously from decoder threads, and it's possible that
  // we might have an opaque video frame when GetOpaqueRegion is called, but
  // when we come to paint, the video frame is transparent or has gone
  // away completely (e.g. because of a decoder error). The problem would
  // be especially acute if we have off-main-thread rendering.

  virtual nsRect GetBounds(nsDisplayListBuilder* aBuilder,
                           bool* aSnap) const override
  {
    *aSnap = true;
    nsIFrame* f = Frame();
    return f->GetContentRectRelativeToSelf() + ToReferenceFrame();
  }

  virtual already_AddRefed<Layer> BuildLayer(nsDisplayListBuilder* aBuilder,
                                             LayerManager* aManager,
                                             const ContainerLayerParameters& aContainerParameters) override
  {
    return static_cast<nsVideoFrame*>(mFrame)->BuildLayer(aBuilder, aManager, this, aContainerParameters);
  }

  virtual LayerState GetLayerState(nsDisplayListBuilder* aBuilder,
                                   LayerManager* aManager,
                                   const ContainerLayerParameters& aParameters) override
  {
    if (aManager->IsCompositingCheap()) {
      // Since ImageLayers don't require additional memory of the
      // video frames we have to have anyway, we can't save much by
      // making layers inactive. Also, for many accelerated layer
      // managers calling imageContainer->GetCurrentAsSurface can be
      // very expensive. So just always be active when compositing is
      // cheap (i.e. hardware accelerated).
      return LAYER_ACTIVE;
    }
    HTMLMediaElement* elem =
      static_cast<HTMLMediaElement*>(mFrame->GetContent());
    return elem->IsPotentiallyPlaying() ? LAYER_ACTIVE_FORCE : LAYER_INACTIVE;
  }
};

void
nsVideoFrame::BuildDisplayList(nsDisplayListBuilder*   aBuilder,
                               const nsDisplayListSet& aLists)
{
  if (!IsVisibleForPainting(aBuilder))
    return;

  DO_GLOBAL_REFLOW_COUNT_DSP("nsVideoFrame");

  DisplayBorderBackgroundOutline(aBuilder, aLists);

  const bool shouldDisplayPoster = ShouldDisplayPoster();

  // NOTE: If we're displaying a poster image (instead of video data), we can
  // trust the nsImageFrame to constrain its drawing to its content rect
  // (which happens to be the same as our content rect).
  uint32_t clipFlags;
  if (shouldDisplayPoster ||
      !nsStyleUtil::ObjectPropsMightCauseOverflow(StylePosition())) {
    clipFlags =
      DisplayListClipState::ASSUME_DRAWING_RESTRICTED_TO_CONTENT_RECT;
  } else {
    clipFlags = 0;
  }

  DisplayListClipState::AutoClipContainingBlockDescendantsToContentBox
    clip(aBuilder, this, clipFlags);

  if (HasVideoElement() && !shouldDisplayPoster) {
    aLists.Content()->AppendNewToTop(
      new (aBuilder) nsDisplayVideo(aBuilder, this));
  }

  // Add child frames to display list. We expect various children,
  // but only want to draw mPosterImage conditionally. Others we
  // always add to the display list.
  for (nsIFrame* child : mFrames) {
<<<<<<< HEAD
    if (child->GetContent() != mPosterImage || shouldDisplayPoster ||
        child->GetType() == nsGkAtoms::boxFrame) {

      nsDisplayListBuilder::AutoBuildingDisplayList
        buildingForChild(aBuilder, child,
                         aBuilder->GetVisibleRect() - child->GetOffsetTo(this),
                         aBuilder->GetDirtyRect() - child->GetOffsetTo(this),
                         aBuilder->IsAtRootOfPseudoStackingContext());

      child->BuildDisplayListForStackingContext(aBuilder, aLists.Content());
=======
    if (child->GetContent() != mPosterImage || shouldDisplayPoster) {
      child->BuildDisplayListForStackingContext(aBuilder,
                                                aDirtyRect - child->GetOffsetTo(this),
                                                aLists.Content());
    } else if (child->IsBoxFrame()) {
      child->BuildDisplayListForStackingContext(aBuilder,
                                                aDirtyRect - child->GetOffsetTo(this),
                                                aLists.Content());
>>>>>>> 2933592c
    }
  }
}

#ifdef ACCESSIBILITY
a11y::AccType
nsVideoFrame::AccessibleType()
{
  return a11y::eHTMLMediaType;
}
#endif

#ifdef DEBUG_FRAME_DUMP
nsresult
nsVideoFrame::GetFrameName(nsAString& aResult) const
{
  return MakeFrameName(NS_LITERAL_STRING("HTMLVideo"), aResult);
}
#endif

LogicalSize
nsVideoFrame::ComputeSize(nsRenderingContext *aRenderingContext,
                          WritingMode aWM,
                          const LogicalSize& aCBSize,
                          nscoord aAvailableISize,
                          const LogicalSize& aMargin,
                          const LogicalSize& aBorder,
                          const LogicalSize& aPadding,
                          ComputeSizeFlags aFlags)
{
// When in no video scenario, it should fall back to inherited method.
// We keep old codepath here since Android still uses XUL media controls.
// This will go away in bug 1310907.
#ifndef ANDROID
  if (!HasVideoElement()) {
    return nsContainerFrame::ComputeSize(aRenderingContext,
                                         aWM,
                                         aCBSize,
                                         aAvailableISize,
                                         aMargin,
                                         aBorder,
                                         aPadding,
                                         aFlags);
  }
#endif // ANDROID

  nsSize size = GetVideoIntrinsicSize(aRenderingContext);

  IntrinsicSize intrinsicSize;
  intrinsicSize.width.SetCoordValue(size.width);
  intrinsicSize.height.SetCoordValue(size.height);

  // Only video elements have an intrinsic ratio.
  nsSize intrinsicRatio = HasVideoElement() ? size : nsSize(0, 0);

  return ComputeSizeWithIntrinsicDimensions(aRenderingContext, aWM,
                                            intrinsicSize, intrinsicRatio,
                                            aCBSize, aMargin, aBorder, aPadding,
                                            aFlags);
}

nscoord nsVideoFrame::GetMinISize(nsRenderingContext *aRenderingContext)
{
  nscoord result;
  DISPLAY_MIN_WIDTH(this, result);

  if (HasVideoElement()) {
    nsSize size = GetVideoIntrinsicSize(aRenderingContext);
    result = GetWritingMode().IsVertical() ? size.height : size.width;
  } else {
    // We expect last and only child of audio elements to be control if
    // "controls" attribute is present.
    nsIFrame* kid = mFrames.LastChild();
    if (kid) {
      result = nsLayoutUtils::IntrinsicForContainer(aRenderingContext,
                                                    kid,
                                                    nsLayoutUtils::MIN_ISIZE);
    } else {
      result = 0;
    }
  }

  return result;
}

nscoord nsVideoFrame::GetPrefISize(nsRenderingContext *aRenderingContext)
{
  nscoord result;
  DISPLAY_PREF_WIDTH(this, result);

  if (HasVideoElement()) {
    nsSize size = GetVideoIntrinsicSize(aRenderingContext);
    result = GetWritingMode().IsVertical() ? size.height : size.width;
  } else {
    // We expect last and only child of audio elements to be control if
    // "controls" attribute is present.
    nsIFrame* kid = mFrames.LastChild();
    if (kid) {
      result = nsLayoutUtils::IntrinsicForContainer(aRenderingContext,
                                                    kid,
                                                    nsLayoutUtils::PREF_ISIZE);
    } else {
      result = 0;
    }
  }

  return result;
}

nsSize nsVideoFrame::GetIntrinsicRatio()
{
  if (!HasVideoElement()) {
    // Audio elements have no intrinsic ratio.
    return nsSize(0, 0);
  }

  return GetVideoIntrinsicSize(nullptr);
}

bool nsVideoFrame::ShouldDisplayPoster()
{
  if (!HasVideoElement())
    return false;

  HTMLVideoElement* element = static_cast<HTMLVideoElement*>(GetContent());
  if (element->GetPlayedOrSeeked() && HasVideoData())
    return false;

  nsCOMPtr<nsIImageLoadingContent> imgContent = do_QueryInterface(mPosterImage);
  NS_ENSURE_TRUE(imgContent, false);

  nsCOMPtr<imgIRequest> request;
  nsresult res = imgContent->GetRequest(nsIImageLoadingContent::CURRENT_REQUEST,
                                        getter_AddRefs(request));
  if (NS_FAILED(res) || !request) {
    return false;
  }

  uint32_t status = 0;
  res = request->GetImageStatus(&status);
  if (NS_FAILED(res) || (status & imgIRequest::STATUS_ERROR))
    return false;

  return true;
}

nsSize
nsVideoFrame::GetVideoIntrinsicSize(nsRenderingContext *aRenderingContext)
{
  // Defaulting size to 300x150 if no size given.
  nsIntSize size(300, 150);

// All media controls have been converted to HTML except Android. Hence
// we keep this codepath for Android until removal in bug 1310907.
#ifdef ANDROID
  if (!HasVideoElement()) {
    if (!mFrames.FirstChild()) {
      return nsSize(0, 0);
    }

    // Ask the controls frame what its preferred height is
    nsBoxLayoutState boxState(PresContext(), aRenderingContext, 0);
    nscoord prefHeight = mFrames.LastChild()->GetXULPrefSize(boxState).height;
    return nsSize(nsPresContext::CSSPixelsToAppUnits(size.width), prefHeight);
  }
#endif // ANDROID

  HTMLVideoElement* element = static_cast<HTMLVideoElement*>(GetContent());
  if (NS_FAILED(element->GetVideoSize(&size)) && ShouldDisplayPoster()) {
    // Use the poster image frame's size.
    nsIFrame *child = mPosterImage->GetPrimaryFrame();
    nsImageFrame* imageFrame = do_QueryFrame(child);
    nsSize imgsize;
    if (NS_SUCCEEDED(imageFrame->GetIntrinsicImageSize(imgsize))) {
      return imgsize;
    }
  }

  return nsSize(nsPresContext::CSSPixelsToAppUnits(size.width),
                nsPresContext::CSSPixelsToAppUnits(size.height));
}

void
nsVideoFrame::UpdatePosterSource(bool aNotify)
{
  NS_ASSERTION(HasVideoElement(), "Only call this on <video> elements.");
  HTMLVideoElement* element = static_cast<HTMLVideoElement*>(GetContent());

  if (element->HasAttr(kNameSpaceID_None, nsGkAtoms::poster) &&
      !element->AttrValueIs(kNameSpaceID_None,
                            nsGkAtoms::poster,
                            nsGkAtoms::_empty,
                            eIgnoreCase)) {
    nsAutoString posterStr;
    element->GetPoster(posterStr);
    mPosterImage->SetAttr(kNameSpaceID_None,
                          nsGkAtoms::src,
                          posterStr,
                          aNotify);
  } else {
    mPosterImage->UnsetAttr(kNameSpaceID_None, nsGkAtoms::src, aNotify);
  }
}

nsresult
nsVideoFrame::AttributeChanged(int32_t aNameSpaceID,
                               nsIAtom* aAttribute,
                               int32_t aModType)
{
  if (aAttribute == nsGkAtoms::poster && HasVideoElement()) {
    UpdatePosterSource(true);
  }
  return nsContainerFrame::AttributeChanged(aNameSpaceID,
                                            aAttribute,
                                            aModType);
}

void
nsVideoFrame::OnVisibilityChange(Visibility aNewVisibility,
                                 const Maybe<OnNonvisible>& aNonvisibleAction)
{
  if (HasVideoElement()) {
    nsCOMPtr<nsIDOMHTMLMediaElement> mediaDomElement = do_QueryInterface(mContent);
    mediaDomElement->OnVisibilityChange(aNewVisibility);
  }

  nsCOMPtr<nsIImageLoadingContent> imageLoader = do_QueryInterface(mPosterImage);
  if (imageLoader) {
    imageLoader->OnVisibilityChange(aNewVisibility,
                                    aNonvisibleAction);
  }

  nsContainerFrame::OnVisibilityChange(aNewVisibility, aNonvisibleAction);
}

bool nsVideoFrame::HasVideoElement() {
  nsCOMPtr<nsIDOMHTMLMediaElement> mediaDomElement = do_QueryInterface(mContent);
  return mediaDomElement->IsVideo();
}

bool nsVideoFrame::HasVideoData()
{
  if (!HasVideoElement())
    return false;
  HTMLVideoElement* element = static_cast<HTMLVideoElement*>(GetContent());
  nsIntSize size(0, 0);
  element->GetVideoSize(&size);
  return size != nsIntSize(0,0);
}

void nsVideoFrame::UpdateTextTrack()
{
  HTMLMediaElement* element = static_cast<HTMLMediaElement*>(GetContent());
  if (element) {
    element->NotifyCueDisplayStatesChanged();
  }
}<|MERGE_RESOLUTION|>--- conflicted
+++ resolved
@@ -514,9 +514,8 @@
   // but only want to draw mPosterImage conditionally. Others we
   // always add to the display list.
   for (nsIFrame* child : mFrames) {
-<<<<<<< HEAD
     if (child->GetContent() != mPosterImage || shouldDisplayPoster ||
-        child->GetType() == nsGkAtoms::boxFrame) {
+        child->IsBoxFrame()) {
 
       nsDisplayListBuilder::AutoBuildingDisplayList
         buildingForChild(aBuilder, child,
@@ -525,16 +524,6 @@
                          aBuilder->IsAtRootOfPseudoStackingContext());
 
       child->BuildDisplayListForStackingContext(aBuilder, aLists.Content());
-=======
-    if (child->GetContent() != mPosterImage || shouldDisplayPoster) {
-      child->BuildDisplayListForStackingContext(aBuilder,
-                                                aDirtyRect - child->GetOffsetTo(this),
-                                                aLists.Content());
-    } else if (child->IsBoxFrame()) {
-      child->BuildDisplayListForStackingContext(aBuilder,
-                                                aDirtyRect - child->GetOffsetTo(this),
-                                                aLists.Content());
->>>>>>> 2933592c
     }
   }
 }
