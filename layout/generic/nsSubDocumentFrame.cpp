--- conflicted
+++ resolved
@@ -317,11 +317,7 @@
   nsDisplayList tempItems;
   nsDisplayItem* item;
   while ((item = aList->RemoveBottom()) != nullptr) {
-<<<<<<< HEAD
-    if (item->GetType() == TYPE_BACKGROUND_COLOR) {
-=======
     if (item->GetType() == DisplayItemType::TYPE_BACKGROUND_COLOR) {
->>>>>>> cc2172ea
       nsDisplayList tmpList;
       tmpList.AppendToTop(item);
       item = new (aBuilder) nsDisplayOwnLayer(aBuilder, aFrame, &tmpList, aBuilder->CurrentActiveScrolledRoot());
@@ -413,10 +409,7 @@
   nsIFrame* savedIgnoreScrollFrame = nullptr;
   if (subdocRootFrame) {
     // get the dirty rect relative to the root frame of the subdoc
-<<<<<<< HEAD
     visible = aBuilder->GetVisibleRect() + GetOffsetToCrossDoc(subdocRootFrame);
-=======
->>>>>>> cc2172ea
     dirty = aBuilder->GetDirtyRect() + GetOffsetToCrossDoc(subdocRootFrame);
     // and convert into the appunits of the subdoc
     visible = visible.ScaleToOtherAppUnitsRoundOut(parentAPD, subdocAPD);
@@ -427,7 +420,6 @@
       MOZ_ASSERT(rootScrollableFrame);
       // Use a copy, so the rects don't get modified.
       nsRect copyOfDirty = dirty;
-<<<<<<< HEAD
       nsRect copyOfVisible = visible;
       haveDisplayPort = rootScrollableFrame->DecideScrollableLayer(aBuilder,
                           &copyOfVisible, &copyOfDirty,
@@ -435,13 +427,6 @@
 
       if (!gfxPrefs::LayoutUseContainersForRootFrames() ||
           !aBuilder->IsPaintingToWindow()) {
-=======
-      haveDisplayPort = rootScrollableFrame->DecideScrollableLayer(aBuilder,
-                          &copyOfDirty,
-                          /* aAllowCreateDisplayPort = */ true);
-
-      if (!gfxPrefs::LayoutUseContainersForRootFrames()) {
->>>>>>> cc2172ea
         haveDisplayPort = false;
       }
 
@@ -455,10 +440,7 @@
     aBuilder->EnterPresShell(subdocRootFrame, pointerEventsNone);
     aBuilder->IncrementPresShellPaintCount(presShell);
   } else {
-<<<<<<< HEAD
     visible = aBuilder->GetVisibleRect();
-=======
->>>>>>> cc2172ea
     dirty = aBuilder->GetDirtyRect();
   }
 
@@ -525,11 +507,7 @@
     // creates a display item.
     nsIFrame* frame = subdocRootFrame ? subdocRootFrame : this;
     nsDisplayListBuilder::AutoBuildingDisplayList
-<<<<<<< HEAD
       building(aBuilder, frame, visible, dirty, true);
-=======
-      building(aBuilder, frame, dirty, true);
->>>>>>> cc2172ea
 
     if (subdocRootFrame) {
       nsIFrame* rootScrollFrame = presShell->GetRootScrollFrame();
@@ -563,11 +541,7 @@
       // painted on the page itself.
       if (nsLayoutUtils::NeedsPrintPreviewBackground(presContext)) {
         presShell->AddPrintPreviewBackgroundItem(
-<<<<<<< HEAD
           *aBuilder, childItems, frame, bounds, flags);
-=======
-          *aBuilder, childItems, frame, bounds);
->>>>>>> cc2172ea
       } else {
         // Add the canvas background color to the bottom of the list. This
         // happens after we've built the list so that AddCanvasBackgroundColorItem
