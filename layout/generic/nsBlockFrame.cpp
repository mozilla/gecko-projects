--- conflicted
+++ resolved
@@ -6669,10 +6669,7 @@
   // stick outside of the line's bounding box or our bounding box)
   // intersects the dirty rect then paint the line.
   bool intersect = aLineArea.Intersects(aBuilder->GetDirtyRect());
-<<<<<<< HEAD
   bool visible = aLineArea.Intersects(aBuilder->GetVisibleRect());
-=======
->>>>>>> cc2172ea
 #ifdef DEBUG
   if (nsBlockFrame::gLamePaintMetrics) {
     aDrawnLines++;
@@ -6770,11 +6767,7 @@
   // on all our child frames, but that might be expensive.  So we
   // approximate it by checking it on |this|; if it's true for any
   // frame in our child list, it's also true for |this|.
-<<<<<<< HEAD
   nsLineBox* cursor = aBuilder->ShouldDescendIntoFrame(this, true) ?
-=======
-  nsLineBox* cursor = aBuilder->ShouldDescendIntoFrame(this) ?
->>>>>>> cc2172ea
     nullptr : GetFirstLineContaining(aBuilder->GetDirtyRect().y);
   LineIterator line_end = LinesEnd();
 
