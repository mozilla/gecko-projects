--- conflicted
+++ resolved
@@ -613,15 +613,14 @@
     , mParent(nullptr)
     , mNextSibling(nullptr)
     , mPrevSibling(nullptr)
-<<<<<<< HEAD
+    , mState(NS_FRAME_FIRST_REFLOW | NS_FRAME_IS_DIRTY)
     , mFrameIsModified(false)
     , mHasOverrideDirtyRegion(false)
     , mHasAnimatedGeometryRoot(false)
     , mHasActiveScrolledRoot(false)
-=======
-    , mState(NS_FRAME_FIRST_REFLOW | NS_FRAME_IS_DIRTY)
+    , mBuiltDisplayList(false)
+    , mForceDescendIntoIfVisible(false)
     , mType(aType)
->>>>>>> 2933592c
   {
     mozilla::PodZero(&mOverflow);
   }
@@ -638,6 +637,12 @@
 
   bool HasActiveScrolledRoot() { return mHasActiveScrolledRoot; }
   void SetHasActiveScrolledRoot(bool aHasASR) { mHasActiveScrolledRoot = aHasASR; }
+
+  bool BuiltDisplayList() { return mBuiltDisplayList; }
+  void SetBuiltDisplayList(bool aBuilt) { mBuiltDisplayList = aBuilt; }
+
+  bool ForceDescendIntoIfVisible() { return mForceDescendIntoIfVisible; }
+  void SetForceDescendIntoIfVisible(bool aForce) { mForceDescendIntoIfVisible = aForce; }
 
   nsPresContext* PresContext() const {
     return StyleContext()->PresContext();
@@ -3893,6 +3898,8 @@
   bool mHasOverrideDirtyRegion : 1;
   bool mHasAnimatedGeometryRoot : 1;
   bool mHasActiveScrolledRoot : 1;
+  bool mBuiltDisplayList : 1;
+  bool mForceDescendIntoIfVisible : 1;
 
   // When there is an overflow area only slightly larger than mRect,
   // we store a set of four 1-byte deltas from the edges of mRect
