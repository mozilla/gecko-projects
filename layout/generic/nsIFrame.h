/* -*- Mode: C++; tab-width: 2; indent-tabs-mode: nil; c-basic-offset: 2 -*- */
/* vim: set ts=2 sw=2 et tw=78: */
/* This Source Code Form is subject to the terms of the Mozilla Public
 * License, v. 2.0. If a copy of the MPL was not distributed with this
 * file, You can obtain one at http://mozilla.org/MPL/2.0/. */

/* interface for all rendering objects */

#ifndef nsIFrame_h___
#define nsIFrame_h___

#ifndef MOZILLA_INTERNAL_API
#error This header/class should only be used within Mozilla code. It should not be used by extensions.
#endif

#define MAX_REFLOW_DEPTH 200

/* nsIFrame is in the process of being deCOMtaminated, i.e., this file is eventually
   going to be eliminated, and all callers will use nsFrame instead.  At the moment
   we're midway through this process, so you will see inlined functions and member
   variables in this file.  -dwh */

#include <algorithm>
#include <stdio.h>

#include "CaretAssociationHint.h"
#include "FrameProperties.h"
#include "mozilla/layout/FrameChildList.h"
#include "mozilla/Maybe.h"
#include "mozilla/SmallPointerArray.h"
#include "mozilla/WritingModes.h"
#include "nsDirection.h"
#include "nsFrameList.h"
#include "nsFrameState.h"
#include "mozilla/ReflowOutput.h"
#include "nsITheme.h"
#include "nsLayoutUtils.h"
#include "nsQueryFrame.h"
#include "nsStringGlue.h"
#include "nsStyleContext.h"
#include "nsStyleStruct.h"
#include "Visibility.h"
#include "nsChangeHint.h"

#ifdef ACCESSIBILITY
#include "mozilla/a11y/AccTypes.h"
#endif

/**
 * New rules of reflow:
 * 1. you get a WillReflow() followed by a Reflow() followed by a DidReflow() in order
 *    (no separate pass over the tree)
 * 2. it's the parent frame's responsibility to size/position the child's view (not
 *    the child frame's responsibility as it is today) during reflow (and before
 *    sending the DidReflow() notification)
 * 3. positioning of child frames (and their views) is done on the way down the tree,
 *    and sizing of child frames (and their views) on the way back up
 * 4. if you move a frame (outside of the reflow process, or after reflowing it),
 *    then you must make sure that its view (or its child frame's views) are re-positioned
 *    as well. It's reasonable to not position the view until after all reflowing the
 *    entire line, for example, but the frame should still be positioned and sized (and
 *    the view sized) during the reflow (i.e., before sending the DidReflow() notification)
 * 5. the view system handles moving of widgets, i.e., it's not our problem
 */

class nsIAtom;
class nsPresContext;
class nsIPresShell;
class nsRenderingContext;
class nsView;
class nsIWidget;
class nsISelectionController;
class nsBoxLayoutState;
class nsBoxLayout;
class nsILineIterator;
class nsDisplayListBuilder;
class nsDisplayListSet;
class nsDisplayList;
class gfxSkipChars;
class gfxSkipCharsIterator;
class gfxContext;
class nsLineList_iterator;
class nsAbsoluteContainingBlock;
class nsIContent;
class nsContainerFrame;
class nsPlaceholderFrame;
class nsStyleChangeList;

struct nsPeekOffsetStruct;
struct nsPoint;
struct nsRect;
struct nsSize;
struct nsMargin;
struct CharacterDataChangeInfo;

namespace mozilla {

enum class CSSPseudoElementType : uint8_t;
class EventStates;
struct ReflowInput;
class ReflowOutput;
class ServoStyleSet;
class DisplayItemData;
class EffectSet;

namespace layers {
class Layer;
} // namespace layers

namespace gfx {
class Matrix;
} // namespace gfx
} // namespace mozilla

/**
 * Indication of how the frame can be split. This is used when doing runaround
 * of floats, and when pulling up child frames from a next-in-flow.
 *
 * The choices are splittable, not splittable at all, and splittable in
 * a non-rectangular fashion. This last type only applies to block-level
 * elements, and indicates whether splitting can be used when doing runaround.
 * If you can split across page boundaries, but you expect each continuing
 * frame to be the same width then return frSplittable and not
 * frSplittableNonRectangular.
 *
 * @see #GetSplittableType()
 */
typedef uint32_t nsSplittableType;

#define NS_FRAME_NOT_SPLITTABLE             0   // Note: not a bit!
#define NS_FRAME_SPLITTABLE                 0x1
#define NS_FRAME_SPLITTABLE_NON_RECTANGULAR 0x3

#define NS_FRAME_IS_SPLITTABLE(type)\
  (0 != ((type) & NS_FRAME_SPLITTABLE))

#define NS_FRAME_IS_NOT_SPLITTABLE(type)\
  (0 == ((type) & NS_FRAME_SPLITTABLE))

#define NS_INTRINSIC_WIDTH_UNKNOWN nscoord_MIN

//----------------------------------------------------------------------

#define NS_SUBTREE_DIRTY(_frame)  \
  (((_frame)->GetStateBits() &      \
    (NS_FRAME_IS_DIRTY | NS_FRAME_HAS_DIRTY_CHILDREN)) != 0)

/**
 * Constant used to indicate an unconstrained size.
 *
 * @see #Reflow()
 */
#define NS_UNCONSTRAINEDSIZE NS_MAXSIZE

#define NS_INTRINSICSIZE    NS_UNCONSTRAINEDSIZE
#define NS_AUTOHEIGHT       NS_UNCONSTRAINEDSIZE
// +1 is to avoid clamped huge margin values being processed as auto margins
#define NS_AUTOMARGIN       (NS_UNCONSTRAINEDSIZE + 1)
#define NS_AUTOOFFSET       NS_UNCONSTRAINEDSIZE
// NOTE: there are assumptions all over that these have the same value, namely NS_UNCONSTRAINEDSIZE
//       if any are changed to be a value other than NS_UNCONSTRAINEDSIZE
//       at least update AdjustComputedHeight/Width and test ad nauseum

// 1 million CSS pixels less than our max app unit measure.
// For reflowing with an "infinite" available inline space per [css-sizing].
// (reflowing with an NS_UNCONSTRAINEDSIZE available inline size isn't allowed
//  and leads to assertions)
#define INFINITE_ISIZE_COORD nscoord(NS_MAXSIZE - (1000000*60))

//----------------------------------------------------------------------

namespace mozilla {

enum class LayoutFrameType : uint8_t {
#define FRAME_TYPE(ty_) ty_,
#include "mozilla/FrameTypeList.h"
#undef FRAME_TYPE
};

} // namespace mozilla

enum nsSelectionAmount {
  eSelectCharacter = 0, // a single Unicode character;
                        // do not use this (prefer Cluster) unless you
                        // are really sure it's what you want
  eSelectCluster   = 1, // a grapheme cluster: this is usually the right
                        // choice for movement or selection by "character"
                        // as perceived by the user
  eSelectWord      = 2,
  eSelectWordNoSpace = 3, // select a "word" without selecting the following
                          // space, no matter what the default platform
                          // behavior is
  eSelectLine      = 4, // previous drawn line in flow.
  // NOTE that selection code depends on the ordering of the above values,
  // allowing simple <= tests to check categories of caret movement.
  // Don't rearrange without checking the usage in nsSelection.cpp!

  eSelectBeginLine = 5,
  eSelectEndLine   = 6,
  eSelectNoAmount  = 7, // just bounce back current offset.
  eSelectParagraph = 8  // select a "paragraph"
};

enum nsSpread {
  eSpreadNone   = 0,
  eSpreadAcross = 1,
  eSpreadDown   = 2
};

// Carried out margin flags
#define NS_CARRIED_TOP_MARGIN_IS_AUTO    0x1
#define NS_CARRIED_BOTTOM_MARGIN_IS_AUTO 0x2

//----------------------------------------------------------------------
// Reflow status returned by the Reflow() methods.
class nsReflowStatus final {
  using StyleClear = mozilla::StyleClear;

public:
  nsReflowStatus()
    : mBreakType(StyleClear::None)
    , mInlineBreak(InlineBreak::None)
    , mCompletion(Completion::FullyComplete)
    , mNextInFlowNeedsReflow(false)
    , mTruncated(false)
    , mFirstLetterComplete(false)
  {}

  // Reset all the member variables.
  void Reset() {
    mBreakType = StyleClear::None;
    mInlineBreak = InlineBreak::None;
    mCompletion = Completion::FullyComplete;
    mNextInFlowNeedsReflow = false;
    mTruncated = false;
    mFirstLetterComplete = false;
  }

  // Return true if all member variables have their default values.
  bool IsEmpty() const {
    return (IsFullyComplete() &&
            !IsInlineBreak() &&
            !mNextInFlowNeedsReflow &&
            !mTruncated &&
            !mFirstLetterComplete);
  }

  // There are three possible completion statuses, represented by
  // mCompletion.
  //
  // Incomplete means the frame does *not* map all its content, and the
  // parent frame should create a continuing frame.
  //
  // OverflowIncomplete means that the frame has an overflow that is not
  // complete, but its own box is complete. (This happens when the content
  // overflows a fixed-height box.) The reflower should place and size the
  // frame and continue its reflow, but it needs to create an overflow
  // container as a continuation for this frame. See "Overflow containers"
  // documentation in nsContainerFrame.h for more information.
  //
  // FullyComplete means the frame is neither Incomplete nor
  // OverflowIncomplete. This is the default state for a nsReflowStatus.
  //
  enum class Completion : uint8_t {
    // The order of the enum values is important, which represents the
    // precedence when merging.
    FullyComplete,
    OverflowIncomplete,
    Incomplete,
  };

  bool IsIncomplete() const { return mCompletion == Completion::Incomplete; }
  bool IsOverflowIncomplete() const {
    return mCompletion == Completion::OverflowIncomplete;
  }
  bool IsFullyComplete() const {
    return mCompletion == Completion::FullyComplete;
  }
  // Just for convenience; not a distinct state.
  bool IsComplete() const { return !IsIncomplete(); }

  void SetIncomplete() {
    mCompletion = Completion::Incomplete;
  }
  void SetOverflowIncomplete() {
    mCompletion = Completion::OverflowIncomplete;
  }

  // mNextInFlowNeedsReflow bit flag means that the next-in-flow is dirty,
  // and also needs to be reflowed. This status only makes sense for a frame
  // that is not complete, i.e. you wouldn't set mNextInFlowNeedsReflow when
  // IsComplete() is true.
  bool NextInFlowNeedsReflow() const { return mNextInFlowNeedsReflow; }
  void SetNextInFlowNeedsReflow() { mNextInFlowNeedsReflow = true; }

  // mTruncated bit flag means that the part of the frame before the first
  // possible break point was unable to fit in the available space.
  // Therefore, the entire frame should be moved to the next continuation of
  // the parent frame. A frame that begins at the top of the page must never
  // be truncated. Doing so would likely cause an infinite loop.
  bool IsTruncated() const { return mTruncated; }
  void UpdateTruncated(const mozilla::ReflowInput& aReflowInput,
                       const mozilla::ReflowOutput& aMetrics);

  // Merge the frame completion status bits from aStatus into this.
  void MergeCompletionStatusFrom(const nsReflowStatus& aStatus)
  {
    if (mCompletion < aStatus.mCompletion) {
      mCompletion = aStatus.mCompletion;
    }

    // These asserts ensure that the mCompletion merging works as we expect.
    // (Incomplete beats OverflowIncomplete, which beats FullyComplete.)
    static_assert(Completion::Incomplete > Completion::OverflowIncomplete &&
                  Completion::OverflowIncomplete > Completion::FullyComplete,
                  "mCompletion merging won't work without this!");

    mNextInFlowNeedsReflow |= aStatus.mNextInFlowNeedsReflow;
    mTruncated |= aStatus.mTruncated;
  }

  // There are three possible inline-break statuses, represented by
  // mInlineBreak.
  //
  // "None" means no break is requested.
  // "Before" means the break should occur before the frame.
  // "After" means the break should occur after the frame.
  // (Here, "the frame" is the frame whose reflow results are being reported by
  // this nsReflowStatus.)
  //
  enum class InlineBreak : uint8_t {
    None,
    Before,
    After,
  };

  bool IsInlineBreak() const { return mInlineBreak != InlineBreak::None; }
  bool IsInlineBreakBefore() const {
    return mInlineBreak == InlineBreak::Before;
  }
  bool IsInlineBreakAfter() const {
    return mInlineBreak == InlineBreak::After;
  }
  StyleClear BreakType() const { return mBreakType; }

  // Set the inline line-break-before status, and reset other bit flags. The
  // break type is StyleClear::Line. Note that other frame completion status
  // isn't expected to matter after calling this method.
  void SetInlineLineBreakBeforeAndReset() {
    Reset();
    mBreakType = StyleClear::Line;
    mInlineBreak = InlineBreak::Before;
  }

  // Set the inline line-break-after status. The break type can be changed
  // via the optional aBreakType param.
  void SetInlineLineBreakAfter(StyleClear aBreakType = StyleClear::Line) {
    MOZ_ASSERT(aBreakType != StyleClear::None,
               "Break-after with StyleClear::None is meaningless!");
    mBreakType = aBreakType;
    mInlineBreak = InlineBreak::After;
  }

  // mFirstLetterComplete bit flag means the break was induced by
  // completion of a first-letter.
  bool FirstLetterComplete() const { return mFirstLetterComplete; }
  void SetFirstLetterComplete() { mFirstLetterComplete = true; }

private:
  StyleClear mBreakType;
  InlineBreak mInlineBreak;
  Completion mCompletion;
  bool mNextInFlowNeedsReflow : 1;
  bool mTruncated : 1;
  bool mFirstLetterComplete : 1;
};

#define NS_FRAME_SET_TRUNCATION(aStatus, aReflowInput, aMetrics) \
  aStatus.UpdateTruncated(aReflowInput, aMetrics);

#ifdef DEBUG
// Convert nsReflowStatus to a human-readable string.
std::ostream&
operator<<(std::ostream& aStream, const nsReflowStatus& aStatus);
#endif

//----------------------------------------------------------------------

/**
 * DidReflow status values.
 */
enum class nsDidReflowStatus : uint32_t {
  NOT_FINISHED,
  FINISHED
};

/**
 * When there is no scrollable overflow rect, the visual overflow rect
 * may be stored as four 1-byte deltas each strictly LESS THAN 0xff, for
 * the four edges of the rectangle, or the four bytes may be read as a
 * single 32-bit "overflow-rect type" value including at least one 0xff
 * byte as an indicator that the value does NOT represent four deltas.
 * If all four deltas are zero, this means that no overflow rect has
 * actually been set (this is the initial state of newly-created frames).
 */
#define NS_FRAME_OVERFLOW_DELTA_MAX     0xfe // max delta we can store

#define NS_FRAME_OVERFLOW_NONE    0x00000000 // there are no overflow rects;
                                             // code relies on this being
                                             // the all-zero value

#define NS_FRAME_OVERFLOW_LARGE   0x000000ff // overflow is stored as a
                                             // separate rect property

/**
 * nsBidiLevel is the type of the level values in our Unicode Bidi
 * implementation.
 * It holds an embedding level and indicates the visual direction
 * by its bit 0 (even/odd value).<p>
 *
 * <li><code>aParaLevel</code> can be set to the
 * pseudo-level values <code>NSBIDI_DEFAULT_LTR</code>
 * and <code>NSBIDI_DEFAULT_RTL</code>.</li></ul>
 *
 * @see nsBidi::SetPara
 *
 * <p>The related constants are not real, valid level values.
 * <code>NSBIDI_DEFAULT_XXX</code> can be used to specify
 * a default for the paragraph level for
 * when the <code>SetPara</code> function
 * shall determine it but there is no
 * strongly typed character in the input.<p>
 *
 * Note that the value for <code>NSBIDI_DEFAULT_LTR</code> is even
 * and the one for <code>NSBIDI_DEFAULT_RTL</code> is odd,
 * just like with normal LTR and RTL level values -
 * these special values are designed that way. Also, the implementation
 * assumes that NSBIDI_MAX_EXPLICIT_LEVEL is odd.
 *
 * @see NSBIDI_DEFAULT_LTR
 * @see NSBIDI_DEFAULT_RTL
 * @see NSBIDI_LEVEL_OVERRIDE
 * @see NSBIDI_MAX_EXPLICIT_LEVEL
 */
typedef uint8_t nsBidiLevel;

/** Paragraph level setting.
 *  If there is no strong character, then set the paragraph level to 0 (left-to-right).
 */
#define NSBIDI_DEFAULT_LTR 0xfe

/** Paragraph level setting.
 *  If there is no strong character, then set the paragraph level to 1 (right-to-left).
 */
#define NSBIDI_DEFAULT_RTL 0xff

/**
 * Maximum explicit embedding level.
 * (The maximum resolved level can be up to <code>NSBIDI_MAX_EXPLICIT_LEVEL+1</code>).
 *
 */
#define NSBIDI_MAX_EXPLICIT_LEVEL 125

/** Bit flag for level input.
 *  Overrides directional properties.
 */
#define NSBIDI_LEVEL_OVERRIDE 0x80

/**
 * <code>nsBidiDirection</code> values indicate the text direction.
 */
enum nsBidiDirection {
  /** All left-to-right text This is a 0 value. */
  NSBIDI_LTR,
  /** All right-to-left text This is a 1 value. */
  NSBIDI_RTL,
  /** Mixed-directional text. */
  NSBIDI_MIXED
};

namespace mozilla {

// https://drafts.csswg.org/css-align-3/#baseline-sharing-group
enum BaselineSharingGroup
{
  // NOTE Used as an array index so must be 0 and 1.
  eFirst = 0,
  eLast = 1,
};

// Loosely: https://drafts.csswg.org/css-align-3/#shared-alignment-context
enum class AlignmentContext
{
  eInline,
  eTable,
  eFlexbox,
  eGrid,
};

/*
 * For replaced elements only. Gets the intrinsic dimensions of this element.
 * The dimensions may only be one of the following two types:
 *
 *   eStyleUnit_Coord   - a length in app units
 *   eStyleUnit_None    - the element has no intrinsic size in this dimension
 */
struct IntrinsicSize {
  nsStyleCoord width, height;

  IntrinsicSize()
    : width(eStyleUnit_None), height(eStyleUnit_None)
  {}
  IntrinsicSize(const IntrinsicSize& rhs)
    : width(rhs.width), height(rhs.height)
  {}
  IntrinsicSize& operator=(const IntrinsicSize& rhs) {
    width = rhs.width; height = rhs.height; return *this;
  }
  bool operator==(const IntrinsicSize& rhs) {
    return width == rhs.width && height == rhs.height;
  }
  bool operator!=(const IntrinsicSize& rhs) {
    return !(*this == rhs);
  }
};

// Pseudo bidi embedding level indicating nonexistence.
static const nsBidiLevel kBidiLevelNone = 0xff;

struct FrameBidiData
{
  nsBidiLevel baseLevel;
  nsBidiLevel embeddingLevel;
  // The embedding level of virtual bidi formatting character before
  // this frame if any. kBidiLevelNone is used to indicate nonexistence
  // or unnecessity of such virtual character.
  nsBidiLevel precedingControl;
};

} // namespace mozilla

/// Generic destructor for frame properties. Calls delete.
template<typename T>
static void DeleteValue(T* aPropertyValue)
{
  delete aPropertyValue;
}

/// Generic destructor for frame properties. Calls Release().
template<typename T>
static void ReleaseValue(T* aPropertyValue)
{
  aPropertyValue->Release();
}

//----------------------------------------------------------------------

/**
 * A frame in the layout model. This interface is supported by all frame
 * objects.
 *
 * Frames can have multiple child lists: the default child list
 * (referred to as the <i>principal</i> child list, and additional named
 * child lists. There is an ordering of frames within a child list, but
 * there is no order defined between frames in different child lists of
 * the same parent frame.
 *
 * Frames are NOT reference counted. Use the Destroy() member function
 * to destroy a frame. The lifetime of the frame hierarchy is bounded by the
 * lifetime of the presentation shell which owns the frames.
 *
 * nsIFrame is a private Gecko interface. If you are not Gecko then you
 * should not use it. If you're not in layout, then you won't be able to
 * link to many of the functions defined here. Too bad.
 *
 * If you're not in layout but you must call functions in here, at least
 * restrict yourself to calling virtual methods, which won't hurt you as badly.
 */
class nsIFrame : public nsQueryFrame
{
public:
  using AlignmentContext = mozilla::AlignmentContext;
  using BaselineSharingGroup = mozilla::BaselineSharingGroup;
  template <typename T> using Maybe = mozilla::Maybe<T>;
  using Nothing = mozilla::Nothing;
  using OnNonvisible = mozilla::OnNonvisible;
  template<typename T=void>
  using PropertyDescriptor = const mozilla::FramePropertyDescriptor<T>*;
  using ReflowInput = mozilla::ReflowInput;
  using ReflowOutput = mozilla::ReflowOutput;
  using Visibility = mozilla::Visibility;

  typedef mozilla::FrameProperties FrameProperties;
  typedef mozilla::layers::Layer Layer;
  typedef mozilla::layout::FrameChildList ChildList;
  typedef mozilla::layout::FrameChildListID ChildListID;
  typedef mozilla::layout::FrameChildListIDs ChildListIDs;
  typedef mozilla::layout::FrameChildListIterator ChildListIterator;
  typedef mozilla::layout::FrameChildListArrayIterator ChildListArrayIterator;
  typedef mozilla::gfx::DrawTarget DrawTarget;
  typedef mozilla::gfx::Matrix Matrix;
  typedef mozilla::gfx::Matrix4x4 Matrix4x4;
  typedef mozilla::Sides Sides;
  typedef mozilla::LogicalSides LogicalSides;
  typedef mozilla::SmallPointerArray<mozilla::DisplayItemData> DisplayItemArray;
  typedef nsQueryFrame::ClassID ClassID;

  NS_DECL_QUERYFRAME_TARGET(nsIFrame)

  explicit nsIFrame(ClassID aID)
    : mRect()
    , mContent(nullptr)
    , mStyleContext(nullptr)
    , mParent(nullptr)
    , mNextSibling(nullptr)
    , mPrevSibling(nullptr)
    , mState(NS_FRAME_FIRST_REFLOW | NS_FRAME_IS_DIRTY)
<<<<<<< HEAD
    , mFrameIsModified(false)
    , mHasOverrideDirtyRegion(false)
    , mHasAnimatedGeometryRoot(false)
    , mHasActiveScrolledRoot(false)
    , mBuiltDisplayList(false)
    , mForceDescendIntoIfVisible(false)
    , mType(aType)
=======
    , mClass(aID)
    , mMayHaveRoundedCorners(false)
>>>>>>> 086a61df
  {
    mozilla::PodZero(&mOverflow);
  }

  bool IsFrameModified() { return mFrameIsModified; }
  void SetFrameIsModified(bool aFrameIsModified) { mFrameIsModified = aFrameIsModified; }

  bool HasOverrideDirtyRegion() { return mHasOverrideDirtyRegion; }
  void SetHasOverrideDirtyRegion(bool aHasDirtyRegion) { mHasOverrideDirtyRegion = aHasDirtyRegion; }


  bool HasAnimatedGeometryRoot() { return mHasAnimatedGeometryRoot; }
  void SetHasAnimatedGeometryRoot(bool aHasAGR) { mHasAnimatedGeometryRoot = aHasAGR; }

  bool HasActiveScrolledRoot() { return mHasActiveScrolledRoot; }
  void SetHasActiveScrolledRoot(bool aHasASR) { mHasActiveScrolledRoot = aHasASR; }

  bool BuiltDisplayList() { return mBuiltDisplayList; }
  void SetBuiltDisplayList(bool aBuilt) { mBuiltDisplayList = aBuilt; }

  bool ForceDescendIntoIfVisible() { return mForceDescendIntoIfVisible; }
  void SetForceDescendIntoIfVisible(bool aForce) { mForceDescendIntoIfVisible = aForce; }

  nsPresContext* PresContext() const {
    return StyleContext()->PresContext();
  }

  /**
   * Called to initialize the frame. This is called immediately after creating
   * the frame.
   *
   * If the frame is a continuing frame, then aPrevInFlow indicates the previous
   * frame (the frame that was split).
   *
   * Each subclass that need a view should override this method and call
   * CreateView() after calling its base class Init().
   *
   * @param   aContent the content object associated with the frame
   * @param   aParent the parent frame
   * @param   aPrevInFlow the prev-in-flow frame
   */
  virtual void Init(nsIContent*       aContent,
                    nsContainerFrame* aParent,
                    nsIFrame*         aPrevInFlow) = 0;

  /**
   * Destroys this frame and each of its child frames (recursively calls
   * Destroy() for each child). If this frame is a first-continuation, this
   * also removes the frame from the primary frame map and clears undisplayed
   * content for its content node.
   * If the frame is a placeholder, it also ensures the out-of-flow frame's
   * removal and destruction.
   */
  void Destroy() { DestroyFrom(this); }

  /** Flags for PeekOffsetCharacter, PeekOffsetNoAmount, PeekOffsetWord return values.
    */
  enum FrameSearchResult {
    // Peek found a appropriate offset within frame.
    FOUND = 0x00,
    // try next frame for offset.
    CONTINUE = 0x1,
    // offset not found because the frame was empty of text.
    CONTINUE_EMPTY = 0x2 | CONTINUE,
    // offset not found because the frame didn't contain any text that could be selected.
    CONTINUE_UNSELECTABLE = 0x4 | CONTINUE,
  };

protected:
  /**
   * Return true if the frame is part of a Selection.
   * Helper method to implement the public IsSelected() API.
   */
  virtual bool IsFrameSelected() const;

  /**
   * Implements Destroy(). Do not call this directly except from within a
   * DestroyFrom() implementation.
   *
   * @note This will always be called, so it is not necessary to override
   *       Destroy() in subclasses of nsFrame, just DestroyFrom().
   *
   * @param  aDestructRoot is the root of the subtree being destroyed
   */
  virtual void DestroyFrom(nsIFrame* aDestructRoot) = 0;
  friend class nsFrameList; // needed to pass aDestructRoot through to children
  friend class nsLineBox;   // needed to pass aDestructRoot through to children
  friend class nsContainerFrame; // needed to pass aDestructRoot through to children
  friend class nsFrame; // need to assign mParent
public:

  /**
   * Get the content object associated with this frame. Does not add a reference.
   */
  nsIContent* GetContent() const { return mContent; }

  /**
   * Get the frame that should be the parent for the frames of child elements
   * May return nullptr during reflow
   */
  virtual nsContainerFrame* GetContentInsertionFrame() { return nullptr; }

  /**
   * Move any frames on our overflow list to the end of our principal list.
   * @return true if there were any overflow frames
   */
  virtual bool DrainSelfOverflowList() { return false; }

  /**
   * Get the frame that should be scrolled if the content associated
   * with this frame is targeted for scrolling. For frames implementing
   * nsIScrollableFrame this will return the frame itself. For frames
   * like nsTextControlFrame that contain a scrollframe, will return
   * that scrollframe.
   */
  virtual nsIScrollableFrame* GetScrollTargetFrame() { return nullptr; }

  /**
   * Get the offsets of the frame. most will be 0,0
   *
   */
  virtual nsresult GetOffsets(int32_t &start, int32_t &end) const = 0;

  /**
   * Reset the offsets when splitting frames during Bidi reordering
   *
   */
  virtual void AdjustOffsetsForBidi(int32_t aStart, int32_t aEnd) {}

  /**
   * Get the style context associated with this frame.
   */
  nsStyleContext* StyleContext() const { return mStyleContext; }
  void SetStyleContext(nsStyleContext* aContext)
  {
    if (aContext != mStyleContext) {
      nsStyleContext* oldStyleContext = mStyleContext;
      mStyleContext = aContext;
      aContext->AddRef();
#ifdef DEBUG
      aContext->FrameAddRef();
#endif
      DidSetStyleContext(oldStyleContext);
#ifdef DEBUG
      oldStyleContext->FrameRelease();
#endif
      oldStyleContext->Release();
    }
  }

  /**
   * SetStyleContextWithoutNotification is for changes to the style
   * context that should suppress style change processing, in other
   * words, those that aren't really changes.  This generally means only
   * changes that happen during frame construction.
   */
  void SetStyleContextWithoutNotification(nsStyleContext* aContext)
  {
    if (aContext != mStyleContext) {
#ifdef DEBUG
      mStyleContext->FrameRelease();
#endif
      mStyleContext->Release();
      mStyleContext = aContext;
      aContext->AddRef();
#ifdef DEBUG
      aContext->FrameAddRef();
#endif
    }
  }

  // Style post processing hook
  // Attention: the old style context is the one we're forgetting,
  // and hence possibly completely bogus for GetStyle* purposes.
  // Use PeekStyleData instead.
  virtual void DidSetStyleContext(nsStyleContext* aOldStyleContext) = 0;

  /**
   * Define typesafe getter functions for each style struct by
   * preprocessing the list of style structs.  These functions are the
   * preferred way to get style data.  The macro creates functions like:
   *   const nsStyleBorder* StyleBorder();
   *   const nsStyleColor* StyleColor();
   *
   * Callers outside of libxul should use nsIDOMWindow::GetComputedStyle()
   * instead of these accessors.
   *
   * Callers can use Style*WithOptionalParam if they're in a function that
   * accepts an *optional* pointer the style struct.
   */
  #define STYLE_STRUCT(name_, checkdata_cb_)                                  \
    const nsStyle##name_ * Style##name_ () const MOZ_NONNULL_RETURN {         \
      NS_ASSERTION(mStyleContext, "No style context found!");                 \
      return mStyleContext->Style##name_ ();                                  \
    }                                                                         \
    const nsStyle##name_ * Style##name_##WithOptionalParam(                   \
                             const nsStyle##name_ * aStyleStruct) const       \
                             MOZ_NONNULL_RETURN {                             \
      if (aStyleStruct) {                                                     \
        MOZ_ASSERT(aStyleStruct == Style##name_());                           \
        return aStyleStruct;                                                  \
      }                                                                       \
      return Style##name_();                                                  \
    }
  #include "nsStyleStructList.h"
  #undef STYLE_STRUCT

  /** Also forward GetVisitedDependentColor to the style context */
  template<typename T, typename S>
  nscolor GetVisitedDependentColor(T S::* aField)
    { return mStyleContext->GetVisitedDependentColor(aField); }

  /**
   * These methods are to access any additional style contexts that
   * the frame may be holding. These are contexts that are children
   * of the frame's primary context and are NOT used as style contexts
   * for any child frames. These contexts also MUST NOT have any child
   * contexts whatsoever. If you need to insert style contexts into the
   * style tree, then you should create pseudo element frames to own them
   * The indicies must be consecutive and implementations MUST return an
   * NS_ERROR_INVALID_ARG if asked for an index that is out of range.
   */
  virtual nsStyleContext* GetAdditionalStyleContext(int32_t aIndex) const = 0;

  virtual void SetAdditionalStyleContext(int32_t aIndex,
                                         nsStyleContext* aStyleContext) = 0;

  /**
   * Accessor functions for geometric parent.
   */
  nsContainerFrame* GetParent() const { return mParent; }

  /**
   * Gets the parent of a frame, using the parent of the placeholder for
   * out-of-flow frames.
   */
  inline nsContainerFrame* GetInFlowParent();

  /**
   * Return the placeholder for this frame (which must be out-of-flow).
   * @note this will only return non-null if |this| is the first-in-flow
   * although we don't assert that here for legacy reasons.
   */
  inline nsPlaceholderFrame* GetPlaceholderFrame() const {
    MOZ_ASSERT(HasAnyStateBits(NS_FRAME_OUT_OF_FLOW));
    return GetProperty(PlaceholderFrameProperty());
  }

  /**
   * Set this frame's parent to aParent.
   * If the frame may have moved into or out of a scrollframe's
   * frame subtree, StickyScrollContainer::NotifyReparentedFrameAcrossScrollFrameBoundary
   * must also be called.
   */
  void SetParent(nsContainerFrame* aParent);

  /**
   * The frame's writing-mode, used for logical layout computations.
   * It's usually the 'writing-mode' computed value, but there are exceptions:
   *   * inner table frames copy the value from the table frame
   *     (@see nsTableRowGroupFrame::Init, nsTableRowFrame::Init etc)
   *   * the root element frame propagates its value to its ancestors
   *     (@see nsCanvasFrame::MaybePropagateRootElementWritingMode)
   *   * a scrolled frame propagates its value to its ancestor scroll frame
   *     (@see nsHTMLScrollFrame::ReloadChildFrames)
   */
  mozilla::WritingMode GetWritingMode() const { return mWritingMode; }

  /**
   * Construct a writing mode for line layout in this frame.  This is
   * the writing mode of this frame, except that if this frame is styled with
   * unicode-bidi:plaintext, we reset the direction to the resolved paragraph
   * level of the given subframe (typically the first frame on the line),
   * because the container frame could be split by hard line breaks into
   * multiple paragraphs with different base direction.
   * @param aSelfWM the WM of 'this'
   */
  mozilla::WritingMode WritingModeForLine(mozilla::WritingMode aSelfWM,
                                          nsIFrame* aSubFrame) const;

  /**
   * Bounding rect of the frame.
   *
   * For frames that are laid out according to CSS box model rules the values
   * are in app units, and the origin is relative to the upper-left of the
   * geometric parent.  The size includes the content area, borders, and
   * padding.
   *
   * Frames that are laid out according to SVG's coordinate space based rules
   * (frames with the NS_FRAME_SVG_LAYOUT bit set, which *excludes*
   * nsSVGOuterSVGFrame) are different.  Many frames of this type do not set or
   * use mRect, in which case the frame rect is undefined.  The exceptions are:
   *
   *   - nsSVGInnerSVGFrame
   *   - SVGGeometryFrame (used for <path>, <circle>, etc.)
   *   - nsSVGImageFrame
   *   - nsSVGForeignObjectFrame
   *
   * For these frames the frame rect contains the frame's element's userspace
   * bounds including fill, stroke and markers, but converted to app units
   * rather than being in user units (CSS px).  In the SVG code "userspace" is
   * defined to be the coordinate system for the attributes that define an
   * element's geometry (such as the 'cx' attribute for <circle>).  For more
   * precise details see these frames' implementations of the ReflowSVG method
   * where mRect is set.
   *
   * Note: moving or sizing the frame does not affect the view's size or
   * position.
   */
  nsRect GetRect() const { return mRect; }
  nsPoint GetPosition() const { return mRect.TopLeft(); }
  nsSize GetSize() const { return mRect.Size(); }
  nsRect GetRectRelativeToSelf() const {
    return nsRect(nsPoint(0, 0), mRect.Size());
  }
  /**
   * Dimensions and position in logical coordinates in the frame's writing mode
   *  or another writing mode
   */
  mozilla::LogicalRect GetLogicalRect(const nsSize& aContainerSize) const {
    return GetLogicalRect(GetWritingMode(), aContainerSize);
  }
  mozilla::LogicalPoint GetLogicalPosition(const nsSize& aContainerSize) const {
    return GetLogicalPosition(GetWritingMode(), aContainerSize);
  }
  mozilla::LogicalSize GetLogicalSize() const {
    return GetLogicalSize(GetWritingMode());
  }
  mozilla::LogicalRect GetLogicalRect(mozilla::WritingMode aWritingMode,
                                      const nsSize& aContainerSize) const {
    return mozilla::LogicalRect(aWritingMode, GetRect(), aContainerSize);
  }
  mozilla::LogicalPoint GetLogicalPosition(mozilla::WritingMode aWritingMode,
                                           const nsSize& aContainerSize) const {
    return GetLogicalRect(aWritingMode, aContainerSize).Origin(aWritingMode);
  }
  mozilla::LogicalSize GetLogicalSize(mozilla::WritingMode aWritingMode) const {
    return mozilla::LogicalSize(aWritingMode, GetSize());
  }
  nscoord IStart(const nsSize& aContainerSize) const {
    return IStart(GetWritingMode(), aContainerSize);
  }
  nscoord IStart(mozilla::WritingMode aWritingMode,
                 const nsSize& aContainerSize) const {
    return GetLogicalPosition(aWritingMode, aContainerSize).I(aWritingMode);
  }
  nscoord BStart(const nsSize& aContainerSize) const {
    return BStart(GetWritingMode(), aContainerSize);
  }
  nscoord BStart(mozilla::WritingMode aWritingMode,
                 const nsSize& aContainerSize) const {
    return GetLogicalPosition(aWritingMode, aContainerSize).B(aWritingMode);
  }
  nscoord ISize() const { return ISize(GetWritingMode()); }
  nscoord ISize(mozilla::WritingMode aWritingMode) const {
    return GetLogicalSize(aWritingMode).ISize(aWritingMode);
  }
  nscoord BSize() const { return BSize(GetWritingMode()); }
  nscoord BSize(mozilla::WritingMode aWritingMode) const {
    return GetLogicalSize(aWritingMode).BSize(aWritingMode);
  }
  nscoord ContentBSize() const { return ContentBSize(GetWritingMode()); }
  nscoord ContentBSize(mozilla::WritingMode aWritingMode) const {
    auto bp = GetLogicalUsedBorderAndPadding(aWritingMode);
    bp.ApplySkipSides(GetLogicalSkipSides());
    return std::max(0, BSize(aWritingMode) - bp.BStartEnd(aWritingMode));
  }

  /**
   * When we change the size of the frame's border-box rect, we may need to
   * reset the overflow rect if it was previously stored as deltas.
   * (If it is currently a "large" overflow and could be re-packed as deltas,
   * we don't bother as the cost of the allocation has already been paid.)
   */
  void SetRect(const nsRect& aRect) {
    if (aRect == mRect) {
      return;
    }
    if (mOverflow.mType != NS_FRAME_OVERFLOW_LARGE &&
        mOverflow.mType != NS_FRAME_OVERFLOW_NONE) {
      nsOverflowAreas overflow = GetOverflowAreas();
      mRect = aRect;
      SetOverflowAreas(overflow);
    } else {
      mRect = aRect;
    }
    SchedulePaint();
  }
  /**
   * Set this frame's rect from a logical rect in its own writing direction
   */
  void SetRect(const mozilla::LogicalRect& aRect,
               const nsSize& aContainerSize) {
    SetRect(GetWritingMode(), aRect, aContainerSize);
  }
  /**
   * Set this frame's rect from a logical rect in a different writing direction
   * (GetPhysicalRect will assert if the writing mode doesn't match)
   */
  void SetRect(mozilla::WritingMode aWritingMode,
               const mozilla::LogicalRect& aRect,
               const nsSize& aContainerSize) {
    SetRect(aRect.GetPhysicalRect(aWritingMode, aContainerSize));
  }

  /**
   * Set this frame's size from a logical size in its own writing direction.
   * This leaves the frame's logical position unchanged, which means its
   * physical position may change (for right-to-left modes).
   */
  void SetSize(const mozilla::LogicalSize& aSize) {
    SetSize(GetWritingMode(), aSize);
  }
  /*
   * Set this frame's size from a logical size in a different writing direction.
   * This leaves the frame's logical position in the given mode unchanged,
   * which means its physical position may change (for right-to-left modes).
   */
  void SetSize(mozilla::WritingMode aWritingMode,
               const mozilla::LogicalSize& aSize)
  {
    if ((!aWritingMode.IsVertical() && !aWritingMode.IsBidiLTR()) ||
        aWritingMode.IsVerticalRL()) {
      nscoord oldWidth = mRect.width;
      SetSize(aSize.GetPhysicalSize(aWritingMode));
      mRect.x -= mRect.width - oldWidth;
    } else {
      SetSize(aSize.GetPhysicalSize(aWritingMode));
    }
  }

  /**
   * Set this frame's physical size. This leaves the frame's physical position
   * (topLeft) unchanged.
   */
  void SetSize(const nsSize& aSize) {
    SetRect(nsRect(mRect.TopLeft(), aSize));
  }

  void SetPosition(const nsPoint& aPt) { if (mRect.TopLeft() == aPt) { return; } mRect.MoveTo(aPt); SchedulePaint(); }
  void SetPosition(mozilla::WritingMode aWritingMode,
                   const mozilla::LogicalPoint& aPt,
                   const nsSize& aContainerSize) {
    // We subtract mRect.Size() from the container size to account for
    // the fact that logical origins in RTL coordinate systems are at
    // the top right of the frame instead of the top left.
    SetPosition(aPt.GetPhysicalPoint(aWritingMode,
                                    aContainerSize - mRect.Size()));
  }

  /**
   * Move the frame, accounting for relative positioning. Use this when
   * adjusting the frame's position by a known amount, to properly update its
   * saved normal position (see GetNormalPosition below).
   *
   * This must be used only when moving a frame *after*
   * ReflowInput::ApplyRelativePositioning is called.  When moving
   * a frame during the reflow process prior to calling
   * ReflowInput::ApplyRelativePositioning, the position should
   * simply be adjusted directly (e.g., using SetPosition()).
   */
  void MovePositionBy(const nsPoint& aTranslation);

  /**
   * As above, using a logical-point delta in a given writing mode.
   */
  void MovePositionBy(mozilla::WritingMode aWritingMode,
                      const mozilla::LogicalPoint& aTranslation)
  {
    // The LogicalPoint represents a vector rather than a point within a
    // rectangular coordinate space, so we use a null containerSize when
    // converting logical to physical.
    const nsSize nullContainerSize;
    MovePositionBy(aTranslation.GetPhysicalPoint(aWritingMode,
                                                 nullContainerSize));
  }

  /**
   * Return frame's rect without relative positioning
   */
  nsRect GetNormalRect() const;

  /**
   * Return frame's position without relative positioning.
   * If aHasProperty is provided, returns whether the normal position
   * was stored in a frame property.
   */
  inline nsPoint GetNormalPosition(bool* aHasProperty = nullptr) const;

  mozilla::LogicalPoint
  GetLogicalNormalPosition(mozilla::WritingMode aWritingMode,
                           const nsSize& aContainerSize) const
  {
    // Subtract the size of this frame from the container size to get
    // the correct position in rtl frames where the origin is on the
    // right instead of the left
    return mozilla::LogicalPoint(aWritingMode,
                                 GetNormalPosition(),
                                 aContainerSize - mRect.Size());
  }

  virtual nsPoint GetPositionOfChildIgnoringScrolling(nsIFrame* aChild)
  { return aChild->GetPosition(); }

  nsPoint GetPositionIgnoringScrolling();

  typedef AutoTArray<nsIContent*, 2> ContentArray;
  static void DestroyContentArray(ContentArray* aArray);

#define NS_DECLARE_FRAME_PROPERTY_WITH_DTOR(prop, type, dtor)             \
  static const mozilla::FramePropertyDescriptor<type>* prop() {           \
    /* Use of constexpr caused startup crashes with MSVC2015u1 PGO. */    \
    static const auto descriptor =                                        \
      mozilla::FramePropertyDescriptor<type>::NewWithDestructor<dtor>();  \
    return &descriptor;                                                   \
  }

// Don't use this unless you really know what you're doing!
#define NS_DECLARE_FRAME_PROPERTY_WITH_FRAME_IN_DTOR(prop, type, dtor)    \
  static const mozilla::FramePropertyDescriptor<type>* prop() {           \
    /* Use of constexpr caused startup crashes with MSVC2015u1 PGO. */    \
    static const auto descriptor = mozilla::                              \
      FramePropertyDescriptor<type>::NewWithDestructorWithFrame<dtor>();  \
    return &descriptor;                                                   \
  }

#define NS_DECLARE_FRAME_PROPERTY_WITHOUT_DTOR(prop, type)                \
  static const mozilla::FramePropertyDescriptor<type>* prop() {           \
    /* Use of constexpr caused startup crashes with MSVC2015u1 PGO. */    \
    static const auto descriptor =                                        \
      mozilla::FramePropertyDescriptor<type>::NewWithoutDestructor();     \
    return &descriptor;                                                   \
  }

#define NS_DECLARE_FRAME_PROPERTY_DELETABLE(prop, type) \
  NS_DECLARE_FRAME_PROPERTY_WITH_DTOR(prop, type, DeleteValue)

#define NS_DECLARE_FRAME_PROPERTY_RELEASABLE(prop, type) \
  NS_DECLARE_FRAME_PROPERTY_WITH_DTOR(prop, type, ReleaseValue)

#define NS_DECLARE_FRAME_PROPERTY_WITH_DTOR_NEVER_CALLED(prop, type)  \
  static void AssertOnDestroyingProperty##prop(type*) {               \
    MOZ_ASSERT_UNREACHABLE("Frame property " #prop " should never "   \
                           "be destroyed by the FramePropertyTable"); \
  }                                                                   \
  NS_DECLARE_FRAME_PROPERTY_WITH_DTOR(prop, type,                     \
                                      AssertOnDestroyingProperty##prop)

#define NS_DECLARE_FRAME_PROPERTY_SMALL_VALUE(prop, type) \
  NS_DECLARE_FRAME_PROPERTY_WITHOUT_DTOR(prop, mozilla::SmallValueHolder<type>)

  NS_DECLARE_FRAME_PROPERTY_WITHOUT_DTOR(IBSplitSibling, nsContainerFrame)
  NS_DECLARE_FRAME_PROPERTY_WITHOUT_DTOR(IBSplitPrevSibling, nsContainerFrame)

  NS_DECLARE_FRAME_PROPERTY_DELETABLE(NormalPositionProperty, nsPoint)
  NS_DECLARE_FRAME_PROPERTY_DELETABLE(ComputedOffsetProperty, nsMargin)

  NS_DECLARE_FRAME_PROPERTY_DELETABLE(OutlineInnerRectProperty, nsRect)
  NS_DECLARE_FRAME_PROPERTY_DELETABLE(PreEffectsBBoxProperty, nsRect)
  NS_DECLARE_FRAME_PROPERTY_DELETABLE(PreTransformOverflowAreasProperty,
                                      nsOverflowAreas)

  NS_DECLARE_FRAME_PROPERTY_DELETABLE(OverflowAreasProperty, nsOverflowAreas)

  // The initial overflow area passed to FinishAndStoreOverflow. This is only set
  // on frames that Preserve3D() or HasPerspective() or IsTransformed(), and
  // when at least one of the overflow areas differs from the frame bound rect.
  NS_DECLARE_FRAME_PROPERTY_DELETABLE(InitialOverflowProperty, nsOverflowAreas)

#ifdef DEBUG
  // InitialOverflowPropertyDebug is added to the frame to indicate that either
  // the InitialOverflowProperty has been stored or the InitialOverflowProperty
  // has been suppressed due to being set to the default value (frame bounds)
  NS_DECLARE_FRAME_PROPERTY_SMALL_VALUE(DebugInitialOverflowPropertyApplied, bool)
#endif

  NS_DECLARE_FRAME_PROPERTY_DELETABLE(UsedMarginProperty, nsMargin)
  NS_DECLARE_FRAME_PROPERTY_DELETABLE(UsedPaddingProperty, nsMargin)
  NS_DECLARE_FRAME_PROPERTY_DELETABLE(UsedBorderProperty, nsMargin)

  NS_DECLARE_FRAME_PROPERTY_SMALL_VALUE(LineBaselineOffset, nscoord)

  // Temporary override for a flex item's main-size property (either width
  // or height), imposed by its flex container.
  NS_DECLARE_FRAME_PROPERTY_SMALL_VALUE(FlexItemMainSizeOverride, nscoord)

  NS_DECLARE_FRAME_PROPERTY_RELEASABLE(CachedBackgroundImageDT, DrawTarget)

  NS_DECLARE_FRAME_PROPERTY_DELETABLE(InvalidationRect, nsRect)

  NS_DECLARE_FRAME_PROPERTY_SMALL_VALUE(RefusedAsyncAnimationProperty, bool)

  NS_DECLARE_FRAME_PROPERTY_SMALL_VALUE(FragStretchBSizeProperty, nscoord)

  // The block-axis margin-box size associated with eBClampMarginBoxMinSize.
  NS_DECLARE_FRAME_PROPERTY_SMALL_VALUE(BClampMarginBoxMinSizeProperty, nscoord)

  NS_DECLARE_FRAME_PROPERTY_SMALL_VALUE(IBaselinePadProperty, nscoord)
  NS_DECLARE_FRAME_PROPERTY_SMALL_VALUE(BBaselinePadProperty, nscoord)

  NS_DECLARE_FRAME_PROPERTY_WITH_DTOR(GenConProperty, ContentArray,
                                      DestroyContentArray)

  NS_DECLARE_FRAME_PROPERTY_DELETABLE(ModifiedFrameList, std::vector<WeakFrame>)
  NS_DECLARE_FRAME_PROPERTY_DELETABLE(DeletedFrameList, nsTArray<nsIFrame*>)

  NS_DECLARE_FRAME_PROPERTY_SMALL_VALUE(BidiDataProperty, mozilla::FrameBidiData)

  NS_DECLARE_FRAME_PROPERTY_WITHOUT_DTOR(PlaceholderFrameProperty, nsPlaceholderFrame)

  mozilla::FrameBidiData GetBidiData() const
  {
    bool exists;
    mozilla::FrameBidiData bidiData = GetProperty(BidiDataProperty(), &exists);
    if (!exists) {
      bidiData.precedingControl = mozilla::kBidiLevelNone;
    }
    return bidiData;
  }

  nsBidiLevel GetBaseLevel() const
  {
    return GetBidiData().baseLevel;
  }

  nsBidiLevel GetEmbeddingLevel() const
  {
    return GetBidiData().embeddingLevel;
  }

  /**
   * Return the distance between the border edge of the frame and the
   * margin edge of the frame.  Like GetRect(), returns the dimensions
   * as of the most recent reflow.
   *
   * This doesn't include any margin collapsing that may have occurred.
   *
   * It also treats 'auto' margins as zero, and treats any margins that
   * should have been turned into 'auto' because of overconstraint as
   * having their original values.
   */
  virtual nsMargin GetUsedMargin() const;
  virtual mozilla::LogicalMargin
  GetLogicalUsedMargin(mozilla::WritingMode aWritingMode) const {
    return mozilla::LogicalMargin(aWritingMode, GetUsedMargin());
  }

  /**
   * Return the distance between the border edge of the frame (which is
   * its rect) and the padding edge of the frame. Like GetRect(), returns
   * the dimensions as of the most recent reflow.
   *
   * Note that this differs from StyleBorder()->GetComputedBorder() in
   * that this describes a region of the frame's box, and
   * StyleBorder()->GetComputedBorder() describes a border.  They differ
   * for tables (particularly border-collapse tables) and themed
   * elements.
   */
  virtual nsMargin GetUsedBorder() const;
  virtual mozilla::LogicalMargin
  GetLogicalUsedBorder(mozilla::WritingMode aWritingMode) const {
    return mozilla::LogicalMargin(aWritingMode, GetUsedBorder());
  }

  /**
   * Return the distance between the padding edge of the frame and the
   * content edge of the frame.  Like GetRect(), returns the dimensions
   * as of the most recent reflow.
   */
  virtual nsMargin GetUsedPadding() const;
  virtual mozilla::LogicalMargin
  GetLogicalUsedPadding(mozilla::WritingMode aWritingMode) const {
    return mozilla::LogicalMargin(aWritingMode, GetUsedPadding());
  }

  nsMargin GetUsedBorderAndPadding() const {
    return GetUsedBorder() + GetUsedPadding();
  }
  mozilla::LogicalMargin
  GetLogicalUsedBorderAndPadding(mozilla::WritingMode aWritingMode) const {
    return mozilla::LogicalMargin(aWritingMode, GetUsedBorderAndPadding());
  }

  /**
   * Like the frame's rect (see |GetRect|), which is the border rect,
   * other rectangles of the frame, in app units, relative to the parent.
   */
  nsRect GetPaddingRect() const;
  nsRect GetPaddingRectRelativeToSelf() const;
  nsRect GetContentRect() const;
  nsRect GetContentRectRelativeToSelf() const;
  nsRect GetMarginRectRelativeToSelf() const;

  /**
   * The area to paint box-shadows around.  The default is the border rect.
   * (nsFieldSetFrame overrides this).
   */
  virtual nsRect VisualBorderRectRelativeToSelf() const {
    return nsRect(0, 0, mRect.width, mRect.height);
  }

  /**
   * Get the size, in app units, of the border radii. It returns FALSE iff all
   * returned radii == 0 (so no border radii), TRUE otherwise.
   * For the aRadii indexes, use the enum HalfCorner constants in gfx/2d/Types.h
   * If a side is skipped via aSkipSides, its corners are forced to 0.
   *
   * All corner radii are then adjusted so they do not require more
   * space than aBorderArea, according to the algorithm in css3-background.
   *
   * aFrameSize is used as the basis for percentage widths and heights.
   * aBorderArea is used for the adjustment of radii that might be too
   * large.
   * FIXME: In the long run, we can probably get away with only one of
   * these, especially if we change the way we handle outline-radius (by
   * removing it and inflating the border radius)
   *
   * Return whether any radii are nonzero.
   */
  static bool ComputeBorderRadii(const nsStyleCorners& aBorderRadius,
                                 const nsSize& aFrameSize,
                                 const nsSize& aBorderArea,
                                 Sides aSkipSides,
                                 nscoord aRadii[8]);

  /*
   * Given a set of border radii for one box (e.g., border box), convert
   * it to the equivalent set of radii for another box (e.g., in to
   * padding box, out to outline box) by reducing radii or increasing
   * nonzero radii as appropriate.
   *
   * Indices into aRadii are the enum HalfCorner constants in gfx/2d/Types.h
   *
   * Note that InsetBorderRadii is lossy, since it can turn nonzero
   * radii into zero, and OutsetBorderRadii does not inflate zero radii.
   * Therefore, callers should always inset or outset directly from the
   * original value coming from style.
   */
  static void InsetBorderRadii(nscoord aRadii[8], const nsMargin &aOffsets);
  static void OutsetBorderRadii(nscoord aRadii[8], const nsMargin &aOffsets);

  /**
   * Fill in border radii for this frame.  Return whether any are nonzero.
   * Indices into aRadii are the enum HalfCorner constants in gfx/2d/Types.h
   * aSkipSides is a union of eSideBitsLeft/Right/Top/Bottom bits that says
   * which side(s) to skip.
   *
   * Note: GetMarginBoxBorderRadii() and GetShapeBoxBorderRadii() work only
   * on frames that establish block formatting contexts since they don't
   * participate in margin-collapsing.
   */
  virtual bool GetBorderRadii(const nsSize& aFrameSize,
                              const nsSize& aBorderArea,
                              Sides aSkipSides,
                              nscoord aRadii[8]) const;
  bool GetBorderRadii(nscoord aRadii[8]) const;
  bool GetMarginBoxBorderRadii(nscoord aRadii[8]) const;
  bool GetPaddingBoxBorderRadii(nscoord aRadii[8]) const;
  bool GetContentBoxBorderRadii(nscoord aRadii[8]) const;
  bool GetShapeBoxBorderRadii(nscoord aRadii[8]) const;

  /**
   * XXX: this method will likely be replaced by GetVerticalAlignBaseline
   * Get the position of the frame's baseline, relative to the top of
   * the frame (its top border edge).  Only valid when Reflow is not
   * needed.
   * @note You should only call this on frames with a WM that's parallel to aWM.
   * @param aWM the writing-mode of the alignment context, with the ltr/rtl
   * direction tweak done by nsIFrame::GetWritingMode(nsIFrame*) in inline
   * contexts (see that method).
   */
  virtual nscoord GetLogicalBaseline(mozilla::WritingMode aWM) const = 0;

  /**
   * Synthesize a first(last) inline-axis baseline from our margin-box.
   * An alphabetical baseline is at the start(end) edge and a central baseline
   * is at the center of our block-axis margin-box (aWM tells which to use).
   * https://drafts.csswg.org/css-align-3/#synthesize-baselines
   * @note You should only call this on frames with a WM that's parallel to aWM.
   * @param aWM the writing-mode of the alignment context
   * @return an offset from our border-box block-axis start(end) edge for
   * a first(last) baseline respectively
   * (implemented in nsIFrameInlines.h)
   */
  inline nscoord SynthesizeBaselineBOffsetFromMarginBox(
                   mozilla::WritingMode aWM,
                   BaselineSharingGroup aGroup) const;

  /**
   * Synthesize a first(last) inline-axis baseline from our border-box.
   * An alphabetical baseline is at the start(end) edge and a central baseline
   * is at the center of our block-axis border-box (aWM tells which to use).
   * https://drafts.csswg.org/css-align-3/#synthesize-baselines
   * @note The returned value is only valid when reflow is not needed.
   * @note You should only call this on frames with a WM that's parallel to aWM.
   * @param aWM the writing-mode of the alignment context
   * @return an offset from our border-box block-axis start(end) edge for
   * a first(last) baseline respectively
   * (implemented in nsIFrameInlines.h)
   */
  inline nscoord SynthesizeBaselineBOffsetFromBorderBox(
                   mozilla::WritingMode aWM,
                   BaselineSharingGroup aGroup) const;

  /**
   * Return the position of the frame's inline-axis baseline, or synthesize one
   * for the given alignment context. The returned baseline is the distance from
   * the block-axis border-box start(end) edge for aBaselineGroup eFirst(eLast).
   * @note The returned value is only valid when reflow is not needed.
   * @note You should only call this on frames with a WM that's parallel to aWM.
   * @param aWM the writing-mode of the alignment context
   * @param aBaselineOffset out-param, only valid if the method returns true
   * (implemented in nsIFrameInlines.h)
   */
  inline nscoord BaselineBOffset(mozilla::WritingMode aWM,
                                 BaselineSharingGroup aBaselineGroup,
                                 AlignmentContext     aAlignmentContext) const;

  /**
   * XXX: this method is taking over the role that GetLogicalBaseline has.
   * Return true if the frame has a CSS2 'vertical-align' baseline.
   * If it has, then the returned baseline is the distance from the block-
   * axis border-box start edge.
   * @note This method should only be used in AlignmentContext::eInline contexts.
   * @note The returned value is only valid when reflow is not needed.
   * @note You should only call this on frames with a WM that's parallel to aWM.
   * @param aWM the writing-mode of the alignment context
   * @param aBaseline the baseline offset, only valid if the method returns true
   */
  virtual bool GetVerticalAlignBaseline(mozilla::WritingMode aWM,
                                        nscoord* aBaseline) const {
    return false;
  }

  /**
   * Return true if the frame has a first(last) inline-axis natural baseline per
   * CSS Box Alignment.  If so, then the returned baseline is the distance from
   * the block-axis border-box start(end) edge for aBaselineGroup eFirst(eLast).
   * https://drafts.csswg.org/css-align-3/#natural-baseline
   * @note The returned value is only valid when reflow is not needed.
   * @note You should only call this on frames with a WM that's parallel to aWM.
   * @param aWM the writing-mode of the alignment context
   * @param aBaseline the baseline offset, only valid if the method returns true
   */
  virtual bool GetNaturalBaselineBOffset(mozilla::WritingMode aWM,
                                         BaselineSharingGroup aBaselineGroup,
                                         nscoord*             aBaseline) const {
    return false;
  }

  /**
   * Get the position of the baseline on which the caret needs to be placed,
   * relative to the top of the frame.  This is mostly needed for frames
   * which return a baseline from GetBaseline which is not useful for
   * caret positioning.
   */
  virtual nscoord GetCaretBaseline() const {
    return GetLogicalBaseline(GetWritingMode());
  }

  ///////////////////////////////////////////////////////////////////////////////
  // The public visibility API.
  ///////////////////////////////////////////////////////////////////////////////

  /// @return true if we're tracking visibility for this frame.
  bool TrackingVisibility() const
  {
    return bool(GetStateBits() & NS_FRAME_VISIBILITY_IS_TRACKED);
  }

  /// @return the visibility state of this frame. See the Visibility enum
  /// for the possible return values and their meanings.
  Visibility GetVisibility() const;

  /// Update the visibility state of this frame synchronously.
  /// XXX(seth): Avoid using this method; we should be relying on the refresh
  /// driver for visibility updates. This method, which replaces
  /// nsLayoutUtils::UpdateApproximateFrameVisibility(), exists purely as a
  /// temporary measure to avoid changing behavior during the transition from
  /// the old image visibility code.
  void UpdateVisibilitySynchronously();

  // A frame property which stores the visibility state of this frame. Right
  // now that consists of an approximate visibility counter represented as a
  // uint32_t. When the visibility of this frame is not being tracked, this
  // property is absent.
  NS_DECLARE_FRAME_PROPERTY_SMALL_VALUE(VisibilityStateProperty, uint32_t);

protected:

  /**
   * Subclasses can call this method to enable visibility tracking for this frame.
   *
   * If visibility tracking was previously disabled, this will schedule an
   * update an asynchronous update of visibility.
   */
  void EnableVisibilityTracking();

  /**
   * Subclasses can call this method to disable visibility tracking for this frame.
   *
   * Note that if visibility tracking was previously enabled, disabling visibility
   * tracking will cause a synchronous call to OnVisibilityChange().
   */
  void DisableVisibilityTracking();

  /**
   * Called when a frame transitions between visibility states (for example,
   * from nonvisible to visible, or from visible to nonvisible).
   *
   * @param aNewVisibility    The new visibility state.
   * @param aNonvisibleAction A requested action if the frame has become
   *                          nonvisible. If Nothing(), no action is
   *                          requested. If DISCARD_IMAGES is specified, the
   *                          frame is requested to ask any images it's
   *                          associated with to discard their surfaces if
   *                          possible.
   *
   * Subclasses which override this method should call their parent class's
   * implementation.
   */
  virtual void OnVisibilityChange(Visibility aNewVisibility,
                                  const Maybe<OnNonvisible>& aNonvisibleAction = Nothing());

public:

  ///////////////////////////////////////////////////////////////////////////////
  // Internal implementation for the approximate frame visibility API.
  ///////////////////////////////////////////////////////////////////////////////

  /**
   * We track the approximate visibility of frames using a counter; if it's
   * non-zero, then the frame is considered visible. Using a counter allows us
   * to account for situations where the frame may be visible in more than one
   * place (for example, via -moz-element), and it simplifies the
   * implementation of our approximate visibility tracking algorithms.
   *
   * @param aNonvisibleAction A requested action if the frame has become
   *                          nonvisible. If Nothing(), no action is
   *                          requested. If DISCARD_IMAGES is specified, the
   *                          frame is requested to ask any images it's
   *                          associated with to discard their surfaces if
   *                          possible.
   */
  void DecApproximateVisibleCount(const Maybe<OnNonvisible>& aNonvisibleAction = Nothing());
  void IncApproximateVisibleCount();


  /**
   * Get the specified child list.
   *
   * @param   aListID identifies the requested child list.
   * @return  the child list.  If the requested list is unsupported by this
   *          frame type, an empty list will be returned.
   */
  virtual const nsFrameList& GetChildList(ChildListID aListID) const = 0;
  const nsFrameList& PrincipalChildList() const { return GetChildList(kPrincipalList); }
  virtual void GetChildLists(nsTArray<ChildList>* aLists) const = 0;

  /**
   * Gets the child lists for this frame, including
   * ones belong to a child document.
   */
  void GetCrossDocChildLists(nsTArray<ChildList>* aLists);

  // The individual concrete child lists.
  static const ChildListID kPrincipalList = mozilla::layout::kPrincipalList;
  static const ChildListID kAbsoluteList = mozilla::layout::kAbsoluteList;
  static const ChildListID kBulletList = mozilla::layout::kBulletList;
  static const ChildListID kCaptionList = mozilla::layout::kCaptionList;
  static const ChildListID kColGroupList = mozilla::layout::kColGroupList;
  static const ChildListID kExcessOverflowContainersList = mozilla::layout::kExcessOverflowContainersList;
  static const ChildListID kFixedList = mozilla::layout::kFixedList;
  static const ChildListID kFloatList = mozilla::layout::kFloatList;
  static const ChildListID kOverflowContainersList = mozilla::layout::kOverflowContainersList;
  static const ChildListID kOverflowList = mozilla::layout::kOverflowList;
  static const ChildListID kOverflowOutOfFlowList = mozilla::layout::kOverflowOutOfFlowList;
  static const ChildListID kPopupList = mozilla::layout::kPopupList;
  static const ChildListID kPushedFloatsList = mozilla::layout::kPushedFloatsList;
  static const ChildListID kSelectPopupList = mozilla::layout::kSelectPopupList;
  static const ChildListID kBackdropList = mozilla::layout::kBackdropList;
  // A special alias for kPrincipalList that do not request reflow.
  static const ChildListID kNoReflowPrincipalList = mozilla::layout::kNoReflowPrincipalList;

  /**
   * Child frames are linked together in a doubly-linked list
   */
  nsIFrame* GetNextSibling() const { return mNextSibling; }
  void SetNextSibling(nsIFrame* aNextSibling) {
    NS_ASSERTION(this != aNextSibling, "Creating a circular frame list, this is very bad.");
    if (mNextSibling && mNextSibling->GetPrevSibling() == this) {
      mNextSibling->mPrevSibling = nullptr;
    }
    mNextSibling = aNextSibling;
    if (mNextSibling) {
      mNextSibling->mPrevSibling = this;
    }
  }

  nsIFrame* GetPrevSibling() const { return mPrevSibling; }

  /**
   * Builds the display lists for the content represented by this frame
   * and its descendants. The background+borders of this element must
   * be added first, before any other content.
   *
   * This should only be called by methods in nsFrame. Instead of calling this
   * directly, call either BuildDisplayListForStackingContext or
   * BuildDisplayListForChild.
   *
   * See nsDisplayList.h for more information about display lists.
   */
  virtual void BuildDisplayList(nsDisplayListBuilder*   aBuilder,
                                const nsDisplayListSet& aLists) {}
  /**
   * Displays the caret onto the given display list builder. The caret is
   * painted on top of the rest of the display list items.
   */
  void DisplayCaret(nsDisplayListBuilder* aBuilder,
                    nsDisplayList*        aList);

  /**
   * Get the preferred caret color at the offset.
   *
   * @param aOffset is offset of the content.
   */
  virtual nscolor GetCaretColorAt(int32_t aOffset);


  bool IsThemed(nsITheme::Transparency* aTransparencyState = nullptr) const {
    return IsThemed(StyleDisplay(), aTransparencyState);
  }
  bool IsThemed(const nsStyleDisplay* aDisp,
                  nsITheme::Transparency* aTransparencyState = nullptr) const {
    nsIFrame* mutable_this = const_cast<nsIFrame*>(this);
    if (!aDisp->mAppearance)
      return false;
    nsPresContext* pc = PresContext();
    nsITheme *theme = pc->GetTheme();
    if(!theme ||
       !theme->ThemeSupportsWidget(pc, mutable_this, aDisp->mAppearance))
      return false;
    if (aTransparencyState) {
      *aTransparencyState =
        theme->GetWidgetTransparency(mutable_this, aDisp->mAppearance);
    }
    return true;
  }

  /**
   * Builds a display list for the content represented by this frame,
   * treating this frame as the root of a stacking context.
   */
  void BuildDisplayListForStackingContext(nsDisplayListBuilder* aBuilder,
                                          nsDisplayList*        aList);

  enum {
    DISPLAY_CHILD_FORCE_PSEUDO_STACKING_CONTEXT = 0x01,
    DISPLAY_CHILD_FORCE_STACKING_CONTEXT = 0x02,
    DISPLAY_CHILD_INLINE = 0x04
  };
  /**
   * Adjusts aDirtyRect for the child's offset, checks that the dirty rect
   * actually intersects the child (or its descendants), calls BuildDisplayList
   * on the child if necessary, and puts things in the right lists if the child
   * is positioned.
   *
   * @param aFlags combination of DISPLAY_CHILD_FORCE_PSEUDO_STACKING_CONTEXT,
   *    DISPLAY_CHILD_FORCE_STACKING_CONTEXT and DISPLAY_CHILD_INLINE
   */
  void BuildDisplayListForChild(nsDisplayListBuilder*   aBuilder,
                                nsIFrame*               aChild,
                                const nsDisplayListSet& aLists,
                                uint32_t                aFlags = 0);

  bool RefusedAsyncAnimation() const
  {
    return GetProperty(RefusedAsyncAnimationProperty());
  }

  /**
   * Returns true if this frame is transformed (e.g. has CSS or SVG transforms)
   * or if its parent is an SVG frame that has children-only transforms (e.g.
   * an SVG viewBox attribute) or if its transform-style is preserve-3d or
   * the frame has transform animations.
   *
   * @param aStyleDisplay:  If the caller has this->StyleDisplay(), providing
   *   it here will improve performance.
   * @param aEffectSet: This function may need to look up EffectSet property.
   *   If a caller already have one, pass it in can save property look up
   *   time; otherwise, just left it as nullptr.
   */
  bool IsTransformed(const nsStyleDisplay* aStyleDisplay, mozilla::EffectSet* aEffectSet = nullptr) const;
  bool IsTransformed(mozilla::EffectSet* aEffectSet = nullptr) const {
    return IsTransformed(StyleDisplay(), aEffectSet);
  }

  /**
   * True if this frame has any animation of transform in effect.
   *
   * @param aEffectSet: This function may need to look up EffectSet property.
   *   If a caller already have one, pass it in can save property look up
   *   time; otherwise, just left it as nullptr.
   */
  bool HasAnimationOfTransform(mozilla::EffectSet* aEffectSet = nullptr) const;

  /**
   * Returns true if the frame is translucent or the frame has opacity
   * animations for the purposes of creating a stacking context.
   *
   * @param aEffectSet: This function may need to look up EffectSet property.
   *   If a caller already have one, pass it in can save property look up
   *   time; otherwise, just left it as nullptr.
   */
  bool HasOpacity(mozilla::EffectSet* aEffectSet = nullptr) const
  {
    return HasOpacityInternal(1.0f, aEffectSet);
  }
  /**
   * Returns true if the frame is translucent for display purposes.
   *
   * @param aEffectSet: This function may need to look up EffectSet property.
   *   If a caller already have one, pass it in can save property look up
   *   time; otherwise, just left it as nullptr.
   */
  bool HasVisualOpacity(mozilla::EffectSet* aEffectSet = nullptr) const
  {
    // Treat an opacity value of 0.99 and above as opaque.  This is an
    // optimization aimed at Web content which use opacity:0.99 as a hint for
    // creating a stacking context only.
    return HasOpacityInternal(0.99f, aEffectSet);
  }

   /**
   * Return true if this frame might be using a transform getter.
   */
  virtual bool HasTransformGetter() const { return false; }

  /**
   * Returns true if this frame is an SVG frame that has SVG transforms applied
   * to it, or if its parent frame is an SVG frame that has children-only
   * transforms (e.g. an SVG viewBox attribute).
   * If aOwnTransforms is non-null and the frame has its own SVG transforms,
   * aOwnTransforms will be set to these transforms. If aFromParentTransforms
   * is non-null and the frame has an SVG parent with children-only transforms,
   * then aFromParentTransforms will be set to these transforms.
   */
  virtual bool IsSVGTransformed(Matrix *aOwnTransforms = nullptr,
                                Matrix *aFromParentTransforms = nullptr) const;

  /**
   * Returns whether this frame will attempt to extend the 3d transforms of its
   * children. This requires transform-style: preserve-3d, as well as no clipping
   * or svg effects.
   *
   * @param aStyleDisplay:  If the caller has this->StyleDisplay(), providing
   *   it here will improve performance.
   *
   * @param aEffectSet: This function may need to look up EffectSet property.
   *   If a caller already have one, pass it in can save property look up
   *   time; otherwise, just left it as nullptr.
   */
  bool Extend3DContext(const nsStyleDisplay* aStyleDisplay,
                       mozilla::EffectSet* aEffectSet = nullptr) const;
  bool Extend3DContext(mozilla::EffectSet* aEffectSet = nullptr) const {
    return Extend3DContext(StyleDisplay(), aEffectSet);
  }

  /**
   * Returns whether this frame has a parent that Extend3DContext() and has
   * its own transform (or hidden backface) to be combined with the parent's
   * transform.
   *
   * @param aStyleDisplay:  If the caller has this->StyleDisplay(), providing
   *   it here will improve performance.
   * @param aEffectSet: This function may need to look up EffectSet property.
   *   If a caller already have one, pass it in can save property look up
   *   time; otherwise, just left it as nullptr.
   */
  bool Combines3DTransformWithAncestors(const nsStyleDisplay* aStyleDisplay,
                                        mozilla::EffectSet* aEffectSet = nullptr) const;
  bool Combines3DTransformWithAncestors(mozilla::EffectSet* aEffectSet = nullptr) const {
    return Combines3DTransformWithAncestors(StyleDisplay(), aEffectSet);
  }

  /**
   * Returns whether this frame has a hidden backface and has a parent that
   * Extend3DContext(). This is useful because in some cases the hidden
   * backface can safely be ignored if it could not be visible anyway.
   *
   * @param aEffectSet: This function may need to look up EffectSet property.
   *   If a caller already have one, pass it in can save property look up
   *   time; otherwise, just left it as nullptr.
   */
  bool In3DContextAndBackfaceIsHidden(mozilla::EffectSet* aEffectSet = nullptr) const;

  bool IsPreserve3DLeaf(const nsStyleDisplay* aStyleDisplay,
                        mozilla::EffectSet* aEffectSet = nullptr) const {
    return Combines3DTransformWithAncestors(aStyleDisplay) &&
           !Extend3DContext(aStyleDisplay, aEffectSet);
  }
  bool IsPreserve3DLeaf(mozilla::EffectSet* aEffectSet = nullptr) const {
    return IsPreserve3DLeaf(StyleDisplay(), aEffectSet);
  }

  bool HasPerspective(const nsStyleDisplay* aStyleDisplay,
                      mozilla::EffectSet* aEffectSet = nullptr) const;
  bool HasPerspective(mozilla::EffectSet* aEffectSet = nullptr) const {
    return HasPerspective(StyleDisplay(), aEffectSet);
  }

  bool ChildrenHavePerspective(const nsStyleDisplay* aStyleDisplay) const {
    MOZ_ASSERT(aStyleDisplay == StyleDisplay());
    return aStyleDisplay->HasPerspectiveStyle();
  }
  bool ChildrenHavePerspective() const {
    return ChildrenHavePerspective(StyleDisplay());
  }

  /**
   * Includes the overflow area of all descendants that participate in the current
   * 3d context into aOverflowAreas.
   */
  void ComputePreserve3DChildrenOverflow(nsOverflowAreas& aOverflowAreas);

  void RecomputePerspectiveChildrenOverflow(const nsIFrame* aStartFrame,
                                            mozilla::EffectSet* aEffectSet = nullptr);

  /**
   * Returns the number of ancestors between this and the root of our frame tree
   */
  uint32_t GetDepthInFrameTree() const;

  /**
   * Event handling of GUI events.
   *
   * @param   aEvent event structure describing the type of event and rge widget
   *            where the event originated
   *          The |point| member of this is in the coordinate system of the
   *          view returned by GetOffsetFromView.
   * @param   aEventStatus a return value indicating whether the event was handled
   *            and whether default processing should be done
   *
   * XXX From a frame's perspective it's unclear what the effect of the event status
   * is. Does it cause the event to continue propagating through the frame hierarchy
   * or is it just returned to the widgets?
   *
   * @see     WidgetGUIEvent
   * @see     nsEventStatus
   */
  virtual nsresult  HandleEvent(nsPresContext* aPresContext,
                                mozilla::WidgetGUIEvent* aEvent,
                                nsEventStatus* aEventStatus) = 0;

  virtual nsresult  GetContentForEvent(mozilla::WidgetEvent* aEvent,
                                       nsIContent** aContent) = 0;

  // This structure keeps track of the content node and offsets associated with
  // a point; there is a primary and a secondary offset associated with any
  // point.  The primary and secondary offsets differ when the point is over a
  // non-text object.  The primary offset is the expected position of the
  // cursor calculated from a point; the secondary offset, when it is different,
  // indicates that the point is in the boundaries of some selectable object.
  // Note that the primary offset can be after the secondary offset; for places
  // that need the beginning and end of the object, the StartOffset and
  // EndOffset helpers can be used.
  struct MOZ_STACK_CLASS ContentOffsets
  {
    ContentOffsets() : offset(0)
                     , secondaryOffset(0)
                     , associate(mozilla::CARET_ASSOCIATE_BEFORE) {}
    bool IsNull() { return !content; }
    // Helpers for places that need the ends of the offsets and expect them in
    // numerical order, as opposed to wanting the primary and secondary offsets
    int32_t StartOffset() { return std::min(offset, secondaryOffset); }
    int32_t EndOffset() { return std::max(offset, secondaryOffset); }

    nsCOMPtr<nsIContent> content;
    int32_t offset;
    int32_t secondaryOffset;
    // This value indicates whether the associated content is before or after
    // the offset; the most visible use is to allow the caret to know which line
    // to display on.
    mozilla::CaretAssociationHint associate;
  };
  enum {
    IGNORE_SELECTION_STYLE = 0x01,
    // Treat visibility:hidden frames as non-selectable
    SKIP_HIDDEN = 0x02
  };
  /**
   * This function calculates the content offsets for selection relative to
   * a point.  Note that this should generally only be callled on the event
   * frame associated with an event because this function does not account
   * for frame lists other than the primary one.
   * @param aPoint point relative to this frame
   */
  ContentOffsets GetContentOffsetsFromPoint(nsPoint aPoint,
                                            uint32_t aFlags = 0);

  virtual ContentOffsets GetContentOffsetsFromPointExternal(nsPoint aPoint,
                                                            uint32_t aFlags = 0)
  { return GetContentOffsetsFromPoint(aPoint, aFlags); }

  /**
   * Ensure that aImage gets notifed when the underlying image request loads
   * or animates.
   */
  void AssociateImage(const nsStyleImage& aImage, nsPresContext* aPresContext);

  /**
   * This structure holds information about a cursor. mContainer represents a
   * loaded image that should be preferred. If it is not possible to use it, or
   * if it is null, mCursor should be used.
   */
  struct MOZ_STACK_CLASS Cursor {
    nsCOMPtr<imgIContainer> mContainer;
    int32_t                 mCursor;
    bool                    mHaveHotspot;
    bool                    mLoading;
    float                   mHotspotX, mHotspotY;
  };
  /**
   * Get the cursor for a given frame.
   */
  virtual nsresult  GetCursor(const nsPoint&  aPoint,
                              Cursor&         aCursor) = 0;

  /**
   * Get a point (in the frame's coordinate space) given an offset into
   * the content. This point should be on the baseline of text with
   * the correct horizontal offset
   */
  virtual nsresult  GetPointFromOffset(int32_t                  inOffset,
                                       nsPoint*                 outPoint) = 0;

  /**
   * Get a list of character rects in a given range.
   * This is similar version of GetPointFromOffset.
   */
  virtual nsresult  GetCharacterRectsInRange(int32_t aInOffset,
                                             int32_t aLength,
                                             nsTArray<nsRect>& aRects) = 0;

  /**
   * Get the child frame of this frame which contains the given
   * content offset. outChildFrame may be this frame, or nullptr on return.
   * outContentOffset returns the content offset relative to the start
   * of the returned node. You can also pass a hint which tells the method
   * to stick to the end of the first found frame or the beginning of the
   * next in case the offset falls on a boundary.
   */
  virtual nsresult GetChildFrameContainingOffset(int32_t    inContentOffset,
                                                 bool       inHint,//false stick left
                                                 int32_t*   outFrameContentOffset,
                                                 nsIFrame** outChildFrame) = 0;

 /**
   * Get the current frame-state value for this frame. aResult is
   * filled in with the state bits.
   */
  nsFrameState GetStateBits() const { return mState; }

  /**
   * Update the current frame-state value for this frame.
   */
  void AddStateBits(nsFrameState aBits) { mState |= aBits; }
  void RemoveStateBits(nsFrameState aBits) { mState &= ~aBits; }
  void AddOrRemoveStateBits(nsFrameState aBits, bool aVal) {
    aVal ? AddStateBits(aBits) : RemoveStateBits(aBits);
  }

  /**
   * Checks if the current frame-state includes all of the listed bits
   */
  bool HasAllStateBits(nsFrameState aBits) const
  {
    return (mState & aBits) == aBits;
  }

  /**
   * Checks if the current frame-state includes any of the listed bits
   */
  bool HasAnyStateBits(nsFrameState aBits) const
  {
    return mState & aBits;
  }

  /**
   * This call is invoked on the primary frame for a character data content
   * node, when it is changed in the content tree.
   */
  virtual nsresult  CharacterDataChanged(CharacterDataChangeInfo* aInfo) = 0;

  /**
   * This call is invoked when the value of a content objects's attribute
   * is changed.
   * The first frame that maps that content is asked to deal
   * with the change by doing whatever is appropriate.
   *
   * @param aNameSpaceID the namespace of the attribute
   * @param aAttribute the atom name of the attribute
   * @param aModType Whether or not the attribute was added, changed, or removed.
   *   The constants are defined in nsIDOMMutationEvent.h.
   */
  virtual nsresult  AttributeChanged(int32_t         aNameSpaceID,
                                     nsIAtom*        aAttribute,
                                     int32_t         aModType) = 0;

  /**
   * When the content states of a content object change, this method is invoked
   * on the primary frame of that content object.
   *
   * @param aStates the changed states
   */
  virtual void ContentStatesChanged(mozilla::EventStates aStates);

  /**
   * Return how your frame can be split.
   */
  virtual nsSplittableType GetSplittableType() const = 0;

  /**
   * Continuation member functions
   */
  virtual nsIFrame* GetPrevContinuation() const = 0;
  virtual void SetPrevContinuation(nsIFrame*) = 0;
  virtual nsIFrame* GetNextContinuation() const = 0;
  virtual void SetNextContinuation(nsIFrame*) = 0;
  virtual nsIFrame* FirstContinuation() const {
    return const_cast<nsIFrame*>(this);
  }
  virtual nsIFrame* LastContinuation() const {
    return const_cast<nsIFrame*>(this);
  }

  /**
   * GetTailContinuation gets the last non-overflow-container continuation
   * in the continuation chain, i.e. where the next sibling element
   * should attach).
   */
  nsIFrame* GetTailContinuation();

  /**
   * Flow member functions
   */
  virtual nsIFrame* GetPrevInFlowVirtual() const = 0;
  nsIFrame* GetPrevInFlow() const { return GetPrevInFlowVirtual(); }
  virtual void SetPrevInFlow(nsIFrame*) = 0;

  virtual nsIFrame* GetNextInFlowVirtual() const = 0;
  nsIFrame* GetNextInFlow() const { return GetNextInFlowVirtual(); }
  virtual void SetNextInFlow(nsIFrame*) = 0;

  /**
   * Return the first frame in our current flow.
   */
  virtual nsIFrame* FirstInFlow() const {
    return const_cast<nsIFrame*>(this);
  }

  /**
   * Return the last frame in our current flow.
   */
  virtual nsIFrame* LastInFlow() const {
    return const_cast<nsIFrame*>(this);
  }

  /**
   * Note: "width" in the names and comments on the following methods
   * means inline-size, which could be height in vertical layout
   */

  /**
   * Mark any stored intrinsic width information as dirty (requiring
   * re-calculation).  Note that this should generally not be called
   * directly; nsPresShell::FrameNeedsReflow will call it instead.
   */
  virtual void MarkIntrinsicISizesDirty() = 0;

  /**
   * Get the min-content intrinsic inline size of the frame.  This must be
   * less than or equal to the max-content intrinsic inline size.
   *
   * This is *not* affected by the CSS 'min-width', 'width', and
   * 'max-width' properties on this frame, but it is affected by the
   * values of those properties on this frame's descendants.  (It may be
   * called during computation of the values of those properties, so it
   * cannot depend on any values in the nsStylePosition for this frame.)
   *
   * The value returned should **NOT** include the space required for
   * padding and border.
   *
   * Note that many frames will cache the result of this function call
   * unless MarkIntrinsicISizesDirty is called.
   *
   * It is not acceptable for a frame to mark itself dirty when this
   * method is called.
   *
   * This method must not return a negative value.
   */
  virtual nscoord GetMinISize(nsRenderingContext *aRenderingContext) = 0;

  /**
   * Get the max-content intrinsic inline size of the frame.  This must be
   * greater than or equal to the min-content intrinsic inline size.
   *
   * Otherwise, all the comments for |GetMinISize| above apply.
   */
  virtual nscoord GetPrefISize(nsRenderingContext *aRenderingContext) = 0;

  /**
   * |InlineIntrinsicISize| represents the intrinsic width information
   * in inline layout.  Code that determines the intrinsic width of a
   * region of inline layout accumulates the result into this structure.
   * This pattern is needed because we need to maintain state
   * information about whitespace (for both collapsing and trimming).
   */
  struct InlineIntrinsicISizeData {
    InlineIntrinsicISizeData()
      : mLine(nullptr)
      , mLineContainer(nullptr)
      , mPrevLines(0)
      , mCurrentLine(0)
      , mTrailingWhitespace(0)
      , mSkipWhitespace(true)
    {}

    // The line. This may be null if the inlines are not associated with
    // a block or if we just don't know the line.
    const nsLineList_iterator* mLine;

    // The line container. Private, to ensure we always use SetLineContainer
    // to update it (so that we have a chance to store the mLineContainerWM).
    //
    // Note that nsContainerFrame::DoInlineIntrinsicISize will clear the
    // |mLine| and |mLineContainer| fields when following a next-in-flow link,
    // so we must not assume these can always be dereferenced.
  private:
    nsIFrame* mLineContainer;

    // Setter and getter for the lineContainer field:
  public:
    void SetLineContainer(nsIFrame* aLineContainer)
    {
      mLineContainer = aLineContainer;
      if (mLineContainer) {
        mLineContainerWM = mLineContainer->GetWritingMode();
      }
    }
    nsIFrame* LineContainer() const { return mLineContainer; }

    // The maximum intrinsic width for all previous lines.
    nscoord mPrevLines;

    // The maximum intrinsic width for the current line.  At a line
    // break (mandatory for preferred width; allowed for minimum width),
    // the caller should call |Break()|.
    nscoord mCurrentLine;

    // This contains the width of the trimmable whitespace at the end of
    // |mCurrentLine|; it is zero if there is no such whitespace.
    nscoord mTrailingWhitespace;

    // True if initial collapsable whitespace should be skipped.  This
    // should be true at the beginning of a block, after hard breaks
    // and when the last text ended with whitespace.
    bool mSkipWhitespace;

    // Writing mode of the line container (stored here so that we don't
    // lose track of it if the mLineContainer field is reset).
    mozilla::WritingMode mLineContainerWM;

    // Floats encountered in the lines.
    class FloatInfo {
    public:
      FloatInfo(const nsIFrame* aFrame, nscoord aWidth)
        : mFrame(aFrame), mWidth(aWidth)
      { }
      const nsIFrame* Frame() const { return mFrame; }
      nscoord         Width() const { return mWidth; }

    private:
      const nsIFrame* mFrame;
      nscoord         mWidth;
    };

    nsTArray<FloatInfo> mFloats;
  };

  struct InlineMinISizeData : public InlineIntrinsicISizeData {
    InlineMinISizeData()
      : mAtStartOfLine(true)
    {}

    // The default implementation for nsIFrame::AddInlineMinISize.
    void DefaultAddInlineMinISize(nsIFrame* aFrame,
                                  nscoord   aISize,
                                  bool      aAllowBreak = true);

    // We need to distinguish forced and optional breaks for cases where the
    // current line total is negative.  When it is, we need to ignore
    // optional breaks to prevent min-width from ending up bigger than
    // pref-width.
    void ForceBreak();

    // If the break here is actually taken, aHyphenWidth must be added to the
    // width of the current line.
    void OptionallyBreak(nscoord aHyphenWidth = 0);

    // Whether we're currently at the start of the line.  If we are, we
    // can't break (for example, between the text-indent and the first
    // word).
    bool mAtStartOfLine;
  };

  struct InlinePrefISizeData : public InlineIntrinsicISizeData {
    typedef mozilla::StyleClear StyleClear;

    InlinePrefISizeData()
      : mLineIsEmpty(true)
    {}

    /**
     * Finish the current line and start a new line.
     *
     * @param aBreakType controls whether isize of floats are considered
     * and what floats are kept for the next line:
     *  * |None| skips handling floats, which means no floats are
     *    removed, and isizes of floats are not considered either.
     *  * |Both| takes floats into consideration when computing isize
     *    of the current line, and removes all floats after that.
     *  * |Left| and |Right| do the same as |Both| except that they only
     *    remove floats on the given side, and any floats on the other
     *    side that are prior to a float on the given side that has a
     *    'clear' property that clears them.
     * All other values of StyleClear must be converted to the four
     * physical values above for this function.
     */
    void ForceBreak(StyleClear aBreakType = StyleClear::Both);

    // The default implementation for nsIFrame::AddInlinePrefISize.
    void DefaultAddInlinePrefISize(nscoord aISize);

    // True if the current line contains nothing other than placeholders.
    bool mLineIsEmpty;
  };

  /**
   * Add the intrinsic minimum width of a frame in a way suitable for
   * use in inline layout to an |InlineIntrinsicISizeData| object that
   * represents the intrinsic width information of all the previous
   * frames in the inline layout region.
   *
   * All *allowed* breakpoints within the frame determine what counts as
   * a line for the |InlineIntrinsicISizeData|.  This means that
   * |aData->mTrailingWhitespace| will always be zero (unlike for
   * AddInlinePrefISize).
   *
   * All the comments for |GetMinISize| apply, except that this function
   * is responsible for adding padding, border, and margin and for
   * considering the effects of 'width', 'min-width', and 'max-width'.
   *
   * This may be called on any frame.  Frames that do not participate in
   * line breaking can inherit the default implementation on nsFrame,
   * which calls |GetMinISize|.
   */
  virtual void
  AddInlineMinISize(nsRenderingContext *aRenderingContext,
                    InlineMinISizeData *aData) = 0;

  /**
   * Add the intrinsic preferred width of a frame in a way suitable for
   * use in inline layout to an |InlineIntrinsicISizeData| object that
   * represents the intrinsic width information of all the previous
   * frames in the inline layout region.
   *
   * All the comments for |AddInlineMinISize| and |GetPrefISize| apply,
   * except that this fills in an |InlineIntrinsicISizeData| structure
   * based on using all *mandatory* breakpoints within the frame.
   */
  virtual void
  AddInlinePrefISize(nsRenderingContext *aRenderingContext,
                     InlinePrefISizeData *aData) = 0;

  /**
   * Return the horizontal components of padding, border, and margin
   * that contribute to the intrinsic width that applies to the parent.
   */
  struct IntrinsicISizeOffsetData {
    nscoord hPadding, hBorder, hMargin;
    float hPctPadding, hPctMargin;

    IntrinsicISizeOffsetData()
      : hPadding(0), hBorder(0), hMargin(0)
      , hPctPadding(0.0f), hPctMargin(0.0f)
    {}
  };
  virtual IntrinsicISizeOffsetData IntrinsicISizeOffsets() = 0;

  /**
   * Return the bsize components of padding, border, and margin
   * that contribute to the intrinsic width that applies to the parent.
   */
  IntrinsicISizeOffsetData IntrinsicBSizeOffsets();

  virtual mozilla::IntrinsicSize GetIntrinsicSize() = 0;

  /**
   * Get the intrinsic ratio of this element, or nsSize(0,0) if it has
   * no intrinsic ratio.  The intrinsic ratio is the ratio of the
   * height/width of a box with an intrinsic size or the intrinsic
   * aspect ratio of a scalable vector image without an intrinsic size.
   *
   * Either one of the sides may be zero, indicating a zero or infinite
   * ratio.
   */
  virtual nsSize GetIntrinsicRatio() = 0;

  /**
   * Bit-flags to pass to ComputeSize in |aFlags| parameter.
   */
  enum ComputeSizeFlags {
    eDefault =           0,
    /**
     * Set if the frame is in a context where non-replaced blocks should
     * shrink-wrap (e.g., it's floating, absolutely positioned, or
     * inline-block).
     */
    eShrinkWrap =        1 << 0,
    /**
     * Set if we'd like to compute our 'auto' bsize, regardless of our actual
     * corresponding computed value. (e.g. to get an intrinsic height for flex
     * items with "min-height: auto" to use during flexbox layout.)
     */
    eUseAutoBSize =      1 << 1,
    /**
     * Indicates that we should clamp the margin-box min-size to the given CB
     * size.  This is used for implementing the grid area clamping here:
     * https://drafts.csswg.org/css-grid/#min-size-auto
     */
    eIClampMarginBoxMinSize = 1 << 2, // clamp in our inline axis
    eBClampMarginBoxMinSize = 1 << 3, // clamp in our block axis
    /**
     * The frame is stretching (per CSS Box Alignment) and doesn't have an
     * Automatic Minimum Size in the indicated axis.
     * (may be used for both flex/grid items, but currently only used for Grid)
     * https://drafts.csswg.org/css-grid/#min-size-auto
     * https://drafts.csswg.org/css-align-3/#valdef-justify-self-stretch
     */
    eIApplyAutoMinSize = 1 << 4, // only has an effect when eShrinkWrap is false
  };

  /**
   * Compute the size that a frame will occupy.  Called while
   * constructing the ReflowInput to be used to Reflow the frame,
   * in order to fill its mComputedWidth and mComputedHeight member
   * variables.
   *
   * The |height| member of the return value may be
   * NS_UNCONSTRAINEDSIZE, but the |width| member must not be.
   *
   * Note that the reason that border and padding need to be passed
   * separately is so that the 'box-sizing' property can be handled.
   * Thus aMargin includes absolute positioning offsets as well.
   *
   * @param aWritingMode  The writing mode to use for the returned size
   *                      (need not match this frame's writing mode).
   *                      This is also the writing mode of the passed-in
   *                      LogicalSize parameters.
   * @param aCBSize  The size of the element's containing block.  (Well,
   *                 the |height| component isn't really.)
   * @param aAvailableWidth  The available width for 'auto' widths.
   *                         This is usually the same as aCBSize.width,
   *                         but differs in cases such as block
   *                         formatting context roots next to floats, or
   *                         in some cases of float reflow in quirks
   *                         mode.
   * @param aMargin  The sum of the vertical / horizontal margins
   *                 ***AND*** absolute positioning offsets (top, right,
   *                 bottom, left) of the frame, including actual values
   *                 resulting from percentages and from the
   *                 "hypothetical box" for absolute positioning, but
   *                 not including actual values resulting from 'auto'
   *                 margins or ignored 'auto' values in absolute
   *                 positioning.
   * @param aBorder  The sum of the vertical / horizontal border widths
   *                 of the frame.
   * @param aPadding The sum of the vertical / horizontal margins of
   *                 the frame, including actual values resulting from
   *                 percentages.
   * @param aFlags   Flags to further customize behavior (definitions above).
   */
  virtual mozilla::LogicalSize
  ComputeSize(nsRenderingContext *aRenderingContext,
              mozilla::WritingMode aWritingMode,
              const mozilla::LogicalSize& aCBSize,
              nscoord aAvailableISize,
              const mozilla::LogicalSize& aMargin,
              const mozilla::LogicalSize& aBorder,
              const mozilla::LogicalSize& aPadding,
              ComputeSizeFlags aFlags) = 0;

  /**
   * Compute a tight bounding rectangle for the frame. This is a rectangle
   * that encloses the pixels that are actually drawn. We're allowed to be
   * conservative and currently we don't try very hard. The rectangle is
   * in appunits and relative to the origin of this frame.
   *
   * This probably only needs to include frame bounds, glyph bounds, and
   * text decorations, but today it sometimes includes other things that
   * contribute to visual overflow.
   *
   * @param aDrawTarget a draw target that can be used if we need
   * to do measurement
   */
  virtual nsRect ComputeTightBounds(DrawTarget* aDrawTarget) const;

  /**
   * This function is similar to GetPrefISize and ComputeTightBounds: it
   * computes the left and right coordinates of a preferred tight bounding
   * rectangle for the frame. This is a rectangle that would enclose the pixels
   * that are drawn if we lay out the element without taking any optional line
   * breaks. The rectangle is in appunits and relative to the origin of this
   * frame. Currently, this function is only implemented for nsBlockFrame and
   * nsTextFrame and is used to determine intrinsic widths of MathML token
   * elements.

   * @param aContext a rendering context that can be used if we need
   * to do measurement
   * @param aX      computed left coordinate of the tight bounding rectangle
   * @param aXMost  computed intrinsic width of the tight bounding rectangle
   *
   */
  virtual nsresult GetPrefWidthTightBounds(nsRenderingContext* aContext,
                                           nscoord* aX,
                                           nscoord* aXMost);

  /**
   * The frame is given an available size and asked for its desired
   * size.  This is the frame's opportunity to reflow its children.
   *
   * If the frame has the NS_FRAME_IS_DIRTY bit set then it is
   * responsible for completely reflowing itself and all of its
   * descendants.
   *
   * Otherwise, if the frame has the NS_FRAME_HAS_DIRTY_CHILDREN bit
   * set, then it is responsible for reflowing at least those
   * children that have NS_FRAME_HAS_DIRTY_CHILDREN or NS_FRAME_IS_DIRTY
   * set.
   *
   * If a difference in available size from the previous reflow causes
   * the frame's size to change, it should reflow descendants as needed.
   *
   * @param aReflowOutput <i>out</i> parameter where you should return the
   *          desired size and ascent/descent info. You should include any
   *          space you want for border/padding in the desired size you return.
   *
   *          It's okay to return a desired size that exceeds the avail
   *          size if that's the smallest you can be, i.e. it's your
   *          minimum size.
   *
   *          For an incremental reflow you are responsible for invalidating
   *          any area within your frame that needs repainting (including
   *          borders). If your new desired size is different than your current
   *          size, then your parent frame is responsible for making sure that
   *          the difference between the two rects is repainted
   *
   * @param aReflowInput information about your reflow including the reason
   *          for the reflow and the available space in which to lay out. Each
   *          dimension of the available space can either be constrained or
   *          unconstrained (a value of NS_UNCONSTRAINEDSIZE).
   *
   *          Note that the available space can be negative. In this case you
   *          still must return an accurate desired size. If you're a container
   *          you must <b>always</b> reflow at least one frame regardless of the
   *          available space
   *
   * @param aStatus a return value indicating whether the frame is complete
   *          and whether the next-in-flow is dirty and needs to be reflowed
   */
  virtual void Reflow(nsPresContext*           aPresContext,
                      ReflowOutput&     aReflowOutput,
                      const ReflowInput& aReflowInput,
                      nsReflowStatus&          aStatus) = 0;

  /**
   * Post-reflow hook. After a frame is reflowed this method will be called
   * informing the frame that this reflow process is complete, and telling the
   * frame the status returned by the Reflow member function.
   *
   * This call may be invoked many times, while NS_FRAME_IN_REFLOW is set, before
   * it is finally called once with a NS_FRAME_REFLOW_COMPLETE value. When called
   * with a NS_FRAME_REFLOW_COMPLETE value the NS_FRAME_IN_REFLOW bit in the
   * frame state will be cleared.
   *
   * XXX This doesn't make sense. If the frame is reflowed but not complete, then
   * the status should have IsIncomplete() equal to true.
   * XXX Don't we want the semantics to dictate that we only call this once for
   * a given reflow?
   */
  virtual void DidReflow(nsPresContext*           aPresContext,
                         const ReflowInput* aReflowInput,
                         nsDidReflowStatus        aStatus) = 0;

  /**
   * Updates the overflow areas of the frame. This can be called if an
   * overflow area of the frame's children has changed without reflowing.
   * @return true if either of the overflow areas for this frame have changed.
   */
  bool UpdateOverflow();

  /**
   * Computes any overflow area created by the frame itself (outside of the
   * frame bounds) and includes it into aOverflowAreas.
   *
   * Returns false if updating overflow isn't supported for this frame.
   * If the frame requires a reflow instead, then it is responsible
   * for scheduling one.
   */
  virtual bool ComputeCustomOverflow(nsOverflowAreas& aOverflowAreas) = 0;

  /**
   * Computes any overflow area created by children of this frame and
   * includes it into aOverflowAreas.
   */
  virtual void UnionChildOverflow(nsOverflowAreas& aOverflowAreas) = 0;

  /**
   * Helper method used by block reflow to identify runs of text so
   * that proper word-breaking can be done.
   *
   * @return
   *    true if we can continue a "text run" through the frame. A
   *    text run is text that should be treated contiguously for line
   *    and word breaking.
   */
  virtual bool CanContinueTextRun() const = 0;

  /**
   * Computes an approximation of the rendered text of the frame and its
   * continuations. Returns nothing for non-text frames.
   * The appended text will often not contain all the whitespace from source,
   * depending on CSS white-space processing.
   * if aEndOffset goes past end, use the text up to the string's end.
   * Call this on the primary frame for a text node.
   * aStartOffset and aEndOffset can be content offsets or offsets in the
   * rendered text, depending on aOffsetType.
   * Returns a string, as well as offsets identifying the start of the text
   * within the rendered text for the whole node, and within the text content
   * of the node.
   */
  struct RenderedText {
    nsAutoString mString;
    uint32_t mOffsetWithinNodeRenderedText;
    int32_t mOffsetWithinNodeText;
    RenderedText() : mOffsetWithinNodeRenderedText(0),
        mOffsetWithinNodeText(0) {}
  };
  enum class TextOffsetType {
    // Passed-in start and end offsets are within the content text.
    OFFSETS_IN_CONTENT_TEXT,
    // Passed-in start and end offsets are within the rendered text.
    OFFSETS_IN_RENDERED_TEXT
  };
  enum class TrailingWhitespace {
    TRIM_TRAILING_WHITESPACE,
    // Spaces preceding a caret at the end of a line should not be trimmed
    DONT_TRIM_TRAILING_WHITESPACE
  };
  virtual RenderedText GetRenderedText(uint32_t aStartOffset = 0,
                                       uint32_t aEndOffset = UINT32_MAX,
                                       TextOffsetType aOffsetType =
                                           TextOffsetType::OFFSETS_IN_CONTENT_TEXT,
                                       TrailingWhitespace aTrimTrailingWhitespace =
                                           TrailingWhitespace::TRIM_TRAILING_WHITESPACE)
  { return RenderedText(); }

  /**
   * Returns true if the frame contains any non-collapsed characters.
   * This method is only available for text frames, and it will return false
   * for all other frame types.
   */
  virtual bool HasAnyNoncollapsedCharacters()
  { return false; }

  //
  // Accessor functions to an associated view object:
  //
  bool HasView() const { return !!(mState & NS_FRAME_HAS_VIEW); }
protected:
  virtual nsView* GetViewInternal() const
  {
    MOZ_ASSERT_UNREACHABLE("method should have been overridden by subclass");
    return nullptr;
  }
  virtual void SetViewInternal(nsView* aView)
  {
    MOZ_ASSERT_UNREACHABLE("method should have been overridden by subclass");
  }
public:
  nsView* GetView() const
  {
    if (MOZ_LIKELY(!HasView())) {
      return nullptr;
    }
    nsView* view = GetViewInternal();
    MOZ_ASSERT(view, "GetViewInternal() should agree with HasView()");
    return view;
  }
  void SetView(nsView* aView);

  /**
   * Find the closest view (on |this| or an ancestor).
   * If aOffset is non-null, it will be set to the offset of |this|
   * from the returned view.
   */
  nsView* GetClosestView(nsPoint* aOffset = nullptr) const;

  /**
   * Find the closest ancestor (excluding |this| !) that has a view
   */
  nsIFrame* GetAncestorWithView() const;

  /**
   * Sets the view's attributes from the frame style.
   * Call this for nsChangeHint_SyncFrameView style changes or when the view
   * has just been created.
   * @param aView the frame's view or use GetView() if nullptr is given
   */
  void SyncFrameViewProperties(nsView* aView = nullptr);

  /**
   * Get the offset between the coordinate systems of |this| and aOther.
   * Adding the return value to a point in the coordinate system of |this|
   * will transform the point to the coordinate system of aOther.
   *
   * aOther must be non-null.
   *
   * This function is fastest when aOther is an ancestor of |this|.
   *
   * This function _DOES NOT_ work across document boundaries.
   * Use this function only when |this| and aOther are in the same document.
   *
   * NOTE: this actually returns the offset from aOther to |this|, but
   * that offset is added to transform _coordinates_ from |this| to
   * aOther.
   */
  nsPoint GetOffsetTo(const nsIFrame* aOther) const;

  /**
   * Get the offset between the coordinate systems of |this| and aOther
   * expressed in appunits per dev pixel of |this|' document. Adding the return
   * value to a point that is relative to the origin of |this| will make the
   * point relative to the origin of aOther but in the appunits per dev pixel
   * ratio of |this|.
   *
   * aOther must be non-null.
   *
   * This function is fastest when aOther is an ancestor of |this|.
   *
   * This function works across document boundaries.
   *
   * Because this function may cross document boundaries that have different
   * app units per dev pixel ratios it needs to be used very carefully.
   *
   * NOTE: this actually returns the offset from aOther to |this|, but
   * that offset is added to transform _coordinates_ from |this| to
   * aOther.
   */
  nsPoint GetOffsetToCrossDoc(const nsIFrame* aOther) const;

  /**
   * Like GetOffsetToCrossDoc, but the caller can specify which appunits
   * to return the result in.
   */
  nsPoint GetOffsetToCrossDoc(const nsIFrame* aOther, const int32_t aAPD) const;

  /**
   * Get the rect of the frame relative to the top-left corner of the
   * screen in CSS pixels.
   * @return the CSS pixel rect of the frame relative to the top-left
   *         corner of the screen.
   */
  mozilla::CSSIntRect GetScreenRect() const;

  /**
   * Get the screen rect of the frame in app units.
   * @return the app unit rect of the frame in screen coordinates.
   */
  nsRect GetScreenRectInAppUnits() const;

  /**
   * Returns the offset from this frame to the closest geometric parent that
   * has a view. Also returns the containing view or null in case of error
   */
  void GetOffsetFromView(nsPoint& aOffset, nsView** aView) const;

  /**
   * Returns the nearest widget containing this frame. If this frame has a
   * view and the view has a widget, then this frame's widget is
   * returned, otherwise this frame's geometric parent is checked
   * recursively upwards.
   */
  nsIWidget* GetNearestWidget() const;

  /**
   * Same as GetNearestWidget() above but uses an outparam to return the offset
   * of this frame to the returned widget expressed in appunits of |this| (the
   * widget might be in a different document with a different zoom).
   */
  nsIWidget* GetNearestWidget(nsPoint& aOffset) const;

  /**
   * Get the "type" of the frame.
   *
   * @see mozilla::LayoutFrameType
   */
  mozilla::LayoutFrameType Type() const {
    MOZ_ASSERT(uint8_t(mClass) < mozilla::ArrayLength(sLayoutFrameTypes));
    return sLayoutFrameTypes[uint8_t(mClass)];
  }

#define FRAME_TYPE(name_)                                                      \
  bool Is##name_##Frame() const                                                \
  {                                                                            \
    return Type() == mozilla::LayoutFrameType::name_;                          \
  }
#include "mozilla/FrameTypeList.h"
#undef FRAME_TYPE

  /**
   * Returns a transformation matrix that converts points in this frame's
   * coordinate space to points in some ancestor frame's coordinate space.
   * The frame decides which ancestor it will use as a reference point.
   * If this frame has no ancestor, aOutAncestor will be set to null.
   *
   * @param aStopAtAncestor don't look further than aStopAtAncestor. If null,
   *   all ancestors (including across documents) will be traversed.
   * @param aOutAncestor [out] The ancestor frame the frame has chosen.  If
   *   this frame has no ancestor, *aOutAncestor will be set to null. If
   * this frame is not a root frame, then *aOutAncestor will be in the same
   * document as this frame. If this frame IsTransformed(), then *aOutAncestor
   * will be the parent frame (if not preserve-3d) or the nearest non-transformed
   * ancestor (if preserve-3d).
   * @return A Matrix4x4 that converts points in this frame's coordinate space
   *   into points in aOutAncestor's coordinate space.
   */
  Matrix4x4 GetTransformMatrix(const nsIFrame* aStopAtAncestor,
                               nsIFrame **aOutAncestor,
<<<<<<< HEAD
                               bool aStopAtStackingContextAndDisplayPort = false);
=======
                               bool aInCSSUnits = false);
>>>>>>> 086a61df

  /**
   * Bit-flags to pass to IsFrameOfType()
   */
  enum {
    eMathML =                           1 << 0,
    eSVG =                              1 << 1,
    eSVGForeignObject =                 1 << 2,
    eSVGContainer =                     1 << 3,
    eSVGGeometry =                      1 << 4,
    eSVGPaintServer =                   1 << 5,
    eBidiInlineContainer =              1 << 6,
    // the frame is for a replaced element, such as an image
    eReplaced =                         1 << 7,
    // Frame that contains a block but looks like a replaced element
    // from the outside
    eReplacedContainsBlock =            1 << 8,
    // A frame that participates in inline reflow, i.e., one that
    // requires ReflowInput::mLineLayout.
    eLineParticipant =                  1 << 9,
    eXULBox =                           1 << 10,
    eCanContainOverflowContainers =     1 << 11,
    eBlockFrame =                       1 << 12,
    eTablePart =                        1 << 13,
    // If this bit is set, the frame doesn't allow ignorable whitespace as
    // children. For example, the whitespace between <table>\n<tr>\n<td>
    // will be excluded during the construction of children.
    eExcludesIgnorableWhitespace =      1 << 14,
    eSupportsCSSTransforms =            1 << 15,

    // A replaced element that has replaced-element sizing
    // characteristics (i.e., like images or iframes), as opposed to
    // inline-block sizing characteristics (like form controls).
    eReplacedSizing =                   1 << 16,

    // These are to allow nsFrame::Init to assert that IsFrameOfType
    // implementations all call the base class method.  They are only
    // meaningful in DEBUG builds.
    eDEBUGAllFrames =                   1 << 30,
    eDEBUGNoFrames =                    1 << 31
  };

  /**
   * API for doing a quick check if a frame is of a given
   * type. Returns true if the frame matches ALL flags passed in.
   *
   * Implementations should always override with inline virtual
   * functions that call the base class's IsFrameOfType method.
   */
  virtual bool IsFrameOfType(uint32_t aFlags) const
  {
#ifdef DEBUG
    return !(aFlags & ~(nsIFrame::eDEBUGAllFrames | nsIFrame::eSupportsCSSTransforms));
#else
    return !(aFlags & ~nsIFrame::eSupportsCSSTransforms);
#endif
  }

  /**
   * Returns true if the frame is a block wrapper.
   */
  bool IsBlockWrapper() const;

  /**
   * Get this frame's CSS containing block.
   *
   * The algorithm is defined in
   * http://www.w3.org/TR/CSS2/visudet.html#containing-block-details.
   *
   * NOTE: This is guaranteed to return a non-null pointer when invoked on any
   * frame other than the root frame.
   *
   * Requires SKIP_SCROLLED_FRAME to get behaviour matching the spec, otherwise
   * it can return anonymous inner scrolled frames. Bug 1204044 is filed for
   * investigating whether any of the callers actually require the default
   * behaviour.
   */
  enum {
    // If the containing block is an anonymous scrolled frame, then skip over
    // this and return the outer scroll frame.
    SKIP_SCROLLED_FRAME = 0x01
  };
  nsIFrame* GetContainingBlock(uint32_t aFlags,
                               const nsStyleDisplay* aStyleDisplay) const;
  nsIFrame* GetContainingBlock(uint32_t aFlags = 0) const {
    return GetContainingBlock(aFlags, StyleDisplay());
  }

  /**
   * Is this frame a containing block for floating elements?
   * Note that very few frames are, so default to false.
   */
  virtual bool IsFloatContainingBlock() const { return false; }

  /**
   * Is this a leaf frame?  Frames that want the frame constructor to be able
   * to construct kids for them should return false, all others should return
   * true.  Note that returning true here does not mean that the frame _can't_
   * have kids.  It could still have kids created via
   * nsIAnonymousContentCreator.  Returning true indicates that "normal"
   * (non-anonymous, XBL-bound, CSS generated content, etc) children should not
   * be constructed.
   */
  bool IsLeaf() const
  {
    MOZ_ASSERT(uint8_t(mClass) < mozilla::ArrayLength(sFrameClassBits));
    FrameClassBits bits = sFrameClassBits[uint8_t(mClass)];
    if (MOZ_UNLIKELY(bits & eFrameClassBitsDynamicLeaf)) {
      return IsLeafDynamic();
    }
    return bits & eFrameClassBitsLeaf;
  }

  /**
   * Marks all display items created by this frame as needing a repaint,
   * and calls SchedulePaint() if requested and one is not already pending.
   *
   * This includes all display items created by this frame, including
   * container types.
   *
   * @param aDisplayItemKey If specified, only issues an invalidate
   * if this frame painted a display item of that type during the
   * previous paint. SVG rendering observers are always notified.
   */
  virtual void InvalidateFrame(uint32_t aDisplayItemKey = 0);

  /**
   * Same as InvalidateFrame(), but only mark a fixed rect as needing
   * repainting.
   *
   * @param aRect The rect to invalidate, relative to the TopLeft of the
   * frame's border box.
   * @param aDisplayItemKey If specified, only issues an invalidate
   * if this frame painted a display item of that type during the
   * previous paint. SVG rendering observers are always notified.
   */
  virtual void InvalidateFrameWithRect(const nsRect& aRect, uint32_t aDisplayItemKey = 0);

  /**
   * Calls InvalidateFrame() on all frames descendant frames (including
   * this one).
   *
   * This function doesn't walk through placeholder frames to invalidate
   * the out-of-flow frames.
   *
   * @param aDisplayItemKey If specified, only issues an invalidate
   * if this frame painted a display item of that type during the
   * previous paint. SVG rendering observers are always notified.
   */
  void InvalidateFrameSubtree(uint32_t aDisplayItemKey = 0);

  /**
   * Called when a frame is about to be removed and needs to be invalidated.
   * Normally does nothing since DLBI handles removed frames.
   */
  virtual void InvalidateFrameForRemoval() {}

  /**
   * When HasUserData(frame->LayerIsPrerenderedDataKey()), then the
   * entire overflow area of this frame has been rendered in its
   * layer(s).
   */
  static void* LayerIsPrerenderedDataKey() {
    return &sLayerIsPrerenderedDataKey;
  }
  static uint8_t sLayerIsPrerenderedDataKey;

   /**
   * Try to update this frame's transform without invalidating any
   * content.  Return true iff successful.  If unsuccessful, the
   * caller is responsible for scheduling an invalidating paint.
   *
   * If the result is true, aLayerResult will be filled in with the
   * transform layer for the frame.
   */
  bool TryUpdateTransformOnly(Layer** aLayerResult);

  /**
   * Checks if a frame has had InvalidateFrame() called on it since the
   * last paint.
   *
   * If true, then the invalid rect is returned in aRect, with an
   * empty rect meaning all pixels drawn by this frame should be
   * invalidated.
   * If false, aRect is left unchanged.
   */
  bool IsInvalid(nsRect& aRect);

  /**
   * Check if any frame within the frame subtree (including this frame)
   * returns true for IsInvalid().
   */
  bool HasInvalidFrameInSubtree()
  {
    return HasAnyStateBits(NS_FRAME_NEEDS_PAINT | NS_FRAME_DESCENDANT_NEEDS_PAINT);
  }

  /**
   * Removes the invalid state from the current frame and all
   * descendant frames.
   */
  void ClearInvalidationStateBits();

  /**
   * Ensures that the refresh driver is running, and schedules a view
   * manager flush on the next tick.
   *
   * The view manager flush will update the layer tree, repaint any
   * invalid areas in the layer tree and schedule a layer tree
   * composite operation to display the layer tree.
   *
   * In general it is not necessary for frames to call this when they change.
   * For example, changes that result in a reflow will have this called for
   * them by PresContext::DoReflow when the reflow begins. Style changes that
   * do not trigger a reflow should have this called for them by
   * DoApplyRenderingChangeToTree.
   *
   * @param aType PAINT_COMPOSITE_ONLY : No changes have been made
   * that require a layer tree update, so only schedule a layer
   * tree composite.
   * PAINT_DELAYED_COMPRESS : Schedule a paint to be executed after a delay, and
   * put FrameLayerBuilder in 'compressed' mode that avoids short cut optimizations.
   */
  enum PaintType {
    PAINT_DEFAULT = 0,
    PAINT_COMPOSITE_ONLY,
    PAINT_DELAYED_COMPRESS
  };
  void SchedulePaint(PaintType aType = PAINT_DEFAULT, bool aFrameChanged = true);

  /**
   * Checks if the layer tree includes a dedicated layer for this
   * frame/display item key pair, and invalidates at least aDamageRect
   * area within that layer.
   *
   * If no layer is found, calls InvalidateFrame() instead.
   *
   * @param aDamageRect Area of the layer to invalidate.
   * @param aFrameDamageRect If no layer is found, the area of the frame to
   *                         invalidate. If null, the entire frame will be
   *                         invalidated.
   * @param aDisplayItemKey Display item type.
   * @param aFlags UPDATE_IS_ASYNC : Will skip the invalidation
   * if the found layer is being composited by a remote
   * compositor.
   * @return Layer, if found, nullptr otherwise.
   */
  enum {
    UPDATE_IS_ASYNC = 1 << 0
  };
  Layer* InvalidateLayer(uint32_t aDisplayItemKey,
                         const nsIntRect* aDamageRect = nullptr,
                         const nsRect* aFrameDamageRect = nullptr,
                         uint32_t aFlags = 0);

  /**
   * Returns a rect that encompasses everything that might be painted by
   * this frame.  This includes this frame, all its descendant frames, this
   * frame's outline, and descendant frames' outline, but does not include
   * areas clipped out by the CSS "overflow" and "clip" properties.
   *
   * HasOverflowRects() (below) will return true when this overflow
   * rect has been explicitly set, even if it matches mRect.
   * XXX Note: because of a space optimization using the formula above,
   * during reflow this function does not give accurate data if
   * FinishAndStoreOverflow has been called but mRect hasn't yet been
   * updated yet.  FIXME: This actually isn't true, but it should be.
   *
   * The visual overflow rect should NEVER be used for things that
   * affect layout.  The scrollable overflow rect is permitted to affect
   * layout.
   *
   * @return the rect relative to this frame's origin, but after
   * CSS transforms have been applied (i.e. not really this frame's coordinate
   * system, and may not contain the frame's border-box, e.g. if there
   * is a CSS transform scaling it down)
   */
  nsRect GetVisualOverflowRect() const {
    return GetOverflowRect(eVisualOverflow);
  }

  /**
   * Returns a rect that encompasses the area of this frame that the
   * user should be able to scroll to reach.  This is similar to
   * GetVisualOverflowRect, but does not include outline or shadows, and
   * may in the future include more margins than visual overflow does.
   * It does not include areas clipped out by the CSS "overflow" and
   * "clip" properties.
   *
   * HasOverflowRects() (below) will return true when this overflow
   * rect has been explicitly set, even if it matches mRect.
   * XXX Note: because of a space optimization using the formula above,
   * during reflow this function does not give accurate data if
   * FinishAndStoreOverflow has been called but mRect hasn't yet been
   * updated yet.
   *
   * @return the rect relative to this frame's origin, but after
   * CSS transforms have been applied (i.e. not really this frame's coordinate
   * system, and may not contain the frame's border-box, e.g. if there
   * is a CSS transform scaling it down)
   */
  nsRect GetScrollableOverflowRect() const {
    return GetOverflowRect(eScrollableOverflow);
  }

  nsRect GetOverflowRect(nsOverflowType aType) const;

  nsOverflowAreas GetOverflowAreas() const;

  /**
   * Same as GetOverflowAreas, except in this frame's coordinate
   * system (before transforms are applied).
   *
   * @return the overflow areas relative to this frame, before any CSS transforms have
   * been applied, i.e. in this frame's coordinate system
   */
  nsOverflowAreas GetOverflowAreasRelativeToSelf() const;

  /**
   * Same as GetScrollableOverflowRect, except relative to the parent
   * frame.
   *
   * @return the rect relative to the parent frame, in the parent frame's
   * coordinate system
   */
  nsRect GetScrollableOverflowRectRelativeToParent() const;

  /**
   * Same as GetScrollableOverflowRect, except in this frame's coordinate
   * system (before transforms are applied).
   *
   * @return the rect relative to this frame, before any CSS transforms have
   * been applied, i.e. in this frame's coordinate system
   */
  nsRect GetScrollableOverflowRectRelativeToSelf() const;

  /**
   * Like GetVisualOverflowRect, except in this frame's
   * coordinate system (before transforms are applied).
   *
   * @return the rect relative to this frame, before any CSS transforms have
   * been applied, i.e. in this frame's coordinate system
   */
  nsRect GetVisualOverflowRectRelativeToSelf() const;

  /**
   * Same as GetVisualOverflowRect, except relative to the parent
   * frame.
   *
   * @return the rect relative to the parent frame, in the parent frame's
   * coordinate system
   */
  nsRect GetVisualOverflowRectRelativeToParent() const;

  /**
   * Returns this frame's visual overflow rect as it would be before taking
   * account of SVG effects or transforms. The rect returned is relative to
   * this frame.
   */
  nsRect GetPreEffectsVisualOverflowRect() const;

  /**
   * Store the overflow area in the frame's mOverflow.mVisualDeltas
   * fields or as a frame property in the frame manager so that it can
   * be retrieved later without reflowing the frame. Returns true if either of
   * the overflow areas changed.
   */
  bool FinishAndStoreOverflow(nsOverflowAreas& aOverflowAreas,
                              nsSize aNewSize, nsSize* aOldSize = nullptr,
                              const nsStyleDisplay* aStyleDisplay = nullptr);

  bool FinishAndStoreOverflow(ReflowOutput* aMetrics,
                              const nsStyleDisplay* aStyleDisplay = nullptr) {
    return FinishAndStoreOverflow(aMetrics->mOverflowAreas,
                                  nsSize(aMetrics->Width(), aMetrics->Height()),
                                  nullptr, aStyleDisplay);
  }

  /**
   * Returns whether the frame has an overflow rect that is different from
   * its border-box.
   */
  bool HasOverflowAreas() const {
    return mOverflow.mType != NS_FRAME_OVERFLOW_NONE;
  }

  /**
   * Removes any stored overflow rects (visual and scrollable) from the frame.
   * Returns true if the overflow changed.
   */
  bool ClearOverflowRects();

  /**
   * Determine whether borders, padding, margins etc should NOT be applied
   * on certain sides of the frame.
   * @see mozilla::Sides in gfx/2d/BaseMargin.h
   * @see mozilla::LogicalSides in layout/generic/WritingModes.h
   *
   * @note (See also bug 743402, comment 11) GetSkipSides() checks to see
   *       if this frame has a previous or next continuation to determine
   *       if a side should be skipped.
   *       Unfortunately, this only works after reflow has been completed. In
   *       lieu of this, during reflow, an ReflowInput parameter can be
   *       passed in, indicating that it should be used to determine if sides
   *       should be skipped during reflow.
   */
  Sides GetSkipSides(const ReflowInput* aReflowInput = nullptr) const;
  virtual LogicalSides
  GetLogicalSkipSides(const ReflowInput* aReflowInput = nullptr) const {
    return LogicalSides();
  }

  /**
   * @returns true if this frame is selected.
   */
  bool IsSelected() const;

  /**
   *  called to discover where this frame, or a parent frame has user-select style
   *  applied, which affects that way that it is selected.
   *
   *  @param aSelectStyle  out param. Returns the type of selection style found
   *                        (using values defined in nsStyleConsts.h).
   *
   *  @return Whether the frame can be selected (i.e. is not affected by
   *          user-select: none)
   */
  bool IsSelectable(mozilla::StyleUserSelect* aSelectStyle) const;

  /**
   *  Called to retrieve the SelectionController associated with the frame.
   *  @param aSelCon will contain the selection controller associated with
   *  the frame.
   */
  virtual nsresult  GetSelectionController(nsPresContext *aPresContext, nsISelectionController **aSelCon) = 0;

  /**
   *  Call to get nsFrameSelection for this frame.
   */
  already_AddRefed<nsFrameSelection> GetFrameSelection();

  /**
   * GetConstFrameSelection returns an object which methods are safe to use for
   * example in nsIFrame code.
   */
  const nsFrameSelection* GetConstFrameSelection() const;

  /**
   *  called to find the previous/next character, word, or line  returns the actual
   *  nsIFrame and the frame offset.  THIS DOES NOT CHANGE SELECTION STATE
   *  uses frame's begin selection state to start. if no selection on this frame will
   *  return NS_ERROR_FAILURE
   *  @param aPOS is defined in nsFrameSelection
   */
  virtual nsresult PeekOffset(nsPeekOffsetStruct *aPos);

  /**
   *  called to find the previous/next non-anonymous selectable leaf frame.
   *  @param aDirection [in] the direction to move in (eDirPrevious or eDirNext)
   *  @param aVisual [in] whether bidi caret behavior is visual (true) or logical (false)
   *  @param aJumpLines [in] whether to allow jumping across line boundaries
   *  @param aScrollViewStop [in] whether to stop when reaching a scroll frame boundary
   *  @param aOutFrame [out] the previous/next selectable leaf frame
   *  @param aOutOffset [out] 0 indicates that we arrived at the beginning of the output frame;
   *                          -1 indicates that we arrived at its end.
   *  @param aOutJumpedLine [out] whether this frame and the returned frame are on different lines
   *  @param aOutMovedOverNonSelectableText [out] whether we jumped over a non-selectable
   *                                              frame during the search
   */
  nsresult GetFrameFromDirection(nsDirection aDirection, bool aVisual,
                                 bool aJumpLines, bool aScrollViewStop,
                                 nsIFrame** aOutFrame, int32_t* aOutOffset,
                                 bool* aOutJumpedLine, bool* aOutMovedOverNonSelectableText);

  /**
   *  called to see if the children of the frame are visible from indexstart to index end.
   *  this does not change any state. returns true only if the indexes are valid and any of
   *  the children are visible.  for textframes this index is the character index.
   *  if aStart = aEnd result will be false
   *  @param aStart start index of first child from 0-N (number of children)
   *  @param aEnd   end index of last child from 0-N
   *  @param aRecurse should this frame talk to siblings to get to the contents other children?
   *  @param aFinished did this frame have the aEndIndex? or is there more work to do
   *  @param _retval  return value true or false. false = range is not rendered.
   */
  virtual nsresult CheckVisibility(nsPresContext* aContext, int32_t aStartIndex, int32_t aEndIndex, bool aRecurse, bool *aFinished, bool *_retval)=0;

  /**
   * Called to tell a frame that one of its child frames is dirty (i.e.,
   * has the NS_FRAME_IS_DIRTY *or* NS_FRAME_HAS_DIRTY_CHILDREN bit
   * set).  This should always set the NS_FRAME_HAS_DIRTY_CHILDREN on
   * the frame, and may do other work.
   */
  virtual void ChildIsDirty(nsIFrame* aChild) = 0;

  /**
   * Called to retrieve this frame's accessible.
   * If this frame implements Accessibility return a valid accessible
   * If not return NS_ERROR_NOT_IMPLEMENTED.
   * Note: Accessible must be refcountable. Do not implement directly on your frame
   * Use a mediatior of some kind.
   */
#ifdef ACCESSIBILITY
  virtual mozilla::a11y::AccType AccessibleType() = 0;
#endif

  /**
   * Get the frame whose style context should be the parent of this
   * frame's style context (i.e., provide the parent style context).
   * This frame must either be an ancestor of this frame or a child.  If
   * this returns a child frame, then the child frame must be sure to
   * return a grandparent or higher!  Furthermore, if a child frame is
   * returned it must have the same GetContent() as this frame.
   *
   * @param aProviderFrame (out) the frame associated with the returned value
   *     or nullptr if the style context is for display:contents content.
   * @return The style context that should be the parent of this frame's
   *         style context.  Null is permitted, and means that this frame's
   *         style context should be the root of the style context tree.
   */
  virtual nsStyleContext* GetParentStyleContext(nsIFrame** aProviderFrame) const = 0;

  /**
   * Called by ServoRestyleManager to update the style contexts of anonymous
   * boxes directly associtated with this frame.  The passed-in ServoStyleSet
   * can be used to create new style contexts as needed.
   *
   * This function will be called after this frame's style context has already
   * been updated.  This function will only be called on frames which have the
   * NS_FRAME_OWNS_ANON_BOXES bit set.
   *
   * The nsStyleChangeList can be used to append additional changes.  It's
   * guaranteed to already have a change in it for this frame and this frame's
   * content and a change hint of aHintForThisFrame.
   */
  void UpdateStyleOfOwnedAnonBoxes(mozilla::ServoStyleSet& aStyleSet,
                                   nsStyleChangeList& aChangeList,
                                   nsChangeHint aHintForThisFrame) {
    if (GetStateBits() & NS_FRAME_OWNS_ANON_BOXES) {
      DoUpdateStyleOfOwnedAnonBoxes(aStyleSet, aChangeList, aHintForThisFrame);
    }
  }

  // A helper both for UpdateStyleOfChildAnonBox, and to update frame-backed
  // pseudo-elements in ServoRestyleManager.
  //
  // This gets a style context that will be the new style context for
  // `aChildFrame`, and takes care of updating it, calling CalcStyleDifference,
  // and adding to the change list as appropriate.
  //
  // Returns the generated change hint for the frame.
  nsChangeHint UpdateStyleOfOwnedChildFrame(nsIFrame* aChildFrame,
                                            nsStyleContext* aNewStyleContext,
                                            nsStyleChangeList& aChangeList);

  /**
   * Hook subclasses can override to actually implement updating of style of
   * owned anon boxes.
   */
  virtual void DoUpdateStyleOfOwnedAnonBoxes(mozilla::ServoStyleSet& aStyleSet,
                                             nsStyleChangeList& aChangeList,
                                             nsChangeHint aHintForThisFrame);

  /**
   * Determines whether a frame is visible for painting;
   * taking into account whether it is painting a selection or printing.
   */
  bool IsVisibleForPainting(nsDisplayListBuilder* aBuilder);
  /**
   * Determines whether a frame is visible for painting or collapsed;
   * taking into account whether it is painting a selection or printing,
   */
  bool IsVisibleOrCollapsedForPainting(nsDisplayListBuilder* aBuilder);
  /**
   * As above, but slower because we have to recompute some stuff that
   * aBuilder already has.
   */
  bool IsVisibleForPainting();
  /**
   * Check whether this frame is visible in the current selection. Returns
   * true if there is no current selection.
   */
  bool IsVisibleInSelection(nsDisplayListBuilder* aBuilder);

  /**
   * Overridable function to determine whether this frame should be considered
   * "in" the given non-null aSelection for visibility purposes.
   */
  virtual bool IsVisibleInSelection(nsISelection* aSelection);

  /**
   * Determines whether this frame is a pseudo stacking context, looking
   * only as style --- i.e., assuming that it's in-flow and not a replaced
   * element and not an SVG element.
   * XXX maybe check IsTransformed()?
   */
  bool IsPseudoStackingContextFromStyle();

  bool IsVisuallyAtomic();
  bool IsStackingContext();

  virtual bool HonorPrintBackgroundSettings() { return true; }

  /**
   * Determine whether the frame is logically empty, which is roughly
   * whether the layout would be the same whether or not the frame is
   * present.  Placeholder frames should return true.  Block frames
   * should be considered empty whenever margins collapse through them,
   * even though those margins are relevant.  Text frames containing
   * only whitespace that does not contribute to the height of the line
   * should return true.
   */
  virtual bool IsEmpty() = 0;
  /**
   * Return the same as IsEmpty(). This may only be called after the frame
   * has been reflowed and before any further style or content changes.
   */
  virtual bool CachedIsEmpty();
  /**
   * Determine whether the frame is logically empty, assuming that all
   * its children are empty.
   */
  virtual bool IsSelfEmpty() = 0;

  /**
   * IsGeneratedContentFrame returns whether a frame corresponds to
   * generated content
   *
   * @return whether the frame correspods to generated content
   */
  bool IsGeneratedContentFrame() const {
    return (mState & NS_FRAME_GENERATED_CONTENT) != 0;
  }

  /**
   * IsPseudoFrame returns whether a frame is a pseudo frame (eg an
   * anonymous table-row frame created for a CSS table-cell without an
   * enclosing table-row.
   *
   * @param aParentContent the content node corresponding to the parent frame
   * @return whether the frame is a pseudo frame
   */
  bool IsPseudoFrame(const nsIContent* aParentContent) {
    return mContent == aParentContent;
  }

  /**
   * Support for reading and writing properties on the frame.
   * These call through to the frame's FrameProperties object, if it
   * exists, but avoid creating it if no property is ever set.
   */
  template<typename T>
  FrameProperties::PropertyType<T>
  GetProperty(FrameProperties::Descriptor<T> aProperty,
              bool* aFoundResult = nullptr) const
  {
    return mProperties.Get(aProperty, aFoundResult);
  }

  template<typename T>
  bool HasProperty(FrameProperties::Descriptor<T> aProperty) const
  {
    return mProperties.Has(aProperty);
  }

  // Add a property, or update an existing property for the given descriptor.
  template<typename T>
  void SetProperty(FrameProperties::Descriptor<T> aProperty,
                   FrameProperties::PropertyType<T> aValue)
  {
    mProperties.Set(aProperty, aValue, this);
  }

  // Unconditionally add a property; use ONLY if the descriptor is known
  // to NOT already be present.
  template<typename T>
  void AddProperty(FrameProperties::Descriptor<T> aProperty,
                   FrameProperties::PropertyType<T> aValue)
  {
    mProperties.Add(aProperty, aValue);
  }

  template<typename T>
  FrameProperties::PropertyType<T>
  RemoveProperty(FrameProperties::Descriptor<T> aProperty,
                 bool* aFoundResult = nullptr)
  {
    return mProperties.Remove(aProperty, aFoundResult);
  }

  template<typename T>
  void DeleteProperty(FrameProperties::Descriptor<T> aProperty)
  {
    mProperties.Delete(aProperty, this);
  }

  void DeleteAllProperties()
  {
    mProperties.DeleteAll(this);
  }

  // Reports size of the FrameProperties for this frame and its descendants
  size_t SizeOfFramePropertiesForTree(mozilla::MallocSizeOf aMallocSizeOf) const;

  /**
   * Return true if and only if this frame obeys visibility:hidden.
   * if it does not, then nsContainerFrame will hide its view even though
   * this means children can't be made visible again.
   */
  virtual bool SupportsVisibilityHidden() { return true; }

  /**
   * Returns the clip rect set via the 'clip' property, if the 'clip' property
   * applies to this frame; otherwise returns Nothing(). The 'clip' property
   * applies to HTML frames if they are absolutely positioned. The 'clip'
   * property applies to SVG frames regardless of the value of the 'position'
   * property.
   *
   * The coordinates of the returned rectangle are relative to this frame's
   * origin.
   */
  Maybe<nsRect> GetClipPropClipRect(const nsStyleDisplay* aDisp,
                                    const nsStyleEffects* aEffects,
                                    const nsSize& aSize) const;

  /**
   * Check if this frame is focusable and in the current tab order.
   * Tabbable is indicated by a nonnegative tabindex & is a subset of focusable.
   * For example, only the selected radio button in a group is in the
   * tab order, unless the radio group has no selection in which case
   * all of the visible, non-disabled radio buttons in the group are
   * in the tab order. On the other hand, all of the visible, non-disabled
   * radio buttons are always focusable via clicking or script.
   * Also, depending on the pref accessibility.tabfocus some widgets may be
   * focusable but removed from the tab order. This is the default on
   * Mac OS X, where fewer items are focusable.
   * @param  [in, optional] aTabIndex the computed tab index
   *         < 0 if not tabbable
   *         == 0 if in normal tab order
   *         > 0 can be tabbed to in the order specified by this value
   * @param  [in, optional] aWithMouse, is this focus query for mouse clicking
   * @return whether the frame is focusable via mouse, kbd or script.
   */
  virtual bool IsFocusable(int32_t *aTabIndex = nullptr, bool aWithMouse = false);

  // BOX LAYOUT METHODS
  // These methods have been migrated from nsIBox and are in the process of
  // being refactored. DO NOT USE OUTSIDE OF XUL.
  bool IsXULBoxFrame() const
  {
    return IsFrameOfType(nsIFrame::eXULBox);
  }

  enum Halignment {
    hAlign_Left,
    hAlign_Right,
    hAlign_Center
  };

  enum Valignment {
    vAlign_Top,
    vAlign_Middle,
    vAlign_BaseLine,
    vAlign_Bottom
  };

  /**
   * This calculates the minimum size required for a box based on its state
   * @param[in] aBoxLayoutState The desired state to calculate for
   * @return The minimum size
   */
  virtual nsSize GetXULMinSize(nsBoxLayoutState& aBoxLayoutState) = 0;

  /**
   * This calculates the preferred size of a box based on its state
   * @param[in] aBoxLayoutState The desired state to calculate for
   * @return The preferred size
   */
  virtual nsSize GetXULPrefSize(nsBoxLayoutState& aBoxLayoutState) = 0;

  /**
   * This calculates the maximum size for a box based on its state
   * @param[in] aBoxLayoutState The desired state to calculate for
   * @return The maximum size
   */
  virtual nsSize GetXULMaxSize(nsBoxLayoutState& aBoxLayoutState) = 0;

  /**
   * This returns the minimum size for the scroll area if this frame is
   * being scrolled. Usually it's (0,0).
   */
  virtual nsSize GetXULMinSizeForScrollArea(nsBoxLayoutState& aBoxLayoutState) = 0;

  // Implemented in nsBox, used in nsBoxFrame
  uint32_t GetXULOrdinal();

  virtual nscoord GetXULFlex() = 0;
  virtual nscoord GetXULBoxAscent(nsBoxLayoutState& aBoxLayoutState) = 0;
  virtual bool IsXULCollapsed() = 0;
  // This does not alter the overflow area. If the caller is changing
  // the box size, the caller is responsible for updating the overflow
  // area. It's enough to just call XULLayout or SyncLayout on the
  // box. You can pass true to aRemoveOverflowArea as a
  // convenience.
  virtual void SetXULBounds(nsBoxLayoutState& aBoxLayoutState, const nsRect& aRect,
                            bool aRemoveOverflowAreas = false) = 0;
  nsresult XULLayout(nsBoxLayoutState& aBoxLayoutState);
  // Box methods.  Note that these do NOT just get the CSS border, padding,
  // etc.  They also talk to nsITheme.
  virtual nsresult GetXULBorderAndPadding(nsMargin& aBorderAndPadding);
  virtual nsresult GetXULBorder(nsMargin& aBorder)=0;
  virtual nsresult GetXULPadding(nsMargin& aBorderAndPadding)=0;
  virtual nsresult GetXULMargin(nsMargin& aMargin)=0;
  virtual void SetXULLayoutManager(nsBoxLayout* aLayout) { }
  virtual nsBoxLayout* GetXULLayoutManager() { return nullptr; }
  nsresult GetXULClientRect(nsRect& aContentRect);

  virtual uint32_t GetXULLayoutFlags()
  { return 0; }

  // For nsSprocketLayout
  virtual Valignment GetXULVAlign() const = 0;
  virtual Halignment GetXULHAlign() const = 0;

  bool IsXULHorizontal() const { return (mState & NS_STATE_IS_HORIZONTAL) != 0; }
  bool IsXULNormalDirection() const { return (mState & NS_STATE_IS_DIRECTION_NORMAL) != 0; }

  nsresult XULRedraw(nsBoxLayoutState& aState);
  virtual nsresult XULRelayoutChildAtOrdinal(nsIFrame* aChild)=0;

#ifdef DEBUG_LAYOUT
  virtual nsresult SetXULDebug(nsBoxLayoutState& aState, bool aDebug)=0;
  virtual nsresult GetXULDebug(bool& aDebug)=0;

  virtual nsresult XULDumpBox(FILE* out)=0;
#endif

  static bool AddXULPrefSize(nsIFrame* aBox, nsSize& aSize, bool& aWidth, bool& aHeightSet);
  static bool AddXULMinSize(nsBoxLayoutState& aState, nsIFrame* aBox,
                            nsSize& aSize, bool& aWidth, bool& aHeightSet);
  static bool AddXULMaxSize(nsIFrame* aBox, nsSize& aSize, bool& aWidth, bool& aHeightSet);
  static bool AddXULFlex(nsIFrame* aBox, nscoord& aFlex);

  // END OF BOX LAYOUT METHODS
  // The above methods have been migrated from nsIBox and are in the process of
  // being refactored. DO NOT USE OUTSIDE OF XUL.

  /**
   * @return true if this text frame ends with a newline character.  It
   * should return false if this is not a text frame.
   */
  virtual bool HasSignificantTerminalNewline() const;

  struct CaretPosition {
    CaretPosition();
    ~CaretPosition();

    nsCOMPtr<nsIContent> mResultContent;
    int32_t              mContentOffset;
  };

  /**
   * gets the first or last possible caret position within the frame
   *
   * @param  [in] aStart
   *         true  for getting the first possible caret position
   *         false for getting the last possible caret position
   * @return The caret position in a CaretPosition.
   *         the returned value is a 'best effort' in case errors
   *         are encountered rummaging through the frame.
   */
  CaretPosition GetExtremeCaretPosition(bool aStart);

  /**
   * Get a line iterator for this frame, if supported.
   *
   * @return nullptr if no line iterator is supported.
   * @note dispose the line iterator using nsILineIterator::DisposeLineIterator
   */
  virtual nsILineIterator* GetLineIterator() = 0;

  /**
   * If this frame is a next-in-flow, and its prev-in-flow has something on its
   * overflow list, pull those frames into the child list of this one.
   */
  virtual void PullOverflowsFromPrevInFlow() {}

  /**
   * Clear the list of child PresShells generated during the last paint
   * so that we can begin generating a new one.
   */
  void ClearPresShellsFromLastPaint() {
    PaintedPresShellList()->Clear();
  }

  /**
   * Flag a child PresShell as painted so that it will get its paint count
   * incremented during empty transactions.
   */
  void AddPaintedPresShell(nsIPresShell* shell) {
    PaintedPresShellList()->AppendElement(do_GetWeakReference(shell));
  }

  /**
   * Increment the paint count of all child PresShells that were painted during
   * the last repaint.
   */
  void UpdatePaintCountForPaintedPresShells() {
    for (nsWeakPtr& item : *PaintedPresShellList()) {
      nsCOMPtr<nsIPresShell> shell = do_QueryReferent(item);
      if (shell) {
        shell->IncrementPaintCount();
      }
    }
  }

  /**
   * @return true if we painted @aShell during the last repaint.
   */
  bool DidPaintPresShell(nsIPresShell* aShell)
  {
    for (nsWeakPtr& item : *PaintedPresShellList()) {
      nsCOMPtr<nsIPresShell> shell = do_QueryReferent(item);
      if (shell == aShell) {
        return true;
      }
    }
    return false;
  }

  /**
   * Accessors for the absolute containing block.
   */
  bool IsAbsoluteContainer() const { return !!(mState & NS_FRAME_HAS_ABSPOS_CHILDREN); }
  bool HasAbsolutelyPositionedChildren() const;
  nsAbsoluteContainingBlock* GetAbsoluteContainingBlock() const;
  void MarkAsAbsoluteContainingBlock();
  void MarkAsNotAbsoluteContainingBlock();
  // Child frame types override this function to select their own child list name
  virtual mozilla::layout::FrameChildListID GetAbsoluteListID() const { return kAbsoluteList; }

  // Checks if we (or any of our descendents) have NS_FRAME_PAINTED_THEBES set, and
  // clears this bit if so.
  bool CheckAndClearPaintedState();
  
  // Checks if we (or any of our descendents) have NS_FRAME_BUILT_DISPLAY_LIST set, and
  // clears this bit if so.
  bool CheckAndClearDisplayListState();

  // CSS visibility just doesn't cut it because it doesn't inherit through
  // documents. Also if this frame is in a hidden card of a deck then it isn't
  // visible either and that isn't expressed using CSS visibility. Also if it
  // is in a hidden view (there are a few cases left and they are hopefully
  // going away soon).
  // If the VISIBILITY_CROSS_CHROME_CONTENT_BOUNDARY flag is passed then we
  // ignore the chrome/content boundary, otherwise we stop looking when we
  // reach it.
  enum {
    VISIBILITY_CROSS_CHROME_CONTENT_BOUNDARY = 0x01
  };
  bool IsVisibleConsideringAncestors(uint32_t aFlags = 0) const;

  struct FrameWithDistance
  {
    nsIFrame* mFrame;
    nscoord mXDistance;
    nscoord mYDistance;
  };

  /**
   * Finds a frame that is closer to a specified point than a current
   * distance.  Distance is measured as for text selection -- a closer x
   * distance beats a closer y distance.
   *
   * Normally, this function will only check the distance between this
   * frame's rectangle and the specified point.  SVGTextFrame overrides
   * this so that it can manage all of its descendant frames and take
   * into account any SVG text layout.
   *
   * If aPoint is closer to this frame's rectangle than aCurrentBestFrame
   * indicates, then aCurrentBestFrame is updated with the distance between
   * aPoint and this frame's rectangle, and with a pointer to this frame.
   * If aPoint is not closer, then aCurrentBestFrame is left unchanged.
   *
   * @param aPoint The point to check for its distance to this frame.
   * @param aCurrentBestFrame Pointer to a struct that will be updated with
   *   a pointer to this frame and its distance to aPoint, if this frame
   *   is indeed closer than the current distance in aCurrentBestFrame.
   */
  virtual void FindCloserFrameForSelection(nsPoint aPoint,
                                           FrameWithDistance* aCurrentBestFrame);

  /**
   * Is this a flex item? (i.e. a non-abs-pos child of a flex container)
   */
  inline bool IsFlexItem() const;
  /**
   * Is this a flex or grid item? (i.e. a non-abs-pos child of a flex/grid container)
   */
  inline bool IsFlexOrGridItem() const;
  inline bool IsFlexOrGridContainer() const;

  /**
   * @return true if this frame is used as a table caption.
   */
  inline bool IsTableCaption() const;

  inline bool IsBlockInside() const;
  inline bool IsBlockOutside() const;
  inline bool IsInlineOutside() const;
  inline mozilla::StyleDisplay GetDisplay() const;
  inline bool IsFloating() const;
  inline bool IsAbsPosContainingBlock() const;
  inline bool IsFixedPosContainingBlock() const;
  inline bool IsRelativelyPositioned() const;
  inline bool IsAbsolutelyPositioned(const nsStyleDisplay* aStyleDisplay = nullptr) const;

  /**
   * Returns the vertical-align value to be used for layout, if it is one
   * of the enumerated values.  If this is an SVG text frame, it returns a value
   * that corresponds to the value of dominant-baseline.  If the
   * vertical-align property has length or percentage value, this returns
   * eInvalidVerticalAlign.
   */
  uint8_t VerticalAlignEnum() const;
  enum { eInvalidVerticalAlign = 0xFF };

  void CreateOwnLayerIfNeeded(nsDisplayListBuilder* aBuilder, nsDisplayList* aList);

  /**
   * Adds the NS_FRAME_IN_POPUP state bit to aFrame, and
   * all descendant frames (including cross-doc ones).
   */
  static void AddInPopupStateBitToDescendants(nsIFrame* aFrame);
  /**
   * Removes the NS_FRAME_IN_POPUP state bit from aFrame and
   * all descendant frames (including cross-doc ones), unless
   * the frame is a popup itself.
   */
  static void RemoveInPopupStateBitFromDescendants(nsIFrame* aFrame);

  /**
   * Sorts the given nsFrameList, so that for every two adjacent frames in the
   * list, the former is less than or equal to the latter, according to the
   * templated IsLessThanOrEqual method.
   *
   * Note: this method uses a stable merge-sort algorithm.
   */
  template<bool IsLessThanOrEqual(nsIFrame*, nsIFrame*)>
  static void SortFrameList(nsFrameList& aFrameList);

  /**
   * Returns true if the given frame list is already sorted, according to the
   * templated IsLessThanOrEqual function.
   */
  template<bool IsLessThanOrEqual(nsIFrame*, nsIFrame*)>
  static bool IsFrameListSorted(nsFrameList& aFrameList);

  /**
   * Return true if aFrame is in an {ib} split and is NOT one of the
   * continuations of the first inline in it.
   */
  bool FrameIsNonFirstInIBSplit() const {
    return (GetStateBits() & NS_FRAME_PART_OF_IBSPLIT) &&
      FirstContinuation()->GetProperty(nsIFrame::IBSplitPrevSibling());
  }

  /**
   * Return true if aFrame is in an {ib} split and is NOT one of the
   * continuations of the last inline in it.
   */
  bool FrameIsNonLastInIBSplit() const {
    return (GetStateBits() & NS_FRAME_PART_OF_IBSPLIT) &&
      FirstContinuation()->GetProperty(nsIFrame::IBSplitSibling());
  }

  /**
   * Return whether this is a frame whose width is used when computing
   * the font size inflation of its descendants.
   */
  bool IsContainerForFontSizeInflation() const {
    return GetStateBits() & NS_FRAME_FONT_INFLATION_CONTAINER;
  }

  /**
   * Return whether this frame keeps track of overflow areas. (Frames for
   * non-display SVG elements -- e.g. <clipPath> -- do not maintain overflow
   * areas, because they're never painted.)
   */
  bool FrameMaintainsOverflow() const {
    return !HasAllStateBits(NS_FRAME_SVG_LAYOUT | NS_FRAME_IS_NONDISPLAY);
  }

  /**
   * Returns the content node within the anonymous content that this frame
   * generated and which corresponds to the specified pseudo-element type,
   * or nullptr if there is no such anonymous content.
   */
  virtual mozilla::dom::Element*
  GetPseudoElement(mozilla::CSSPseudoElementType aType);

  /*
   * @param aStyleDisplay:  If the caller has this->StyleDisplay(), providing
   *   it here will improve performance.
   */
  bool BackfaceIsHidden(const nsStyleDisplay* aStyleDisplay) const {
    MOZ_ASSERT(aStyleDisplay == StyleDisplay());
    return aStyleDisplay->BackfaceIsHidden();
  }
  bool BackfaceIsHidden() const {
    return StyleDisplay()->BackfaceIsHidden();
  }

  /**
   * Returns true if the frame is scrolled out of view.
   */
  bool IsScrolledOutOfView();

  /**
   * If this returns true, the frame it's called on should get the
   * NS_FRAME_HAS_DIRTY_CHILDREN bit set on it by the caller; either directly
   * if it's already in reflow, or via calling FrameNeedsReflow() to schedule a
   * reflow.
   */
  virtual bool RenumberFrameAndDescendants(int32_t* aOrdinal,
                                           int32_t aDepth,
                                           int32_t aIncrement,
                                           bool aForCounting) { return false; }

  /**
   * Helper function - computes the content-box inline size for aCoord.
   */
  nscoord ComputeISizeValue(nsRenderingContext* aRenderingContext,
                            nscoord             aContainingBlockISize,
                            nscoord             aContentEdgeToBoxSizing,
                            nscoord             aBoxSizingToMarginEdge,
                            const nsStyleCoord& aCoord,
                            ComputeSizeFlags    aFlags = eDefault);

  DisplayItemArray& DisplayItemData() { return mDisplayItemData; }

protected:

  /**
   * Reparent this frame's view if it has one.
   */
  void ReparentFrameViewTo(nsViewManager* aViewManager,
                           nsView*        aNewParentView,
                           nsView*        aOldParentView);

  /**
   * To be overridden by frame classes that have a varying IsLeaf() state and
   * is indicating that with DynamicLeaf in nsFrameIdList.h.
   * @see IsLeaf()
   */
  virtual bool IsLeafDynamic() const { return false; }

  // Members
  nsRect           mRect;
  nsIContent*      mContent;
  nsStyleContext*  mStyleContext;
private:
  nsContainerFrame* mParent;
  nsIFrame*        mNextSibling;  // doubly-linked list of frames
  nsIFrame*        mPrevSibling;  // Do not touch outside SetNextSibling!
  DisplayItemArray mDisplayItemData;

  void MarkAbsoluteFramesForDisplayList(nsDisplayListBuilder* aBuilder);

  static void DestroyPaintedPresShellList(nsTArray<nsWeakPtr>* list) {
    list->Clear();
    delete list;
  }

  // Stores weak references to all the PresShells that were painted during
  // the last paint event so that we can increment their paint count during
  // empty transactions
  NS_DECLARE_FRAME_PROPERTY_WITH_DTOR(PaintedPresShellsProperty,
                                      nsTArray<nsWeakPtr>,
                                      DestroyPaintedPresShellList)

  nsTArray<nsWeakPtr>* PaintedPresShellList() {
    nsTArray<nsWeakPtr>* list = GetProperty(PaintedPresShellsProperty());

    if (!list) {
      list = new nsTArray<nsWeakPtr>();
      SetProperty(PaintedPresShellsProperty(), list);
    }

    return list;
  }

protected:
  /**
   * Copies aRootElemWM to mWritingMode on 'this' and all its ancestors.
   */
  inline void PropagateRootElementWritingMode(mozilla::WritingMode aRootElemWM);

  void MarkInReflow() {
#ifdef DEBUG_dbaron_off
    // bug 81268
    NS_ASSERTION(!(mState & NS_FRAME_IN_REFLOW), "frame is already in reflow");
#endif
    mState |= NS_FRAME_IN_REFLOW;
  }

  nsFrameState     mState;

<<<<<<< HEAD
  // TODO: Make this a frame state bit.
  bool mFrameIsModified : 1;
  bool mHasOverrideDirtyRegion : 1;
  bool mHasAnimatedGeometryRoot : 1;
  bool mHasActiveScrolledRoot : 1;
  bool mBuiltDisplayList : 1;
  bool mForceDescendIntoIfVisible : 1;
=======
  /**
   * List of properties attached to the frame.
   */
  FrameProperties  mProperties;
>>>>>>> 086a61df

  // When there is an overflow area only slightly larger than mRect,
  // we store a set of four 1-byte deltas from the edges of mRect
  // rather than allocating a whole separate rectangle property.
  // Note that these are unsigned values, all measured "outwards"
  // from the edges of mRect, so /mLeft/ and /mTop/ are reversed from
  // our normal coordinate system.
  // If mOverflow.mType == NS_FRAME_OVERFLOW_LARGE, then the
  // delta values are not meaningful and the overflow area is stored
  // as a separate rect property.
  struct VisualDeltas {
    uint8_t mLeft;
    uint8_t mTop;
    uint8_t mRight;
    uint8_t mBottom;
    bool operator==(const VisualDeltas& aOther) const
    {
      return mLeft == aOther.mLeft && mTop == aOther.mTop &&
             mRight == aOther.mRight && mBottom == aOther.mBottom;
    }
    bool operator!=(const VisualDeltas& aOther) const
    {
      return !(*this == aOther);
    }
  };
  union {
    uint32_t     mType;
    VisualDeltas mVisualDeltas;
  } mOverflow;

  /** @see GetWritingMode() */
  mozilla::WritingMode mWritingMode;

  /** The ClassID of the concrete class of this instance. */
  ClassID mClass; // 1 byte

  bool mMayHaveRoundedCorners : 1;
  // There should be a 15-bit gap left here.

  // Helpers
  /**
   * Can we stop inside this frame when we're skipping non-rendered whitespace?
   * @param  aForward [in] Are we moving forward (or backward) in content order.
   * @param  aOffset [in/out] At what offset into the frame to start looking.
   *         on output - what offset was reached (whether or not we found a place to stop).
   * @return STOP: An appropriate offset was found within this frame,
   *         and is given by aOffset.
   *         CONTINUE: Not found within this frame, need to try the next frame.
   *         see enum FrameSearchResult for more details.
   */
  virtual FrameSearchResult PeekOffsetNoAmount(bool aForward, int32_t* aOffset) = 0;

  /**
   * Search the frame for the next character
   * @param  aForward [in] Are we moving forward (or backward) in content order.
   * @param  aOffset [in/out] At what offset into the frame to start looking.
   *         on output - what offset was reached (whether or not we found a place to stop).
   * @param  aRespectClusters [in] Whether to restrict result to valid cursor locations
   *         (between grapheme clusters) - default TRUE maintains "normal" behavior,
   *         FALSE is used for selection by "code unit" (instead of "character")
   * @return STOP: An appropriate offset was found within this frame,
   *         and is given by aOffset.
   *         CONTINUE: Not found within this frame, need to try the next frame.
   *         see enum FrameSearchResult for more details.
   */
  virtual FrameSearchResult PeekOffsetCharacter(bool aForward, int32_t* aOffset,
                                     bool aRespectClusters = true) = 0;

  /**
   * Search the frame for the next word boundary
   * @param  aForward [in] Are we moving forward (or backward) in content order.
   * @param  aWordSelectEatSpace [in] true: look for non-whitespace following
   *         whitespace (in the direction of movement).
   *         false: look for whitespace following non-whitespace (in the
   *         direction  of movement).
   * @param  aIsKeyboardSelect [in] Was the action initiated by a keyboard operation?
   *         If true, punctuation immediately following a word is considered part
   *         of that word. Otherwise, a sequence of punctuation is always considered
   *         as a word on its own.
   * @param  aOffset [in/out] At what offset into the frame to start looking.
   *         on output - what offset was reached (whether or not we found a place to stop).
   * @param  aState [in/out] the state that is carried from frame to frame
   * @return true: An appropriate offset was found within this frame,
   *         and is given by aOffset.
   *         false: Not found within this frame, need to try the next frame.
   */
  struct PeekWordState {
    // true when we're still at the start of the search, i.e., we can't return
    // this point as a valid offset!
    bool mAtStart;
    // true when we've encountered at least one character of the pre-boundary type
    // (whitespace if aWordSelectEatSpace is true, non-whitespace otherwise)
    bool mSawBeforeType;
    // true when the last character encountered was punctuation
    bool mLastCharWasPunctuation;
    // true when the last character encountered was whitespace
    bool mLastCharWasWhitespace;
    // true when we've seen non-punctuation since the last whitespace
    bool mSeenNonPunctuationSinceWhitespace;
    // text that's *before* the current frame when aForward is true, *after*
    // the current frame when aForward is false. Only includes the text
    // on the current line.
    nsAutoString mContext;

    PeekWordState() : mAtStart(true), mSawBeforeType(false),
        mLastCharWasPunctuation(false), mLastCharWasWhitespace(false),
        mSeenNonPunctuationSinceWhitespace(false) {}
    void SetSawBeforeType() { mSawBeforeType = true; }
    void Update(bool aAfterPunctuation, bool aAfterWhitespace) {
      mLastCharWasPunctuation = aAfterPunctuation;
      mLastCharWasWhitespace = aAfterWhitespace;
      if (aAfterWhitespace) {
        mSeenNonPunctuationSinceWhitespace = false;
      } else if (!aAfterPunctuation) {
        mSeenNonPunctuationSinceWhitespace = true;
      }
      mAtStart = false;
    }
  };
  virtual FrameSearchResult PeekOffsetWord(bool aForward, bool aWordSelectEatSpace, bool aIsKeyboardSelect,
                                int32_t* aOffset, PeekWordState* aState) = 0;

  /**
   * Search for the first paragraph boundary before or after the given position
   * @param  aPos See description in nsFrameSelection.h. The following fields are
   *              used by this method:
   *              Input: mDirection
   *              Output: mResultContent, mContentOffset
   */
  nsresult PeekOffsetParagraph(nsPeekOffsetStruct *aPos);

private:
  // Get a pointer to the overflow areas property attached to the frame.
  nsOverflowAreas* GetOverflowAreasProperty() const {
    MOZ_ASSERT(mOverflow.mType == NS_FRAME_OVERFLOW_LARGE);
    nsOverflowAreas* overflow = GetProperty(OverflowAreasProperty());
    MOZ_ASSERT(overflow);
    return overflow;
  }

  nsRect GetVisualOverflowFromDeltas() const {
    MOZ_ASSERT(mOverflow.mType != NS_FRAME_OVERFLOW_LARGE,
               "should not be called when overflow is in a property");
    // Calculate the rect using deltas from the frame's border rect.
    // Note that the mOverflow.mDeltas fields are unsigned, but we will often
    // need to return negative values for the left and top, so take care
    // to cast away the unsigned-ness.
    return nsRect(-(int32_t)mOverflow.mVisualDeltas.mLeft,
                  -(int32_t)mOverflow.mVisualDeltas.mTop,
                  mRect.width + mOverflow.mVisualDeltas.mRight +
                                mOverflow.mVisualDeltas.mLeft,
                  mRect.height + mOverflow.mVisualDeltas.mBottom +
                                 mOverflow.mVisualDeltas.mTop);
  }
  /**
   * Returns true if any overflow changed.
   */
  bool SetOverflowAreas(const nsOverflowAreas& aOverflowAreas);

  // Helper-functions for SortFrameList():
  template<bool IsLessThanOrEqual(nsIFrame*, nsIFrame*)>
  static nsIFrame* SortedMerge(nsIFrame *aLeft, nsIFrame *aRight);

  template<bool IsLessThanOrEqual(nsIFrame*, nsIFrame*)>
  static nsIFrame* MergeSort(nsIFrame *aSource);

  bool HasOpacityInternal(float aThreshold,
                          mozilla::EffectSet* aEffectSet = nullptr) const;

  // Maps mClass to LayoutFrameType.
  static const mozilla::LayoutFrameType sLayoutFrameTypes[
#define FRAME_ID(...) 1 +
#define ABSTRACT_FRAME_ID(...)
#include "nsFrameIdList.h"
#undef FRAME_ID
#undef ABSTRACT_FRAME_ID
  0];

  enum FrameClassBits {
    eFrameClassBitsNone        = 0x0,
    eFrameClassBitsLeaf        = 0x1,
    eFrameClassBitsDynamicLeaf = 0x2,
  };
  // Maps mClass to IsLeaf() flags.
  static const FrameClassBits sFrameClassBits[
#define FRAME_ID(...) 1 +
#define ABSTRACT_FRAME_ID(...)
#include "nsFrameIdList.h"
#undef FRAME_ID
#undef ABSTRACT_FRAME_ID
  0];

#ifdef DEBUG_FRAME_DUMP
public:
  static void IndentBy(FILE* out, int32_t aIndent) {
    while (--aIndent >= 0) fputs("  ", out);
  }
  void ListTag(FILE* out) const {
    ListTag(out, this);
  }
  static void ListTag(FILE* out, const nsIFrame* aFrame) {
    nsAutoCString t;
    ListTag(t, aFrame);
    fputs(t.get(), out);
  }
  static void ListTag(FILE* out, const nsFrameList& aFrameList) {
    for (nsIFrame* frame : aFrameList) {
      ListTag(out, frame);
    }
  }
  void ListTag(nsACString& aTo) const;
  nsAutoCString ListTag() const {
    nsAutoCString tag;
    ListTag(tag);
    return tag;
  }
  static void ListTag(nsACString& aTo, const nsIFrame* aFrame);
  void ListGeneric(nsACString& aTo, const char* aPrefix = "", uint32_t aFlags = 0) const;
  enum {
    TRAVERSE_SUBDOCUMENT_FRAMES = 0x01
  };
  virtual void List(FILE* out = stderr, const char* aPrefix = "", uint32_t aFlags = 0) const;
  /**
   * lists the frames beginning from the root frame
   * - calls root frame's List(...)
   */
  static void RootFrameList(nsPresContext* aPresContext,
                            FILE* out = stderr, const char* aPrefix = "");
  virtual void DumpFrameTree() const;
  void DumpFrameTreeLimited() const;

  virtual nsresult  GetFrameName(nsAString& aResult) const = 0;
#endif

#ifdef DEBUG
public:
  virtual nsFrameState  GetDebugStateBits() const = 0;
  virtual nsresult  DumpRegressionData(nsPresContext* aPresContext,
                                       FILE* out, int32_t aIndent) = 0;
#endif
};

//----------------------------------------------------------------------

/**
 * AutoWeakFrame can be used to keep a reference to a nsIFrame in a safe way.
 * Whenever an nsIFrame object is deleted, the AutoWeakFrames pointing
 * to it will be cleared.  AutoWeakFrame is for variables on the stack or
 * in static storage only, there is also a WeakFrame below for heap uses.
 *
 * Create AutoWeakFrame object when it is sure that nsIFrame object
 * is alive and after some operations which may destroy the nsIFrame
 * (for example any DOM modifications) use IsAlive() or GetFrame() methods to
 * check whether it is safe to continue to use the nsIFrame object.
 *
 * @note The usage of this class should be kept to a minimum.
 */
class WeakFrame;
class MOZ_NONHEAP_CLASS AutoWeakFrame
{
public:
  explicit AutoWeakFrame()
    : mPrev(nullptr), mFrame(nullptr) {}

  AutoWeakFrame(const AutoWeakFrame& aOther)
    : mPrev(nullptr), mFrame(nullptr)
  {
    Init(aOther.GetFrame());
  }

  MOZ_IMPLICIT AutoWeakFrame(const WeakFrame& aOther);

  MOZ_IMPLICIT AutoWeakFrame(nsIFrame* aFrame)
    : mPrev(nullptr), mFrame(nullptr)
  {
    Init(aFrame);
  }

  AutoWeakFrame& operator=(AutoWeakFrame& aOther) {
    Init(aOther.GetFrame());
    return *this;
  }

  AutoWeakFrame& operator=(nsIFrame* aFrame) {
    Init(aFrame);
    return *this;
  }

  nsIFrame* operator->()
  {
    return mFrame;
  }

  operator nsIFrame*()
  {
    return mFrame;
  }

  void Clear(nsIPresShell* aShell) {
    if (aShell) {
      aShell->RemoveAutoWeakFrame(this);
    }
    mFrame = nullptr;
    mPrev = nullptr;
  }

  bool IsAlive() { return !!mFrame; }

  nsIFrame* GetFrame() const { return mFrame; }

  AutoWeakFrame* GetPreviousWeakFrame() { return mPrev; }

  void SetPreviousWeakFrame(AutoWeakFrame* aPrev) { mPrev = aPrev; }

  ~AutoWeakFrame()
  {
    Clear(mFrame ? mFrame->PresContext()->GetPresShell() : nullptr);
  }
private:
  // Not available for the heap!
  void* operator new(size_t) = delete;
  void* operator new[](size_t) = delete;
  void operator delete(void*) = delete;
  void operator delete[](void*) = delete;

  void Init(nsIFrame* aFrame);

  AutoWeakFrame*  mPrev;
  nsIFrame*       mFrame;
};

/**
 * @see AutoWeakFrame
 */
class MOZ_HEAP_CLASS WeakFrame
{
public:
  WeakFrame() : mFrame(nullptr) {}

  WeakFrame(const WeakFrame& aOther) : mFrame(nullptr)
  {
    Init(aOther.GetFrame());
  }

  MOZ_IMPLICIT WeakFrame(const AutoWeakFrame& aOther) : mFrame(nullptr)
  {
    Init(aOther.GetFrame());
  }

  MOZ_IMPLICIT WeakFrame(nsIFrame* aFrame) : mFrame(nullptr)
  {
    Init(aFrame);
  }

  ~WeakFrame()
  {
    Clear(mFrame ? mFrame->PresContext()->GetPresShell() : nullptr);
  }

  WeakFrame& operator=(WeakFrame& aOther) {
    Init(aOther.GetFrame());
    return *this;
  }

  WeakFrame& operator=(nsIFrame* aFrame) {
    Init(aFrame);
    return *this;
  }

  nsIFrame* operator->() { return mFrame; }
  operator nsIFrame*() { return mFrame; }

  void Clear(nsIPresShell* aShell) {
    if (aShell) {
      aShell->RemoveWeakFrame(this);
    }
    mFrame = nullptr;
  }

  bool IsAlive() { return !!mFrame; }
  nsIFrame* GetFrame() const { return mFrame; }

private:
  void Init(nsIFrame* aFrame);

  nsIFrame* mFrame;
};

inline bool
nsFrameList::ContinueRemoveFrame(nsIFrame* aFrame)
{
  MOZ_ASSERT(!aFrame->GetPrevSibling() || !aFrame->GetNextSibling(),
             "Forgot to call StartRemoveFrame?");
  if (aFrame == mLastChild) {
    MOZ_ASSERT(!aFrame->GetNextSibling(), "broken frame list");
    nsIFrame* prevSibling = aFrame->GetPrevSibling();
    if (!prevSibling) {
      MOZ_ASSERT(aFrame == mFirstChild, "broken frame list");
      mFirstChild = mLastChild = nullptr;
      return true;
    }
    MOZ_ASSERT(prevSibling->GetNextSibling() == aFrame, "Broken frame linkage");
    prevSibling->SetNextSibling(nullptr);
    mLastChild = prevSibling;
    return true;
  }
  if (aFrame == mFirstChild) {
    MOZ_ASSERT(!aFrame->GetPrevSibling(), "broken frame list");
    mFirstChild = aFrame->GetNextSibling();
    aFrame->SetNextSibling(nullptr);
    MOZ_ASSERT(mFirstChild, "broken frame list");
    return true;
  }
  return false;
}

inline bool
nsFrameList::StartRemoveFrame(nsIFrame* aFrame)
{
  if (aFrame->GetPrevSibling() && aFrame->GetNextSibling()) {
    UnhookFrameFromSiblings(aFrame);
    return true;
  }
  return ContinueRemoveFrame(aFrame);
}

inline void
nsFrameList::Enumerator::Next()
{
  NS_ASSERTION(!AtEnd(), "Should have checked AtEnd()!");
  mFrame = mFrame->GetNextSibling();
}

inline
nsFrameList::FrameLinkEnumerator::
FrameLinkEnumerator(const nsFrameList& aList, nsIFrame* aPrevFrame)
  : Enumerator(aList)
{
  mPrev = aPrevFrame;
  mFrame = aPrevFrame ? aPrevFrame->GetNextSibling() : aList.FirstChild();
}

inline void
nsFrameList::FrameLinkEnumerator::Next()
{
  mPrev = mFrame;
  Enumerator::Next();
}

// Operators of nsFrameList::Iterator
// ---------------------------------------------------

inline nsFrameList::Iterator&
nsFrameList::Iterator::operator++()
{
  mCurrent = mCurrent->GetNextSibling();
  return *this;
}

inline nsFrameList::Iterator&
nsFrameList::Iterator::operator--()
{
  if (!mCurrent) {
    mCurrent = mList.LastChild();
  } else {
    mCurrent = mCurrent->GetPrevSibling();
  }
  return *this;
}

// Helper-functions for nsIFrame::SortFrameList()
// ---------------------------------------------------

template<bool IsLessThanOrEqual(nsIFrame*, nsIFrame*)>
/* static */ nsIFrame*
nsIFrame::SortedMerge(nsIFrame *aLeft, nsIFrame *aRight)
{
  NS_PRECONDITION(aLeft && aRight, "SortedMerge must have non-empty lists");

  nsIFrame *result;
  // Unroll first iteration to avoid null-check 'result' inside the loop.
  if (IsLessThanOrEqual(aLeft, aRight)) {
    result = aLeft;
    aLeft = aLeft->GetNextSibling();
    if (!aLeft) {
      result->SetNextSibling(aRight);
      return result;
    }
  }
  else {
    result = aRight;
    aRight = aRight->GetNextSibling();
    if (!aRight) {
      result->SetNextSibling(aLeft);
      return result;
    }
  }

  nsIFrame *last = result;
  for (;;) {
    if (IsLessThanOrEqual(aLeft, aRight)) {
      last->SetNextSibling(aLeft);
      last = aLeft;
      aLeft = aLeft->GetNextSibling();
      if (!aLeft) {
        last->SetNextSibling(aRight);
        return result;
      }
    }
    else {
      last->SetNextSibling(aRight);
      last = aRight;
      aRight = aRight->GetNextSibling();
      if (!aRight) {
        last->SetNextSibling(aLeft);
        return result;
      }
    }
  }
}

template<bool IsLessThanOrEqual(nsIFrame*, nsIFrame*)>
/* static */ nsIFrame*
nsIFrame::MergeSort(nsIFrame *aSource)
{
  NS_PRECONDITION(aSource, "MergeSort null arg");

  nsIFrame *sorted[32] = { nullptr };
  nsIFrame **fill = &sorted[0];
  nsIFrame **left;
  nsIFrame *rest = aSource;

  do {
    nsIFrame *current = rest;
    rest = rest->GetNextSibling();
    current->SetNextSibling(nullptr);

    // Merge it with sorted[0] if present; then merge the result with sorted[1] etc.
    // sorted[0] is a list of length 1 (or nullptr).
    // sorted[1] is a list of length 2 (or nullptr).
    // sorted[2] is a list of length 4 (or nullptr). etc.
    for (left = &sorted[0]; left != fill && *left; ++left) {
      current = SortedMerge<IsLessThanOrEqual>(*left, current);
      *left = nullptr;
    }

    // Fill the empty slot that we couldn't merge with the last result.
    *left = current;

    if (left == fill)
      ++fill;
  } while (rest);

  // Collect and merge the results.
  nsIFrame *result = nullptr;
  for (left = &sorted[0]; left != fill; ++left) {
    if (*left) {
      result = result ? SortedMerge<IsLessThanOrEqual>(*left, result) : *left;
    }
  }
  return result;
}

template<bool IsLessThanOrEqual(nsIFrame*, nsIFrame*)>
/* static */ void
nsIFrame::SortFrameList(nsFrameList& aFrameList)
{
  nsIFrame* head = MergeSort<IsLessThanOrEqual>(aFrameList.FirstChild());
  aFrameList = nsFrameList(head, nsLayoutUtils::GetLastSibling(head));
  MOZ_ASSERT(IsFrameListSorted<IsLessThanOrEqual>(aFrameList),
             "After we sort a frame list, it should be in sorted order...");
}

template<bool IsLessThanOrEqual(nsIFrame*, nsIFrame*)>
/* static */ bool
nsIFrame::IsFrameListSorted(nsFrameList& aFrameList)
{
  if (aFrameList.IsEmpty()) {
    // empty lists are trivially sorted.
    return true;
  }

  // We'll walk through the list with two iterators, one trailing behind the
  // other. The list is sorted IFF trailingIter <= iter, across the whole list.
  nsFrameList::Enumerator trailingIter(aFrameList);
  nsFrameList::Enumerator iter(aFrameList);
  iter.Next(); // Skip |iter| past first frame. (List is nonempty, so we can.)

  // Now, advance the iterators in parallel, comparing each adjacent pair.
  while (!iter.AtEnd()) {
    MOZ_ASSERT(!trailingIter.AtEnd(), "trailing iter shouldn't finish first");
    if (!IsLessThanOrEqual(trailingIter.get(), iter.get())) {
      return false;
    }
    trailingIter.Next();
    iter.Next();
  }

  // We made it to the end without returning early, so the list is sorted.
  return true;
}

// Needs to be defined here rather than nsIFrameInlines.h, because it is used
// within this header.
nsPoint
nsIFrame::GetNormalPosition(bool* aHasProperty) const
{
  nsPoint* normalPosition = GetProperty(NormalPositionProperty());
  if (normalPosition) {
    if (aHasProperty) {
      *aHasProperty = true;
    }
    return *normalPosition;
  }
  if (aHasProperty) {
    *aHasProperty = false;
  }
  return GetPosition();
}

#endif /* nsIFrame_h___ */<|MERGE_RESOLUTION|>--- conflicted
+++ resolved
@@ -615,18 +615,14 @@
     , mNextSibling(nullptr)
     , mPrevSibling(nullptr)
     , mState(NS_FRAME_FIRST_REFLOW | NS_FRAME_IS_DIRTY)
-<<<<<<< HEAD
     , mFrameIsModified(false)
     , mHasOverrideDirtyRegion(false)
     , mHasAnimatedGeometryRoot(false)
     , mHasActiveScrolledRoot(false)
     , mBuiltDisplayList(false)
     , mForceDescendIntoIfVisible(false)
-    , mType(aType)
-=======
     , mClass(aID)
     , mMayHaveRoundedCorners(false)
->>>>>>> 086a61df
   {
     mozilla::PodZero(&mOverflow);
   }
@@ -2777,11 +2773,8 @@
    */
   Matrix4x4 GetTransformMatrix(const nsIFrame* aStopAtAncestor,
                                nsIFrame **aOutAncestor,
-<<<<<<< HEAD
-                               bool aStopAtStackingContextAndDisplayPort = false);
-=======
+                               bool aStopAtStackingContextAndDisplayPort = false,
                                bool aInCSSUnits = false);
->>>>>>> 086a61df
 
   /**
    * Bit-flags to pass to IsFrameOfType()
@@ -3990,7 +3983,6 @@
 
   nsFrameState     mState;
 
-<<<<<<< HEAD
   // TODO: Make this a frame state bit.
   bool mFrameIsModified : 1;
   bool mHasOverrideDirtyRegion : 1;
@@ -3998,12 +3990,11 @@
   bool mHasActiveScrolledRoot : 1;
   bool mBuiltDisplayList : 1;
   bool mForceDescendIntoIfVisible : 1;
-=======
+
   /**
    * List of properties attached to the frame.
    */
   FrameProperties  mProperties;
->>>>>>> 086a61df
 
   // When there is an overflow area only slightly larger than mRect,
   // we store a set of four 1-byte deltas from the edges of mRect
