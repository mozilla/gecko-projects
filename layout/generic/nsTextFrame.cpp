/* -*- Mode: C++; tab-width: 8; indent-tabs-mode: nil; c-basic-offset: 2 -*- */
/* vim: set ts=8 sts=2 et sw=2 tw=80: */
/* This Source Code Form is subject to the terms of the Mozilla Public
 * License, v. 2.0. If a copy of the MPL was not distributed with this
 * file, You can obtain one at http://mozilla.org/MPL/2.0/. */

/* rendering object for textual content of elements */

#include "nsTextFrame.h"

#include "gfx2DGlue.h"
#include "gfxPrefs.h"
#include "gfxUtils.h"
#include "mozilla/Attributes.h"
#include "mozilla/DebugOnly.h"
#include "mozilla/gfx/2D.h"
#include "mozilla/Likely.h"
#include "mozilla/MathAlgorithms.h"
#include "mozilla/TextEvents.h"
#include "mozilla/BinarySearch.h"
#include "mozilla/IntegerRange.h"
#include "mozilla/Unused.h"
#include "mozilla/PodOperations.h"

#include "nsCOMPtr.h"
#include "nsBlockFrame.h"
#include "nsFontMetrics.h"
#include "nsSplittableFrame.h"
#include "nsLineLayout.h"
#include "nsString.h"
#include "nsUnicharUtils.h"
#include "nsPresContext.h"
#include "nsIContent.h"
#include "nsStyleConsts.h"
#include "nsStyleContext.h"
#include "nsStyleStruct.h"
#include "nsStyleStructInlines.h"
#include "SVGTextFrame.h"
#include "nsCoord.h"
#include "gfxContext.h"
#include "nsIPresShell.h"
#include "nsTArray.h"
#include "nsCSSPseudoElements.h"
#include "nsCSSFrameConstructor.h"
#include "nsCompatibility.h"
#include "nsCSSColorUtils.h"
#include "nsLayoutUtils.h"
#include "nsDisplayList.h"
#include "nsFrame.h"
#include "nsIMathMLFrame.h"
#include "nsPlaceholderFrame.h"
#include "nsTextFrameUtils.h"
#include "nsTextRunTransformations.h"
#include "MathMLTextRunFactory.h"
#include "nsUnicodeProperties.h"
#include "nsStyleUtil.h"
#include "nsRubyFrame.h"

#include "nsTextFragment.h"
#include "nsGkAtoms.h"
#include "nsFrameSelection.h"
#include "nsRange.h"
#include "nsCSSRendering.h"
#include "nsContentUtils.h"
#include "nsLineBreaker.h"
#include "nsIWordBreaker.h"
#include "nsIFrameInlines.h"
#include "mozilla/StyleSetHandle.h"
#include "mozilla/StyleSetHandleInlines.h"
#include "mozilla/layers/LayersMessages.h"
#include "mozilla/layers/WebRenderLayerManager.h"
#include "mozilla/layers/WebRenderBridgeChild.h"
#include "mozilla/webrender/WebRenderAPI.h"
#include "mozilla/layers/StackingContextHelper.h"

#include <algorithm>
#include <limits>
#ifdef ACCESSIBILITY
#include "nsAccessibilityService.h"
#endif

#include "nsPrintfCString.h"

#include "gfxContext.h"

#include "mozilla/UniquePtr.h"
#include "mozilla/dom/Element.h"
#include "mozilla/LookAndFeel.h"

#include "GeckoProfiler.h"

#ifdef DEBUG
#undef NOISY_REFLOW
#undef NOISY_TRIM
#else
#undef NOISY_REFLOW
#undef NOISY_TRIM
#endif

#ifdef DrawText
#undef DrawText
#endif

using namespace mozilla;
using namespace mozilla::dom;
using namespace mozilla::gfx;
using namespace mozilla::layers;

struct TabWidth {
  TabWidth(uint32_t aOffset, uint32_t aWidth)
    : mOffset(aOffset), mWidth(float(aWidth))
  { }

  uint32_t mOffset; // DOM offset relative to the current frame's offset.
  float    mWidth;  // extra space to be added at this position (in app units)
};

struct TabWidthStore {
  explicit TabWidthStore(int32_t aValidForContentOffset)
    : mLimit(0)
    , mValidForContentOffset(aValidForContentOffset)
  { }

  // Apply tab widths to the aSpacing array, which corresponds to characters
  // beginning at aOffset and has length aLength. (Width records outside this
  // range will be ignored.)
  void ApplySpacing(gfxTextRun::PropertyProvider::Spacing *aSpacing,
                    uint32_t aOffset, uint32_t aLength);

  // Offset up to which tabs have been measured; positions beyond this have not
  // been calculated yet but may be appended if needed later.  It's a DOM
  // offset relative to the current frame's offset.
  uint32_t mLimit;

  // Need to recalc tab offsets if frame content offset differs from this.
  int32_t mValidForContentOffset;

  // A TabWidth record for each tab character measured so far.
  nsTArray<TabWidth> mWidths;
};

namespace {

struct TabwidthAdaptor
{
  const nsTArray<TabWidth>& mWidths;
  explicit TabwidthAdaptor(const nsTArray<TabWidth>& aWidths)
    : mWidths(aWidths) {}
  uint32_t operator[](size_t aIdx) const {
    return mWidths[aIdx].mOffset;
  }
};

} // namespace

void
TabWidthStore::ApplySpacing(gfxTextRun::PropertyProvider::Spacing *aSpacing,
                            uint32_t aOffset, uint32_t aLength)
{
  size_t i = 0;
  const size_t len = mWidths.Length();

  // If aOffset is non-zero, do a binary search to find where to start
  // processing the tab widths, in case the list is really long. (See bug
  // 953247.)
  // We need to start from the first entry where mOffset >= aOffset.
  if (aOffset > 0) {
    mozilla::BinarySearch(TabwidthAdaptor(mWidths), 0, len, aOffset, &i);
  }

  uint32_t limit = aOffset + aLength;
  while (i < len) {
    const TabWidth& tw = mWidths[i];
    if (tw.mOffset >= limit) {
      break;
    }
    aSpacing[tw.mOffset - aOffset].mAfter += tw.mWidth;
    i++;
  }
}

NS_DECLARE_FRAME_PROPERTY_DELETABLE(TabWidthProperty, TabWidthStore)

NS_DECLARE_FRAME_PROPERTY_WITHOUT_DTOR(OffsetToFrameProperty, nsTextFrame)

NS_DECLARE_FRAME_PROPERTY_RELEASABLE(UninflatedTextRunProperty, gfxTextRun)

NS_DECLARE_FRAME_PROPERTY_SMALL_VALUE(FontSizeInflationProperty, float)

/**
 * A glyph observer for the change of a font glyph in a text run.
 *
 * This is stored in {Simple, Complex}TextRunUserData.
 */
class GlyphObserver : public gfxFont::GlyphChangeObserver {
public:
  GlyphObserver(gfxFont* aFont, gfxTextRun* aTextRun)
    : gfxFont::GlyphChangeObserver(aFont), mTextRun(aTextRun) {
    MOZ_ASSERT(aTextRun->GetUserData());
  }
  virtual void NotifyGlyphsChanged() override;
private:
  gfxTextRun* mTextRun;
};

static const nsFrameState TEXT_REFLOW_FLAGS =
   TEXT_FIRST_LETTER |
   TEXT_START_OF_LINE |
   TEXT_END_OF_LINE |
   TEXT_HYPHEN_BREAK |
   TEXT_TRIMMED_TRAILING_WHITESPACE |
   TEXT_JUSTIFICATION_ENABLED |
   TEXT_HAS_NONCOLLAPSED_CHARACTERS |
   TEXT_SELECTION_UNDERLINE_OVERFLOWED |
   TEXT_NO_RENDERED_GLYPHS;

static const nsFrameState TEXT_WHITESPACE_FLAGS =
    TEXT_IS_ONLY_WHITESPACE |
    TEXT_ISNOT_ONLY_WHITESPACE;

/*
 * Some general notes
 *
 * Text frames delegate work to gfxTextRun objects. The gfxTextRun object
 * transforms text to positioned glyphs. It can report the geometry of the
 * glyphs and paint them. Text frames configure gfxTextRuns by providing text,
 * spacing, language, and other information.
 *
 * A gfxTextRun can cover more than one DOM text node. This is necessary to
 * get kerning, ligatures and shaping for text that spans multiple text nodes
 * but is all the same font.
 *
 * The userdata for a gfxTextRun object can be:
 *
 *   - A nsTextFrame* in the case a text run maps to only one flow. In this
 *   case, the textrun's user data pointer is a pointer to mStartFrame for that
 *   flow, mDOMOffsetToBeforeTransformOffset is zero, and mContentLength is the
 *   length of the text node.
 *
 *   - A SimpleTextRunUserData in the case a text run maps to one flow, but we
 *   still have to keep a list of glyph observers.
 *
 *   - A ComplexTextRunUserData in the case a text run maps to multiple flows,
 *   but we need to keep a list of glyph observers.
 *
 *   - A TextRunUserData in the case a text run maps multiple flows, but it
 *   doesn't have any glyph observer for changes in SVG fonts.
 *
 * You can differentiate between the four different cases with the
 * TEXT_IS_SIMPLE_FLOW and TEXT_MIGHT_HAVE_GLYPH_CHANGES flags.
 *
 * We go to considerable effort to make sure things work even if in-flow
 * siblings have different style contexts (i.e., first-letter and first-line).
 *
 * Our convention is that unsigned integer character offsets are offsets into
 * the transformed string. Signed integer character offsets are offsets into
 * the DOM string.
 *
 * XXX currently we don't handle hyphenated breaks between text frames where the
 * hyphen occurs at the end of the first text frame, e.g.
 *   <b>Kit&shy;</b>ty
 */

/**
 * This is our user data for the textrun, when textRun->GetFlags2() has
 * TEXT_IS_SIMPLE_FLOW set, and also TEXT_MIGHT_HAVE_GLYPH_CHANGES.
 *
 * This allows having an array of observers if there are fonts whose glyphs
 * might change, but also avoid allocation in the simple case that there aren't.
 */
struct SimpleTextRunUserData {
  nsTArray<UniquePtr<GlyphObserver>> mGlyphObservers;
  nsTextFrame* mFrame;
  explicit SimpleTextRunUserData(nsTextFrame* aFrame)
    : mFrame(aFrame)
  {
  }
};

/**
 * We use an array of these objects to record which text frames
 * are associated with the textrun. mStartFrame is the start of a list of
 * text frames. Some sequence of its continuations are covered by the textrun.
 * A content textnode can have at most one TextRunMappedFlow associated with it
 * for a given textrun.
 *
 * mDOMOffsetToBeforeTransformOffset is added to DOM offsets for those frames to obtain
 * the offset into the before-transformation text of the textrun. It can be
 * positive (when a text node starts in the middle of a text run) or
 * negative (when a text run starts in the middle of a text node). Of course
 * it can also be zero.
 */
struct TextRunMappedFlow {
  nsTextFrame* mStartFrame;
  int32_t      mDOMOffsetToBeforeTransformOffset;
  // The text mapped starts at mStartFrame->GetContentOffset() and is this long
  uint32_t     mContentLength;
};

/**
 * This is the type in the gfxTextRun's userdata field in the common case that
 * the text run maps to multiple flows, but no fonts have been found with
 * animatable glyphs.
 *
 * This way, we avoid allocating and constructing the extra nsTArray.
 */
struct TextRunUserData {
#ifdef DEBUG
  TextRunMappedFlow* mMappedFlows;
#endif
  uint32_t           mMappedFlowCount;
  uint32_t           mLastFlowIndex;
};

/**
 * This is our user data for the textrun, when textRun->GetFlags2() does not
 * have TEXT_IS_SIMPLE_FLOW set and has the TEXT_MIGHT HAVE_GLYPH_CHANGES flag.
 */
struct ComplexTextRunUserData : public TextRunUserData {
  nsTArray<UniquePtr<GlyphObserver>> mGlyphObservers;
};

/**
 * This helper object computes colors used for painting, and also IME
 * underline information. The data is computed lazily and cached as necessary.
 * These live for just the duration of one paint operation.
 */
class nsTextPaintStyle {
public:
  explicit nsTextPaintStyle(nsTextFrame* aFrame);

  void SetResolveColors(bool aResolveColors) {
    mResolveColors = aResolveColors;
  }

  nscolor GetTextColor();

  // SVG text has its own painting process, so we should never get its stroke
  // property from here.
  nscolor GetWebkitTextStrokeColor() {
    if (nsSVGUtils::IsInSVGTextSubtree(mFrame)) {
      return 0;
    }
    return mFrame->StyleColor()->
      CalcComplexColor(mFrame->StyleText()->mWebkitTextStrokeColor);
  }
  float GetWebkitTextStrokeWidth() {
    if (nsSVGUtils::IsInSVGTextSubtree(mFrame)) {
      return 0.0f;
    }
    nscoord coord = mFrame->StyleText()->mWebkitTextStrokeWidth;
    return mFrame->PresContext()->AppUnitsToFloatDevPixels(coord);
  }

  /**
   * Compute the colors for normally-selected text. Returns false if
   * the normal selection is not being displayed.
   */
  bool GetSelectionColors(nscolor* aForeColor,
                            nscolor* aBackColor);
  void GetHighlightColors(nscolor* aForeColor,
                          nscolor* aBackColor);
  void GetURLSecondaryColor(nscolor* aForeColor);
  void GetIMESelectionColors(int32_t  aIndex,
                             nscolor* aForeColor,
                             nscolor* aBackColor);
  // if this returns false, we don't need to draw underline.
  bool GetSelectionUnderlineForPaint(int32_t  aIndex,
                                       nscolor* aLineColor,
                                       float*   aRelativeSize,
                                       uint8_t* aStyle);

  // if this returns false, we don't need to draw underline.
  static bool GetSelectionUnderline(nsPresContext* aPresContext,
                                      int32_t aIndex,
                                      nscolor* aLineColor,
                                      float* aRelativeSize,
                                      uint8_t* aStyle);

  // if this returns false, no text-shadow was specified for the selection
  // and the *aShadow parameter was not modified.
  bool GetSelectionShadow(nsCSSShadowArray** aShadow);

  nsPresContext* PresContext() const { return mPresContext; }

  enum {
    eIndexRawInput = 0,
    eIndexSelRawText,
    eIndexConvText,
    eIndexSelConvText,
    eIndexSpellChecker
  };

  static int32_t GetUnderlineStyleIndexForSelectionType(
                   SelectionType aSelectionType)
  {
    switch (aSelectionType) {
      case SelectionType::eIMERawClause:
        return eIndexRawInput;
      case SelectionType::eIMESelectedRawClause:
        return eIndexSelRawText;
      case SelectionType::eIMEConvertedClause:
        return eIndexConvText;
      case SelectionType::eIMESelectedClause:
        return eIndexSelConvText;
      case SelectionType::eSpellCheck:
        return eIndexSpellChecker;
      default:
        NS_WARNING("non-IME selection type");
        return eIndexRawInput;
    }
  }

  nscolor GetSystemFieldForegroundColor();
  nscolor GetSystemFieldBackgroundColor();

protected:
  nsTextFrame*   mFrame;
  nsPresContext* mPresContext;
  bool           mInitCommonColors;
  bool           mInitSelectionColorsAndShadow;
  bool           mResolveColors;

  // Selection data

  int16_t      mSelectionStatus; // see nsIDocument.h SetDisplaySelection()
  nscolor      mSelectionTextColor;
  nscolor      mSelectionBGColor;
  RefPtr<nsCSSShadowArray> mSelectionShadow;
  bool                       mHasSelectionShadow;

  // Common data

  int32_t mSufficientContrast;
  nscolor mFrameBackgroundColor;
  nscolor mSystemFieldForegroundColor;
  nscolor mSystemFieldBackgroundColor;

  // selection colors and underline info, the colors are resolved colors if
  // mResolveColors is true (which is the default), i.e., the foreground color
  // and background color are swapped if it's needed. And also line color will
  // be resolved from them.
  struct nsSelectionStyle {
    bool    mInit;
    nscolor mTextColor;
    nscolor mBGColor;
    nscolor mUnderlineColor;
    uint8_t mUnderlineStyle;
    float   mUnderlineRelativeSize;
  };
  nsSelectionStyle mSelectionStyle[5];

  // Color initializations
  void InitCommonColors();
  bool InitSelectionColorsAndShadow();

  nsSelectionStyle* GetSelectionStyle(int32_t aIndex);
  void InitSelectionStyle(int32_t aIndex);

  bool EnsureSufficientContrast(nscolor *aForeColor, nscolor *aBackColor);

  nscolor GetResolvedForeColor(nscolor aColor, nscolor aDefaultForeColor,
                               nscolor aBackColor);
};

static TextRunUserData*
CreateUserData(uint32_t aMappedFlowCount)
{
  TextRunUserData* data = static_cast<TextRunUserData*>
      (moz_xmalloc(sizeof(TextRunUserData) +
       aMappedFlowCount * sizeof(TextRunMappedFlow)));
#ifdef DEBUG
  data->mMappedFlows = reinterpret_cast<TextRunMappedFlow*>(data + 1);
#endif
  data->mMappedFlowCount = aMappedFlowCount;
  data->mLastFlowIndex = 0;
  return data;
}

static void
DestroyUserData(TextRunUserData* aUserData)
{
  if (aUserData) {
    free(aUserData);
  }
}

static ComplexTextRunUserData*
CreateComplexUserData(uint32_t aMappedFlowCount)
{
  ComplexTextRunUserData* data = static_cast<ComplexTextRunUserData*>
      (moz_xmalloc(sizeof(ComplexTextRunUserData) +
       aMappedFlowCount * sizeof(TextRunMappedFlow)));
  new (data) ComplexTextRunUserData();
#ifdef DEBUG
  data->mMappedFlows = reinterpret_cast<TextRunMappedFlow*>(data + 1);
#endif
  data->mMappedFlowCount = aMappedFlowCount;
  data->mLastFlowIndex = 0;
  return data;
}

static void
DestroyComplexUserData(ComplexTextRunUserData* aUserData)
{
  if (aUserData) {
    aUserData->~ComplexTextRunUserData();
    free(aUserData);
  }
}

static void
DestroyTextRunUserData(gfxTextRun* aTextRun)
{
  MOZ_ASSERT(aTextRun->GetUserData());
  if (aTextRun->GetFlags2() & nsTextFrameUtils::Flags::TEXT_IS_SIMPLE_FLOW) {
    if (aTextRun->GetFlags2() & nsTextFrameUtils::Flags::TEXT_MIGHT_HAVE_GLYPH_CHANGES) {
      delete static_cast<SimpleTextRunUserData*>(aTextRun->GetUserData());
    }
  } else {
    if (aTextRun->GetFlags2() & nsTextFrameUtils::Flags::TEXT_MIGHT_HAVE_GLYPH_CHANGES) {
      DestroyComplexUserData(
        static_cast<ComplexTextRunUserData*>(aTextRun->GetUserData()));
    } else {
      DestroyUserData(
        static_cast<TextRunUserData*>(aTextRun->GetUserData()));
    }
  }
  aTextRun->ClearFlagBits(nsTextFrameUtils::Flags::TEXT_MIGHT_HAVE_GLYPH_CHANGES);
  aTextRun->SetUserData(nullptr);
}

static TextRunMappedFlow*
GetMappedFlows(const gfxTextRun* aTextRun)
{
  MOZ_ASSERT(aTextRun->GetUserData(), "UserData must exist.");
  MOZ_ASSERT(!(aTextRun->GetFlags2() & nsTextFrameUtils::Flags::TEXT_IS_SIMPLE_FLOW),
            "The method should not be called for simple flows.");
  TextRunMappedFlow* flows;
  if (aTextRun->GetFlags2() & nsTextFrameUtils::Flags::TEXT_MIGHT_HAVE_GLYPH_CHANGES) {
    flows = reinterpret_cast<TextRunMappedFlow*>(
      static_cast<ComplexTextRunUserData*>(aTextRun->GetUserData()) + 1);
  } else {
    flows = reinterpret_cast<TextRunMappedFlow*>(
      static_cast<TextRunUserData*>(aTextRun->GetUserData()) + 1);
  }
  MOZ_ASSERT(static_cast<TextRunUserData*>(aTextRun->GetUserData())->
             mMappedFlows == flows,
             "GetMappedFlows should return the same pointer as mMappedFlows.");
  return flows;
}

/**
 * These are utility functions just for helping with the complexity related with
 * the text runs user data.
 */
static nsTextFrame*
GetFrameForSimpleFlow(const gfxTextRun* aTextRun)
{
  MOZ_ASSERT(aTextRun->GetFlags2() & nsTextFrameUtils::Flags::TEXT_IS_SIMPLE_FLOW,
             "Not so simple flow?");
  if (aTextRun->GetFlags2() & nsTextFrameUtils::Flags::TEXT_MIGHT_HAVE_GLYPH_CHANGES) {
    return static_cast<SimpleTextRunUserData*>(aTextRun->GetUserData())->mFrame;
  }

  return static_cast<nsTextFrame*>(aTextRun->GetUserData());
}

/**
 * Remove |aTextRun| from the frame continuation chain starting at
 * |aStartContinuation| if non-null, otherwise starting at |aFrame|.
 * Unmark |aFrame| as a text run owner if it's the frame we start at.
 * Return true if |aStartContinuation| is non-null and was found
 * in the next-continuation chain of |aFrame|.
 */
static bool
ClearAllTextRunReferences(nsTextFrame* aFrame, gfxTextRun* aTextRun,
                          nsTextFrame* aStartContinuation,
                          nsFrameState aWhichTextRunState)
{
  NS_PRECONDITION(aFrame, "");
  NS_PRECONDITION(!aStartContinuation ||
                  (!aStartContinuation->GetTextRun(nsTextFrame::eInflated) ||
                   aStartContinuation->GetTextRun(nsTextFrame::eInflated) == aTextRun) ||
                  (!aStartContinuation->GetTextRun(nsTextFrame::eNotInflated) ||
                   aStartContinuation->GetTextRun(nsTextFrame::eNotInflated) == aTextRun),
                  "wrong aStartContinuation for this text run");

  if (!aStartContinuation || aStartContinuation == aFrame) {
    aFrame->RemoveStateBits(aWhichTextRunState);
  } else {
    do {
      NS_ASSERTION(aFrame->IsTextFrame(), "Bad frame");
      aFrame = aFrame->GetNextContinuation();
    } while (aFrame && aFrame != aStartContinuation);
  }
  bool found = aStartContinuation == aFrame;
  while (aFrame) {
    NS_ASSERTION(aFrame->IsTextFrame(), "Bad frame");
    if (!aFrame->RemoveTextRun(aTextRun)) {
      break;
    }
    aFrame = aFrame->GetNextContinuation();
  }
  NS_POSTCONDITION(!found || aStartContinuation, "how did we find null?");
  return found;
}

/**
 * Kill all references to |aTextRun| starting at |aStartContinuation|.
 * It could be referenced by any of its owners, and all their in-flows.
 * If |aStartContinuation| is null then process all userdata frames
 * and their continuations.
 * @note the caller is expected to take care of possibly destroying the
 * text run if all userdata frames were reset (userdata is deallocated
 * by this function though). The caller can detect this has occured by
 * checking |aTextRun->GetUserData() == nullptr|.
 */
static void
UnhookTextRunFromFrames(gfxTextRun* aTextRun, nsTextFrame* aStartContinuation)
{
  if (!aTextRun->GetUserData()) {
    return;
  }

  if (aTextRun->GetFlags2() & nsTextFrameUtils::Flags::TEXT_IS_SIMPLE_FLOW) {
    nsTextFrame* userDataFrame = GetFrameForSimpleFlow(aTextRun);
    nsFrameState whichTextRunState =
      userDataFrame->GetTextRun(nsTextFrame::eInflated) == aTextRun
        ? TEXT_IN_TEXTRUN_USER_DATA
        : TEXT_IN_UNINFLATED_TEXTRUN_USER_DATA;
    DebugOnly<bool> found =
      ClearAllTextRunReferences(userDataFrame, aTextRun,
                                aStartContinuation, whichTextRunState);
    NS_ASSERTION(!aStartContinuation || found,
                 "aStartContinuation wasn't found in simple flow text run");
    if (!(userDataFrame->GetStateBits() & whichTextRunState)) {
      DestroyTextRunUserData(aTextRun);
    }
  } else {
    auto userData = static_cast<TextRunUserData*>(aTextRun->GetUserData());
    TextRunMappedFlow* userMappedFlows = GetMappedFlows(aTextRun);
    int32_t destroyFromIndex = aStartContinuation ? -1 : 0;
    for (uint32_t i = 0; i < userData->mMappedFlowCount; ++i) {
      nsTextFrame* userDataFrame = userMappedFlows[i].mStartFrame;
      nsFrameState whichTextRunState =
        userDataFrame->GetTextRun(nsTextFrame::eInflated) == aTextRun
          ? TEXT_IN_TEXTRUN_USER_DATA
          : TEXT_IN_UNINFLATED_TEXTRUN_USER_DATA;
      bool found =
        ClearAllTextRunReferences(userDataFrame, aTextRun,
                                  aStartContinuation, whichTextRunState);
      if (found) {
        if (userDataFrame->GetStateBits() & whichTextRunState) {
          destroyFromIndex = i + 1;
        } else {
          destroyFromIndex = i;
        }
        aStartContinuation = nullptr;
      }
    }
    NS_ASSERTION(destroyFromIndex >= 0,
                 "aStartContinuation wasn't found in multi flow text run");
    if (destroyFromIndex == 0) {
      DestroyTextRunUserData(aTextRun);
    } else {
      userData->mMappedFlowCount = uint32_t(destroyFromIndex);
      if (userData->mLastFlowIndex >= uint32_t(destroyFromIndex)) {
        userData->mLastFlowIndex = uint32_t(destroyFromIndex) - 1;
      }
    }
  }
}

static void
InvalidateFrameDueToGlyphsChanged(nsIFrame* aFrame)
{
  MOZ_ASSERT(aFrame);

  nsIPresShell* shell = aFrame->PresContext()->PresShell();
  for (nsIFrame* f = aFrame; f;
       f = nsLayoutUtils::GetNextContinuationOrIBSplitSibling(f)) {
    f->InvalidateFrame();

    // If this is a non-display text frame within SVG <text>, we need
    // to reflow the SVGTextFrame. (This is similar to reflowing the
    // SVGTextFrame in response to style changes, in
    // SVGTextFrame::DidSetStyleContext.)
    if (nsSVGUtils::IsInSVGTextSubtree(f) &&
        f->GetStateBits() & NS_FRAME_IS_NONDISPLAY) {
      auto svgTextFrame = static_cast<SVGTextFrame*>(
        nsLayoutUtils::GetClosestFrameOfType(f, LayoutFrameType::SVGText));
      svgTextFrame->ScheduleReflowSVGNonDisplayText(nsIPresShell::eResize);
    } else {
      // Theoretically we could just update overflow areas, perhaps using
      // OverflowChangedTracker, but that would do a bunch of work eagerly that
      // we should probably do lazily here since there could be a lot
      // of text frames affected and we'd like to coalesce the work. So that's
      // not easy to do well.
      shell->FrameNeedsReflow(f, nsIPresShell::eResize, NS_FRAME_IS_DIRTY);
    }
  }
}

void
GlyphObserver::NotifyGlyphsChanged()
{
  if (mTextRun->GetFlags2() & nsTextFrameUtils::Flags::TEXT_IS_SIMPLE_FLOW) {
    InvalidateFrameDueToGlyphsChanged(GetFrameForSimpleFlow(mTextRun));
    return;
  }

  auto data = static_cast<TextRunUserData*>(mTextRun->GetUserData());
  TextRunMappedFlow* userMappedFlows = GetMappedFlows(mTextRun);
  for (uint32_t i = 0; i < data->mMappedFlowCount; ++i) {
    InvalidateFrameDueToGlyphsChanged(userMappedFlows[i].mStartFrame);
  }
}

int32_t nsTextFrame::GetContentEnd() const {
  nsTextFrame* next = GetNextContinuation();
  return next ? next->GetContentOffset() : mContent->GetText()->GetLength();
}

struct FlowLengthProperty {
  int32_t mStartOffset;
  // The offset of the next fixed continuation after mStartOffset, or
  // of the end of the text if there is none
  int32_t mEndFlowOffset;
};

int32_t nsTextFrame::GetInFlowContentLength() {
  if (!(mState & NS_FRAME_IS_BIDI)) {
    return mContent->TextLength() - mContentOffset;
  }

  FlowLengthProperty* flowLength =
    mContent->HasFlag(NS_HAS_FLOWLENGTH_PROPERTY)
    ? static_cast<FlowLengthProperty*>(mContent->GetProperty(nsGkAtoms::flowlength))
    : nullptr;

  /**
   * This frame must start inside the cached flow. If the flow starts at
   * mContentOffset but this frame is empty, logically it might be before the
   * start of the cached flow.
   */
  if (flowLength &&
      (flowLength->mStartOffset < mContentOffset ||
       (flowLength->mStartOffset == mContentOffset && GetContentEnd() > mContentOffset)) &&
      flowLength->mEndFlowOffset > mContentOffset) {
#ifdef DEBUG
    NS_ASSERTION(flowLength->mEndFlowOffset >= GetContentEnd(),
		 "frame crosses fixed continuation boundary");
#endif
    return flowLength->mEndFlowOffset - mContentOffset;
  }

  nsTextFrame* nextBidi = LastInFlow()->GetNextContinuation();
  int32_t endFlow = nextBidi ? nextBidi->GetContentOffset() : mContent->TextLength();

  if (!flowLength) {
    flowLength = new FlowLengthProperty;
    if (NS_FAILED(mContent->SetProperty(nsGkAtoms::flowlength, flowLength,
                                        nsINode::DeleteProperty<FlowLengthProperty>))) {
      delete flowLength;
      flowLength = nullptr;
    }
    mContent->SetFlags(NS_HAS_FLOWLENGTH_PROPERTY);
  }
  if (flowLength) {
    flowLength->mStartOffset = mContentOffset;
    flowLength->mEndFlowOffset = endFlow;
  }

  return endFlow - mContentOffset;
}

// Smarter versions of dom::IsSpaceCharacter.
// Unicode is really annoying; sometimes a space character isn't whitespace ---
// when it combines with another character
// So we have several versions of IsSpace for use in different contexts.

static bool IsSpaceCombiningSequenceTail(const nsTextFragment* aFrag, uint32_t aPos)
{
  NS_ASSERTION(aPos <= aFrag->GetLength(), "Bad offset");
  if (!aFrag->Is2b())
    return false;
  return nsTextFrameUtils::IsSpaceCombiningSequenceTail(
    aFrag->Get2b() + aPos, aFrag->GetLength() - aPos);
}

// Check whether aPos is a space for CSS 'word-spacing' purposes
static bool
IsCSSWordSpacingSpace(const nsTextFragment* aFrag, uint32_t aPos,
                      const nsTextFrame* aFrame, const nsStyleText* aStyleText)
{
  NS_ASSERTION(aPos < aFrag->GetLength(), "No text for IsSpace!");

  char16_t ch = aFrag->CharAt(aPos);
  switch (ch) {
  case ' ':
  case CH_NBSP:
    return !IsSpaceCombiningSequenceTail(aFrag, aPos + 1);
  case '\r':
  case '\t': return !aStyleText->WhiteSpaceIsSignificant();
  case '\n': return !aStyleText->NewlineIsSignificant(aFrame);
  default: return false;
  }
}

// Check whether the string aChars/aLength starts with space that's
// trimmable according to CSS 'white-space:normal/nowrap'.
static bool IsTrimmableSpace(const char16_t* aChars, uint32_t aLength)
{
  NS_ASSERTION(aLength > 0, "No text for IsSpace!");

  char16_t ch = *aChars;
  if (ch == ' ')
    return !nsTextFrameUtils::IsSpaceCombiningSequenceTail(aChars + 1, aLength - 1);
  return ch == '\t' || ch == '\f' || ch == '\n' || ch == '\r';
}

// Check whether the character aCh is trimmable according to CSS
// 'white-space:normal/nowrap'
static bool IsTrimmableSpace(char aCh)
{
  return aCh == ' ' || aCh == '\t' || aCh == '\f' || aCh == '\n' || aCh == '\r';
}

static bool IsTrimmableSpace(const nsTextFragment* aFrag, uint32_t aPos,
                               const nsStyleText* aStyleText)
{
  NS_ASSERTION(aPos < aFrag->GetLength(), "No text for IsSpace!");

  switch (aFrag->CharAt(aPos)) {
  case ' ': return !aStyleText->WhiteSpaceIsSignificant() &&
                   !IsSpaceCombiningSequenceTail(aFrag, aPos + 1);
  case '\n': return !aStyleText->NewlineIsSignificantStyle() &&
                    aStyleText->mWhiteSpace != mozilla::StyleWhiteSpace::PreSpace;
  case '\t':
  case '\r':
  case '\f': return !aStyleText->WhiteSpaceIsSignificant();
  default: return false;
  }
}

static bool IsSelectionSpace(const nsTextFragment* aFrag, uint32_t aPos)
{
  NS_ASSERTION(aPos < aFrag->GetLength(), "No text for IsSpace!");
  char16_t ch = aFrag->CharAt(aPos);
  if (ch == ' ' || ch == CH_NBSP)
    return !IsSpaceCombiningSequenceTail(aFrag, aPos + 1);
  return ch == '\t' || ch == '\n' || ch == '\f' || ch == '\r';
}

// Count the amount of trimmable whitespace (as per CSS
// 'white-space:normal/nowrap') in a text fragment. The first
// character is at offset aStartOffset; the maximum number of characters
// to check is aLength. aDirection is -1 or 1 depending on whether we should
// progress backwards or forwards.
static uint32_t
GetTrimmableWhitespaceCount(const nsTextFragment* aFrag,
                            int32_t aStartOffset, int32_t aLength,
                            int32_t aDirection)
{
  int32_t count = 0;
  if (aFrag->Is2b()) {
    const char16_t* str = aFrag->Get2b() + aStartOffset;
    int32_t fragLen = aFrag->GetLength() - aStartOffset;
    for (; count < aLength; ++count) {
      if (!IsTrimmableSpace(str, fragLen))
        break;
      str += aDirection;
      fragLen -= aDirection;
    }
  } else {
    const char* str = aFrag->Get1b() + aStartOffset;
    for (; count < aLength; ++count) {
      if (!IsTrimmableSpace(*str))
        break;
      str += aDirection;
    }
  }
  return count;
}

static bool
IsAllWhitespace(const nsTextFragment* aFrag, bool aAllowNewline)
{
  if (aFrag->Is2b())
    return false;
  int32_t len = aFrag->GetLength();
  const char* str = aFrag->Get1b();
  for (int32_t i = 0; i < len; ++i) {
    char ch = str[i];
    if (ch == ' ' || ch == '\t' || ch == '\r' || (ch == '\n' && aAllowNewline))
      continue;
    return false;
  }
  return true;
}

static void
ClearObserversFromTextRun(gfxTextRun* aTextRun)
{
  if (!(aTextRun->GetFlags2() & nsTextFrameUtils::Flags::TEXT_MIGHT_HAVE_GLYPH_CHANGES)) {
    return;
  }

  if (aTextRun->GetFlags2() & nsTextFrameUtils::Flags::TEXT_IS_SIMPLE_FLOW) {
    static_cast<SimpleTextRunUserData*>(aTextRun->GetUserData())
      ->mGlyphObservers.Clear();
  } else {
    static_cast<ComplexTextRunUserData*>(aTextRun->GetUserData())
      ->mGlyphObservers.Clear();
  }
}

static void
CreateObserversForAnimatedGlyphs(gfxTextRun* aTextRun)
{
  if (!aTextRun->GetUserData()) {
    return;
  }

  ClearObserversFromTextRun(aTextRun);

  nsTArray<gfxFont*> fontsWithAnimatedGlyphs;
  uint32_t numGlyphRuns;
  const gfxTextRun::GlyphRun* glyphRuns =
    aTextRun->GetGlyphRuns(&numGlyphRuns);
  for (uint32_t i = 0; i < numGlyphRuns; ++i) {
    gfxFont* font = glyphRuns[i].mFont;
    if (font->GlyphsMayChange() && !fontsWithAnimatedGlyphs.Contains(font)) {
      fontsWithAnimatedGlyphs.AppendElement(font);
    }
  }
  if (fontsWithAnimatedGlyphs.IsEmpty()) {
    // NB: Theoretically, we should clear the TEXT_MIGHT_HAVE_GLYPH_CHANGES
    // here. That would involve de-allocating the simple user data struct if
    // present too, and resetting the pointer to the frame. In practice, I
    // don't think worth doing that work here, given the flag's only purpose is
    // to distinguish what kind of user data is there.
    return;
  }

  nsTArray<UniquePtr<GlyphObserver>>* observers;

  if (aTextRun->GetFlags2() & nsTextFrameUtils::Flags::TEXT_IS_SIMPLE_FLOW) {
    // Swap the frame pointer for a just-allocated SimpleTextRunUserData if
    // appropriate.
    if (!(aTextRun->GetFlags2() & nsTextFrameUtils::Flags::TEXT_MIGHT_HAVE_GLYPH_CHANGES)) {
      auto frame = static_cast<nsTextFrame*>(aTextRun->GetUserData());
      aTextRun->SetUserData(new SimpleTextRunUserData(frame));
    }

    auto data =
      static_cast<SimpleTextRunUserData*>(aTextRun->GetUserData());
    observers = &data->mGlyphObservers;
  } else {
    if (!(aTextRun->GetFlags2() & nsTextFrameUtils::Flags::TEXT_MIGHT_HAVE_GLYPH_CHANGES)) {
      auto oldData = static_cast<TextRunUserData*>(aTextRun->GetUserData());
      TextRunMappedFlow* oldMappedFlows = GetMappedFlows(aTextRun);
      ComplexTextRunUserData* data =
        CreateComplexUserData(oldData->mMappedFlowCount);
      TextRunMappedFlow* dataMappedFlows =
        reinterpret_cast<TextRunMappedFlow*>(data + 1);
      data->mLastFlowIndex = oldData->mLastFlowIndex;
      for (uint32_t i = 0; i < oldData->mMappedFlowCount; ++i) {
        dataMappedFlows[i] = oldMappedFlows[i];
      }
      DestroyUserData(oldData);
      aTextRun->SetUserData(data);
    }
    auto data = static_cast<ComplexTextRunUserData*>(aTextRun->GetUserData());
    observers = &data->mGlyphObservers;
  }

  aTextRun->SetFlagBits(nsTextFrameUtils::Flags::TEXT_MIGHT_HAVE_GLYPH_CHANGES);

  for (auto font : fontsWithAnimatedGlyphs) {
    observers->AppendElement(new GlyphObserver(font, aTextRun));
  }
}

/**
 * This class accumulates state as we scan a paragraph of text. It detects
 * textrun boundaries (changes from text to non-text, hard
 * line breaks, and font changes) and builds a gfxTextRun at each boundary.
 * It also detects linebreaker run boundaries (changes from text to non-text,
 * and hard line breaks) and at each boundary runs the linebreaker to compute
 * potential line breaks. It also records actual line breaks to store them in
 * the textruns.
 */
class BuildTextRunsScanner {
public:
  BuildTextRunsScanner(nsPresContext* aPresContext, DrawTarget* aDrawTarget,
      nsIFrame* aLineContainer, nsTextFrame::TextRunType aWhichTextRun) :
    mDrawTarget(aDrawTarget),
    mLineContainer(aLineContainer),
    mCommonAncestorWithLastFrame(nullptr),
    mMissingFonts(aPresContext->MissingFontRecorder()),
    mBidiEnabled(aPresContext->BidiEnabled()),
    mSkipIncompleteTextRuns(false),
    mWhichTextRun(aWhichTextRun),
    mNextRunContextInfo(nsTextFrameUtils::INCOMING_NONE),
    mCurrentRunContextInfo(nsTextFrameUtils::INCOMING_NONE) {
    ResetRunInfo();
  }
  ~BuildTextRunsScanner() {
    NS_ASSERTION(mBreakSinks.IsEmpty(), "Should have been cleared");
    NS_ASSERTION(mLineBreakBeforeFrames.IsEmpty(), "Should have been cleared");
    NS_ASSERTION(mMappedFlows.IsEmpty(), "Should have been cleared");
  }

  void SetAtStartOfLine() {
    mStartOfLine = true;
    mCanStopOnThisLine = false;
  }
  void SetSkipIncompleteTextRuns(bool aSkip) {
    mSkipIncompleteTextRuns = aSkip;
  }
  void SetCommonAncestorWithLastFrame(nsIFrame* aFrame) {
    mCommonAncestorWithLastFrame = aFrame;
  }
  bool CanStopOnThisLine() {
    return mCanStopOnThisLine;
  }
  nsIFrame* GetCommonAncestorWithLastFrame() {
    return mCommonAncestorWithLastFrame;
  }
  void LiftCommonAncestorWithLastFrameToParent(nsIFrame* aFrame) {
    if (mCommonAncestorWithLastFrame &&
        mCommonAncestorWithLastFrame->GetParent() == aFrame) {
      mCommonAncestorWithLastFrame = aFrame;
    }
  }
  void ScanFrame(nsIFrame* aFrame);
  bool IsTextRunValidForMappedFlows(const gfxTextRun* aTextRun);
  void FlushFrames(bool aFlushLineBreaks, bool aSuppressTrailingBreak);
  void FlushLineBreaks(gfxTextRun* aTrailingTextRun);
  void ResetRunInfo() {
    mLastFrame = nullptr;
    mMappedFlows.Clear();
    mLineBreakBeforeFrames.Clear();
    mMaxTextLength = 0;
    mDoubleByteText = false;
  }
  void AccumulateRunInfo(nsTextFrame* aFrame);
  /**
   * @return null to indicate either textrun construction failed or
   * we constructed just a partial textrun to set up linebreaker and other
   * state for following textruns.
   */
  already_AddRefed<gfxTextRun> BuildTextRunForFrames(void* aTextBuffer);
  bool SetupLineBreakerContext(gfxTextRun *aTextRun);
  void AssignTextRun(gfxTextRun* aTextRun, float aInflation);
  nsTextFrame* GetNextBreakBeforeFrame(uint32_t* aIndex);
  void SetupBreakSinksForTextRun(gfxTextRun* aTextRun, const void* aTextPtr);
  void SetupTextEmphasisForTextRun(gfxTextRun* aTextRun, const void* aTextPtr);
  struct FindBoundaryState {
    nsIFrame*    mStopAtFrame;
    nsTextFrame* mFirstTextFrame;
    nsTextFrame* mLastTextFrame;
    bool mSeenTextRunBoundaryOnLaterLine;
    bool mSeenTextRunBoundaryOnThisLine;
    bool mSeenSpaceForLineBreakingOnThisLine;
    nsTArray<char16_t>& mBuffer;
  };
  enum FindBoundaryResult {
    FB_CONTINUE,
    FB_STOPPED_AT_STOP_FRAME,
    FB_FOUND_VALID_TEXTRUN_BOUNDARY
  };
  FindBoundaryResult FindBoundaries(nsIFrame* aFrame, FindBoundaryState* aState);

  bool ContinueTextRunAcrossFrames(nsTextFrame* aFrame1, nsTextFrame* aFrame2);

  // Like TextRunMappedFlow but with some differences. mStartFrame to mEndFrame
  // (exclusive) are a sequence of in-flow frames (if mEndFrame is null, then
  // continuations starting from mStartFrame are a sequence of in-flow frames).
  struct MappedFlow {
    nsTextFrame* mStartFrame;
    nsTextFrame* mEndFrame;
    // When we consider breaking between elements, the nearest common
    // ancestor of the elements containing the characters is the one whose
    // CSS 'white-space' property governs. So this records the nearest common
    // ancestor of mStartFrame and the previous text frame, or null if there
    // was no previous text frame on this line.
    nsIFrame*    mAncestorControllingInitialBreak;

    int32_t GetContentEnd() {
      return mEndFrame ? mEndFrame->GetContentOffset()
          : mStartFrame->GetContent()->GetText()->GetLength();
    }
  };

  class BreakSink final : public nsILineBreakSink {
  public:
    BreakSink(gfxTextRun* aTextRun, DrawTarget* aDrawTarget,
              uint32_t aOffsetIntoTextRun)
      : mTextRun(aTextRun)
      , mDrawTarget(aDrawTarget)
      , mOffsetIntoTextRun(aOffsetIntoTextRun)
    {}

    virtual void SetBreaks(uint32_t aOffset, uint32_t aLength,
                           uint8_t* aBreakBefore) override {
      gfxTextRun::Range range(aOffset + mOffsetIntoTextRun,
                              aOffset + mOffsetIntoTextRun + aLength);
      if (mTextRun->SetPotentialLineBreaks(range, aBreakBefore)) {
        // Be conservative and assume that some breaks have been set
        mTextRun->ClearFlagBits(nsTextFrameUtils::Flags::TEXT_NO_BREAKS);
      }
    }

    virtual void SetCapitalization(uint32_t aOffset, uint32_t aLength,
                                   bool* aCapitalize) override {
      MOZ_ASSERT(mTextRun->GetFlags2() & nsTextFrameUtils::Flags::TEXT_IS_TRANSFORMED,
                 "Text run should be transformed!");
      if (mTextRun->GetFlags2() & nsTextFrameUtils::Flags::TEXT_IS_TRANSFORMED) {
        nsTransformedTextRun* transformedTextRun =
          static_cast<nsTransformedTextRun*>(mTextRun.get());
        transformedTextRun->SetCapitalization(aOffset + mOffsetIntoTextRun, aLength,
                                              aCapitalize);
      }
    }

    void Finish(gfxMissingFontRecorder* aMFR) {
      MOZ_ASSERT(!(mTextRun->GetFlags2() & nsTextFrameUtils::Flags::TEXT_UNUSED_FLAGS),
                   "Flag set that should never be set! (memory safety error?)");
      if (mTextRun->GetFlags2() & nsTextFrameUtils::Flags::TEXT_IS_TRANSFORMED) {
        nsTransformedTextRun* transformedTextRun =
          static_cast<nsTransformedTextRun*>(mTextRun.get());
        transformedTextRun->FinishSettingProperties(mDrawTarget, aMFR);
      }
      // The way nsTransformedTextRun is implemented, its glyph runs aren't
      // available until after nsTransformedTextRun::FinishSettingProperties()
      // is called. So that's why we defer checking for animated glyphs to here.
      CreateObserversForAnimatedGlyphs(mTextRun);
    }

    RefPtr<gfxTextRun> mTextRun;
    DrawTarget*  mDrawTarget;
    uint32_t     mOffsetIntoTextRun;
  };

private:
  AutoTArray<MappedFlow,10>   mMappedFlows;
  AutoTArray<nsTextFrame*,50> mLineBreakBeforeFrames;
  AutoTArray<UniquePtr<BreakSink>,10> mBreakSinks;
  nsLineBreaker                 mLineBreaker;
  RefPtr<gfxTextRun>            mCurrentFramesAllSameTextRun;
  DrawTarget*                   mDrawTarget;
  nsIFrame*                     mLineContainer;
  nsTextFrame*                  mLastFrame;
  // The common ancestor of the current frame and the previous leaf frame
  // on the line, or null if there was no previous leaf frame.
  nsIFrame*                     mCommonAncestorWithLastFrame;
  gfxMissingFontRecorder*       mMissingFonts;
  // mMaxTextLength is an upper bound on the size of the text in all mapped frames
  // The value UINT32_MAX represents overflow; text will be discarded
  uint32_t                      mMaxTextLength;
  bool                          mDoubleByteText;
  bool                          mBidiEnabled;
  bool                          mStartOfLine;
  bool                          mSkipIncompleteTextRuns;
  bool                          mCanStopOnThisLine;
  nsTextFrame::TextRunType      mWhichTextRun;
  uint8_t                       mNextRunContextInfo;
  uint8_t                       mCurrentRunContextInfo;
};

static nsIFrame*
FindLineContainer(nsIFrame* aFrame)
{
  while (aFrame && (aFrame->IsFrameOfType(nsIFrame::eLineParticipant) ||
                    aFrame->CanContinueTextRun())) {
    aFrame = aFrame->GetParent();
  }
  return aFrame;
}

static bool
IsLineBreakingWhiteSpace(char16_t aChar)
{
  // 0x0A (\n) is not handled as white-space by the line breaker, since
  // we break before it, if it isn't transformed to a normal space.
  // (If we treat it as normal white-space then we'd only break after it.)
  // However, it does induce a line break or is converted to a regular
  // space, and either way it can be used to bound the region of text
  // that needs to be analyzed for line breaking.
  return nsLineBreaker::IsSpace(aChar) || aChar == 0x0A;
}

static bool
TextContainsLineBreakerWhiteSpace(const void* aText, uint32_t aLength,
                                  bool aIsDoubleByte)
{
  if (aIsDoubleByte) {
    const char16_t* chars = static_cast<const char16_t*>(aText);
    for (uint32_t i = 0; i < aLength; ++i) {
      if (IsLineBreakingWhiteSpace(chars[i]))
        return true;
    }
    return false;
  } else {
    const uint8_t* chars = static_cast<const uint8_t*>(aText);
    for (uint32_t i = 0; i < aLength; ++i) {
      if (IsLineBreakingWhiteSpace(chars[i]))
        return true;
    }
    return false;
  }
}

static_assert(uint8_t(mozilla::StyleWhiteSpace::Normal) == 0, "Convention: StyleWhiteSpace::Normal should be 0");
static_assert(uint8_t(mozilla::StyleWhiteSpace::Pre) == 1, "Convention: StyleWhiteSpace::Pre should be 1");
static_assert(uint8_t(mozilla::StyleWhiteSpace::Nowrap) == 2, "Convention: StyleWhiteSpace::NoWrap should be 2");
static_assert(uint8_t(mozilla::StyleWhiteSpace::PreWrap) == 3, "Convention: StyleWhiteSpace::PreWrap should be 3");
static_assert(uint8_t(mozilla::StyleWhiteSpace::PreLine) == 4, "Convention: StyleWhiteSpace::PreLine should be 4");
static_assert(uint8_t(mozilla::StyleWhiteSpace::PreSpace) == 5, "Convention: StyleWhiteSpace::PreSpace should be 5");

static nsTextFrameUtils::CompressionMode
GetCSSWhitespaceToCompressionMode(nsTextFrame* aFrame,
                                  const nsStyleText* aStyleText)
{
  static const nsTextFrameUtils::CompressionMode sModes[] =
  {
    nsTextFrameUtils::COMPRESS_WHITESPACE_NEWLINE,     // normal
    nsTextFrameUtils::COMPRESS_NONE,                   // pre
    nsTextFrameUtils::COMPRESS_WHITESPACE_NEWLINE,     // nowrap
    nsTextFrameUtils::COMPRESS_NONE,                   // pre-wrap
    nsTextFrameUtils::COMPRESS_WHITESPACE,             // pre-line
    nsTextFrameUtils::COMPRESS_NONE_TRANSFORM_TO_SPACE // -moz-pre-space
  };

  auto compression = sModes[uint8_t(aStyleText->mWhiteSpace)];
  if (compression == nsTextFrameUtils::COMPRESS_NONE &&
      !aStyleText->NewlineIsSignificant(aFrame)) {
    // If newline is set to be preserved, but then suppressed,
    // transform newline to space.
    compression = nsTextFrameUtils::COMPRESS_NONE_TRANSFORM_TO_SPACE;
  }
  return compression;
}

struct FrameTextTraversal
{
  FrameTextTraversal()
    : mFrameToScan(nullptr)
    , mOverflowFrameToScan(nullptr)
    , mScanSiblings(false)
    , mLineBreakerCanCrossFrameBoundary(false)
    , mTextRunCanCrossFrameBoundary(false)
  {}

  // These fields identify which frames should be recursively scanned
  // The first normal frame to scan (or null, if no such frame should be scanned)
  nsIFrame*    mFrameToScan;
  // The first overflow frame to scan (or null, if no such frame should be scanned)
  nsIFrame*    mOverflowFrameToScan;
  // Whether to scan the siblings of mFrameToDescendInto/mOverflowFrameToDescendInto
  bool mScanSiblings;

  // These identify the boundaries of the context required for
  // line breaking or textrun construction
  bool mLineBreakerCanCrossFrameBoundary;
  bool mTextRunCanCrossFrameBoundary;

  nsIFrame* NextFrameToScan() {
    nsIFrame* f;
    if (mFrameToScan) {
      f = mFrameToScan;
      mFrameToScan = mScanSiblings ? f->GetNextSibling() : nullptr;
    } else if (mOverflowFrameToScan) {
      f = mOverflowFrameToScan;
      mOverflowFrameToScan = mScanSiblings ? f->GetNextSibling() : nullptr;
    } else {
      f = nullptr;
    }
    return f;
  }
};

static FrameTextTraversal
CanTextCrossFrameBoundary(nsIFrame* aFrame)
{
  FrameTextTraversal result;

  bool continuesTextRun = aFrame->CanContinueTextRun();
  if (aFrame->IsPlaceholderFrame()) {
    // placeholders are "invisible", so a text run should be able to span
    // across one. But don't descend into the out-of-flow.
    result.mLineBreakerCanCrossFrameBoundary = true;
    if (continuesTextRun) {
      // ... Except for first-letter floats, which are really in-flow
      // from the point of view of capitalization etc, so we'd better
      // descend into them. But we actually need to break the textrun for
      // first-letter floats since things look bad if, say, we try to make a
      // ligature across the float boundary.
      result.mFrameToScan =
        (static_cast<nsPlaceholderFrame*>(aFrame))->GetOutOfFlowFrame();
    } else {
      result.mTextRunCanCrossFrameBoundary = true;
    }
  } else {
    if (continuesTextRun) {
      result.mFrameToScan = aFrame->PrincipalChildList().FirstChild();
      result.mOverflowFrameToScan =
        aFrame->GetChildList(nsIFrame::kOverflowList).FirstChild();
      NS_WARNING_ASSERTION(
        !result.mOverflowFrameToScan,
        "Scanning overflow inline frames is something we should avoid");
      result.mScanSiblings = true;
      result.mTextRunCanCrossFrameBoundary = true;
      result.mLineBreakerCanCrossFrameBoundary = true;
    } else {
      MOZ_ASSERT(!aFrame->IsRubyTextContainerFrame(),
                 "Shouldn't call this method for ruby text container");
    }
  }
  return result;
}

BuildTextRunsScanner::FindBoundaryResult
BuildTextRunsScanner::FindBoundaries(nsIFrame* aFrame, FindBoundaryState* aState)
{
  LayoutFrameType frameType = aFrame->Type();
  if (frameType == LayoutFrameType::RubyTextContainer) {
    // Don't stop a text run for ruby text container. We want ruby text
    // containers to be skipped, but continue the text run across them.
    return FB_CONTINUE;
  }

  nsTextFrame* textFrame = frameType == LayoutFrameType::Text
                             ? static_cast<nsTextFrame*>(aFrame)
                             : nullptr;
  if (textFrame) {
    if (aState->mLastTextFrame &&
        textFrame != aState->mLastTextFrame->GetNextInFlow() &&
        !ContinueTextRunAcrossFrames(aState->mLastTextFrame, textFrame)) {
      aState->mSeenTextRunBoundaryOnThisLine = true;
      if (aState->mSeenSpaceForLineBreakingOnThisLine)
        return FB_FOUND_VALID_TEXTRUN_BOUNDARY;
    }
    if (!aState->mFirstTextFrame) {
      aState->mFirstTextFrame = textFrame;
    }
    aState->mLastTextFrame = textFrame;
  }

  if (aFrame == aState->mStopAtFrame)
    return FB_STOPPED_AT_STOP_FRAME;

  if (textFrame) {
    if (aState->mSeenSpaceForLineBreakingOnThisLine) {
      return FB_CONTINUE;
    }
    const nsTextFragment* frag = textFrame->GetContent()->GetText();
    uint32_t start = textFrame->GetContentOffset();
    uint32_t length = textFrame->GetContentLength();
    const void* text;
    if (frag->Is2b()) {
      // It is possible that we may end up removing all whitespace in
      // a piece of text because of The White Space Processing Rules,
      // so we need to transform it before we can check existence of
      // such whitespaces.
      aState->mBuffer.EnsureLengthAtLeast(length);
      nsTextFrameUtils::CompressionMode compression =
        GetCSSWhitespaceToCompressionMode(textFrame, textFrame->StyleText());
      uint8_t incomingFlags = 0;
      gfxSkipChars skipChars;
      nsTextFrameUtils::Flags analysisFlags;
      char16_t* bufStart = aState->mBuffer.Elements();
      char16_t* bufEnd = nsTextFrameUtils::TransformText(
        frag->Get2b() + start, length, bufStart, compression,
        &incomingFlags, &skipChars, &analysisFlags);
      text = bufStart;
      length = bufEnd - bufStart;
    } else {
      // If the text only contains ASCII characters, it is currently
      // impossible that TransformText would remove all whitespaces,
      // and thus the check below should return the same result for
      // transformed text and original text. So we don't need to try
      // transforming it here.
      text = static_cast<const void*>(frag->Get1b() + start);
    }
    if (TextContainsLineBreakerWhiteSpace(text, length, frag->Is2b())) {
      aState->mSeenSpaceForLineBreakingOnThisLine = true;
      if (aState->mSeenTextRunBoundaryOnLaterLine) {
        return FB_FOUND_VALID_TEXTRUN_BOUNDARY;
      }
    }
    return FB_CONTINUE;
  }

  FrameTextTraversal traversal = CanTextCrossFrameBoundary(aFrame);
  if (!traversal.mTextRunCanCrossFrameBoundary) {
    aState->mSeenTextRunBoundaryOnThisLine = true;
    if (aState->mSeenSpaceForLineBreakingOnThisLine)
      return FB_FOUND_VALID_TEXTRUN_BOUNDARY;
  }

  for (nsIFrame* f = traversal.NextFrameToScan(); f;
       f = traversal.NextFrameToScan()) {
    FindBoundaryResult result = FindBoundaries(f, aState);
    if (result != FB_CONTINUE)
      return result;
  }

  if (!traversal.mTextRunCanCrossFrameBoundary) {
    aState->mSeenTextRunBoundaryOnThisLine = true;
    if (aState->mSeenSpaceForLineBreakingOnThisLine)
      return FB_FOUND_VALID_TEXTRUN_BOUNDARY;
  }

  return FB_CONTINUE;
}

// build text runs for the 200 lines following aForFrame, and stop after that
// when we get a chance.
#define NUM_LINES_TO_BUILD_TEXT_RUNS 200

/**
 * General routine for building text runs. This is hairy because of the need
 * to build text runs that span content nodes.
 *
 * @param aContext The gfxContext we're using to construct this text run.
 * @param aForFrame The nsTextFrame for which we're building this text run.
 * @param aLineContainer the line container containing aForFrame; if null,
 *        we'll walk the ancestors to find it.  It's required to be non-null
 *        when aForFrameLine is non-null.
 * @param aForFrameLine the line containing aForFrame; if null, we'll figure
 *        out the line (slowly)
 * @param aWhichTextRun The type of text run we want to build. If font inflation
 *        is enabled, this will be eInflated, otherwise it's eNotInflated.
 */
static void
BuildTextRuns(DrawTarget* aDrawTarget, nsTextFrame* aForFrame,
              nsIFrame* aLineContainer,
              const nsLineList::iterator* aForFrameLine,
              nsTextFrame::TextRunType aWhichTextRun)
{
  MOZ_ASSERT(aForFrame, "for no frame?");
  NS_ASSERTION(!aForFrameLine || aLineContainer,
               "line but no line container");

  nsIFrame* lineContainerChild = aForFrame;
  if (!aLineContainer) {
    if (aForFrame->IsFloatingFirstLetterChild()) {
      lineContainerChild = aForFrame->GetParent()->GetPlaceholderFrame();
    }
    aLineContainer = FindLineContainer(lineContainerChild);
  } else {
    NS_ASSERTION((aLineContainer == FindLineContainer(aForFrame) ||
                  (aLineContainer->IsLetterFrame() &&
                   aLineContainer->IsFloating())),
                 "Wrong line container hint");
  }

  if (aForFrame->HasAnyStateBits(TEXT_IS_IN_TOKEN_MATHML)) {
    aLineContainer->AddStateBits(TEXT_IS_IN_TOKEN_MATHML);
    if (aForFrame->HasAnyStateBits(NS_FRAME_IS_IN_SINGLE_CHAR_MI)) {
      aLineContainer->AddStateBits(NS_FRAME_IS_IN_SINGLE_CHAR_MI);
    }
  }
  if (aForFrame->HasAnyStateBits(NS_FRAME_MATHML_SCRIPT_DESCENDANT)) {
    aLineContainer->AddStateBits(NS_FRAME_MATHML_SCRIPT_DESCENDANT);
  }

  nsPresContext* presContext = aLineContainer->PresContext();
  BuildTextRunsScanner scanner(presContext, aDrawTarget,
                               aLineContainer, aWhichTextRun);

  nsBlockFrame* block = nsLayoutUtils::GetAsBlock(aLineContainer);

  if (!block) {
    nsIFrame* textRunContainer = aLineContainer;
    if (aLineContainer->IsRubyTextContainerFrame()) {
      textRunContainer = aForFrame;
      while (textRunContainer && !textRunContainer->IsRubyTextFrame()) {
        textRunContainer = textRunContainer->GetParent();
      }
      MOZ_ASSERT(textRunContainer &&
                 textRunContainer->GetParent() == aLineContainer);
    } else {
      NS_ASSERTION(
        !aLineContainer->GetPrevInFlow() && !aLineContainer->GetNextInFlow(),
        "Breakable non-block line containers other than "
        "ruby text container is not supported");
    }
    // Just loop through all the children of the linecontainer ... it's really
    // just one line
    scanner.SetAtStartOfLine();
    scanner.SetCommonAncestorWithLastFrame(nullptr);
    for (nsIFrame* child : textRunContainer->PrincipalChildList()) {
      scanner.ScanFrame(child);
    }
    // Set mStartOfLine so FlushFrames knows its textrun ends a line
    scanner.SetAtStartOfLine();
    scanner.FlushFrames(true, false);
    return;
  }

  // Find the line containing 'lineContainerChild'.

  bool isValid = true;
  nsBlockInFlowLineIterator backIterator(block, &isValid);
  if (aForFrameLine) {
    backIterator = nsBlockInFlowLineIterator(block, *aForFrameLine);
  } else {
    backIterator = nsBlockInFlowLineIterator(block, lineContainerChild, &isValid);
    NS_ASSERTION(isValid, "aForFrame not found in block, someone lied to us");
    NS_ASSERTION(backIterator.GetContainer() == block,
                 "Someone lied to us about the block");
  }
  nsBlockFrame::LineIterator startLine = backIterator.GetLine();

  // Find a line where we can start building text runs. We choose the last line
  // where:
  // -- there is a textrun boundary between the start of the line and the
  // start of aForFrame
  // -- there is a space between the start of the line and the textrun boundary
  // (this is so we can be sure the line breaks will be set properly
  // on the textruns we construct).
  // The possibly-partial text runs up to and including the first space
  // are not reconstructed. We construct partial text runs for that text ---
  // for the sake of simplifying the code and feeding the linebreaker ---
  // but we discard them instead of assigning them to frames.
  // This is a little awkward because we traverse lines in the reverse direction
  // but we traverse the frames in each line in the forward direction.
  nsBlockInFlowLineIterator forwardIterator = backIterator;
  nsIFrame* stopAtFrame = lineContainerChild;
  nsTextFrame* nextLineFirstTextFrame = nullptr;
  AutoTArray<char16_t, BIG_TEXT_NODE_SIZE> buffer;
  bool seenTextRunBoundaryOnLaterLine = false;
  bool mayBeginInTextRun = true;
  while (true) {
    forwardIterator = backIterator;
    nsBlockFrame::LineIterator line = backIterator.GetLine();
    if (!backIterator.Prev() || backIterator.GetLine()->IsBlock()) {
      mayBeginInTextRun = false;
      break;
    }

    BuildTextRunsScanner::FindBoundaryState state = { stopAtFrame, nullptr, nullptr,
      bool(seenTextRunBoundaryOnLaterLine), false, false, buffer };
    nsIFrame* child = line->mFirstChild;
    bool foundBoundary = false;
    for (int32_t i = line->GetChildCount() - 1; i >= 0; --i) {
      BuildTextRunsScanner::FindBoundaryResult result =
          scanner.FindBoundaries(child, &state);
      if (result == BuildTextRunsScanner::FB_FOUND_VALID_TEXTRUN_BOUNDARY) {
        foundBoundary = true;
        break;
      } else if (result == BuildTextRunsScanner::FB_STOPPED_AT_STOP_FRAME) {
        break;
      }
      child = child->GetNextSibling();
    }
    if (foundBoundary)
      break;
    if (!stopAtFrame && state.mLastTextFrame && nextLineFirstTextFrame &&
        !scanner.ContinueTextRunAcrossFrames(state.mLastTextFrame, nextLineFirstTextFrame)) {
      // Found a usable textrun boundary at the end of the line
      if (state.mSeenSpaceForLineBreakingOnThisLine)
        break;
      seenTextRunBoundaryOnLaterLine = true;
    } else if (state.mSeenTextRunBoundaryOnThisLine) {
      seenTextRunBoundaryOnLaterLine = true;
    }
    stopAtFrame = nullptr;
    if (state.mFirstTextFrame) {
      nextLineFirstTextFrame = state.mFirstTextFrame;
    }
  }
  scanner.SetSkipIncompleteTextRuns(mayBeginInTextRun);

  // Now iterate over all text frames starting from the current line. First-in-flow
  // text frames will be accumulated into textRunFrames as we go. When a
  // text run boundary is required we flush textRunFrames ((re)building their
  // gfxTextRuns as necessary).
  bool seenStartLine = false;
  uint32_t linesAfterStartLine = 0;
  do {
    nsBlockFrame::LineIterator line = forwardIterator.GetLine();
    if (line->IsBlock())
      break;
    line->SetInvalidateTextRuns(false);
    scanner.SetAtStartOfLine();
    scanner.SetCommonAncestorWithLastFrame(nullptr);
    nsIFrame* child = line->mFirstChild;
    for (int32_t i = line->GetChildCount() - 1; i >= 0; --i) {
      scanner.ScanFrame(child);
      child = child->GetNextSibling();
    }
    if (line.get() == startLine.get()) {
      seenStartLine = true;
    }
    if (seenStartLine) {
      ++linesAfterStartLine;
      if (linesAfterStartLine >= NUM_LINES_TO_BUILD_TEXT_RUNS && scanner.CanStopOnThisLine()) {
        // Don't flush frames; we may be in the middle of a textrun
        // that we can't end here. That's OK, we just won't build it.
        // Note that we must already have finished the textrun for aForFrame,
        // because we've seen the end of a textrun in a line after the line
        // containing aForFrame.
        scanner.FlushLineBreaks(nullptr);
        // This flushes out mMappedFlows and mLineBreakBeforeFrames, which
        // silences assertions in the scanner destructor.
        scanner.ResetRunInfo();
        return;
      }
    }
  } while (forwardIterator.Next());

  // Set mStartOfLine so FlushFrames knows its textrun ends a line
  scanner.SetAtStartOfLine();
  scanner.FlushFrames(true, false);
}

static char16_t*
ExpandBuffer(char16_t* aDest, uint8_t* aSrc, uint32_t aCount)
{
  while (aCount) {
    *aDest = *aSrc;
    ++aDest;
    ++aSrc;
    --aCount;
  }
  return aDest;
}

bool
BuildTextRunsScanner::IsTextRunValidForMappedFlows(const gfxTextRun* aTextRun)
{
  if (aTextRun->GetFlags2() & nsTextFrameUtils::Flags::TEXT_IS_SIMPLE_FLOW) {
    return mMappedFlows.Length() == 1 &&
      mMappedFlows[0].mStartFrame == GetFrameForSimpleFlow(aTextRun) &&
      mMappedFlows[0].mEndFrame == nullptr;
  }

  auto userData = static_cast<TextRunUserData*>(aTextRun->GetUserData());
  TextRunMappedFlow* userMappedFlows = GetMappedFlows(aTextRun);
  if (userData->mMappedFlowCount != mMappedFlows.Length())
    return false;
  for (uint32_t i = 0; i < mMappedFlows.Length(); ++i) {
    if (userMappedFlows[i].mStartFrame != mMappedFlows[i].mStartFrame ||
        int32_t(userMappedFlows[i].mContentLength) !=
            mMappedFlows[i].GetContentEnd() - mMappedFlows[i].mStartFrame->GetContentOffset())
      return false;
  }
  return true;
}

/**
 * This gets called when we need to make a text run for the current list of
 * frames.
 */
void BuildTextRunsScanner::FlushFrames(bool aFlushLineBreaks, bool aSuppressTrailingBreak)
{
  RefPtr<gfxTextRun> textRun;
  if (!mMappedFlows.IsEmpty()) {
    if (!mSkipIncompleteTextRuns && mCurrentFramesAllSameTextRun &&
        !!(mCurrentFramesAllSameTextRun->GetFlags2() & nsTextFrameUtils::Flags::TEXT_INCOMING_WHITESPACE) ==
        !!(mCurrentRunContextInfo & nsTextFrameUtils::INCOMING_WHITESPACE) &&
        !!(mCurrentFramesAllSameTextRun->GetFlags() & gfx::ShapedTextFlags::TEXT_INCOMING_ARABICCHAR) ==
        !!(mCurrentRunContextInfo & nsTextFrameUtils::INCOMING_ARABICCHAR) &&
        IsTextRunValidForMappedFlows(mCurrentFramesAllSameTextRun)) {
      // Optimization: We do not need to (re)build the textrun.
      textRun = mCurrentFramesAllSameTextRun;

      // Feed this run's text into the linebreaker to provide context.
      if (!SetupLineBreakerContext(textRun)) {
        return;
      }

      // Update mNextRunContextInfo appropriately
      mNextRunContextInfo = nsTextFrameUtils::INCOMING_NONE;
      if (textRun->GetFlags2() & nsTextFrameUtils::Flags::TEXT_TRAILING_WHITESPACE) {
        mNextRunContextInfo |= nsTextFrameUtils::INCOMING_WHITESPACE;
      }
      if (textRun->GetFlags() & gfx::ShapedTextFlags::TEXT_TRAILING_ARABICCHAR) {
        mNextRunContextInfo |= nsTextFrameUtils::INCOMING_ARABICCHAR;
      }
    } else {
      AutoTArray<uint8_t,BIG_TEXT_NODE_SIZE> buffer;
      uint32_t bufferSize = mMaxTextLength*(mDoubleByteText ? 2 : 1);
      if (bufferSize < mMaxTextLength || bufferSize == UINT32_MAX ||
          !buffer.AppendElements(bufferSize, fallible)) {
        return;
      }
      textRun = BuildTextRunForFrames(buffer.Elements());
    }
  }

  if (aFlushLineBreaks) {
    FlushLineBreaks(aSuppressTrailingBreak ? nullptr : textRun.get());
  }

  mCanStopOnThisLine = true;
  ResetRunInfo();
}

void BuildTextRunsScanner::FlushLineBreaks(gfxTextRun* aTrailingTextRun)
{
  bool trailingLineBreak;
  nsresult rv = mLineBreaker.Reset(&trailingLineBreak);
  // textRun may be null for various reasons, including because we constructed
  // a partial textrun just to get the linebreaker and other state set up
  // to build the next textrun.
  if (NS_SUCCEEDED(rv) && trailingLineBreak && aTrailingTextRun) {
    aTrailingTextRun->SetFlagBits(nsTextFrameUtils::Flags::TEXT_HAS_TRAILING_BREAK);
  }

  for (uint32_t i = 0; i < mBreakSinks.Length(); ++i) {
    // TODO cause frames associated with the textrun to be reflowed, if they
    // aren't being reflowed already!
    mBreakSinks[i]->Finish(mMissingFonts);
  }
  mBreakSinks.Clear();
}

void BuildTextRunsScanner::AccumulateRunInfo(nsTextFrame* aFrame)
{
  if (mMaxTextLength != UINT32_MAX) {
    NS_ASSERTION(mMaxTextLength < UINT32_MAX - aFrame->GetContentLength(), "integer overflow");
    if (mMaxTextLength >= UINT32_MAX - aFrame->GetContentLength()) {
      mMaxTextLength = UINT32_MAX;
    } else {
      mMaxTextLength += aFrame->GetContentLength();
    }
  }
  mDoubleByteText |= aFrame->GetContent()->GetText()->Is2b();
  mLastFrame = aFrame;
  mCommonAncestorWithLastFrame = aFrame->GetParent();

  MappedFlow* mappedFlow = &mMappedFlows[mMappedFlows.Length() - 1];
  NS_ASSERTION(mappedFlow->mStartFrame == aFrame ||
               mappedFlow->GetContentEnd() == aFrame->GetContentOffset(),
               "Overlapping or discontiguous frames => BAD");
  mappedFlow->mEndFrame = aFrame->GetNextContinuation();
  if (mCurrentFramesAllSameTextRun != aFrame->GetTextRun(mWhichTextRun)) {
    mCurrentFramesAllSameTextRun = nullptr;
  }

  if (mStartOfLine) {
    mLineBreakBeforeFrames.AppendElement(aFrame);
    mStartOfLine = false;
  }
}

static bool
HasTerminalNewline(const nsTextFrame* aFrame)
{
  if (aFrame->GetContentLength() == 0)
    return false;
  const nsTextFragment* frag = aFrame->GetContent()->GetText();
  return frag->CharAt(aFrame->GetContentEnd() - 1) == '\n';
}

static gfxFont::Metrics
GetFirstFontMetrics(gfxFontGroup* aFontGroup, bool aVerticalMetrics)
{
  if (!aFontGroup)
    return gfxFont::Metrics();
  gfxFont* font = aFontGroup->GetFirstValidFont();
  return font->GetMetrics(aVerticalMetrics ? gfxFont::eVertical
                                           : gfxFont::eHorizontal);
}

static gfxFloat
GetSpaceWidthAppUnits(const gfxTextRun* aTextRun)
{
  // Round the space width when converting to appunits the same way textruns
  // do.
  gfxFloat spaceWidthAppUnits =
    NS_round(GetFirstFontMetrics(aTextRun->GetFontGroup(),
                                 aTextRun->UseCenterBaseline()).spaceWidth *
             aTextRun->GetAppUnitsPerDevUnit());

  return spaceWidthAppUnits;
}

static nscoord
LetterSpacing(nsIFrame* aFrame, const nsStyleText* aStyleText = nullptr)
{
  if (nsSVGUtils::IsInSVGTextSubtree(aFrame)) {
    return 0;
  }
  if (!aStyleText) {
    aStyleText = aFrame->StyleText();
  }

  const nsStyleCoord& coord = aStyleText->mLetterSpacing;
  if (eStyleUnit_Coord == coord.GetUnit()) {
    return coord.GetCoordValue();
  }
  return 0;
}

// This function converts non-coord values (e.g. percentages) to nscoord.
static nscoord
WordSpacing(nsIFrame* aFrame, const gfxTextRun* aTextRun,
            const nsStyleText* aStyleText = nullptr)
{
  if (nsSVGUtils::IsInSVGTextSubtree(aFrame)) {
    return 0;
  }
  if (!aStyleText) {
    aStyleText = aFrame->StyleText();
  }

  const nsStyleCoord& coord = aStyleText->mWordSpacing;
  if (coord.IsCoordPercentCalcUnit()) {
    nscoord pctBasis = coord.HasPercent() ? GetSpaceWidthAppUnits(aTextRun) : 0;
    return nsRuleNode::ComputeCoordPercentCalc(coord, pctBasis);
  }
  return 0;
}

// Returns gfxTextRunFactory::TEXT_ENABLE_SPACING if non-standard
// letter-spacing or word-spacing is present.
static gfx::ShapedTextFlags
GetSpacingFlags(nsIFrame* aFrame, const nsStyleText* aStyleText = nullptr)
{
  if (nsSVGUtils::IsInSVGTextSubtree(aFrame)) {
    return gfx::ShapedTextFlags();
  }

  const nsStyleText* styleText = aFrame->StyleText();
  const nsStyleCoord& ls = styleText->mLetterSpacing;
  const nsStyleCoord& ws = styleText->mWordSpacing;

  // It's possible to have a calc() value that computes to zero but for which
  // IsDefinitelyZero() is false, in which case we'll return
  // TEXT_ENABLE_SPACING unnecessarily. That's ok because such cases are likely
  // to be rare, and avoiding TEXT_ENABLE_SPACING is just an optimization.
  bool nonStandardSpacing =
    (eStyleUnit_Coord == ls.GetUnit() && ls.GetCoordValue() != 0) ||
    (eStyleUnit_Coord == ws.GetUnit() && ws.GetCoordValue() != 0) ||
    (eStyleUnit_Percent == ws.GetUnit() && ws.GetPercentValue() != 0) ||
    (eStyleUnit_Calc == ws.GetUnit() && !ws.GetCalcValue()->IsDefinitelyZero());

  return nonStandardSpacing
    ? gfx::ShapedTextFlags::TEXT_ENABLE_SPACING
    : gfx::ShapedTextFlags();
}

bool
BuildTextRunsScanner::ContinueTextRunAcrossFrames(nsTextFrame* aFrame1, nsTextFrame* aFrame2)
{
  // We don't need to check font size inflation, since
  // |FindLineContainer| above (via |nsIFrame::CanContinueTextRun|)
  // ensures that text runs never cross block boundaries.  This means
  // that the font size inflation on all text frames in the text run is
  // already guaranteed to be the same as each other (and for the line
  // container).
  if (mBidiEnabled) {
    FrameBidiData data1 = aFrame1->GetBidiData();
    FrameBidiData data2 = aFrame2->GetBidiData();
    if (data1.embeddingLevel != data2.embeddingLevel ||
        data2.precedingControl != kBidiLevelNone) {
      return false;
    }
  }

  nsStyleContext* sc1 = aFrame1->StyleContext();
  const nsStyleText* textStyle1 = sc1->StyleText();
  // If the first frame ends in a preformatted newline, then we end the textrun
  // here. This avoids creating giant textruns for an entire plain text file.
  // Note that we create a single text frame for a preformatted text node,
  // even if it has newlines in it, so typically we won't see trailing newlines
  // until after reflow has broken up the frame into one (or more) frames per
  // line. That's OK though.
  if (textStyle1->NewlineIsSignificant(aFrame1) && HasTerminalNewline(aFrame1))
    return false;

  if (aFrame1->GetContent() == aFrame2->GetContent() &&
      aFrame1->GetNextInFlow() != aFrame2) {
    // aFrame2 must be a non-fluid continuation of aFrame1. This can happen
    // sometimes when the unicode-bidi property is used; the bidi resolver
    // breaks text into different frames even though the text has the same
    // direction. We can't allow these two frames to share the same textrun
    // because that would violate our invariant that two flows in the same
    // textrun have different content elements.
    return false;
  }

  nsStyleContext* sc2 = aFrame2->StyleContext();
  const nsStyleText* textStyle2 = sc2->StyleText();
  if (sc1 == sc2)
    return true;

  const nsStyleFont* fontStyle1 = sc1->StyleFont();
  const nsStyleFont* fontStyle2 = sc2->StyleFont();
  nscoord letterSpacing1 = LetterSpacing(aFrame1);
  nscoord letterSpacing2 = LetterSpacing(aFrame2);
  return fontStyle1->mFont == fontStyle2->mFont &&
    fontStyle1->mLanguage == fontStyle2->mLanguage &&
    textStyle1->mTextTransform == textStyle2->mTextTransform &&
    nsLayoutUtils::GetTextRunFlagsForStyle(sc1, fontStyle1, textStyle1, letterSpacing1) ==
      nsLayoutUtils::GetTextRunFlagsForStyle(sc2, fontStyle2, textStyle2, letterSpacing2);
}

void BuildTextRunsScanner::ScanFrame(nsIFrame* aFrame)
{
  LayoutFrameType frameType = aFrame->Type();
  if (frameType == LayoutFrameType::RubyTextContainer) {
    // Don't include any ruby text container into the text run.
    return;
  }

  // First check if we can extend the current mapped frame block. This is common.
  if (mMappedFlows.Length() > 0) {
    MappedFlow* mappedFlow = &mMappedFlows[mMappedFlows.Length() - 1];
    if (mappedFlow->mEndFrame == aFrame &&
        (aFrame->GetStateBits() & NS_FRAME_IS_FLUID_CONTINUATION)) {
      NS_ASSERTION(frameType == LayoutFrameType::Text,
                   "Flow-sibling of a text frame is not a text frame?");

      // Don't do this optimization if mLastFrame has a terminal newline...
      // it's quite likely preformatted and we might want to end the textrun here.
      // This is almost always true:
      if (mLastFrame->StyleContext() == aFrame->StyleContext() &&
          !HasTerminalNewline(mLastFrame)) {
        AccumulateRunInfo(static_cast<nsTextFrame*>(aFrame));
        return;
      }
    }
  }

  // Now see if we can add a new set of frames to the current textrun
  if (frameType == LayoutFrameType::Text) {
    nsTextFrame* frame = static_cast<nsTextFrame*>(aFrame);

    if (mLastFrame) {
      if (!ContinueTextRunAcrossFrames(mLastFrame, frame)) {
        FlushFrames(false, false);
      } else {
        if (mLastFrame->GetContent() == frame->GetContent()) {
          AccumulateRunInfo(frame);
          return;
        }
      }
    }

    MappedFlow* mappedFlow = mMappedFlows.AppendElement();
    if (!mappedFlow)
      return;

    mappedFlow->mStartFrame = frame;
    mappedFlow->mAncestorControllingInitialBreak = mCommonAncestorWithLastFrame;

    AccumulateRunInfo(frame);
    if (mMappedFlows.Length() == 1) {
      mCurrentFramesAllSameTextRun = frame->GetTextRun(mWhichTextRun);
      mCurrentRunContextInfo = mNextRunContextInfo;
    }
    return;
  }

  FrameTextTraversal traversal = CanTextCrossFrameBoundary(aFrame);
  bool isBR = frameType == LayoutFrameType::Br;
  if (!traversal.mLineBreakerCanCrossFrameBoundary) {
    // BR frames are special. We do not need or want to record a break opportunity
    // before a BR frame.
    FlushFrames(true, isBR);
    mCommonAncestorWithLastFrame = aFrame;
    mNextRunContextInfo &= ~nsTextFrameUtils::INCOMING_WHITESPACE;
    mStartOfLine = false;
  } else if (!traversal.mTextRunCanCrossFrameBoundary) {
    FlushFrames(false, false);
  }

  for (nsIFrame* f = traversal.NextFrameToScan(); f;
       f = traversal.NextFrameToScan()) {
    ScanFrame(f);
  }

  if (!traversal.mLineBreakerCanCrossFrameBoundary) {
    // Really if we're a BR frame this is unnecessary since descendInto will be
    // false. In fact this whole "if" statement should move into the descendInto.
    FlushFrames(true, isBR);
    mCommonAncestorWithLastFrame = aFrame;
    mNextRunContextInfo &= ~nsTextFrameUtils::INCOMING_WHITESPACE;
  } else if (!traversal.mTextRunCanCrossFrameBoundary) {
    FlushFrames(false, false);
  }

  LiftCommonAncestorWithLastFrameToParent(aFrame->GetParent());
}

nsTextFrame*
BuildTextRunsScanner::GetNextBreakBeforeFrame(uint32_t* aIndex)
{
  uint32_t index = *aIndex;
  if (index >= mLineBreakBeforeFrames.Length())
    return nullptr;
  *aIndex = index + 1;
  return static_cast<nsTextFrame*>(mLineBreakBeforeFrames.ElementAt(index));
}

static gfxFontGroup*
GetFontGroupForFrame(const nsIFrame* aFrame, float aFontSizeInflation,
                     nsFontMetrics** aOutFontMetrics = nullptr)
{
  RefPtr<nsFontMetrics> metrics =
    nsLayoutUtils::GetFontMetricsForFrame(aFrame, aFontSizeInflation);
  gfxFontGroup* fontGroup = metrics->GetThebesFontGroup();

  // Populate outparam before we return:
  if (aOutFontMetrics) {
    metrics.forget(aOutFontMetrics);
  }
  // XXX this is a bit bogus, we're releasing 'metrics' so the
  // returned font-group might actually be torn down, although because
  // of the way the device context caches font metrics, this seems to
  // not actually happen. But we should fix this.
  return fontGroup;
}

static already_AddRefed<DrawTarget>
CreateReferenceDrawTarget(const nsTextFrame* aTextFrame)
{
  RefPtr<gfxContext> ctx =
    aTextFrame->PresContext()->PresShell()->CreateReferenceRenderingContext();
  RefPtr<DrawTarget> dt = ctx->GetDrawTarget();
  return dt.forget();
}

static already_AddRefed<gfxTextRun>
GetHyphenTextRun(const gfxTextRun* aTextRun, DrawTarget* aDrawTarget,
                 nsTextFrame* aTextFrame)
{
  RefPtr<DrawTarget> dt = aDrawTarget;
  if (!dt) {
    dt = CreateReferenceDrawTarget(aTextFrame);
    if (!dt) {
      return nullptr;
    }
  }

  return aTextRun->GetFontGroup()->
    MakeHyphenTextRun(dt, aTextRun->GetAppUnitsPerDevUnit());
}

already_AddRefed<gfxTextRun>
BuildTextRunsScanner::BuildTextRunForFrames(void* aTextBuffer)
{
  gfxSkipChars skipChars;

  const void* textPtr = aTextBuffer;
  bool anyTextTransformStyle = false;
  bool anyMathMLStyling = false;
  bool anyTextEmphasis = false;
  uint8_t sstyScriptLevel = 0;
  uint32_t mathFlags = 0;
  gfx::ShapedTextFlags flags = gfx::ShapedTextFlags();
  nsTextFrameUtils::Flags flags2 = nsTextFrameUtils::Flags::TEXT_NO_BREAKS;

  if (mCurrentRunContextInfo & nsTextFrameUtils::INCOMING_WHITESPACE) {
    flags2 |= nsTextFrameUtils::Flags::TEXT_INCOMING_WHITESPACE;
  }
  if (mCurrentRunContextInfo & nsTextFrameUtils::INCOMING_ARABICCHAR) {
    flags |= gfx::ShapedTextFlags::TEXT_INCOMING_ARABICCHAR;
  }

  AutoTArray<int32_t,50> textBreakPoints;
  TextRunUserData dummyData;
  TextRunMappedFlow dummyMappedFlow;
  TextRunMappedFlow* userMappedFlows;
  TextRunUserData* userData;
  TextRunUserData* userDataToDestroy;
  // If the situation is particularly simple (and common) we don't need to
  // allocate userData.
  if (mMappedFlows.Length() == 1 && !mMappedFlows[0].mEndFrame &&
      mMappedFlows[0].mStartFrame->GetContentOffset() == 0) {
    userData = &dummyData;
    userMappedFlows = &dummyMappedFlow;
    userDataToDestroy = nullptr;
    dummyData.mMappedFlowCount = mMappedFlows.Length();
    dummyData.mLastFlowIndex = 0;
  } else {
    userData = CreateUserData(mMappedFlows.Length());
    userMappedFlows = reinterpret_cast<TextRunMappedFlow*>(userData + 1);
    userDataToDestroy = userData;
  }

  uint32_t currentTransformedTextOffset = 0;

  uint32_t nextBreakIndex = 0;
  nsTextFrame* nextBreakBeforeFrame = GetNextBreakBeforeFrame(&nextBreakIndex);
  bool isSVG = nsSVGUtils::IsInSVGTextSubtree(mLineContainer);
  bool enabledJustification =
    (mLineContainer->StyleText()->mTextAlign == NS_STYLE_TEXT_ALIGN_JUSTIFY ||
     mLineContainer->StyleText()->mTextAlignLast == NS_STYLE_TEXT_ALIGN_JUSTIFY);

  const nsStyleText* textStyle = nullptr;
  const nsStyleFont* fontStyle = nullptr;
  nsStyleContext* lastStyleContext = nullptr;
  for (uint32_t i = 0; i < mMappedFlows.Length(); ++i) {
    MappedFlow* mappedFlow = &mMappedFlows[i];
    nsTextFrame* f = mappedFlow->mStartFrame;

    lastStyleContext = f->StyleContext();
    // Detect use of text-transform or font-variant anywhere in the run
    textStyle = f->StyleText();
    if (NS_STYLE_TEXT_TRANSFORM_NONE != textStyle->mTextTransform ||
        // text-combine-upright requires converting from full-width
        // characters to non-full-width correspendent in some cases.
        lastStyleContext->IsTextCombined()) {
      anyTextTransformStyle = true;
    }
    if (textStyle->HasTextEmphasis()) {
      anyTextEmphasis = true;
    }
    flags |= GetSpacingFlags(f);
    nsTextFrameUtils::CompressionMode compression =
      GetCSSWhitespaceToCompressionMode(f, textStyle);
    if ((enabledJustification || f->ShouldSuppressLineBreak()) &&
        !textStyle->WhiteSpaceIsSignificant() && !isSVG) {
      flags |= gfx::ShapedTextFlags::TEXT_ENABLE_SPACING;
    }
    fontStyle = f->StyleFont();
    nsIFrame* parent = mLineContainer->GetParent();
    if (NS_MATHML_MATHVARIANT_NONE != fontStyle->mMathVariant) {
      if (NS_MATHML_MATHVARIANT_NORMAL != fontStyle->mMathVariant) {
        anyMathMLStyling = true;
      }
    } else if (mLineContainer->GetStateBits() & NS_FRAME_IS_IN_SINGLE_CHAR_MI) {
      flags2 |= nsTextFrameUtils::Flags::TEXT_IS_SINGLE_CHAR_MI;
      anyMathMLStyling = true;
      // Test for fontstyle attribute as StyleFont() may not be accurate
      // To be consistent in terms of ignoring CSS style changes, fontweight
      // gets checked too.
      if (parent) {
        nsIContent* content = parent->GetContent();
        if (content) {
          if (content->AttrValueIs(kNameSpaceID_None,
                                  nsGkAtoms::fontstyle_,
                                  NS_LITERAL_STRING("normal"),
                                  eCaseMatters)) {
            mathFlags |= MathMLTextRunFactory::MATH_FONT_STYLING_NORMAL;
          }
          if (content->AttrValueIs(kNameSpaceID_None,
                                   nsGkAtoms::fontweight_,
                                   NS_LITERAL_STRING("bold"),
                                   eCaseMatters)) {
            mathFlags |= MathMLTextRunFactory::MATH_FONT_WEIGHT_BOLD;
          }
        }
      }
    }
    if (mLineContainer->HasAnyStateBits(TEXT_IS_IN_TOKEN_MATHML)) {
      // All MathML tokens except <mtext> use 'math' script.
      if (!(parent && parent->GetContent() &&
          parent->GetContent()->IsMathMLElement(nsGkAtoms::mtext_))) {
        flags |= gfx::ShapedTextFlags::TEXT_USE_MATH_SCRIPT;
      }
      nsIMathMLFrame* mathFrame = do_QueryFrame(parent);
      if (mathFrame) {
        nsPresentationData presData;
        mathFrame->GetPresentationData(presData);
        if (NS_MATHML_IS_DTLS_SET(presData.flags)) {
          mathFlags |= MathMLTextRunFactory::MATH_FONT_FEATURE_DTLS;
          anyMathMLStyling = true;
        }
      }
    }
    nsIFrame* child = mLineContainer;
    uint8_t oldScriptLevel = 0;
    while (parent &&
           child->HasAnyStateBits(NS_FRAME_MATHML_SCRIPT_DESCENDANT)) {
      // Reconstruct the script level ignoring any user overrides. It is
      // calculated this way instead of using scriptlevel to ensure the
      // correct ssty font feature setting is used even if the user sets a
      // different (especially negative) scriptlevel.
      nsIMathMLFrame* mathFrame= do_QueryFrame(parent);
      if (mathFrame) {
        sstyScriptLevel += mathFrame->ScriptIncrement(child);
      }
      if (sstyScriptLevel < oldScriptLevel) {
        // overflow
        sstyScriptLevel = UINT8_MAX;
        break;
      }
      child = parent;
      parent = parent->GetParent();
      oldScriptLevel = sstyScriptLevel;
    }
    if (sstyScriptLevel) {
      anyMathMLStyling = true;
    }

    // Figure out what content is included in this flow.
    nsIContent* content = f->GetContent();
    const nsTextFragment* frag = content->GetText();
    int32_t contentStart = mappedFlow->mStartFrame->GetContentOffset();
    int32_t contentEnd = mappedFlow->GetContentEnd();
    int32_t contentLength = contentEnd - contentStart;

    TextRunMappedFlow* newFlow = &userMappedFlows[i];
    newFlow->mStartFrame = mappedFlow->mStartFrame;
    newFlow->mDOMOffsetToBeforeTransformOffset = skipChars.GetOriginalCharCount() -
      mappedFlow->mStartFrame->GetContentOffset();
    newFlow->mContentLength = contentLength;

    while (nextBreakBeforeFrame && nextBreakBeforeFrame->GetContent() == content) {
      textBreakPoints.AppendElement(
          nextBreakBeforeFrame->GetContentOffset() + newFlow->mDOMOffsetToBeforeTransformOffset);
      nextBreakBeforeFrame = GetNextBreakBeforeFrame(&nextBreakIndex);
    }

    nsTextFrameUtils::Flags analysisFlags;
    if (frag->Is2b()) {
      NS_ASSERTION(mDoubleByteText, "Wrong buffer char size!");
      char16_t* bufStart = static_cast<char16_t*>(aTextBuffer);
      char16_t* bufEnd = nsTextFrameUtils::TransformText(
          frag->Get2b() + contentStart, contentLength, bufStart,
          compression, &mNextRunContextInfo, &skipChars, &analysisFlags);
      aTextBuffer = bufEnd;
      currentTransformedTextOffset = bufEnd - static_cast<const char16_t*>(textPtr);
    } else {
      if (mDoubleByteText) {
        // Need to expand the text. First transform it into a temporary buffer,
        // then expand.
        AutoTArray<uint8_t,BIG_TEXT_NODE_SIZE> tempBuf;
        uint8_t* bufStart = tempBuf.AppendElements(contentLength, fallible);
        if (!bufStart) {
          DestroyUserData(userDataToDestroy);
          return nullptr;
        }
        uint8_t* end = nsTextFrameUtils::TransformText(
            reinterpret_cast<const uint8_t*>(frag->Get1b()) + contentStart, contentLength,
            bufStart, compression, &mNextRunContextInfo, &skipChars, &analysisFlags);
        aTextBuffer = ExpandBuffer(static_cast<char16_t*>(aTextBuffer),
                                   tempBuf.Elements(), end - tempBuf.Elements());
        currentTransformedTextOffset =
          static_cast<char16_t*>(aTextBuffer) - static_cast<const char16_t*>(textPtr);
      } else {
        uint8_t* bufStart = static_cast<uint8_t*>(aTextBuffer);
        uint8_t* end = nsTextFrameUtils::TransformText(
            reinterpret_cast<const uint8_t*>(frag->Get1b()) + contentStart, contentLength,
            bufStart, compression, &mNextRunContextInfo, &skipChars, &analysisFlags);
        aTextBuffer = end;
        currentTransformedTextOffset = end - static_cast<const uint8_t*>(textPtr);
      }
    }
    flags2 |= analysisFlags;
  }

  void* finalUserData;
  if (userData == &dummyData) {
    flags2 |= nsTextFrameUtils::Flags::TEXT_IS_SIMPLE_FLOW;
    userData = nullptr;
    finalUserData = mMappedFlows[0].mStartFrame;
  } else {
    finalUserData = userData;
  }

  uint32_t transformedLength = currentTransformedTextOffset;

  // Now build the textrun
  nsTextFrame* firstFrame = mMappedFlows[0].mStartFrame;
  float fontInflation;
  if (mWhichTextRun == nsTextFrame::eNotInflated) {
    fontInflation = 1.0f;
  } else {
    fontInflation = nsLayoutUtils::FontSizeInflationFor(firstFrame);
  }

  gfxFontGroup* fontGroup = GetFontGroupForFrame(firstFrame, fontInflation);
  if (!fontGroup) {
    DestroyUserData(userDataToDestroy);
    return nullptr;
  }

  if (flags2 & nsTextFrameUtils::Flags::TEXT_HAS_TAB) {
    flags |= gfx::ShapedTextFlags::TEXT_ENABLE_SPACING;
  }
  if (flags2 & nsTextFrameUtils::Flags::TEXT_HAS_SHY) {
    flags |= gfx::ShapedTextFlags::TEXT_ENABLE_HYPHEN_BREAKS;
  }
  if (mBidiEnabled && (IS_LEVEL_RTL(firstFrame->GetEmbeddingLevel()))) {
    flags |= gfx::ShapedTextFlags::TEXT_IS_RTL;
  }
  if (mNextRunContextInfo & nsTextFrameUtils::INCOMING_WHITESPACE) {
    flags2 |= nsTextFrameUtils::Flags::TEXT_TRAILING_WHITESPACE;
  }
  if (mNextRunContextInfo & nsTextFrameUtils::INCOMING_ARABICCHAR) {
    flags |= gfx::ShapedTextFlags::TEXT_TRAILING_ARABICCHAR;
  }
  // ContinueTextRunAcrossFrames guarantees that it doesn't matter which
  // frame's style is used, so we use a mixture of the first frame and
  // last frame's style
  flags |= nsLayoutUtils::GetTextRunFlagsForStyle(lastStyleContext,
      fontStyle, textStyle, LetterSpacing(firstFrame, textStyle));
  // XXX this is a bit of a hack. For performance reasons, if we're favouring
  // performance over quality, don't try to get accurate glyph extents.
  if (!(flags & gfx::ShapedTextFlags::TEXT_OPTIMIZE_SPEED)) {
    flags |= gfx::ShapedTextFlags::TEXT_NEED_BOUNDING_BOX;
  }

  // Convert linebreak coordinates to transformed string offsets
  NS_ASSERTION(nextBreakIndex == mLineBreakBeforeFrames.Length(),
               "Didn't find all the frames to break-before...");
  gfxSkipCharsIterator iter(skipChars);
  AutoTArray<uint32_t,50> textBreakPointsAfterTransform;
  for (uint32_t i = 0; i < textBreakPoints.Length(); ++i) {
    nsTextFrameUtils::AppendLineBreakOffset(&textBreakPointsAfterTransform,
            iter.ConvertOriginalToSkipped(textBreakPoints[i]));
  }
  if (mStartOfLine) {
    nsTextFrameUtils::AppendLineBreakOffset(&textBreakPointsAfterTransform,
                                            transformedLength);
  }

  // Setup factory chain
  UniquePtr<nsTransformingTextRunFactory> transformingFactory;
  if (anyTextTransformStyle) {
    transformingFactory =
      MakeUnique<nsCaseTransformTextRunFactory>(Move(transformingFactory));
  }
  if (anyMathMLStyling) {
    transformingFactory =
      MakeUnique<MathMLTextRunFactory>(Move(transformingFactory), mathFlags,
                                       sstyScriptLevel, fontInflation);
  }
  nsTArray<RefPtr<nsTransformedCharStyle>> styles;
  if (transformingFactory) {
    iter.SetOriginalOffset(0);
    for (uint32_t i = 0; i < mMappedFlows.Length(); ++i) {
      MappedFlow* mappedFlow = &mMappedFlows[i];
      nsTextFrame* f;
      nsStyleContext* sc = nullptr;
      RefPtr<nsTransformedCharStyle> charStyle;
      for (f = mappedFlow->mStartFrame; f != mappedFlow->mEndFrame;
           f = f->GetNextContinuation()) {
        uint32_t offset = iter.GetSkippedOffset();
        iter.AdvanceOriginal(f->GetContentLength());
        uint32_t end = iter.GetSkippedOffset();
        // Text-combined frames have content-dependent transform, so we
        // want to create new nsTransformedCharStyle for them anyway.
        if (sc != f->StyleContext() || sc->IsTextCombined()) {
          sc = f->StyleContext();
          charStyle = new nsTransformedCharStyle(sc);
          if (sc->IsTextCombined() && f->CountGraphemeClusters() > 1) {
            charStyle->mForceNonFullWidth = true;
          }
        }
        uint32_t j;
        for (j = offset; j < end; ++j) {
          styles.AppendElement(charStyle);
        }
      }
    }
    flags2 |= nsTextFrameUtils::Flags::TEXT_IS_TRANSFORMED;
    NS_ASSERTION(iter.GetSkippedOffset() == transformedLength,
                 "We didn't cover all the characters in the text run!");
  }

  RefPtr<gfxTextRun> textRun;
  gfxTextRunFactory::Parameters params =
      { mDrawTarget, finalUserData, &skipChars,
        textBreakPointsAfterTransform.Elements(),
        uint32_t(textBreakPointsAfterTransform.Length()),
        int32_t(firstFrame->PresContext()->AppUnitsPerDevPixel())};

  if (mDoubleByteText) {
    const char16_t* text = static_cast<const char16_t*>(textPtr);
    if (transformingFactory) {
      textRun = transformingFactory->MakeTextRun(text, transformedLength,
                                                 &params, fontGroup, flags, flags2,
                                                 Move(styles), true);
      if (textRun) {
        // ownership of the factory has passed to the textrun
        // TODO: bug 1285316: clean up ownership transfer from the factory to
        // the textrun
        Unused << transformingFactory.release();
      }
    } else {
      textRun = fontGroup->MakeTextRun(text, transformedLength, &params,
                                       flags, flags2, mMissingFonts);
    }
  } else {
    const uint8_t* text = static_cast<const uint8_t*>(textPtr);
    flags |= gfx::ShapedTextFlags::TEXT_IS_8BIT;
    if (transformingFactory) {
      textRun = transformingFactory->MakeTextRun(text, transformedLength,
                                                 &params, fontGroup, flags, flags2,
                                                 Move(styles), true);
      if (textRun) {
        // ownership of the factory has passed to the textrun
        // TODO: bug 1285316: clean up ownership transfer from the factory to
        // the textrun
        Unused << transformingFactory.release();
      }
    } else {
      textRun = fontGroup->MakeTextRun(text, transformedLength, &params,
                                       flags, flags2, mMissingFonts);
    }
  }
  if (!textRun) {
    DestroyUserData(userDataToDestroy);
    return nullptr;
  }

  // We have to set these up after we've created the textrun, because
  // the breaks may be stored in the textrun during this very call.
  // This is a bit annoying because it requires another loop over the frames
  // making up the textrun, but I don't see a way to avoid this.
  SetupBreakSinksForTextRun(textRun.get(), textPtr);

  if (anyTextEmphasis) {
    SetupTextEmphasisForTextRun(textRun.get(), textPtr);
  }

  if (mSkipIncompleteTextRuns) {
    mSkipIncompleteTextRuns = !TextContainsLineBreakerWhiteSpace(textPtr,
        transformedLength, mDoubleByteText);
    // Since we're doing to destroy the user data now, avoid a dangling
    // pointer. Strictly speaking we don't need to do this since it should
    // not be used (since this textrun will not be used and will be
    // itself deleted soon), but it's always better to not have dangling
    // pointers around.
    textRun->SetUserData(nullptr);
    DestroyUserData(userDataToDestroy);
    return nullptr;
  }

  // Actually wipe out the textruns associated with the mapped frames and associate
  // those frames with this text run.
  AssignTextRun(textRun.get(), fontInflation);
  return textRun.forget();
}

// This is a cut-down version of BuildTextRunForFrames used to set up
// context for the line-breaker, when the textrun has already been created.
// So it does the same walk over the mMappedFlows, but doesn't actually
// build a new textrun.
bool
BuildTextRunsScanner::SetupLineBreakerContext(gfxTextRun *aTextRun)
{
  AutoTArray<uint8_t,BIG_TEXT_NODE_SIZE> buffer;
  uint32_t bufferSize = mMaxTextLength*(mDoubleByteText ? 2 : 1);
  if (bufferSize < mMaxTextLength || bufferSize == UINT32_MAX) {
    return false;
  }
  void *textPtr = buffer.AppendElements(bufferSize, fallible);
  if (!textPtr) {
    return false;
  }

  gfxSkipChars skipChars;

  AutoTArray<int32_t,50> textBreakPoints;
  TextRunUserData dummyData;
  TextRunMappedFlow dummyMappedFlow;
  TextRunMappedFlow* userMappedFlows;
  TextRunUserData* userData;
  TextRunUserData* userDataToDestroy;
  // If the situation is particularly simple (and common) we don't need to
  // allocate userData.
  if (mMappedFlows.Length() == 1 && !mMappedFlows[0].mEndFrame &&
      mMappedFlows[0].mStartFrame->GetContentOffset() == 0) {
    userData = &dummyData;
    userMappedFlows = &dummyMappedFlow;
    userDataToDestroy = nullptr;
    dummyData.mMappedFlowCount = mMappedFlows.Length();
    dummyData.mLastFlowIndex = 0;
  } else {
    userData = CreateUserData(mMappedFlows.Length());
    userMappedFlows = reinterpret_cast<TextRunMappedFlow*>(userData + 1);
    userDataToDestroy = userData;
  }

  uint32_t nextBreakIndex = 0;
  nsTextFrame* nextBreakBeforeFrame = GetNextBreakBeforeFrame(&nextBreakIndex);

  const nsStyleText* textStyle = nullptr;
  for (uint32_t i = 0; i < mMappedFlows.Length(); ++i) {
    MappedFlow* mappedFlow = &mMappedFlows[i];
    nsTextFrame* f = mappedFlow->mStartFrame;

    textStyle = f->StyleText();
    nsTextFrameUtils::CompressionMode compression =
      GetCSSWhitespaceToCompressionMode(f, textStyle);

    // Figure out what content is included in this flow.
    nsIContent* content = f->GetContent();
    const nsTextFragment* frag = content->GetText();
    int32_t contentStart = mappedFlow->mStartFrame->GetContentOffset();
    int32_t contentEnd = mappedFlow->GetContentEnd();
    int32_t contentLength = contentEnd - contentStart;

    TextRunMappedFlow* newFlow = &userMappedFlows[i];
    newFlow->mStartFrame = mappedFlow->mStartFrame;
    newFlow->mDOMOffsetToBeforeTransformOffset = skipChars.GetOriginalCharCount() -
      mappedFlow->mStartFrame->GetContentOffset();
    newFlow->mContentLength = contentLength;

    while (nextBreakBeforeFrame && nextBreakBeforeFrame->GetContent() == content) {
      textBreakPoints.AppendElement(
          nextBreakBeforeFrame->GetContentOffset() + newFlow->mDOMOffsetToBeforeTransformOffset);
      nextBreakBeforeFrame = GetNextBreakBeforeFrame(&nextBreakIndex);
    }

    nsTextFrameUtils::Flags analysisFlags;
    if (frag->Is2b()) {
      NS_ASSERTION(mDoubleByteText, "Wrong buffer char size!");
      char16_t* bufStart = static_cast<char16_t*>(textPtr);
      char16_t* bufEnd = nsTextFrameUtils::TransformText(
          frag->Get2b() + contentStart, contentLength, bufStart,
          compression, &mNextRunContextInfo, &skipChars, &analysisFlags);
      textPtr = bufEnd;
    } else {
      if (mDoubleByteText) {
        // Need to expand the text. First transform it into a temporary buffer,
        // then expand.
        AutoTArray<uint8_t,BIG_TEXT_NODE_SIZE> tempBuf;
        uint8_t* bufStart = tempBuf.AppendElements(contentLength, fallible);
        if (!bufStart) {
          DestroyUserData(userDataToDestroy);
          return false;
        }
        uint8_t* end = nsTextFrameUtils::TransformText(
            reinterpret_cast<const uint8_t*>(frag->Get1b()) + contentStart, contentLength,
            bufStart, compression, &mNextRunContextInfo, &skipChars, &analysisFlags);
        textPtr = ExpandBuffer(static_cast<char16_t*>(textPtr),
                               tempBuf.Elements(), end - tempBuf.Elements());
      } else {
        uint8_t* bufStart = static_cast<uint8_t*>(textPtr);
        uint8_t* end = nsTextFrameUtils::TransformText(
            reinterpret_cast<const uint8_t*>(frag->Get1b()) + contentStart, contentLength,
            bufStart, compression, &mNextRunContextInfo, &skipChars, &analysisFlags);
        textPtr = end;
      }
    }
  }

  // We have to set these up after we've created the textrun, because
  // the breaks may be stored in the textrun during this very call.
  // This is a bit annoying because it requires another loop over the frames
  // making up the textrun, but I don't see a way to avoid this.
  SetupBreakSinksForTextRun(aTextRun, buffer.Elements());

  DestroyUserData(userDataToDestroy);

  return true;
}

static bool
HasCompressedLeadingWhitespace(nsTextFrame* aFrame, const nsStyleText* aStyleText,
                               int32_t aContentEndOffset,
                               const gfxSkipCharsIterator& aIterator)
{
  if (!aIterator.IsOriginalCharSkipped())
    return false;

  gfxSkipCharsIterator iter = aIterator;
  int32_t frameContentOffset = aFrame->GetContentOffset();
  const nsTextFragment* frag = aFrame->GetContent()->GetText();
  while (frameContentOffset < aContentEndOffset && iter.IsOriginalCharSkipped()) {
    if (IsTrimmableSpace(frag, frameContentOffset, aStyleText))
      return true;
    ++frameContentOffset;
    iter.AdvanceOriginal(1);
  }
  return false;
}

void
BuildTextRunsScanner::SetupBreakSinksForTextRun(gfxTextRun* aTextRun,
                                                const void* aTextPtr)
{
  // for word-break style
  switch (mLineContainer->StyleText()->mWordBreak) {
    case NS_STYLE_WORDBREAK_BREAK_ALL:
      mLineBreaker.SetWordBreak(nsILineBreaker::kWordBreak_BreakAll);
      break;
    case NS_STYLE_WORDBREAK_KEEP_ALL:
      mLineBreaker.SetWordBreak(nsILineBreaker::kWordBreak_KeepAll);
      break;
    default:
      mLineBreaker.SetWordBreak(nsILineBreaker::kWordBreak_Normal);
      break;
  }

  // textruns have uniform language
  const nsStyleFont *styleFont = mMappedFlows[0].mStartFrame->StyleFont();
  // We should only use a language for hyphenation if it was specified
  // explicitly.
  nsIAtom* hyphenationLanguage =
    styleFont->mExplicitLanguage ? styleFont->mLanguage.get() : nullptr;
  // We keep this pointed at the skip-chars data for the current mappedFlow.
  // This lets us cheaply check whether the flow has compressed initial
  // whitespace...
  gfxSkipCharsIterator iter(aTextRun->GetSkipChars());

  for (uint32_t i = 0; i < mMappedFlows.Length(); ++i) {
    MappedFlow* mappedFlow = &mMappedFlows[i];
    uint32_t offset = iter.GetSkippedOffset();
    gfxSkipCharsIterator iterNext = iter;
    iterNext.AdvanceOriginal(mappedFlow->GetContentEnd() -
            mappedFlow->mStartFrame->GetContentOffset());

    UniquePtr<BreakSink>* breakSink =
      mBreakSinks.AppendElement(MakeUnique<BreakSink>(aTextRun, mDrawTarget, offset));
    if (!breakSink || !*breakSink)
      return;

    uint32_t length = iterNext.GetSkippedOffset() - offset;
    uint32_t flags = 0;
    nsIFrame* initialBreakController = mappedFlow->mAncestorControllingInitialBreak;
    if (!initialBreakController) {
      initialBreakController = mLineContainer;
    }
    if (!initialBreakController->StyleText()->
                                 WhiteSpaceCanWrap(initialBreakController)) {
      flags |= nsLineBreaker::BREAK_SUPPRESS_INITIAL;
    }
    nsTextFrame* startFrame = mappedFlow->mStartFrame;
    const nsStyleText* textStyle = startFrame->StyleText();
    if (!textStyle->WhiteSpaceCanWrap(startFrame)) {
      flags |= nsLineBreaker::BREAK_SUPPRESS_INSIDE;
    }
    if (aTextRun->GetFlags2() & nsTextFrameUtils::Flags::TEXT_NO_BREAKS) {
      flags |= nsLineBreaker::BREAK_SKIP_SETTING_NO_BREAKS;
    }
    if (textStyle->mTextTransform == NS_STYLE_TEXT_TRANSFORM_CAPITALIZE) {
      flags |= nsLineBreaker::BREAK_NEED_CAPITALIZATION;
    }
    if (textStyle->mHyphens == StyleHyphens::Auto) {
      flags |= nsLineBreaker::BREAK_USE_AUTO_HYPHENATION;
    }

    if (HasCompressedLeadingWhitespace(startFrame, textStyle,
                                       mappedFlow->GetContentEnd(), iter)) {
      mLineBreaker.AppendInvisibleWhitespace(flags);
    }

    if (length > 0) {
      BreakSink* sink =
        mSkipIncompleteTextRuns ? nullptr : (*breakSink).get();
      if (mDoubleByteText) {
        const char16_t* text = reinterpret_cast<const char16_t*>(aTextPtr);
        mLineBreaker.AppendText(hyphenationLanguage, text + offset,
                                length, flags, sink);
      } else {
        const uint8_t* text = reinterpret_cast<const uint8_t*>(aTextPtr);
        mLineBreaker.AppendText(hyphenationLanguage, text + offset,
                                length, flags, sink);
      }
    }

    iter = iterNext;
  }
}

static bool
MayCharacterHaveEmphasisMark(uint32_t aCh)
{
  auto category = unicode::GetGeneralCategory(aCh);
  // Comparing an unsigned variable against zero is a compile error,
  // so we use static assert here to ensure we really don't need to
  // compare it with the given constant.
  static_assert(IsUnsigned<decltype(category)>::value &&
                HB_UNICODE_GENERAL_CATEGORY_CONTROL == 0,
                "if this constant is not zero, or category is signed, "
                "we need to explicitly do the comparison below");
  return !(category <= HB_UNICODE_GENERAL_CATEGORY_UNASSIGNED ||
           (category >= HB_UNICODE_GENERAL_CATEGORY_LINE_SEPARATOR &&
            category <= HB_UNICODE_GENERAL_CATEGORY_SPACE_SEPARATOR));
}

static bool
MayCharacterHaveEmphasisMark(uint8_t aCh)
{
  // 0x00~0x1f and 0x7f~0x9f are in category Cc
  // 0x20 and 0xa0 are in category Zs
  bool result = !(aCh <= 0x20 || (aCh >= 0x7f && aCh <= 0xa0));
  MOZ_ASSERT(result == MayCharacterHaveEmphasisMark(uint32_t(aCh)),
             "result for uint8_t should match result for uint32_t");
  return result;
}

void
BuildTextRunsScanner::SetupTextEmphasisForTextRun(gfxTextRun* aTextRun,
                                                  const void* aTextPtr)
{
  if (!mDoubleByteText) {
    auto text = reinterpret_cast<const uint8_t*>(aTextPtr);
    for (auto i : IntegerRange(aTextRun->GetLength())) {
      if (!MayCharacterHaveEmphasisMark(text[i])) {
        aTextRun->SetNoEmphasisMark(i);
      }
    }
  } else {
    auto text = reinterpret_cast<const char16_t*>(aTextPtr);
    auto length = aTextRun->GetLength();
    for (size_t i = 0; i < length; ++i) {
      if (NS_IS_HIGH_SURROGATE(text[i]) && i + 1 < length &&
          NS_IS_LOW_SURROGATE(text[i + 1])) {
        uint32_t ch = SURROGATE_TO_UCS4(text[i], text[i + 1]);
        if (!MayCharacterHaveEmphasisMark(ch)) {
          aTextRun->SetNoEmphasisMark(i);
          aTextRun->SetNoEmphasisMark(i + 1);
        }
        ++i;
      } else {
        if (!MayCharacterHaveEmphasisMark(uint32_t(text[i]))) {
          aTextRun->SetNoEmphasisMark(i);
        }
      }
    }
  }
}

// Find the flow corresponding to aContent in aUserData
static inline TextRunMappedFlow*
FindFlowForContent(TextRunUserData* aUserData, nsIContent* aContent,
                   TextRunMappedFlow* userMappedFlows)
{
  // Find the flow that contains us
  int32_t i = aUserData->mLastFlowIndex;
  int32_t delta = 1;
  int32_t sign = 1;
  // Search starting at the current position and examine close-by
  // positions first, moving further and further away as we go.
  while (i >= 0 && uint32_t(i) < aUserData->mMappedFlowCount) {
    TextRunMappedFlow* flow = &userMappedFlows[i];
    if (flow->mStartFrame->GetContent() == aContent) {
      return flow;
    }

    i += delta;
    sign = -sign;
    delta = -delta + sign;
  }

  // We ran into an array edge.  Add |delta| to |i| once more to get
  // back to the side where we still need to search, then step in
  // the |sign| direction.
  i += delta;
  if (sign > 0) {
    for (; i < int32_t(aUserData->mMappedFlowCount); ++i) {
      TextRunMappedFlow* flow = &userMappedFlows[i];
      if (flow->mStartFrame->GetContent() == aContent) {
        return flow;
      }
    }
  } else {
    for (; i >= 0; --i) {
      TextRunMappedFlow* flow = &userMappedFlows[i];
      if (flow->mStartFrame->GetContent() == aContent) {
        return flow;
      }
    }
  }

  return nullptr;
}

void
BuildTextRunsScanner::AssignTextRun(gfxTextRun* aTextRun, float aInflation)
{
  for (uint32_t i = 0; i < mMappedFlows.Length(); ++i) {
    MappedFlow* mappedFlow = &mMappedFlows[i];
    nsTextFrame* startFrame = mappedFlow->mStartFrame;
    nsTextFrame* endFrame = mappedFlow->mEndFrame;
    nsTextFrame* f;
    for (f = startFrame; f != endFrame; f = f->GetNextContinuation()) {
#ifdef DEBUG_roc
      if (f->GetTextRun(mWhichTextRun)) {
        gfxTextRun* textRun = f->GetTextRun(mWhichTextRun);
        if (textRun->GetFlags2() & nsTextFrameUtils::Flags::TEXT_IS_SIMPLE_FLOW) {
          if (mMappedFlows[0].mStartFrame != GetFrameForSimpleFlow(textRun)) {
            NS_WARNING("REASSIGNING SIMPLE FLOW TEXT RUN!");
          }
        } else {
          auto userData = static_cast<TextRunUserData*>(aTextRun->GetUserData());
          TextRunMappedFlow* userMappedFlows = GetMappedFlows(aTextRun);
          if (userData->mMappedFlowCount >= mMappedFlows.Length() ||
              userMappedFlows[userData->mMappedFlowCount - 1].mStartFrame !=
              mMappedFlows[userdata->mMappedFlowCount - 1].mStartFrame) {
            NS_WARNING("REASSIGNING MULTIFLOW TEXT RUN (not append)!");
          }
        }
      }
#endif

      gfxTextRun* oldTextRun = f->GetTextRun(mWhichTextRun);
      if (oldTextRun) {
        nsTextFrame* firstFrame = nullptr;
        uint32_t startOffset = 0;
        if (oldTextRun->GetFlags2() & nsTextFrameUtils::Flags::TEXT_IS_SIMPLE_FLOW) {
          firstFrame = GetFrameForSimpleFlow(oldTextRun);
        } else {
          auto userData = static_cast<TextRunUserData*>(oldTextRun->GetUserData());
          TextRunMappedFlow* userMappedFlows = GetMappedFlows(oldTextRun);
          firstFrame = userMappedFlows[0].mStartFrame;
          if (MOZ_UNLIKELY(f != firstFrame)) {
            TextRunMappedFlow* flow =
              FindFlowForContent(userData, f->GetContent(), userMappedFlows);
            if (flow) {
              startOffset = flow->mDOMOffsetToBeforeTransformOffset;
            } else {
              NS_ERROR("Can't find flow containing frame 'f'");
            }
          }
        }

        // Optimization: if |f| is the first frame in the flow then there are no
        // prev-continuations that use |oldTextRun|.
        nsTextFrame* clearFrom = nullptr;
        if (MOZ_UNLIKELY(f != firstFrame)) {
          // If all the frames in the mapped flow starting at |f| (inclusive)
          // are empty then we let the prev-continuations keep the old text run.
          gfxSkipCharsIterator iter(oldTextRun->GetSkipChars(), startOffset, f->GetContentOffset());
          uint32_t textRunOffset = iter.ConvertOriginalToSkipped(f->GetContentOffset());
          clearFrom = textRunOffset == oldTextRun->GetLength() ? f : nullptr;
        }
        f->ClearTextRun(clearFrom, mWhichTextRun);

#ifdef DEBUG
        if (firstFrame && !firstFrame->GetTextRun(mWhichTextRun)) {
          // oldTextRun was destroyed - assert that we don't reference it.
          for (uint32_t j = 0; j < mBreakSinks.Length(); ++j) {
            NS_ASSERTION(oldTextRun != mBreakSinks[j]->mTextRun,
                         "destroyed text run is still in use");
          }
        }
#endif
      }
      f->SetTextRun(aTextRun, mWhichTextRun, aInflation);
    }
    // Set this bit now; we can't set it any earlier because
    // f->ClearTextRun() might clear it out.
    nsFrameState whichTextRunState =
      startFrame->GetTextRun(nsTextFrame::eInflated) == aTextRun
        ? TEXT_IN_TEXTRUN_USER_DATA
        : TEXT_IN_UNINFLATED_TEXTRUN_USER_DATA;
    startFrame->AddStateBits(whichTextRunState);
  }
}

NS_QUERYFRAME_HEAD(nsTextFrame)
  NS_QUERYFRAME_ENTRY(nsTextFrame)
NS_QUERYFRAME_TAIL_INHERITING(nsFrame)

gfxSkipCharsIterator
nsTextFrame::EnsureTextRun(TextRunType aWhichTextRun,
                           DrawTarget* aRefDrawTarget,
                           nsIFrame* aLineContainer,
                           const nsLineList::iterator* aLine,
                           uint32_t* aFlowEndInTextRun)
{
  gfxTextRun *textRun = GetTextRun(aWhichTextRun);
  if (!textRun || (aLine && (*aLine)->GetInvalidateTextRuns())) {
    RefPtr<DrawTarget> refDT = aRefDrawTarget;
    if (!refDT) {
      refDT = CreateReferenceDrawTarget(this);
    }
    if (refDT) {
      BuildTextRuns(refDT, this, aLineContainer, aLine, aWhichTextRun);
    }
    textRun = GetTextRun(aWhichTextRun);
    if (!textRun) {
      // A text run was not constructed for this frame. This is bad. The caller
      // will check mTextRun.
      return gfxSkipCharsIterator(gfxPlatform::
                                  GetPlatform()->EmptySkipChars(), 0);
    }
    TabWidthStore* tabWidths = GetProperty(TabWidthProperty());
    if (tabWidths && tabWidths->mValidForContentOffset != GetContentOffset()) {
      DeleteProperty(TabWidthProperty());
    }
  }

  if (textRun->GetFlags2() & nsTextFrameUtils::Flags::TEXT_IS_SIMPLE_FLOW) {
    if (aFlowEndInTextRun) {
      *aFlowEndInTextRun = textRun->GetLength();
    }
    return gfxSkipCharsIterator(textRun->GetSkipChars(), 0, mContentOffset);
  }

  auto userData = static_cast<TextRunUserData*>(textRun->GetUserData());
  TextRunMappedFlow* userMappedFlows = GetMappedFlows(textRun);
  TextRunMappedFlow* flow =
    FindFlowForContent(userData, mContent, userMappedFlows);
  if (flow) {
    // Since textruns can only contain one flow for a given content element,
    // this must be our flow.
    uint32_t flowIndex = flow - userMappedFlows;
    userData->mLastFlowIndex = flowIndex;
    gfxSkipCharsIterator iter(textRun->GetSkipChars(),
                              flow->mDOMOffsetToBeforeTransformOffset, mContentOffset);
    if (aFlowEndInTextRun) {
      if (flowIndex + 1 < userData->mMappedFlowCount) {
        gfxSkipCharsIterator end(textRun->GetSkipChars());
        *aFlowEndInTextRun = end.ConvertOriginalToSkipped(
              flow[1].mStartFrame->GetContentOffset() + flow[1].mDOMOffsetToBeforeTransformOffset);
      } else {
        *aFlowEndInTextRun = textRun->GetLength();
      }
    }
    return iter;
  }

  NS_ERROR("Can't find flow containing this frame???");
  return gfxSkipCharsIterator(gfxPlatform::GetPlatform()->EmptySkipChars(), 0);
}

static uint32_t
GetEndOfTrimmedText(const nsTextFragment* aFrag, const nsStyleText* aStyleText,
                    uint32_t aStart, uint32_t aEnd,
                    gfxSkipCharsIterator* aIterator)
{
  aIterator->SetSkippedOffset(aEnd);
  while (aIterator->GetSkippedOffset() > aStart) {
    aIterator->AdvanceSkipped(-1);
    if (!IsTrimmableSpace(aFrag, aIterator->GetOriginalOffset(), aStyleText))
      return aIterator->GetSkippedOffset() + 1;
  }
  return aStart;
}

nsTextFrame::TrimmedOffsets
nsTextFrame::GetTrimmedOffsets(const nsTextFragment* aFrag,
                               bool aTrimAfter, bool aPostReflow) const
{
  NS_ASSERTION(mTextRun, "Need textrun here");
  if (aPostReflow) {
    // This should not be used during reflow. We need our TEXT_REFLOW_FLAGS
    // to be set correctly.  If our parent wasn't reflowed due to the frame
    // tree being too deep then the return value doesn't matter.
    NS_ASSERTION(!(GetStateBits() & NS_FRAME_FIRST_REFLOW) ||
                 (GetParent()->GetStateBits() &
                  NS_FRAME_TOO_DEEP_IN_FRAME_TREE),
                 "Can only call this on frames that have been reflowed");
    NS_ASSERTION(!(GetStateBits() & NS_FRAME_IN_REFLOW),
                 "Can only call this on frames that are not being reflowed");
  }

  TrimmedOffsets offsets = { GetContentOffset(), GetContentLength() };
  const nsStyleText* textStyle = StyleText();
  // Note that pre-line newlines should still allow us to trim spaces
  // for display
  if (textStyle->WhiteSpaceIsSignificant())
    return offsets;

  if (!aPostReflow || (GetStateBits() & TEXT_START_OF_LINE)) {
    int32_t whitespaceCount =
      GetTrimmableWhitespaceCount(aFrag,
                                  offsets.mStart, offsets.mLength, 1);
    offsets.mStart += whitespaceCount;
    offsets.mLength -= whitespaceCount;
  }

  if (aTrimAfter && (!aPostReflow || (GetStateBits() & TEXT_END_OF_LINE))) {
    // This treats a trailing 'pre-line' newline as trimmable. That's fine,
    // it's actually what we want since we want whitespace before it to
    // be trimmed.
    int32_t whitespaceCount =
      GetTrimmableWhitespaceCount(aFrag,
                                  offsets.GetEnd() - 1, offsets.mLength, -1);
    offsets.mLength -= whitespaceCount;
  }
  return offsets;
}

static bool IsJustifiableCharacter(const nsStyleText* aTextStyle,
                                   const nsTextFragment* aFrag, int32_t aPos,
                                   bool aLangIsCJ)
{
  NS_ASSERTION(aPos >= 0, "negative position?!");

  StyleTextJustify justifyStyle = aTextStyle->mTextJustify;
  if (justifyStyle == StyleTextJustify::None) {
    return false;
  }

  char16_t ch = aFrag->CharAt(aPos);
  if (ch == '\n' || ch == '\t' || ch == '\r') {
    return true;
  }
  if (ch == ' ' || ch == CH_NBSP) {
    // Don't justify spaces that are combined with diacriticals
    if (!aFrag->Is2b()) {
      return true;
    }
    return !nsTextFrameUtils::IsSpaceCombiningSequenceTail(
      aFrag->Get2b() + aPos + 1, aFrag->GetLength() - (aPos + 1));
  }

  if (justifyStyle == StyleTextJustify::InterCharacter) {
    return true;
  } else if (justifyStyle == StyleTextJustify::InterWord) {
    return false;
  }

  // text-justify: auto
  if (ch < 0x2150u) {
    return false;
  }
  if (aLangIsCJ) {
    if ((0x2150u <= ch && ch <= 0x22ffu) || // Number Forms, Arrows, Mathematical Operators
        (0x2460u <= ch && ch <= 0x24ffu) || // Enclosed Alphanumerics
        (0x2580u <= ch && ch <= 0x27bfu) || // Block Elements, Geometric Shapes, Miscellaneous Symbols, Dingbats
        (0x27f0u <= ch && ch <= 0x2bffu) || // Supplemental Arrows-A, Braille Patterns, Supplemental Arrows-B,
                                            // Miscellaneous Mathematical Symbols-B, Supplemental Mathematical Operators,
                                            // Miscellaneous Symbols and Arrows
        (0x2e80u <= ch && ch <= 0x312fu) || // CJK Radicals Supplement, CJK Radicals Supplement,
                                            // Ideographic Description Characters, CJK Symbols and Punctuation,
                                            // Hiragana, Katakana, Bopomofo
        (0x3190u <= ch && ch <= 0xabffu) || // Kanbun, Bopomofo Extended, Katakana Phonetic Extensions,
                                            // Enclosed CJK Letters and Months, CJK Compatibility,
                                            // CJK Unified Ideographs Extension A, Yijing Hexagram Symbols,
                                            // CJK Unified Ideographs, Yi Syllables, Yi Radicals
        (0xf900u <= ch && ch <= 0xfaffu) || // CJK Compatibility Ideographs
        (0xff5eu <= ch && ch <= 0xff9fu)    // Halfwidth and Fullwidth Forms(a part)
       ) {
      return true;
    }
    char16_t ch2;
    if (NS_IS_HIGH_SURROGATE(ch) && aFrag->GetLength() > uint32_t(aPos) + 1 &&
        NS_IS_LOW_SURROGATE(ch2 = aFrag->CharAt(aPos + 1))) {
      uint32_t u = SURROGATE_TO_UCS4(ch, ch2);
      if (0x20000u <= u && u <= 0x2ffffu) { // CJK Unified Ideographs Extension B,
                                            // CJK Unified Ideographs Extension C,
                                            // CJK Unified Ideographs Extension D,
                                            // CJK Compatibility Ideographs Supplement
        return true;
      }
    }
  }
  return false;
}

void
nsTextFrame::ClearMetrics(ReflowOutput& aMetrics)
{
  aMetrics.ClearSize();
  aMetrics.SetBlockStartAscent(0);
  mAscent = 0;

  AddStateBits(TEXT_NO_RENDERED_GLYPHS);
}

static int32_t FindChar(const nsTextFragment* frag,
                        int32_t aOffset, int32_t aLength, char16_t ch)
{
  int32_t i = 0;
  if (frag->Is2b()) {
    const char16_t* str = frag->Get2b() + aOffset;
    for (; i < aLength; ++i) {
      if (*str == ch)
        return i + aOffset;
      ++str;
    }
  } else {
    if (uint16_t(ch) <= 0xFF) {
      const char* str = frag->Get1b() + aOffset;
      const void* p = memchr(str, ch, aLength);
      if (p)
        return (static_cast<const char*>(p) - str) + aOffset;
    }
  }
  return -1;
}

static bool IsChineseOrJapanese(const nsTextFrame* aFrame)
{
  if (aFrame->ShouldSuppressLineBreak()) {
    // Always treat ruby as CJ language so that those characters can
    // be expanded properly even when surrounded by other language.
    return true;
  }

  nsIAtom* language = aFrame->StyleFont()->mLanguage;
  if (!language) {
    return false;
  }
  return nsStyleUtil::MatchesLanguagePrefix(language, u"ja") ||
         nsStyleUtil::MatchesLanguagePrefix(language, u"zh");
}

#ifdef DEBUG
static bool IsInBounds(const gfxSkipCharsIterator& aStart, int32_t aContentLength,
                       gfxTextRun::Range aRange) {
  if (aStart.GetSkippedOffset() > aRange.start)
    return false;
  if (aContentLength == INT32_MAX)
    return true;
  gfxSkipCharsIterator iter(aStart);
  iter.AdvanceOriginal(aContentLength);
  return iter.GetSkippedOffset() >= aRange.end;
}
#endif

class MOZ_STACK_CLASS PropertyProvider final : public gfxTextRun::PropertyProvider {
  typedef gfxTextRun::Range Range;
  typedef gfxTextRun::HyphenType HyphenType;

public:
  /**
   * Use this constructor for reflow, when we don't know what text is
   * really mapped by the frame and we have a lot of other data around.
   *
   * @param aLength can be INT32_MAX to indicate we cover all the text
   * associated with aFrame up to where its flow chain ends in the given
   * textrun. If INT32_MAX is passed, justification and hyphen-related methods
   * cannot be called, nor can GetOriginalLength().
   */
  PropertyProvider(gfxTextRun* aTextRun, const nsStyleText* aTextStyle,
                   const nsTextFragment* aFrag, nsTextFrame* aFrame,
                   const gfxSkipCharsIterator& aStart, int32_t aLength,
                   nsIFrame* aLineContainer,
                   nscoord aOffsetFromBlockOriginForTabs,
                   nsTextFrame::TextRunType aWhichTextRun)
    : mTextRun(aTextRun), mFontGroup(nullptr),
      mTextStyle(aTextStyle), mFrag(aFrag),
      mLineContainer(aLineContainer),
      mFrame(aFrame), mStart(aStart), mTempIterator(aStart),
      mTabWidths(nullptr), mTabWidthsAnalyzedLimit(0),
      mLength(aLength),
      mWordSpacing(WordSpacing(aFrame, mTextRun, aTextStyle)),
      mLetterSpacing(LetterSpacing(aFrame, aTextStyle)),
      mHyphenWidth(-1),
      mOffsetFromBlockOriginForTabs(aOffsetFromBlockOriginForTabs),
      mReflowing(true),
      mWhichTextRun(aWhichTextRun)
  {
    NS_ASSERTION(mStart.IsInitialized(), "Start not initialized?");
  }

  /**
   * Use this constructor after the frame has been reflowed and we don't
   * have other data around. Gets everything from the frame. EnsureTextRun
   * *must* be called before this!!!
   */
  PropertyProvider(nsTextFrame* aFrame, const gfxSkipCharsIterator& aStart,
                   nsTextFrame::TextRunType aWhichTextRun)
    : mTextRun(aFrame->GetTextRun(aWhichTextRun)), mFontGroup(nullptr),
      mTextStyle(aFrame->StyleText()),
      mFrag(aFrame->GetContent()->GetText()),
      mLineContainer(nullptr),
      mFrame(aFrame), mStart(aStart), mTempIterator(aStart),
      mTabWidths(nullptr), mTabWidthsAnalyzedLimit(0),
      mLength(aFrame->GetContentLength()),
      mWordSpacing(WordSpacing(aFrame, mTextRun)),
      mLetterSpacing(LetterSpacing(aFrame)),
      mHyphenWidth(-1),
      mOffsetFromBlockOriginForTabs(0),
      mReflowing(false),
      mWhichTextRun(aWhichTextRun)
  {
    NS_ASSERTION(mTextRun, "Textrun not initialized!");
  }

  // Call this after construction if you're not going to reflow the text
  void InitializeForDisplay(bool aTrimAfter);

  void InitializeForMeasure();

  void GetSpacing(Range aRange, Spacing* aSpacing) const;
  gfxFloat GetHyphenWidth() const;
  void GetHyphenationBreaks(Range aRange, HyphenType* aBreakBefore) const;
  StyleHyphens GetHyphensOption() const {
    return mTextStyle->mHyphens;
  }

  already_AddRefed<DrawTarget> GetDrawTarget() const {
    return CreateReferenceDrawTarget(GetFrame());
  }

  uint32_t GetAppUnitsPerDevUnit() const {
    return mTextRun->GetAppUnitsPerDevUnit();
  }

  void GetSpacingInternal(Range aRange, Spacing* aSpacing, bool aIgnoreTabs) const;

  /**
   * Compute the justification information in given DOM range, return
   * justification info and assignments if requested.
   */
  JustificationInfo ComputeJustification(
    Range aRange, nsTArray<JustificationAssignment>* aAssignments = nullptr);

  const nsTextFrame* GetFrame() const { return mFrame; }
  // This may not be equal to the frame offset/length in because we may have
  // adjusted for whitespace trimming according to the state bits set in the frame
  // (for the static provider)
  const gfxSkipCharsIterator& GetStart() const { return mStart; }
  // May return INT32_MAX if that was given to the constructor
  uint32_t GetOriginalLength() const {
    NS_ASSERTION(mLength != INT32_MAX, "Length not known");
    return mLength;
  }
  const nsTextFragment* GetFragment() const { return mFrag; }

  gfxFontGroup* GetFontGroup() const {
    if (!mFontGroup) {
      InitFontGroupAndFontMetrics();
    }
    return mFontGroup;
  }

  nsFontMetrics* GetFontMetrics() const {
    if (!mFontMetrics) {
      InitFontGroupAndFontMetrics();
    }
    return mFontMetrics;
  }

  void CalcTabWidths(Range aTransformedRange, gfxFloat aTabWidth) const;

  const gfxSkipCharsIterator& GetEndHint() const { return mTempIterator; }

protected:
  void SetupJustificationSpacing(bool aPostReflow);

  void InitFontGroupAndFontMetrics() const {
    float inflation = (mWhichTextRun == nsTextFrame::eInflated)
      ? mFrame->GetFontSizeInflation() : 1.0f;
    mFontGroup = GetFontGroupForFrame(mFrame, inflation,
                                      getter_AddRefs(mFontMetrics));
  }

  const RefPtr<gfxTextRun>        mTextRun;
  mutable gfxFontGroup*           mFontGroup;
  mutable RefPtr<nsFontMetrics>   mFontMetrics;
  const nsStyleText*              mTextStyle;
  const nsTextFragment*           mFrag;
  const nsIFrame*                 mLineContainer;
  nsTextFrame*                    mFrame;
  gfxSkipCharsIterator            mStart;  // Offset in original and transformed string
  const gfxSkipCharsIterator      mTempIterator;

  // Either null, or pointing to the frame's TabWidthProperty.
  mutable TabWidthStore*          mTabWidths;
  // How far we've done tab-width calculation; this is ONLY valid when
  // mTabWidths is nullptr (otherwise rely on mTabWidths->mLimit instead).
  // It's a DOM offset relative to the current frame's offset.
  mutable uint32_t                mTabWidthsAnalyzedLimit;

  int32_t                         mLength;  // DOM string length, may be INT32_MAX
  const gfxFloat                  mWordSpacing; // space for each whitespace char
  const gfxFloat                  mLetterSpacing; // space for each letter
  mutable gfxFloat                mHyphenWidth;
  mutable gfxFloat                mOffsetFromBlockOriginForTabs;

  // The values in mJustificationSpacings corresponds to unskipped
  // characters start from mJustificationArrayStart.
  uint32_t                        mJustificationArrayStart;
  nsTArray<Spacing>               mJustificationSpacings;

  const bool                      mReflowing;
  const nsTextFrame::TextRunType  mWhichTextRun;
};

/**
 * Finds the offset of the first character of the cluster containing aPos
 */
static void FindClusterStart(const gfxTextRun* aTextRun,
                             int32_t aOriginalStart,
                             gfxSkipCharsIterator* aPos)
{
  while (aPos->GetOriginalOffset() > aOriginalStart) {
    if (aPos->IsOriginalCharSkipped() ||
        aTextRun->IsClusterStart(aPos->GetSkippedOffset())) {
      break;
    }
    aPos->AdvanceOriginal(-1);
  }
}

/**
 * Finds the offset of the last character of the cluster containing aPos.
 * If aAllowSplitLigature is false, we also check for a ligature-group
 * start.
 */
static void FindClusterEnd(const gfxTextRun* aTextRun,
                           int32_t aOriginalEnd,
                           gfxSkipCharsIterator* aPos,
                           bool aAllowSplitLigature = true)
{
  NS_PRECONDITION(aPos->GetOriginalOffset() < aOriginalEnd,
                  "character outside string");
  aPos->AdvanceOriginal(1);
  while (aPos->GetOriginalOffset() < aOriginalEnd) {
    if (aPos->IsOriginalCharSkipped() ||
        (aTextRun->IsClusterStart(aPos->GetSkippedOffset()) &&
         (aAllowSplitLigature ||
          aTextRun->IsLigatureGroupStart(aPos->GetSkippedOffset())))) {
      break;
    }
    aPos->AdvanceOriginal(1);
  }
  aPos->AdvanceOriginal(-1);
}

JustificationInfo
PropertyProvider::ComputeJustification(
  Range aRange, nsTArray<JustificationAssignment>* aAssignments)
{
  JustificationInfo info;

  // Horizontal-in-vertical frame is orthogonal to the line, so it
  // doesn't actually include any justification opportunity inside.
  // The spec says such frame should be treated as a U+FFFC. Since we
  // do not insert justification opportunities on the sides of that
  // character, the sides of this frame are not justifiable either.
  if (mFrame->StyleContext()->IsTextCombined()) {
    return info;
  }

  bool isCJ = IsChineseOrJapanese(mFrame);
  nsSkipCharsRunIterator run(
    mStart, nsSkipCharsRunIterator::LENGTH_INCLUDES_SKIPPED, aRange.Length());
  run.SetOriginalOffset(aRange.start);
  mJustificationArrayStart = run.GetSkippedOffset();

  nsTArray<JustificationAssignment> assignments;
  assignments.SetCapacity(aRange.Length());
  while (run.NextRun()) {
    uint32_t originalOffset = run.GetOriginalOffset();
    uint32_t skippedOffset = run.GetSkippedOffset();
    uint32_t length = run.GetRunLength();
    assignments.SetLength(skippedOffset + length - mJustificationArrayStart);

    gfxSkipCharsIterator iter = run.GetPos();
    for (uint32_t i = 0; i < length; ++i) {
      uint32_t offset = originalOffset + i;
      if (!IsJustifiableCharacter(mTextStyle, mFrag, offset, isCJ)) {
        continue;
      }

      iter.SetOriginalOffset(offset);

      FindClusterStart(mTextRun, originalOffset, &iter);
      uint32_t firstCharOffset = iter.GetSkippedOffset();
      uint32_t firstChar = firstCharOffset > mJustificationArrayStart ?
        firstCharOffset - mJustificationArrayStart : 0;
      if (!firstChar) {
        info.mIsStartJustifiable = true;
      } else {
        auto& assign = assignments[firstChar];
        auto& prevAssign = assignments[firstChar - 1];
        if (prevAssign.mGapsAtEnd) {
          prevAssign.mGapsAtEnd = 1;
          assign.mGapsAtStart = 1;
        } else {
          assign.mGapsAtStart = 2;
          info.mInnerOpportunities++;
        }
      }

      FindClusterEnd(mTextRun, originalOffset + length, &iter);
      uint32_t lastChar = iter.GetSkippedOffset() - mJustificationArrayStart;
      // Assign the two gaps temporary to the last char. If the next cluster is
      // justifiable as well, one of the gaps will be removed by code above.
      assignments[lastChar].mGapsAtEnd = 2;
      info.mInnerOpportunities++;

      // Skip the whole cluster
      i = iter.GetOriginalOffset() - originalOffset;
    }
  }

  if (!assignments.IsEmpty() && assignments.LastElement().mGapsAtEnd) {
    // We counted the expansion opportunity after the last character,
    // but it is not an inner opportunity.
    MOZ_ASSERT(info.mInnerOpportunities > 0);
    info.mInnerOpportunities--;
    info.mIsEndJustifiable = true;
  }

  if (aAssignments) {
    *aAssignments = Move(assignments);
  }
  return info;
}

// aStart, aLength in transformed string offsets
void
PropertyProvider::GetSpacing(Range aRange, Spacing* aSpacing) const
{
  GetSpacingInternal(aRange, aSpacing,
                     !(mTextRun->GetFlags2() & nsTextFrameUtils::Flags::TEXT_HAS_TAB));
}

static bool
CanAddSpacingAfter(const gfxTextRun* aTextRun, uint32_t aOffset)
{
  if (aOffset + 1 >= aTextRun->GetLength())
    return true;
  return aTextRun->IsClusterStart(aOffset + 1) &&
    aTextRun->IsLigatureGroupStart(aOffset + 1);
}

static gfxFloat
ComputeTabWidthAppUnits(const nsIFrame* aFrame, gfxTextRun* aTextRun)
{
  const nsStyleText* textStyle = aFrame->StyleText();
  if (textStyle->mTabSize.GetUnit() != eStyleUnit_Factor) {
    nscoord w = textStyle->mTabSize.GetCoordValue();
    MOZ_ASSERT(w >= 0);
    return w;
  }

  gfxFloat spaces = textStyle->mTabSize.GetFactorValue();
  MOZ_ASSERT(spaces >= 0);

  // Round the space width when converting to appunits the same way
  // textruns do.
  gfxFloat spaceWidthAppUnits =
    NS_round(GetFirstFontMetrics(aTextRun->GetFontGroup(),
                                 aTextRun->IsVertical()).spaceWidth *
             aTextRun->GetAppUnitsPerDevUnit());
  return spaces * spaceWidthAppUnits;
}

void
PropertyProvider::GetSpacingInternal(Range aRange, Spacing* aSpacing,
                                     bool aIgnoreTabs) const
{
  NS_PRECONDITION(IsInBounds(mStart, mLength, aRange), "Range out of bounds");

  uint32_t index;
  for (index = 0; index < aRange.Length(); ++index) {
    aSpacing[index].mBefore = 0.0;
    aSpacing[index].mAfter = 0.0;
  }

  if (mFrame->StyleContext()->IsTextCombined()) {
    return;
  }

  // Find our offset into the original+transformed string
  gfxSkipCharsIterator start(mStart);
  start.SetSkippedOffset(aRange.start);

  // First, compute the word and letter spacing
  if (mWordSpacing || mLetterSpacing) {
    // Iterate over non-skipped characters
    nsSkipCharsRunIterator run(
        start, nsSkipCharsRunIterator::LENGTH_UNSKIPPED_ONLY, aRange.Length());
    while (run.NextRun()) {
      uint32_t runOffsetInSubstring = run.GetSkippedOffset() - aRange.start;
      gfxSkipCharsIterator iter = run.GetPos();
      for (int32_t i = 0; i < run.GetRunLength(); ++i) {
        if (CanAddSpacingAfter(mTextRun, run.GetSkippedOffset() + i)) {
          // End of a cluster, not in a ligature: put letter-spacing after it
          aSpacing[runOffsetInSubstring + i].mAfter += mLetterSpacing;
        }
        if (IsCSSWordSpacingSpace(mFrag, i + run.GetOriginalOffset(),
                                  mFrame, mTextStyle)) {
          // It kinda sucks, but space characters can be part of clusters,
          // and even still be whitespace (I think!)
          iter.SetSkippedOffset(run.GetSkippedOffset() + i);
          FindClusterEnd(mTextRun, run.GetOriginalOffset() + run.GetRunLength(),
                         &iter);
          uint32_t runOffset = iter.GetSkippedOffset() - aRange.start;
          aSpacing[runOffset].mAfter += mWordSpacing;
        }
      }
    }
  }

  // Now add tab spacing, if there is any
  if (!aIgnoreTabs) {
    gfxFloat tabWidth = ComputeTabWidthAppUnits(mFrame, mTextRun);
    if (tabWidth > 0) {
      CalcTabWidths(aRange, tabWidth);
      if (mTabWidths) {
        mTabWidths->ApplySpacing(aSpacing,
                                 aRange.start - mStart.GetSkippedOffset(),
                                 aRange.Length());
      }
    }
  }

  // Now add in justification spacing
  if (mJustificationSpacings.Length() > 0) {
    // If there is any spaces trimmed at the end, aStart + aLength may
    // be larger than the flags array. When that happens, we can simply
    // ignore those spaces.
    auto arrayEnd = mJustificationArrayStart +
      static_cast<uint32_t>(mJustificationSpacings.Length());
    auto end = std::min(aRange.end, arrayEnd);
    MOZ_ASSERT(aRange.start >= mJustificationArrayStart);
    for (auto i = aRange.start; i < end; i++) {
      const auto& spacing =
        mJustificationSpacings[i - mJustificationArrayStart];
      uint32_t offset = i - aRange.start;
      aSpacing[offset].mBefore += spacing.mBefore;
      aSpacing[offset].mAfter += spacing.mAfter;
    }
  }
}

// aX and the result are in whole appunits.
static gfxFloat
AdvanceToNextTab(gfxFloat aX, gfxFloat aTabWidth)
{

  // Advance aX to the next multiple of *aCachedTabWidth. We must advance
  // by at least 1 appunit.
  // XXX should we make this 1 CSS pixel?
  return ceil((aX + 1) / aTabWidth) * aTabWidth;
}

void
PropertyProvider::CalcTabWidths(Range aRange, gfxFloat aTabWidth) const
{
  MOZ_ASSERT(aTabWidth > 0);

  if (!mTabWidths) {
    if (mReflowing && !mLineContainer) {
      // Intrinsic width computation does its own tab processing. We
      // just don't do anything here.
      return;
    }
    if (!mReflowing) {
      mTabWidths = mFrame->GetProperty(TabWidthProperty());
#ifdef DEBUG
      // If we're not reflowing, we should have already computed the
      // tab widths; check that they're available as far as the last
      // tab character present (if any)
      for (uint32_t i = aRange.end; i > aRange.start; --i) {
        if (mTextRun->CharIsTab(i - 1)) {
          uint32_t startOffset = mStart.GetSkippedOffset();
          NS_ASSERTION(mTabWidths && mTabWidths->mLimit + startOffset >= i,
                       "Precomputed tab widths are missing!");
          break;
        }
      }
#endif
      return;
    }
  }

  uint32_t startOffset = mStart.GetSkippedOffset();
  MOZ_ASSERT(aRange.start >= startOffset, "wrong start offset");
  MOZ_ASSERT(aRange.end <= startOffset + mLength, "beyond the end");
  uint32_t tabsEnd =
    (mTabWidths ? mTabWidths->mLimit : mTabWidthsAnalyzedLimit) + startOffset;
  if (tabsEnd < aRange.end) {
    NS_ASSERTION(mReflowing,
                 "We need precomputed tab widths, but don't have enough.");

    for (uint32_t i = tabsEnd; i < aRange.end; ++i) {
      Spacing spacing;
      GetSpacingInternal(Range(i, i + 1), &spacing, true);
      mOffsetFromBlockOriginForTabs += spacing.mBefore;

      if (!mTextRun->CharIsTab(i)) {
        if (mTextRun->IsClusterStart(i)) {
          uint32_t clusterEnd = i + 1;
          while (clusterEnd < mTextRun->GetLength() &&
                 !mTextRun->IsClusterStart(clusterEnd)) {
            ++clusterEnd;
          }
          mOffsetFromBlockOriginForTabs +=
            mTextRun->GetAdvanceWidth(Range(i, clusterEnd), nullptr);
        }
      } else {
        if (!mTabWidths) {
          mTabWidths = new TabWidthStore(mFrame->GetContentOffset());
          mFrame->SetProperty(TabWidthProperty(), mTabWidths);
        }
        double nextTab = AdvanceToNextTab(mOffsetFromBlockOriginForTabs,
                                          aTabWidth);
        mTabWidths->mWidths.AppendElement(TabWidth(i - startOffset,
                NSToIntRound(nextTab - mOffsetFromBlockOriginForTabs)));
        mOffsetFromBlockOriginForTabs = nextTab;
      }

      mOffsetFromBlockOriginForTabs += spacing.mAfter;
    }

    if (mTabWidths) {
      mTabWidths->mLimit = aRange.end - startOffset;
    }
  }

  if (!mTabWidths) {
    // Delete any stale property that may be left on the frame
    mFrame->DeleteProperty(TabWidthProperty());
    mTabWidthsAnalyzedLimit = std::max(mTabWidthsAnalyzedLimit,
                                       aRange.end - startOffset);
  }
}

gfxFloat
PropertyProvider::GetHyphenWidth() const
{
  if (mHyphenWidth < 0) {
    mHyphenWidth = GetFontGroup()->GetHyphenWidth(this);
  }
  return mHyphenWidth + mLetterSpacing;
}

static inline bool
IS_HYPHEN(char16_t u)
{
  return (u == char16_t('-') ||
          u == 0x058A || // ARMENIAN HYPHEN
          u == 0x2010 || // HYPHEN
          u == 0x2012 || // FIGURE DASH
          u == 0x2013);  // EN DASH
}

void
PropertyProvider::GetHyphenationBreaks(Range aRange, HyphenType* aBreakBefore) const
{
  NS_PRECONDITION(IsInBounds(mStart, mLength, aRange), "Range out of bounds");
  NS_PRECONDITION(mLength != INT32_MAX, "Can't call this with undefined length");

  if (!mTextStyle->WhiteSpaceCanWrap(mFrame) ||
      mTextStyle->mHyphens == StyleHyphens::None)
  {
    memset(aBreakBefore, static_cast<uint8_t>(HyphenType::None),
           aRange.Length() * sizeof(HyphenType));
    return;
  }

  // Iterate through the original-string character runs
  nsSkipCharsRunIterator run(
      mStart, nsSkipCharsRunIterator::LENGTH_UNSKIPPED_ONLY, aRange.Length());
  run.SetSkippedOffset(aRange.start);
  // We need to visit skipped characters so that we can detect SHY
  run.SetVisitSkipped();

  int32_t prevTrailingCharOffset = run.GetPos().GetOriginalOffset() - 1;
  bool allowHyphenBreakBeforeNextChar =
    prevTrailingCharOffset >= mStart.GetOriginalOffset() &&
    prevTrailingCharOffset < mStart.GetOriginalOffset() + mLength &&
    mFrag->CharAt(prevTrailingCharOffset) == CH_SHY;

  while (run.NextRun()) {
    NS_ASSERTION(run.GetRunLength() > 0, "Shouldn't return zero-length runs");
    if (run.IsSkipped()) {
      // Check if there's a soft hyphen which would let us hyphenate before
      // the next non-skipped character. Don't look at soft hyphens followed
      // by other skipped characters, we won't use them.
      allowHyphenBreakBeforeNextChar =
        mFrag->CharAt(run.GetOriginalOffset() + run.GetRunLength() - 1) == CH_SHY;
    } else {
      int32_t runOffsetInSubstring = run.GetSkippedOffset() - aRange.start;
      memset(aBreakBefore + runOffsetInSubstring,
             static_cast<uint8_t>(HyphenType::None),
             run.GetRunLength() * sizeof(HyphenType));
      // Don't allow hyphen breaks at the start of the line
      aBreakBefore[runOffsetInSubstring] =
          allowHyphenBreakBeforeNextChar &&
          (!(mFrame->GetStateBits() & TEXT_START_OF_LINE) ||
           run.GetSkippedOffset() > mStart.GetSkippedOffset())
          ? HyphenType::Soft
          : HyphenType::None;
      allowHyphenBreakBeforeNextChar = false;
    }
  }

  if (mTextStyle->mHyphens == StyleHyphens::Auto) {
    for (uint32_t i = 0; i < aRange.Length(); ++i) {
      int32_t fragIndex = mFrag->GetLength() > aRange.end ?
                          aRange.start + i : i;
      if (IS_HYPHEN(mFrag->CharAt(fragIndex))) {
        aBreakBefore[i] = HyphenType::Explicit;
        continue;
      }

      if (mTextRun->CanHyphenateBefore(aRange.start + i) &&
          aBreakBefore[i] == HyphenType::None) {
        aBreakBefore[i] = HyphenType::AutoWithoutManualInSameWord;
      }
    }
  }
}

void
PropertyProvider::InitializeForDisplay(bool aTrimAfter)
{
  nsTextFrame::TrimmedOffsets trimmed =
    mFrame->GetTrimmedOffsets(mFrag, aTrimAfter);
  mStart.SetOriginalOffset(trimmed.mStart);
  mLength = trimmed.mLength;
  SetupJustificationSpacing(true);
}

void
PropertyProvider::InitializeForMeasure()
{
  nsTextFrame::TrimmedOffsets trimmed =
    mFrame->GetTrimmedOffsets(mFrag, true, false);
  mStart.SetOriginalOffset(trimmed.mStart);
  mLength = trimmed.mLength;
  SetupJustificationSpacing(false);
}


void
PropertyProvider::SetupJustificationSpacing(bool aPostReflow)
{
  NS_PRECONDITION(mLength != INT32_MAX, "Can't call this with undefined length");

  if (!(mFrame->GetStateBits() & TEXT_JUSTIFICATION_ENABLED)) {
    return;
  }

  gfxSkipCharsIterator start(mStart), end(mStart);
  // We can't just use our mLength here; when InitializeForDisplay is
  // called with false for aTrimAfter, we still shouldn't be assigning
  // justification space to any trailing whitespace.
  nsTextFrame::TrimmedOffsets trimmed =
    mFrame->GetTrimmedOffsets(mFrag, true, aPostReflow);
  end.AdvanceOriginal(trimmed.mLength);
  gfxSkipCharsIterator realEnd(end);

  Range range(uint32_t(start.GetOriginalOffset()),
              uint32_t(end.GetOriginalOffset()));
  nsTArray<JustificationAssignment> assignments;
  JustificationInfo info = ComputeJustification(range, &assignments);

  auto assign = mFrame->GetJustificationAssignment();
  auto totalGaps = JustificationUtils::CountGaps(info, assign);
  if (!totalGaps || assignments.IsEmpty()) {
    // Nothing to do, nothing is justifiable and we shouldn't have any
    // justification space assigned
    return;
  }

  // Remember that textrun measurements are in the run's orientation,
  // so its advance "width" is actually a height in vertical writing modes,
  // corresponding to the inline-direction of the frame.
  gfxFloat naturalWidth =
    mTextRun->GetAdvanceWidth(Range(mStart.GetSkippedOffset(),
                                    realEnd.GetSkippedOffset()), this);
  if (mFrame->GetStateBits() & TEXT_HYPHEN_BREAK) {
    naturalWidth += GetHyphenWidth();
  }
  nscoord totalSpacing = mFrame->ISize() - naturalWidth;
  if (totalSpacing <= 0) {
    // No space available
    return;
  }

  assignments[0].mGapsAtStart = assign.mGapsAtStart;
  assignments.LastElement().mGapsAtEnd = assign.mGapsAtEnd;

  MOZ_ASSERT(mJustificationSpacings.IsEmpty());
  JustificationApplicationState state(totalGaps, totalSpacing);
  mJustificationSpacings.SetCapacity(assignments.Length());
  for (const JustificationAssignment& assign : assignments) {
    Spacing* spacing = mJustificationSpacings.AppendElement();
    spacing->mBefore = state.Consume(assign.mGapsAtStart);
    spacing->mAfter = state.Consume(assign.mGapsAtEnd);
  }
}

//----------------------------------------------------------------------

static nscolor
EnsureDifferentColors(nscolor colorA, nscolor colorB)
{
  if (colorA == colorB) {
    nscolor res;
    res = NS_RGB(NS_GET_R(colorA) ^ 0xff,
                 NS_GET_G(colorA) ^ 0xff,
                 NS_GET_B(colorA) ^ 0xff);
    return res;
  }
  return colorA;
}

//-----------------------------------------------------------------------------

nsTextPaintStyle::nsTextPaintStyle(nsTextFrame* aFrame)
  : mFrame(aFrame),
    mPresContext(aFrame->PresContext()),
    mInitCommonColors(false),
    mInitSelectionColorsAndShadow(false),
    mResolveColors(true),
    mHasSelectionShadow(false)
{
  for (uint32_t i = 0; i < ArrayLength(mSelectionStyle); i++)
    mSelectionStyle[i].mInit = false;
}

bool
nsTextPaintStyle::EnsureSufficientContrast(nscolor *aForeColor, nscolor *aBackColor)
{
  InitCommonColors();

  // If the combination of selection background color and frame background color
  // is sufficient contrast, don't exchange the selection colors.
  int32_t backLuminosityDifference =
            NS_LUMINOSITY_DIFFERENCE(*aBackColor, mFrameBackgroundColor);
  if (backLuminosityDifference >= mSufficientContrast)
    return false;

  // Otherwise, we should use the higher-contrast color for the selection
  // background color.
  int32_t foreLuminosityDifference =
            NS_LUMINOSITY_DIFFERENCE(*aForeColor, mFrameBackgroundColor);
  if (backLuminosityDifference < foreLuminosityDifference) {
    nscolor tmpColor = *aForeColor;
    *aForeColor = *aBackColor;
    *aBackColor = tmpColor;
    return true;
  }
  return false;
}

nscolor
nsTextPaintStyle::GetTextColor()
{
  if (nsSVGUtils::IsInSVGTextSubtree(mFrame)) {
    if (!mResolveColors)
      return NS_SAME_AS_FOREGROUND_COLOR;

    const nsStyleSVG* style = mFrame->StyleSVG();
    switch (style->mFill.Type()) {
      case eStyleSVGPaintType_None:
        return NS_RGBA(0, 0, 0, 0);
      case eStyleSVGPaintType_Color:
        return nsLayoutUtils::GetColor(mFrame, &nsStyleSVG::mFill);
      default:
        NS_ERROR("cannot resolve SVG paint to nscolor");
        return NS_RGBA(0, 0, 0, 255);
    }
  }

  return nsLayoutUtils::GetColor(mFrame, &nsStyleText::mWebkitTextFillColor);
}

bool
nsTextPaintStyle::GetSelectionColors(nscolor* aForeColor,
                                     nscolor* aBackColor)
{
  NS_ASSERTION(aForeColor, "aForeColor is null");
  NS_ASSERTION(aBackColor, "aBackColor is null");

  if (!InitSelectionColorsAndShadow())
    return false;

  *aForeColor = mSelectionTextColor;
  *aBackColor = mSelectionBGColor;
  return true;
}

void
nsTextPaintStyle::GetHighlightColors(nscolor* aForeColor,
                                     nscolor* aBackColor)
{
  NS_ASSERTION(aForeColor, "aForeColor is null");
  NS_ASSERTION(aBackColor, "aBackColor is null");

  const nsFrameSelection* frameSelection = mFrame->GetConstFrameSelection();
  const Selection* selection =
    frameSelection->GetSelection(SelectionType::eFind);
  const SelectionCustomColors* customColors = nullptr;
  if (selection) {
    customColors = selection->GetCustomColors();
  }

  if (!customColors) {
    nscolor backColor =
      LookAndFeel::GetColor(LookAndFeel::eColorID_TextHighlightBackground);
    nscolor foreColor =
      LookAndFeel::GetColor(LookAndFeel::eColorID_TextHighlightForeground);
    EnsureSufficientContrast(&foreColor, &backColor);
    *aForeColor = foreColor;
    *aBackColor = backColor;

    return;
  }

  if (customColors->mForegroundColor && customColors->mBackgroundColor) {
    nscolor foreColor = *customColors->mForegroundColor;
    nscolor backColor = *customColors->mBackgroundColor;

    if (EnsureSufficientContrast(&foreColor, &backColor) &&
        customColors->mAltForegroundColor &&
        customColors->mAltBackgroundColor) {
      foreColor = *customColors->mAltForegroundColor;
      backColor = *customColors->mAltBackgroundColor;
    }

    *aForeColor = foreColor;
    *aBackColor = backColor;
    return;
  }

  InitCommonColors();

  if (customColors->mBackgroundColor) {
    // !mForegroundColor means "currentColor"; the current color of the text.
    nscolor foreColor = GetTextColor();
    nscolor backColor = *customColors->mBackgroundColor;

    int32_t luminosityDifference =
              NS_LUMINOSITY_DIFFERENCE(foreColor, backColor);

    if (mSufficientContrast > luminosityDifference &&
        customColors->mAltBackgroundColor) {
      int32_t altLuminosityDifference =
                NS_LUMINOSITY_DIFFERENCE(foreColor, *customColors->mAltBackgroundColor);

      if (luminosityDifference < altLuminosityDifference) {
        backColor = *customColors->mAltBackgroundColor;
      }
    }

    *aForeColor = foreColor;
    *aBackColor = backColor;
    return;
  }

  if (customColors->mForegroundColor) {
    nscolor foreColor = *customColors->mForegroundColor;
    // !mBackgroundColor means "transparent"; the current color of the background.

    int32_t luminosityDifference =
              NS_LUMINOSITY_DIFFERENCE(foreColor, mFrameBackgroundColor);

    if (mSufficientContrast > luminosityDifference &&
        customColors->mAltForegroundColor) {
      int32_t altLuminosityDifference =
                NS_LUMINOSITY_DIFFERENCE(*customColors->mForegroundColor, mFrameBackgroundColor);

      if (luminosityDifference < altLuminosityDifference) {
        foreColor = *customColors->mAltForegroundColor;
      }
    }

    *aForeColor = foreColor;
    *aBackColor = NS_TRANSPARENT;
    return;
  }

  // There are neither mForegroundColor nor mBackgroundColor.
  *aForeColor = GetTextColor();
  *aBackColor = NS_TRANSPARENT;
}

void
nsTextPaintStyle::GetURLSecondaryColor(nscolor* aForeColor)
{
  NS_ASSERTION(aForeColor, "aForeColor is null");

  nscolor textColor = GetTextColor();
  textColor = NS_RGBA(NS_GET_R(textColor),
                      NS_GET_G(textColor),
                      NS_GET_B(textColor),
                      (uint8_t)(255 * 0.5f));
  // Don't use true alpha color for readability.
  InitCommonColors();
  *aForeColor = NS_ComposeColors(mFrameBackgroundColor, textColor);
}

void
nsTextPaintStyle::GetIMESelectionColors(int32_t  aIndex,
                                        nscolor* aForeColor,
                                        nscolor* aBackColor)
{
  NS_ASSERTION(aForeColor, "aForeColor is null");
  NS_ASSERTION(aBackColor, "aBackColor is null");
  NS_ASSERTION(aIndex >= 0 && aIndex < 5, "Index out of range");

  nsSelectionStyle* selectionStyle = GetSelectionStyle(aIndex);
  *aForeColor = selectionStyle->mTextColor;
  *aBackColor = selectionStyle->mBGColor;
}

bool
nsTextPaintStyle::GetSelectionUnderlineForPaint(int32_t  aIndex,
                                                nscolor* aLineColor,
                                                float*   aRelativeSize,
                                                uint8_t* aStyle)
{
  NS_ASSERTION(aLineColor, "aLineColor is null");
  NS_ASSERTION(aRelativeSize, "aRelativeSize is null");
  NS_ASSERTION(aIndex >= 0 && aIndex < 5, "Index out of range");

  nsSelectionStyle* selectionStyle = GetSelectionStyle(aIndex);
  if (selectionStyle->mUnderlineStyle == NS_STYLE_BORDER_STYLE_NONE ||
      selectionStyle->mUnderlineColor == NS_TRANSPARENT ||
      selectionStyle->mUnderlineRelativeSize <= 0.0f)
    return false;

  *aLineColor = selectionStyle->mUnderlineColor;
  *aRelativeSize = selectionStyle->mUnderlineRelativeSize;
  *aStyle = selectionStyle->mUnderlineStyle;
  return true;
}

void
nsTextPaintStyle::InitCommonColors()
{
  if (mInitCommonColors)
    return;

  nsIFrame* bgFrame =
    nsCSSRendering::FindNonTransparentBackgroundFrame(mFrame);
  NS_ASSERTION(bgFrame, "Cannot find NonTransparentBackgroundFrame.");
  nscolor bgColor = bgFrame->
    GetVisitedDependentColor(&nsStyleBackground::mBackgroundColor);

  nscolor defaultBgColor = mPresContext->DefaultBackgroundColor();
  mFrameBackgroundColor = NS_ComposeColors(defaultBgColor, bgColor);

  mSystemFieldForegroundColor =
    LookAndFeel::GetColor(LookAndFeel::eColorID__moz_fieldtext);
  mSystemFieldBackgroundColor =
    LookAndFeel::GetColor(LookAndFeel::eColorID__moz_field);

  if (bgFrame->IsThemed()) {
    // Assume a native widget has sufficient contrast always
    mSufficientContrast = 0;
    mInitCommonColors = true;
    return;
  }

  NS_ASSERTION(NS_GET_A(defaultBgColor) == 255,
               "default background color is not opaque");

  nscolor defaultWindowBackgroundColor =
    LookAndFeel::GetColor(LookAndFeel::eColorID_WindowBackground);
  nscolor selectionTextColor =
    LookAndFeel::GetColor(LookAndFeel::eColorID_TextSelectForeground);
  nscolor selectionBGColor =
    LookAndFeel::GetColor(LookAndFeel::eColorID_TextSelectBackground);

  mSufficientContrast =
    std::min(std::min(NS_SUFFICIENT_LUMINOSITY_DIFFERENCE,
                  NS_LUMINOSITY_DIFFERENCE(selectionTextColor,
                                           selectionBGColor)),
                  NS_LUMINOSITY_DIFFERENCE(defaultWindowBackgroundColor,
                                           selectionBGColor));

  mInitCommonColors = true;
}

nscolor
nsTextPaintStyle::GetSystemFieldForegroundColor()
{
  InitCommonColors();
  return mSystemFieldForegroundColor;
}

nscolor
nsTextPaintStyle::GetSystemFieldBackgroundColor()
{
  InitCommonColors();
  return mSystemFieldBackgroundColor;
}

static Element*
FindElementAncestorForMozSelection(nsIContent* aContent)
{
  NS_ENSURE_TRUE(aContent, nullptr);
  while (aContent && aContent->IsInNativeAnonymousSubtree()) {
    aContent = aContent->GetBindingParent();
  }
  NS_ASSERTION(aContent, "aContent isn't in non-anonymous tree?");
  while (aContent && !aContent->IsElement()) {
    aContent = aContent->GetParent();
  }
  return aContent ? aContent->AsElement() : nullptr;
}

bool
nsTextPaintStyle::InitSelectionColorsAndShadow()
{
  if (mInitSelectionColorsAndShadow)
    return true;

  int16_t selectionFlags;
  int16_t selectionStatus = mFrame->GetSelectionStatus(&selectionFlags);
  if (!(selectionFlags & nsISelectionDisplay::DISPLAY_TEXT) ||
      selectionStatus < nsISelectionController::SELECTION_ON) {
    // Not displaying the normal selection.
    // We're not caching this fact, so every call to GetSelectionColors
    // will come through here. We could avoid this, but it's not really worth it.
    return false;
  }

  mInitSelectionColorsAndShadow = true;

  nsIFrame* nonGeneratedAncestor = nsLayoutUtils::GetNonGeneratedAncestor(mFrame);
  Element* selectionElement =
    FindElementAncestorForMozSelection(nonGeneratedAncestor->GetContent());

  if (selectionElement &&
      selectionStatus == nsISelectionController::SELECTION_ON) {
    RefPtr<nsStyleContext> sc =
      mPresContext->StyleSet()->
        ProbePseudoElementStyle(selectionElement,
                                CSSPseudoElementType::mozSelection,
                                mFrame->StyleContext());
    // Use -moz-selection pseudo class.
    if (sc) {
      mSelectionBGColor =
        sc->GetVisitedDependentColor(&nsStyleBackground::mBackgroundColor);
      mSelectionTextColor =
        sc->GetVisitedDependentColor(&nsStyleText::mWebkitTextFillColor);
      if (auto* geckoStyleContext = sc->GetAsGecko()) {
        mHasSelectionShadow =
          nsRuleNode::HasAuthorSpecifiedRules(geckoStyleContext,
                                              NS_AUTHOR_SPECIFIED_TEXT_SHADOW,
                                              true);
      } else {
        NS_WARNING("stylo: Need a way to get HasAuthorSpecifiedRules from a "
                   "raw style context");
        // Or at least an element and a pseudo-style, which is probably a bit
        // more doable, since we know that, at least when not in the presence of
        // first-line / first-letter, we're inheriting from selectionElement.
        mHasSelectionShadow = true;
      }
      if (mHasSelectionShadow) {
        mSelectionShadow = sc->StyleText()->mTextShadow;
      }
      return true;
    }
  }

  nscolor selectionBGColor =
    LookAndFeel::GetColor(LookAndFeel::eColorID_TextSelectBackground);

  if (selectionStatus == nsISelectionController::SELECTION_ATTENTION) {
    mSelectionBGColor =
      LookAndFeel::GetColor(
        LookAndFeel::eColorID_TextSelectBackgroundAttention);
    mSelectionBGColor  = EnsureDifferentColors(mSelectionBGColor,
                                               selectionBGColor);
  } else if (selectionStatus != nsISelectionController::SELECTION_ON) {
    mSelectionBGColor =
      LookAndFeel::GetColor(LookAndFeel::eColorID_TextSelectBackgroundDisabled);
    mSelectionBGColor  = EnsureDifferentColors(mSelectionBGColor,
                                               selectionBGColor);
  } else {
    mSelectionBGColor = selectionBGColor;
  }

  mSelectionTextColor =
    LookAndFeel::GetColor(LookAndFeel::eColorID_TextSelectForeground);

  if (mResolveColors) {
    // On MacOS X, we don't exchange text color and BG color.
    if (mSelectionTextColor == NS_DONT_CHANGE_COLOR) {
      nscolor frameColor = nsSVGUtils::IsInSVGTextSubtree(mFrame)
        ? mFrame->GetVisitedDependentColor(&nsStyleSVG::mFill)
        : mFrame->GetVisitedDependentColor(&nsStyleText::mWebkitTextFillColor);
      mSelectionTextColor = EnsureDifferentColors(frameColor, mSelectionBGColor);
    } else if (mSelectionTextColor == NS_CHANGE_COLOR_IF_SAME_AS_BG) {
      nscolor frameColor = nsSVGUtils::IsInSVGTextSubtree(mFrame)
        ? mFrame->GetVisitedDependentColor(&nsStyleSVG::mFill)
        : mFrame->GetVisitedDependentColor(&nsStyleText::mWebkitTextFillColor);
      if (frameColor == mSelectionBGColor) {
        mSelectionTextColor =
          LookAndFeel::GetColor(LookAndFeel::eColorID_TextSelectForegroundCustom);
      }
    } else {
      EnsureSufficientContrast(&mSelectionTextColor, &mSelectionBGColor);
    }
  } else {
    if (mSelectionTextColor == NS_DONT_CHANGE_COLOR) {
      mSelectionTextColor = NS_SAME_AS_FOREGROUND_COLOR;
    }
  }
  return true;
}

nsTextPaintStyle::nsSelectionStyle*
nsTextPaintStyle::GetSelectionStyle(int32_t aIndex)
{
  InitSelectionStyle(aIndex);
  return &mSelectionStyle[aIndex];
}

struct StyleIDs {
  LookAndFeel::ColorID mForeground, mBackground, mLine;
  LookAndFeel::IntID mLineStyle;
  LookAndFeel::FloatID mLineRelativeSize;
};
static StyleIDs SelectionStyleIDs[] = {
  { LookAndFeel::eColorID_IMERawInputForeground,
    LookAndFeel::eColorID_IMERawInputBackground,
    LookAndFeel::eColorID_IMERawInputUnderline,
    LookAndFeel::eIntID_IMERawInputUnderlineStyle,
    LookAndFeel::eFloatID_IMEUnderlineRelativeSize },
  { LookAndFeel::eColorID_IMESelectedRawTextForeground,
    LookAndFeel::eColorID_IMESelectedRawTextBackground,
    LookAndFeel::eColorID_IMESelectedRawTextUnderline,
    LookAndFeel::eIntID_IMESelectedRawTextUnderlineStyle,
    LookAndFeel::eFloatID_IMEUnderlineRelativeSize },
  { LookAndFeel::eColorID_IMEConvertedTextForeground,
    LookAndFeel::eColorID_IMEConvertedTextBackground,
    LookAndFeel::eColorID_IMEConvertedTextUnderline,
    LookAndFeel::eIntID_IMEConvertedTextUnderlineStyle,
    LookAndFeel::eFloatID_IMEUnderlineRelativeSize },
  { LookAndFeel::eColorID_IMESelectedConvertedTextForeground,
    LookAndFeel::eColorID_IMESelectedConvertedTextBackground,
    LookAndFeel::eColorID_IMESelectedConvertedTextUnderline,
    LookAndFeel::eIntID_IMESelectedConvertedTextUnderline,
    LookAndFeel::eFloatID_IMEUnderlineRelativeSize },
  { LookAndFeel::eColorID_LAST_COLOR,
    LookAndFeel::eColorID_LAST_COLOR,
    LookAndFeel::eColorID_SpellCheckerUnderline,
    LookAndFeel::eIntID_SpellCheckerUnderlineStyle,
    LookAndFeel::eFloatID_SpellCheckerUnderlineRelativeSize }
};

void
nsTextPaintStyle::InitSelectionStyle(int32_t aIndex)
{
  NS_ASSERTION(aIndex >= 0 && aIndex < 5, "aIndex is invalid");
  nsSelectionStyle* selectionStyle = &mSelectionStyle[aIndex];
  if (selectionStyle->mInit)
    return;

  StyleIDs* styleIDs = &SelectionStyleIDs[aIndex];

  nscolor foreColor, backColor;
  if (styleIDs->mForeground == LookAndFeel::eColorID_LAST_COLOR) {
    foreColor = NS_SAME_AS_FOREGROUND_COLOR;
  } else {
    foreColor = LookAndFeel::GetColor(styleIDs->mForeground);
  }
  if (styleIDs->mBackground == LookAndFeel::eColorID_LAST_COLOR) {
    backColor = NS_TRANSPARENT;
  } else {
    backColor = LookAndFeel::GetColor(styleIDs->mBackground);
  }

  // Convert special color to actual color
  NS_ASSERTION(foreColor != NS_TRANSPARENT,
               "foreColor cannot be NS_TRANSPARENT");
  NS_ASSERTION(backColor != NS_SAME_AS_FOREGROUND_COLOR,
               "backColor cannot be NS_SAME_AS_FOREGROUND_COLOR");
  NS_ASSERTION(backColor != NS_40PERCENT_FOREGROUND_COLOR,
               "backColor cannot be NS_40PERCENT_FOREGROUND_COLOR");

  if (mResolveColors) {
    foreColor = GetResolvedForeColor(foreColor, GetTextColor(), backColor);

    if (NS_GET_A(backColor) > 0)
      EnsureSufficientContrast(&foreColor, &backColor);
  }

  nscolor lineColor;
  float relativeSize;
  uint8_t lineStyle;
  GetSelectionUnderline(mPresContext, aIndex,
                        &lineColor, &relativeSize, &lineStyle);

  if (mResolveColors)
    lineColor = GetResolvedForeColor(lineColor, foreColor, backColor);

  selectionStyle->mTextColor       = foreColor;
  selectionStyle->mBGColor         = backColor;
  selectionStyle->mUnderlineColor  = lineColor;
  selectionStyle->mUnderlineStyle  = lineStyle;
  selectionStyle->mUnderlineRelativeSize = relativeSize;
  selectionStyle->mInit            = true;
}

/* static */ bool
nsTextPaintStyle::GetSelectionUnderline(nsPresContext* aPresContext,
                                        int32_t aIndex,
                                        nscolor* aLineColor,
                                        float* aRelativeSize,
                                        uint8_t* aStyle)
{
  NS_ASSERTION(aPresContext, "aPresContext is null");
  NS_ASSERTION(aRelativeSize, "aRelativeSize is null");
  NS_ASSERTION(aStyle, "aStyle is null");
  NS_ASSERTION(aIndex >= 0 && aIndex < 5, "Index out of range");

  StyleIDs& styleID = SelectionStyleIDs[aIndex];

  nscolor color = LookAndFeel::GetColor(styleID.mLine);
  int32_t style = LookAndFeel::GetInt(styleID.mLineStyle);
  if (style > NS_STYLE_TEXT_DECORATION_STYLE_MAX) {
    NS_ERROR("Invalid underline style value is specified");
    style = NS_STYLE_TEXT_DECORATION_STYLE_SOLID;
  }
  float size = LookAndFeel::GetFloat(styleID.mLineRelativeSize);

  NS_ASSERTION(size, "selection underline relative size must be larger than 0");

  if (aLineColor) {
    *aLineColor = color;
  }
  *aRelativeSize = size;
  *aStyle = style;

  return style != NS_STYLE_TEXT_DECORATION_STYLE_NONE &&
         color != NS_TRANSPARENT &&
         size > 0.0f;
}

bool
nsTextPaintStyle::GetSelectionShadow(nsCSSShadowArray** aShadow)
{
  if (!InitSelectionColorsAndShadow()) {
    return false;
  }

  if (mHasSelectionShadow) {
    *aShadow = mSelectionShadow;
    return true;
  }

  return false;
}

inline nscolor Get40PercentColor(nscolor aForeColor, nscolor aBackColor)
{
  nscolor foreColor = NS_RGBA(NS_GET_R(aForeColor),
                              NS_GET_G(aForeColor),
                              NS_GET_B(aForeColor),
                              (uint8_t)(255 * 0.4f));
  // Don't use true alpha color for readability.
  return NS_ComposeColors(aBackColor, foreColor);
}

nscolor
nsTextPaintStyle::GetResolvedForeColor(nscolor aColor,
                                       nscolor aDefaultForeColor,
                                       nscolor aBackColor)
{
  if (aColor == NS_SAME_AS_FOREGROUND_COLOR)
    return aDefaultForeColor;

  if (aColor != NS_40PERCENT_FOREGROUND_COLOR)
    return aColor;

  // Get actual background color
  nscolor actualBGColor = aBackColor;
  if (actualBGColor == NS_TRANSPARENT) {
    InitCommonColors();
    actualBGColor = mFrameBackgroundColor;
  }
  return Get40PercentColor(aDefaultForeColor, actualBGColor);
}

//-----------------------------------------------------------------------------

#ifdef ACCESSIBILITY
a11y::AccType
nsTextFrame::AccessibleType()
{
  if (IsEmpty()) {
    RenderedText text = GetRenderedText(0,
        UINT32_MAX, TextOffsetType::OFFSETS_IN_CONTENT_TEXT,
        TrailingWhitespace::DONT_TRIM_TRAILING_WHITESPACE);
    if (text.mString.IsEmpty()) {
      return a11y::eNoType;
    }
  }

  return a11y::eTextLeafType;
}
#endif


//-----------------------------------------------------------------------------
void
nsTextFrame::Init(nsIContent*       aContent,
                  nsContainerFrame* aParent,
                  nsIFrame*         aPrevInFlow)
{
  NS_ASSERTION(!aPrevInFlow, "Can't be a continuation!");
  NS_PRECONDITION(aContent->IsNodeOfType(nsINode::eTEXT),
                  "Bogus content!");

  // Remove any NewlineOffsetProperty or InFlowContentLengthProperty since they
  // might be invalid if the content was modified while there was no frame
  if (aContent->HasFlag(NS_HAS_NEWLINE_PROPERTY)) {
    aContent->DeleteProperty(nsGkAtoms::newline);
    aContent->UnsetFlags(NS_HAS_NEWLINE_PROPERTY);
  }
  if (aContent->HasFlag(NS_HAS_FLOWLENGTH_PROPERTY)) {
    aContent->DeleteProperty(nsGkAtoms::flowlength);
    aContent->UnsetFlags(NS_HAS_FLOWLENGTH_PROPERTY);
  }

  // Since our content has a frame now, this flag is no longer needed.
  aContent->UnsetFlags(NS_CREATE_FRAME_IF_NON_WHITESPACE);

  // We're not a continuing frame.
  // mContentOffset = 0; not necessary since we get zeroed out at init
  nsFrame::Init(aContent, aParent, aPrevInFlow);
}

void
nsTextFrame::ClearFrameOffsetCache()
{
  // See if we need to remove ourselves from the offset cache
  if (GetStateBits() & TEXT_IN_OFFSET_CACHE) {
    nsIFrame* primaryFrame = mContent->GetPrimaryFrame();
    if (primaryFrame) {
      // The primary frame might be null here.  For example, nsLineBox::DeleteLineList
      // just destroys the frames in order, which means that the primary frame is already
      // dead if we're a continuing text frame, in which case, all of its properties are
      // gone, and we don't need to worry about deleting this property here.
      primaryFrame->DeleteProperty(OffsetToFrameProperty());
    }
    RemoveStateBits(TEXT_IN_OFFSET_CACHE);
  }
}

void
nsTextFrame::DestroyFrom(nsIFrame* aDestructRoot)
{
  ClearFrameOffsetCache();

  // We might want to clear NS_CREATE_FRAME_IF_NON_WHITESPACE or
  // NS_REFRAME_IF_WHITESPACE on mContent here, since our parent frame
  // type might be changing.  Not clear whether it's worth it.
  ClearTextRuns();
  if (mNextContinuation) {
    mNextContinuation->SetPrevInFlow(nullptr);
  }
  // Let the base class destroy the frame
  nsFrame::DestroyFrom(aDestructRoot);
}

class nsContinuingTextFrame final : public nsTextFrame
{
public:
  NS_DECL_FRAMEARENA_HELPERS(nsContinuingTextFrame)

  friend nsIFrame* NS_NewContinuingTextFrame(nsIPresShell* aPresShell, nsStyleContext* aContext);

  void Init(nsIContent* aContent,
            nsContainerFrame* aParent,
            nsIFrame* aPrevInFlow) override;

  void DestroyFrom(nsIFrame* aDestructRoot) override;

  nsTextFrame* GetPrevContinuation() const override
  {
    return mPrevContinuation;
  }
  void SetPrevContinuation(nsIFrame* aPrevContinuation) override
  {
    NS_ASSERTION(!aPrevContinuation || Type() == aPrevContinuation->Type(),
                 "setting a prev continuation with incorrect type!");
    NS_ASSERTION (!nsSplittableFrame::IsInPrevContinuationChain(aPrevContinuation, this),
                  "creating a loop in continuation chain!");
    mPrevContinuation = static_cast<nsTextFrame*>(aPrevContinuation);
    RemoveStateBits(NS_FRAME_IS_FLUID_CONTINUATION);
  }
  nsIFrame* GetPrevInFlowVirtual() const override { return GetPrevInFlow(); }
  nsTextFrame* GetPrevInFlow() const
  {
    return (GetStateBits() & NS_FRAME_IS_FLUID_CONTINUATION) ? mPrevContinuation : nullptr;
  }
  void SetPrevInFlow(nsIFrame* aPrevInFlow) override
  {
    NS_ASSERTION(!aPrevInFlow || Type() == aPrevInFlow->Type(),
                 "setting a prev in flow with incorrect type!");
    NS_ASSERTION (!nsSplittableFrame::IsInPrevContinuationChain(aPrevInFlow, this),
                  "creating a loop in continuation chain!");
    mPrevContinuation = static_cast<nsTextFrame*>(aPrevInFlow);
    AddStateBits(NS_FRAME_IS_FLUID_CONTINUATION);
  }
  nsIFrame* FirstInFlow() const override;
  nsIFrame* FirstContinuation() const override;

  void AddInlineMinISize(gfxContext* aRenderingContext,
                         InlineMinISizeData* aData) override;
  void AddInlinePrefISize(gfxContext* aRenderingContext,
                          InlinePrefISizeData* aData) override;

protected:
  explicit nsContinuingTextFrame(nsStyleContext* aContext)
    : nsTextFrame(aContext, kClassID)
  {}

  nsTextFrame* mPrevContinuation;
};

void
nsContinuingTextFrame::Init(nsIContent*       aContent,
                            nsContainerFrame* aParent,
                            nsIFrame*         aPrevInFlow)
{
  NS_ASSERTION(aPrevInFlow, "Must be a continuation!");
  // NOTE: bypassing nsTextFrame::Init!!!
  nsFrame::Init(aContent, aParent, aPrevInFlow);

  nsTextFrame* prev = static_cast<nsTextFrame*>(aPrevInFlow);
  nsTextFrame* nextContinuation = prev->GetNextContinuation();
  // Hook the frame into the flow
  SetPrevInFlow(aPrevInFlow);
  aPrevInFlow->SetNextInFlow(this);
  mContentOffset = prev->GetContentOffset() + prev->GetContentLengthHint();
  NS_ASSERTION(mContentOffset < int32_t(aContent->GetText()->GetLength()),
               "Creating ContinuingTextFrame, but there is no more content");
  if (prev->StyleContext() != StyleContext()) {
    // We're taking part of prev's text, and its style may be different
    // so clear its textrun which may no longer be valid (and don't set ours)
    prev->ClearTextRuns();
  } else {
    float inflation = prev->GetFontSizeInflation();
    SetFontSizeInflation(inflation);
    mTextRun = prev->GetTextRun(nsTextFrame::eInflated);
    if (inflation != 1.0f) {
      gfxTextRun *uninflatedTextRun =
        prev->GetTextRun(nsTextFrame::eNotInflated);
      if (uninflatedTextRun) {
        SetTextRun(uninflatedTextRun, nsTextFrame::eNotInflated, 1.0f);
      }
    }
  }
  if (aPrevInFlow->GetStateBits() & NS_FRAME_IS_BIDI) {
    FrameBidiData bidiData = aPrevInFlow->GetBidiData();
    bidiData.precedingControl = kBidiLevelNone;
    SetProperty(BidiDataProperty(), bidiData);

    if (nextContinuation) {
      SetNextContinuation(nextContinuation);
      nextContinuation->SetPrevContinuation(this);
      // Adjust next-continuations' content offset as needed.
      while (nextContinuation &&
             nextContinuation->GetContentOffset() < mContentOffset) {
#ifdef DEBUG
        FrameBidiData nextBidiData = nextContinuation->GetBidiData();
        NS_ASSERTION(bidiData.embeddingLevel == nextBidiData.embeddingLevel &&
                     bidiData.baseLevel == nextBidiData.baseLevel,
                     "stealing text from different type of BIDI continuation");
        MOZ_ASSERT(nextBidiData.precedingControl == kBidiLevelNone,
                   "There shouldn't be any virtual bidi formatting character "
                   "between continuations");
#endif
        nextContinuation->mContentOffset = mContentOffset;
        nextContinuation = nextContinuation->GetNextContinuation();
      }
    }
    mState |= NS_FRAME_IS_BIDI;
  } // prev frame is bidi
}

void
nsContinuingTextFrame::DestroyFrom(nsIFrame* aDestructRoot)
{
  ClearFrameOffsetCache();

  // The text associated with this frame will become associated with our
  // prev-continuation. If that means the text has changed style, then
  // we need to wipe out the text run for the text.
  // Note that mPrevContinuation can be null if we're destroying the whole
  // frame chain from the start to the end.
  // If this frame is mentioned in the userData for a textrun (say
  // because there's a direction change at the start of this frame), then
  // we have to clear the textrun because we're going away and the
  // textrun had better not keep a dangling reference to us.
  if (IsInTextRunUserData() ||
      (mPrevContinuation &&
       mPrevContinuation->StyleContext() != StyleContext())) {
    ClearTextRuns();
    // Clear the previous continuation's text run also, so that it can rebuild
    // the text run to include our text.
    if (mPrevContinuation) {
      mPrevContinuation->ClearTextRuns();
    }
  }
  nsSplittableFrame::RemoveFromFlow(this);
  // Let the base class destroy the frame
  nsFrame::DestroyFrom(aDestructRoot);
}

nsIFrame*
nsContinuingTextFrame::FirstInFlow() const
{
  // Can't cast to |nsContinuingTextFrame*| because the first one isn't.
  nsIFrame *firstInFlow,
           *previous = const_cast<nsIFrame*>
                                 (static_cast<const nsIFrame*>(this));
  do {
    firstInFlow = previous;
    previous = firstInFlow->GetPrevInFlow();
  } while (previous);
  MOZ_ASSERT(firstInFlow, "post-condition failed");
  return firstInFlow;
}

nsIFrame*
nsContinuingTextFrame::FirstContinuation() const
{
  // Can't cast to |nsContinuingTextFrame*| because the first one isn't.
  nsIFrame *firstContinuation,
  *previous = const_cast<nsIFrame*>
                        (static_cast<const nsIFrame*>(mPrevContinuation));

  NS_ASSERTION(previous, "How can an nsContinuingTextFrame be the first continuation?");

  do {
    firstContinuation = previous;
    previous = firstContinuation->GetPrevContinuation();
  } while (previous);
  MOZ_ASSERT(firstContinuation, "post-condition failed");
  return firstContinuation;
}

// XXX Do we want to do all the work for the first-in-flow or do the
// work for each part?  (Be careful of first-letter / first-line, though,
// especially first-line!)  Doing all the work on the first-in-flow has
// the advantage of avoiding the potential for incremental reflow bugs,
// but depends on our maintining the frame tree in reasonable ways even
// for edge cases (block-within-inline splits, nextBidi, etc.)

// XXX We really need to make :first-letter happen during frame
// construction.

// Needed for text frames in XUL.
/* virtual */ nscoord
nsTextFrame::GetMinISize(gfxContext *aRenderingContext)
{
  return nsLayoutUtils::MinISizeFromInline(this, aRenderingContext);
}

// Needed for text frames in XUL.
/* virtual */ nscoord
nsTextFrame::GetPrefISize(gfxContext *aRenderingContext)
{
  return nsLayoutUtils::PrefISizeFromInline(this, aRenderingContext);
}

/* virtual */ void
nsContinuingTextFrame::AddInlineMinISize(gfxContext *aRenderingContext,
                                         InlineMinISizeData *aData)
{
  // Do nothing, since the first-in-flow accounts for everything.
}

/* virtual */ void
nsContinuingTextFrame::AddInlinePrefISize(gfxContext *aRenderingContext,
                                          InlinePrefISizeData *aData)
{
  // Do nothing, since the first-in-flow accounts for everything.
}

//----------------------------------------------------------------------

#if defined(DEBUG_rbs) || defined(DEBUG_bzbarsky)
static void
VerifyNotDirty(nsFrameState state)
{
  bool isZero = state & NS_FRAME_FIRST_REFLOW;
  bool isDirty = state & NS_FRAME_IS_DIRTY;
  if (!isZero && isDirty)
    NS_WARNING("internal offsets may be out-of-sync");
}
#define DEBUG_VERIFY_NOT_DIRTY(state) \
VerifyNotDirty(state)
#else
#define DEBUG_VERIFY_NOT_DIRTY(state)
#endif

nsIFrame*
NS_NewTextFrame(nsIPresShell* aPresShell, nsStyleContext* aContext)
{
  return new (aPresShell) nsTextFrame(aContext);
}

NS_IMPL_FRAMEARENA_HELPERS(nsTextFrame)

nsIFrame*
NS_NewContinuingTextFrame(nsIPresShell* aPresShell, nsStyleContext* aContext)
{
  return new (aPresShell) nsContinuingTextFrame(aContext);
}

NS_IMPL_FRAMEARENA_HELPERS(nsContinuingTextFrame)

nsTextFrame::~nsTextFrame()
{
}

nsresult
nsTextFrame::GetCursor(const nsPoint& aPoint,
                       nsIFrame::Cursor& aCursor)
{
  FillCursorInformationFromStyle(StyleUserInterface(), aCursor);
  if (NS_STYLE_CURSOR_AUTO == aCursor.mCursor) {
    if (!IsSelectable(nullptr)) {
      aCursor.mCursor = NS_STYLE_CURSOR_DEFAULT;
    } else {
      aCursor.mCursor = GetWritingMode().IsVertical()
        ? NS_STYLE_CURSOR_VERTICAL_TEXT : NS_STYLE_CURSOR_TEXT;
    }
    return NS_OK;
  } else {
    return nsFrame::GetCursor(aPoint, aCursor);
  }
}

nsTextFrame*
nsTextFrame::LastInFlow() const
{
  nsTextFrame* lastInFlow = const_cast<nsTextFrame*>(this);
  while (lastInFlow->GetNextInFlow())  {
    lastInFlow = lastInFlow->GetNextInFlow();
  }
  MOZ_ASSERT(lastInFlow, "post-condition failed");
  return lastInFlow;
}

nsTextFrame*
nsTextFrame::LastContinuation() const
{
  nsTextFrame* lastContinuation = const_cast<nsTextFrame*>(this);
  while (lastContinuation->mNextContinuation)  {
    lastContinuation = lastContinuation->mNextContinuation;
  }
  MOZ_ASSERT(lastContinuation, "post-condition failed");
  return lastContinuation;
}

void
nsTextFrame::InvalidateFrame(uint32_t aDisplayItemKey)
{
  if (nsSVGUtils::IsInSVGTextSubtree(this)) {
    nsIFrame* svgTextFrame = nsLayoutUtils::GetClosestFrameOfType(
      GetParent(), LayoutFrameType::SVGText);
    svgTextFrame->InvalidateFrame();
    return;
  }
  nsFrame::InvalidateFrame(aDisplayItemKey);
}

void
nsTextFrame::InvalidateFrameWithRect(const nsRect& aRect, uint32_t aDisplayItemKey)
{
  if (nsSVGUtils::IsInSVGTextSubtree(this)) {
    nsIFrame* svgTextFrame = nsLayoutUtils::GetClosestFrameOfType(
      GetParent(), LayoutFrameType::SVGText);
    svgTextFrame->InvalidateFrame();
    return;
  }
  nsFrame::InvalidateFrameWithRect(aRect, aDisplayItemKey);
}

gfxTextRun*
nsTextFrame::GetUninflatedTextRun()
{
  return GetProperty(UninflatedTextRunProperty());
}

void
nsTextFrame::SetTextRun(gfxTextRun* aTextRun, TextRunType aWhichTextRun,
                        float aInflation)
{
  NS_ASSERTION(aTextRun, "must have text run");

  // Our inflated text run is always stored in mTextRun.  In the cases
  // where our current inflation is not 1.0, however, we store two text
  // runs, and the uninflated one goes in a frame property.  We never
  // store a single text run in both.
  if (aWhichTextRun == eInflated) {
    if (HasFontSizeInflation() && aInflation == 1.0f) {
      // FIXME: Probably shouldn't do this within each SetTextRun
      // method, but it doesn't hurt.
      ClearTextRun(nullptr, nsTextFrame::eNotInflated);
    }
    SetFontSizeInflation(aInflation);
  } else {
    MOZ_ASSERT(aInflation == 1.0f, "unexpected inflation");
    if (HasFontSizeInflation()) {
      // Setting the property will not automatically increment the textrun's
      // reference count, so we need to do it here.
      aTextRun->AddRef();
      SetProperty(UninflatedTextRunProperty(), aTextRun);
      return;
    }
    // fall through to setting mTextRun
  }

  mTextRun = aTextRun;

  // FIXME: Add assertions testing the relationship between
  // GetFontSizeInflation() and whether we have an uninflated text run
  // (but be aware that text runs can go away).
}

bool
nsTextFrame::RemoveTextRun(gfxTextRun* aTextRun)
{
  if (aTextRun == mTextRun) {
    mTextRun = nullptr;
    return true;
  }
  if ((GetStateBits() & TEXT_HAS_FONT_INFLATION) &&
      GetProperty(UninflatedTextRunProperty()) == aTextRun) {
    DeleteProperty(UninflatedTextRunProperty());
    return true;
  }
  return false;
}

void
nsTextFrame::ClearTextRun(nsTextFrame* aStartContinuation,
                          TextRunType aWhichTextRun)
{
  RefPtr<gfxTextRun> textRun = GetTextRun(aWhichTextRun);
  if (!textRun) {
    return;
  }

  DebugOnly<bool> checkmTextrun = textRun == mTextRun;
  UnhookTextRunFromFrames(textRun, aStartContinuation);
  MOZ_ASSERT(checkmTextrun ? !mTextRun
                           : !GetProperty(UninflatedTextRunProperty()));
}

void
nsTextFrame::DisconnectTextRuns()
{
  MOZ_ASSERT(!IsInTextRunUserData(),
             "Textrun mentions this frame in its user data so we can't just disconnect");
  mTextRun = nullptr;
  if ((GetStateBits() & TEXT_HAS_FONT_INFLATION)) {
    DeleteProperty(UninflatedTextRunProperty());
  }
}

nsresult
nsTextFrame::CharacterDataChanged(CharacterDataChangeInfo* aInfo)
{
  if (mContent->HasFlag(NS_HAS_NEWLINE_PROPERTY)) {
    mContent->DeleteProperty(nsGkAtoms::newline);
    mContent->UnsetFlags(NS_HAS_NEWLINE_PROPERTY);
  }
  if (mContent->HasFlag(NS_HAS_FLOWLENGTH_PROPERTY)) {
    mContent->DeleteProperty(nsGkAtoms::flowlength);
    mContent->UnsetFlags(NS_HAS_FLOWLENGTH_PROPERTY);
  }

  // Find the first frame whose text has changed. Frames that are entirely
  // before the text change are completely unaffected.
  nsTextFrame* next;
  nsTextFrame* textFrame = this;
  while (true) {
    next = textFrame->GetNextContinuation();
    if (!next || next->GetContentOffset() > int32_t(aInfo->mChangeStart))
      break;
    textFrame = next;
  }

  int32_t endOfChangedText = aInfo->mChangeStart + aInfo->mReplaceLength;
  nsTextFrame* lastDirtiedFrame = nullptr;

  nsIPresShell* shell = PresContext()->GetPresShell();
  do {
    // textFrame contained deleted text (or the insertion point,
    // if this was a pure insertion).
    textFrame->mState &= ~TEXT_WHITESPACE_FLAGS;
    textFrame->ClearTextRuns();
    if (!lastDirtiedFrame ||
        lastDirtiedFrame->GetParent() != textFrame->GetParent()) {
      // Ask the parent frame to reflow me.
      shell->FrameNeedsReflow(textFrame, nsIPresShell::eStyleChange,
                              NS_FRAME_IS_DIRTY);
      lastDirtiedFrame = textFrame;
    } else {
      // if the parent is a block, we're cheating here because we should
      // be marking our line dirty, but we're not. nsTextFrame::SetLength
      // will do that when it gets called during reflow.
      textFrame->AddStateBits(NS_FRAME_IS_DIRTY);
    }
    textFrame->InvalidateFrame();

    // Below, frames that start after the deleted text will be adjusted so that
    // their offsets move with the trailing unchanged text. If this change
    // deletes more text than it inserts, those frame offsets will decrease.
    // We need to maintain the invariant that mContentOffset is non-decreasing
    // along the continuation chain. So we need to ensure that frames that
    // started in the deleted text are all still starting before the
    // unchanged text.
    if (textFrame->mContentOffset > endOfChangedText) {
      textFrame->mContentOffset = endOfChangedText;
    }

    textFrame = textFrame->GetNextContinuation();
  } while (textFrame && textFrame->GetContentOffset() < int32_t(aInfo->mChangeEnd));

  // This is how much the length of the string changed by --- i.e.,
  // how much the trailing unchanged text moved.
  int32_t sizeChange =
    aInfo->mChangeStart + aInfo->mReplaceLength - aInfo->mChangeEnd;

  if (sizeChange) {
    // Fix the offsets of the text frames that start in the trailing
    // unchanged text.
    while (textFrame) {
      textFrame->mContentOffset += sizeChange;
      // XXX we could rescue some text runs by adjusting their user data
      // to reflect the change in DOM offsets
      textFrame->ClearTextRuns();
      textFrame = textFrame->GetNextContinuation();
    }
  }

  return NS_OK;
}

class nsDisplayText : public nsCharClipDisplayItem {
public:
  nsDisplayText(nsDisplayListBuilder* aBuilder, nsTextFrame* aFrame,
                const Maybe<bool>& aIsSelected);
#ifdef NS_BUILD_REFCNT_LOGGING
  virtual ~nsDisplayText() {
    MOZ_COUNT_DTOR(nsDisplayText);
  }
#endif

  virtual void RestoreState() override
  {
    nsDisplayItem::RestoreState();
    mOpacity = 1.0f;
  }

  virtual nsRect GetBounds(nsDisplayListBuilder* aBuilder,
                           bool* aSnap) const override {
    *aSnap = false;
    return mBounds;
  }
  virtual void HitTest(nsDisplayListBuilder* aBuilder, const nsRect& aRect,
                       HitTestState* aState,
                       nsTArray<nsIFrame*> *aOutFrames) override {
    MOZ_ASSERT(mMergedFrames.IsEmpty());
    if (nsRect(ToReferenceFrame(), mFrame->GetSize()).Intersects(aRect)) {
      aOutFrames->AppendElement(mFrame);
    }
  }
  virtual LayerState GetLayerState(nsDisplayListBuilder* aBuilder,
                                   LayerManager* aManager,
                                   const ContainerLayerParameters& aParameters) override;
  virtual already_AddRefed<Layer> BuildLayer(nsDisplayListBuilder* aBuilder,
                                             LayerManager* aManager,
                                             const ContainerLayerParameters& aContainerParameters) override;
  virtual bool CreateWebRenderCommands(mozilla::wr::DisplayListBuilder& aBuilder,
                                       const StackingContextHelper& aSc,
                                       nsTArray<WebRenderParentCommand>& aParentCommands,
                                       WebRenderLayerManager* aManager,
                                       nsDisplayListBuilder* aDisplayListBuilder) override;
  virtual void Paint(nsDisplayListBuilder* aBuilder,
                     gfxContext* aCtx) override;
  NS_DISPLAY_DECL_NAME("Text", TYPE_TEXT)

  virtual nsRect GetComponentAlphaBounds(nsDisplayListBuilder* aBuilder) const override
  {
    if (gfxPlatform::GetPlatform()->RespectsFontStyleSmoothing()) {
      // On OS X, web authors can turn off subpixel text rendering using the
      // CSS property -moz-osx-font-smoothing. If they do that, we don't need
      // to use component alpha layers for the affected text.
      if (mFrame->StyleFont()->mFont.smoothing == NS_FONT_SMOOTHING_GRAYSCALE) {
        return nsRect();
      }
    }
    bool snap;
    return GetBounds(aBuilder, &snap);
  }

  virtual nsDisplayItemGeometry* AllocateGeometry(nsDisplayListBuilder* aBuilder) override;

  virtual void ComputeInvalidationRegion(nsDisplayListBuilder* aBuilder,
                                         const nsDisplayItemGeometry* aGeometry,
                                         nsRegion *aInvalidRegion) const override;

  void RenderToContext(gfxContext* aCtx, nsDisplayListBuilder* aBuilder, bool aIsRecording = false);

  bool CanApplyOpacity() const override
  {
    nsTextFrame* f = static_cast<nsTextFrame*>(mFrame);
    if (f->IsSelected()) {
      return false;
    }

    const nsStyleText* textStyle = f->StyleText();
    if (textStyle->mTextShadow) {
      return false;
    }

    nsTextFrame::TextDecorations decorations;
    f->GetTextDecorations(f->PresContext(), nsTextFrame::eResolvedColors, decorations);
    if (decorations.HasDecorationLines()) {
      return false;
    }

    return true;
  }

  void ApplyOpacity(nsDisplayListBuilder* aBuilder,
                    float aOpacity,
                    const DisplayItemClipChain* aClip) override
  {
    NS_ASSERTION(CanApplyOpacity(), "ApplyOpacity should be allowed");
    mOpacity = aOpacity;
    IntersectClip(aBuilder, aClip);
  }

  void WriteDebugInfo(std::stringstream& aStream) override
  {
#ifdef DEBUG
    aStream << " (\"";

    nsTextFrame* f = static_cast<nsTextFrame*>(mFrame);
    nsCString buf;
    int32_t totalContentLength;
    f->ToCString(buf, &totalContentLength);

    for (nsTextFrame* f : mMergedFrames) {
      f->ToCString(buf, &totalContentLength);
    }
    aStream << buf.get() << "\")";
#endif
  }

  void GetMergedFrames(nsTArray<nsIFrame*>* aFrames) const override
  {
    aFrames->AppendElements(mMergedFrames);
  }

<<<<<<< HEAD
  bool CanMerge(const nsDisplayItem* aItem) const override
  {
    return false;
  }
=======
  bool TryMerge(nsDisplayItem* aItem) override {
    if (aItem->GetType() != DisplayItemType::TYPE_TEXT)
      return false;
    if (aItem->GetClipChain() != GetClipChain())
      return false;

    nsDisplayText* other = static_cast<nsDisplayText*>(aItem);
    if (!mFont || !other->mFont || mFont != other->mFont) {
      return false;
    }
    if (mOpacity != other->mOpacity) {
      return false;
    }

    mBounds.UnionRect(mBounds, other->mBounds);
    mVisibleRect.UnionRect(mVisibleRect, other->mVisibleRect);
    mMergedFrames.AppendElement(static_cast<nsTextFrame*>(other->mFrame));
    mMergedFrames.AppendElements(mozilla::Move(other->mMergedFrames));

    for (GlyphArray& g : other->mGlyphs) {
      GlyphArray* append = mGlyphs.AppendElement();
      append->color() = g.color();
      append->glyphs().SwapElements(g.glyphs());
    }
    return true;
}
>>>>>>> cc2172ea

  RefPtr<ScaledFont> mFont;
  nsTArray<GlyphArray> mGlyphs;
  nsTArray<nsTextFrame*> mMergedFrames;
  nsRect mBounds;

  float mOpacity;
};

class nsDisplayTextGeometry : public nsCharClipGeometry
{
public:
  nsDisplayTextGeometry(nsDisplayText* aItem, nsDisplayListBuilder* aBuilder)
    : nsCharClipGeometry(aItem, aBuilder)
    , mOpacity(aItem->mOpacity)
  {
    nsTextFrame* f = static_cast<nsTextFrame*>(aItem->Frame());
    f->GetTextDecorations(f->PresContext(), nsTextFrame::eResolvedColors, mDecorations);
  }

  /**
   * We store the computed text decorations here since they are
   * computed using style data from parent frames. Any changes to these
   * styles will only invalidate the parent frame and not this frame.
   */
  nsTextFrame::TextDecorations mDecorations;
  float mOpacity;
};

nsDisplayItemGeometry*
nsDisplayText::AllocateGeometry(nsDisplayListBuilder* aBuilder)
{
  return new nsDisplayTextGeometry(this, aBuilder);
}

void
nsDisplayText::ComputeInvalidationRegion(nsDisplayListBuilder* aBuilder,
                                         const nsDisplayItemGeometry* aGeometry,
                                         nsRegion *aInvalidRegion) const
{
  const nsDisplayTextGeometry* geometry = static_cast<const nsDisplayTextGeometry*>(aGeometry);
  nsTextFrame* f = static_cast<nsTextFrame*>(mFrame);

  nsTextFrame::TextDecorations decorations;
  f->GetTextDecorations(f->PresContext(), nsTextFrame::eResolvedColors, decorations);

  bool snap;
  nsRect newRect = geometry->mBounds;
  nsRect oldRect = GetBounds(aBuilder, &snap);
  if (decorations != geometry->mDecorations ||
      mVisIStartEdge != geometry->mVisIStartEdge ||
      mVisIEndEdge != geometry->mVisIEndEdge ||
      !oldRect.IsEqualInterior(newRect) ||
      !geometry->mBorderRect.IsEqualInterior(GetBorderRect()) ||
      mOpacity != geometry->mOpacity) {
    aInvalidRegion->Or(oldRect, newRect);
  }
}

NS_DECLARE_FRAME_PROPERTY_SMALL_VALUE(TextCombineScaleFactorProperty, float)

static float
GetTextCombineScaleFactor(nsTextFrame* aFrame)
{
  float factor = aFrame->GetProperty(TextCombineScaleFactorProperty());
  return factor ? factor : 1.0f;
}

nsDisplayText::nsDisplayText(nsDisplayListBuilder* aBuilder, nsTextFrame* aFrame,
                             const Maybe<bool>& aIsSelected)
  : nsCharClipDisplayItem(aBuilder, aFrame)
  , mOpacity(1.0f)
{
  MOZ_COUNT_CTOR(nsDisplayText);
  mIsFrameSelected = aIsSelected;
  mBounds = mFrame->GetVisualOverflowRectRelativeToSelf() + ToReferenceFrame();
    // Bug 748228
  mBounds.Inflate(mFrame->PresContext()->AppUnitsPerDevPixel());

  if (gfxPrefs::LayersAllowTextLayers() &&
      CanUseAdvancedLayer(aBuilder->GetWidgetLayerManager())) {
    RefPtr<DrawTarget> screenTarget = gfxPlatform::GetPlatform()->ScreenReferenceDrawTarget();
    RefPtr<DrawTargetCapture> capture =
      Factory::CreateCaptureDrawTarget(screenTarget->GetBackendType(),
                                       IntSize(),
                                       screenTarget->GetFormat());
    RefPtr<gfxContext> captureCtx = gfxContext::CreateOrNull(capture);

    // TODO: Paint() checks mDisableSubpixelAA, we should too.
    RenderToContext(captureCtx, aBuilder, true);

    // TODO: Ideally we'd re-use captureCtx in Paint() if we couldn't build
    // a layer here. We have to deal with the problem that the ScreenReferenceDrawTarget
    // might not be compatible with the DT used for layer rendering.

    GlyphArray* g = mGlyphs.AppendElement();
    std::vector<Glyph> glyphs;
    Color color;
    if (!capture->ContainsOnlyColoredGlyphs(mFont, color, glyphs)
        || !mFont
        || !mFont->CanSerialize()) {
      mFont = nullptr;
      mGlyphs.Clear();
    } else {
      g->glyphs().SetLength(glyphs.size());
      PodCopy(g->glyphs().Elements(), glyphs.data(), glyphs.size());
      g->color() = color;
    }
  }
}

LayerState
nsDisplayText::GetLayerState(nsDisplayListBuilder* aBuilder,
                             LayerManager* aManager,
                             const ContainerLayerParameters& aParameters)
{
  if (mFont) {
    return mozilla::LAYER_ACTIVE;
  }
  MOZ_ASSERT(mMergedFrames.IsEmpty());
  return mozilla::LAYER_NONE;
}

void
nsDisplayText::Paint(nsDisplayListBuilder* aBuilder,
                     gfxContext* aCtx) {
  AUTO_PROFILER_LABEL("nsDisplayText::Paint", GRAPHICS);

  MOZ_ASSERT(mMergedFrames.IsEmpty());

  DrawTargetAutoDisableSubpixelAntialiasing disable(aCtx->GetDrawTarget(),
                                                    mDisableSubpixelAA);
  RenderToContext(aCtx, aBuilder);
}

bool
nsDisplayText::CreateWebRenderCommands(mozilla::wr::DisplayListBuilder& aBuilder,
                                       const StackingContextHelper& aSc,
                                       nsTArray<WebRenderParentCommand>& aParentCommands,
                                       WebRenderLayerManager* aManager,
                                       nsDisplayListBuilder* aDisplayListBuilder)
{
  if (aManager->IsLayersFreeTransaction()) {
    ContainerLayerParameters parameter;
    if (GetLayerState(aDisplayListBuilder, aManager, parameter) != LAYER_ACTIVE) {
      return false;
    }
  }

  if (mBounds.IsEmpty()) {
    return true;
  }

  auto appUnitsPerDevPixel = mFrame->PresContext()->AppUnitsPerDevPixel();
  LayoutDeviceRect rect = LayoutDeviceRect::FromAppUnits(
      mBounds, appUnitsPerDevPixel);
  LayoutDeviceRect clipRect = rect;
  if (GetClip().HasClip()) {
    clipRect = LayoutDeviceRect::FromAppUnits(
                GetClip().GetClipRect(), appUnitsPerDevPixel);
  }
  aManager->WrBridge()->PushGlyphs(aBuilder, mGlyphs, mFont, aSc,
                                   LayerRect::FromUnknownRect(rect.ToUnknownRect()),
                                   LayerRect::FromUnknownRect(clipRect.ToUnknownRect()));

  return true;
}

already_AddRefed<layers::Layer>
nsDisplayText::BuildLayer(nsDisplayListBuilder* aBuilder,
                          LayerManager* aManager,
                          const ContainerLayerParameters& aContainerParameters)
{
  // We should have all the glyphs recorded now, build
  // the TextLayer.
  RefPtr<layers::TextLayer> layer = static_cast<layers::TextLayer*>
    (aManager->GetLayerBuilder()->GetLeafLayerFor(aBuilder, this));
  if (!layer) {
    layer = aManager->CreateTextLayer();
  }

  layer->SetGlyphs(Move(mGlyphs));
  layer->SetScaledFont(mFont);

  auto A2D = mFrame->PresContext()->AppUnitsPerDevPixel();
  bool dummy;
  const LayoutDeviceIntRect destBounds =
          LayoutDeviceIntRect::FromAppUnitsToOutside(GetBounds(aBuilder, &dummy), A2D);
  layer->SetBounds(IntRect(destBounds.x, destBounds.y, destBounds.width, destBounds.height));

  layer->SetBaseTransform(gfx::Matrix4x4::Translation(aContainerParameters.mOffset.x,
                                                      aContainerParameters.mOffset.y, 0));
  return layer.forget();
}

void
nsDisplayText::RenderToContext(gfxContext* aCtx, nsDisplayListBuilder* aBuilder, bool aIsRecording)
{
  nsTextFrame* f = static_cast<nsTextFrame*>(mFrame);

  // Add 1 pixel of dirty area around mVisibleRect to allow us to paint
  // antialiased pixels beyond the measured text extents.
  // This is temporary until we do this in the actual calculation of text extents.
  auto A2D = mFrame->PresContext()->AppUnitsPerDevPixel();
  LayoutDeviceRect extraVisible =
    LayoutDeviceRect::FromAppUnits(mVisibleRect, A2D);
  extraVisible.Inflate(1);

  gfxRect pixelVisible(extraVisible.x, extraVisible.y,
                       extraVisible.width, extraVisible.height);
  pixelVisible.Inflate(2);
  pixelVisible.RoundOut();

  bool willClip = !aBuilder->IsForGenerateGlyphMask() &&
                  !aBuilder->IsForPaintingSelectionBG() &&
                  !aIsRecording;
  if (willClip) {
    aCtx->NewPath();
    aCtx->Rectangle(pixelVisible);
    aCtx->Clip();
  }

  NS_ASSERTION(mVisIStartEdge >= 0, "illegal start edge");
  NS_ASSERTION(mVisIEndEdge >= 0, "illegal end edge");

  gfxContextMatrixAutoSaveRestore matrixSR;

  nsPoint framePt = ToReferenceFrame();
  if (f->StyleContext()->IsTextCombined()) {
    float scaleFactor = GetTextCombineScaleFactor(f);
    if (scaleFactor != 1.0f) {
      matrixSR.SetContext(aCtx);
      // Setup matrix to compress text for text-combine-upright if
      // necessary. This is done here because we want selection be
      // compressed at the same time as text.
      gfxPoint pt = nsLayoutUtils::PointToGfxPoint(framePt, A2D);
      gfxMatrix mat = aCtx->CurrentMatrix()
        .PreTranslate(pt).PreScale(scaleFactor, 1.0).PreTranslate(-pt);
      aCtx->SetMatrix (mat);
    }
  }
  nsTextFrame::PaintTextParams params(aCtx);
  params.framePt = gfxPoint(framePt.x, framePt.y);
  params.dirtyRect = extraVisible;

  if (aBuilder->IsForGenerateGlyphMask()) {
    MOZ_ASSERT(!aBuilder->IsForPaintingSelectionBG());
    params.state = nsTextFrame::PaintTextParams::GenerateTextMask;
  } else if (aBuilder->IsForPaintingSelectionBG()) {
    params.state = nsTextFrame::PaintTextParams::PaintTextBGColor;
  } else {
    params.state = nsTextFrame::PaintTextParams::PaintText;
  }

  f->PaintText(params, *this, mOpacity);

  if (willClip) {
    aCtx->PopClip();
  }
}

void
nsTextFrame::BuildDisplayList(nsDisplayListBuilder*   aBuilder,
                              const nsDisplayListSet& aLists)
{
  if (!IsVisibleForPainting(aBuilder))
    return;

  DO_GLOBAL_REFLOW_COUNT_DSP("nsTextFrame");

  const nsStyleColor* sc = StyleColor();
  const nsStyleText* st = StyleText();
  bool isTextTransparent =
    NS_GET_A(sc->CalcComplexColor(st->mWebkitTextFillColor)) == 0 &&
    NS_GET_A(sc->CalcComplexColor(st->mWebkitTextStrokeColor)) == 0;
  Maybe<bool> isSelected;
  if (((GetStateBits() & TEXT_NO_RENDERED_GLYPHS) ||
       (isTextTransparent && !StyleText()->HasTextShadow())) &&
      aBuilder->IsForPainting() && !nsSVGUtils::IsInSVGTextSubtree(this)) {
    isSelected.emplace(IsSelected());
    if (!isSelected.value()) {
      TextDecorations textDecs;
      GetTextDecorations(PresContext(), eResolvedColors, textDecs);
      if (!textDecs.HasDecorationLines()) {
        return;
      }
    }
  }

  aLists.Content()->AppendNewToTop(
    new (aBuilder) nsDisplayText(aBuilder, this, isSelected));
}

static nsIFrame*
GetGeneratedContentOwner(nsIFrame* aFrame, bool* aIsBefore)
{
  *aIsBefore = false;
  while (aFrame && (aFrame->GetStateBits() & NS_FRAME_GENERATED_CONTENT)) {
    if (aFrame->StyleContext()->GetPseudo() == nsCSSPseudoElements::before) {
      *aIsBefore = true;
    }
    aFrame = aFrame->GetParent();
  }
  return aFrame;
}

UniquePtr<SelectionDetails>
nsTextFrame::GetSelectionDetails()
{
  const nsFrameSelection* frameSelection = GetConstFrameSelection();
  if (frameSelection->GetTableCellSelection()) {
    return nullptr;
  }
  if (!(GetStateBits() & NS_FRAME_GENERATED_CONTENT)) {
    UniquePtr<SelectionDetails> details =
      frameSelection->LookUpSelection(mContent, GetContentOffset(),
                                      GetContentLength(), false);
    for (SelectionDetails* sd = details.get(); sd; sd = sd->mNext.get()) {
      sd->mStart += mContentOffset;
      sd->mEnd += mContentOffset;
    }
    return details;
  }

  // Check if the beginning or end of the element is selected, depending on
  // whether we're :before content or :after content.
  bool isBefore;
  nsIFrame* owner = GetGeneratedContentOwner(this, &isBefore);
  if (!owner || !owner->GetContent())
    return nullptr;

  UniquePtr<SelectionDetails> details =
    frameSelection->LookUpSelection(owner->GetContent(),
        isBefore ? 0 : owner->GetContent()->GetChildCount(), 0, false);
  for (SelectionDetails* sd = details.get(); sd; sd = sd->mNext.get()) {
    // The entire text is selected!
    sd->mStart = GetContentOffset();
    sd->mEnd = GetContentEnd();
  }
  return details;
}

static void
PaintSelectionBackground(DrawTarget& aDrawTarget,
                         nscolor aColor,
                         const LayoutDeviceRect& aDirtyRect,
                         const LayoutDeviceRect& aRect,
                         nsTextFrame::DrawPathCallbacks* aCallbacks)
{
  Rect rect = aRect.Intersect(aDirtyRect).ToUnknownRect();
  MaybeSnapToDevicePixels(rect, aDrawTarget);

  if (aCallbacks) {
    aCallbacks->NotifySelectionBackgroundNeedsFill(rect, aColor, aDrawTarget);
  } else {
    ColorPattern color(ToDeviceColor(aColor));
    aDrawTarget.FillRect(rect, color);
  }
}

// Attempt to get the LineBaselineOffset property of aChildFrame
// If not set, calculate this value for all child frames of aBlockFrame
static nscoord
LazyGetLineBaselineOffset(nsIFrame* aChildFrame, nsBlockFrame* aBlockFrame)
{
  bool offsetFound;
  nscoord offset = aChildFrame->GetProperty(
    nsIFrame::LineBaselineOffset(), &offsetFound);

  if (!offsetFound) {
    for (nsBlockFrame::LineIterator line = aBlockFrame->LinesBegin(),
                                    line_end = aBlockFrame->LinesEnd();
         line != line_end; line++) {
      if (line->IsInline()) {
        int32_t n = line->GetChildCount();
        nscoord lineBaseline = line->BStart() + line->GetLogicalAscent();
        for (nsIFrame* lineFrame = line->mFirstChild;
             n > 0; lineFrame = lineFrame->GetNextSibling(), --n) {
          offset = lineBaseline - lineFrame->GetNormalPosition().y;
          lineFrame->SetProperty(nsIFrame::LineBaselineOffset(), offset);
        }
      }
    }
    return aChildFrame->GetProperty(
      nsIFrame::LineBaselineOffset(), &offsetFound);
  } else {
    return offset;
  }
}

static bool IsUnderlineRight(nsIFrame* aFrame)
{
  nsIAtom* langAtom = aFrame->StyleFont()->mLanguage;
  if (!langAtom) {
    return false;
  }
  nsAtomString langStr(langAtom);
  return (StringBeginsWith(langStr, NS_LITERAL_STRING("ja")) ||
          StringBeginsWith(langStr, NS_LITERAL_STRING("ko"))) &&
         (langStr.Length() == 2 || langStr[2] == '-');
}

void
nsTextFrame::GetTextDecorations(
                    nsPresContext* aPresContext,
                    nsTextFrame::TextDecorationColorResolution aColorResolution,
                    nsTextFrame::TextDecorations& aDecorations)
{
  const nsCompatibility compatMode = aPresContext->CompatibilityMode();

  bool useOverride = false;
  nscolor overrideColor = NS_RGBA(0, 0, 0, 0);

  bool nearestBlockFound = false;
  // Use writing mode of parent frame for orthogonal text frame to work.
  // See comment in nsTextFrame::DrawTextRunAndDecorations.
  WritingMode wm = GetParent()->GetWritingMode();
  bool vertical = wm.IsVertical();

  nscoord ascent = GetLogicalBaseline(wm);
  // physicalBlockStartOffset represents the offset from our baseline
  // to f's physical block start, which is top in horizontal writing
  // mode, and left in vertical writing modes, in our coordinate space.
  // This physical block start is logical block start in most cases,
  // but for vertical-rl, it is logical block end, and consequently in
  // that case, it starts from the descent instead of ascent.
  nscoord physicalBlockStartOffset =
    wm.IsVerticalRL() ? GetSize().width - ascent : ascent;
  // baselineOffset represents the offset from our baseline to f's baseline or
  // the nearest block's baseline, in our coordinate space, whichever is closest
  // during the particular iteration
  nscoord baselineOffset = 0;

  for (nsIFrame* f = this, *fChild = nullptr;
       f;
       fChild = f,
       f = nsLayoutUtils::GetParentOrPlaceholderFor(f))
  {
    nsStyleContext *const context = f->StyleContext();
    if (!context->HasTextDecorationLines()) {
      break;
    }

    const nsStyleTextReset *const styleText = context->StyleTextReset();
    const uint8_t textDecorations = styleText->mTextDecorationLine;

    if (!useOverride &&
        (NS_STYLE_TEXT_DECORATION_LINE_OVERRIDE_ALL & textDecorations)) {
      // This handles the <a href="blah.html"><font color="green">La
      // la la</font></a> case. The link underline should be green.
      useOverride = true;
      overrideColor =
        nsLayoutUtils::GetColor(f, &nsStyleTextReset::mTextDecorationColor);
    }

    nsBlockFrame* fBlock = nsLayoutUtils::GetAsBlock(f);
    const bool firstBlock = !nearestBlockFound && fBlock;

    // Not updating positions once we hit a parent block is equivalent to
    // the CSS 2.1 spec that blocks should propagate decorations down to their
    // children (albeit the style should be preserved)
    // However, if we're vertically aligned within a block, then we need to
    // recover the correct baseline from the line by querying the FrameProperty
    // that should be set (see nsLineLayout::VerticalAlignLine).
    if (firstBlock) {
      // At this point, fChild can't be null since TextFrames can't be blocks
      if (fChild->VerticalAlignEnum() != NS_STYLE_VERTICAL_ALIGN_BASELINE) {

        // Since offset is the offset in the child's coordinate space, we have
        // to undo the accumulation to bring the transform out of the block's
        // coordinate space
        const nscoord lineBaselineOffset = LazyGetLineBaselineOffset(fChild,
                                                                     fBlock);

        baselineOffset = physicalBlockStartOffset - lineBaselineOffset -
          (vertical ? fChild->GetNormalPosition().x
                    : fChild->GetNormalPosition().y);
      }
    }
    else if (!nearestBlockFound) {
      // offset here is the offset from f's baseline to f's top/left
      // boundary. It's descent for vertical-rl, and ascent otherwise.
      nscoord offset = wm.IsVerticalRL() ?
        f->GetSize().width - f->GetLogicalBaseline(wm) :
        f->GetLogicalBaseline(wm);
      baselineOffset = physicalBlockStartOffset - offset;
    }

    nearestBlockFound = nearestBlockFound || firstBlock;
    physicalBlockStartOffset +=
      vertical ? f->GetNormalPosition().x : f->GetNormalPosition().y;

    const uint8_t style = styleText->mTextDecorationStyle;
    if (textDecorations) {
      nscolor color;
      if (useOverride) {
        color = overrideColor;
      } else if (nsSVGUtils::IsInSVGTextSubtree(this)) {
        // XXX We might want to do something with text-decoration-color when
        //     painting SVG text, but it's not clear what we should do.  We
        //     at least need SVG text decorations to paint with 'fill' if
        //     text-decoration-color has its initial value currentColor.
        //     We could choose to interpret currentColor as "currentFill"
        //     for SVG text, and have e.g. text-decoration-color:red to
        //     override the fill paint of the decoration.
        color = aColorResolution == eResolvedColors ?
                  nsLayoutUtils::GetColor(f, &nsStyleSVG::mFill) :
                  NS_SAME_AS_FOREGROUND_COLOR;
      } else {
        color = nsLayoutUtils::
          GetColor(f, &nsStyleTextReset::mTextDecorationColor);
      }

      bool swapUnderlineAndOverline = vertical && IsUnderlineRight(f);
      const uint8_t kUnderline =
        swapUnderlineAndOverline ? NS_STYLE_TEXT_DECORATION_LINE_OVERLINE :
                                   NS_STYLE_TEXT_DECORATION_LINE_UNDERLINE;
      const uint8_t kOverline =
        swapUnderlineAndOverline ? NS_STYLE_TEXT_DECORATION_LINE_UNDERLINE :
                                   NS_STYLE_TEXT_DECORATION_LINE_OVERLINE;

      if (textDecorations & kUnderline) {
        aDecorations.mUnderlines.AppendElement(
          nsTextFrame::LineDecoration(f, baselineOffset, color, style));
      }
      if (textDecorations & kOverline) {
        aDecorations.mOverlines.AppendElement(
          nsTextFrame::LineDecoration(f, baselineOffset, color, style));
      }
      if (textDecorations & NS_STYLE_TEXT_DECORATION_LINE_LINE_THROUGH) {
        aDecorations.mStrikes.AppendElement(
          nsTextFrame::LineDecoration(f, baselineOffset, color, style));
      }
    }

    // In all modes, if we're on an inline-block or inline-table (or
    // inline-stack, inline-box, inline-grid), we're done.
    // If we're on a ruby frame other than ruby text container, we
    // should continue.
    mozilla::StyleDisplay display = f->GetDisplay();
    if (display != mozilla::StyleDisplay::Inline &&
        (!nsStyleDisplay::IsRubyDisplayType(display) ||
         display == mozilla::StyleDisplay::RubyTextContainer) &&
        nsStyleDisplay::IsDisplayTypeInlineOutside(display)) {
      break;
    }

    // In quirks mode, if we're on an HTML table element, we're done.
    if (compatMode == eCompatibility_NavQuirks &&
        f->GetContent()->IsHTMLElement(nsGkAtoms::table)) {
      break;
    }

    // If we're on an absolutely-positioned element or a floating
    // element, we're done.
    if (f->IsFloating() || f->IsAbsolutelyPositioned()) {
      break;
    }

    // If we're an outer <svg> element, which is classified as an atomic
    // inline-level element, we're done.
    if (f->IsSVGOuterSVGFrame()) {
      break;
    }
  }
}

static float
GetInflationForTextDecorations(nsIFrame* aFrame, nscoord aInflationMinFontSize)
{
  if (nsSVGUtils::IsInSVGTextSubtree(aFrame)) {
    const nsIFrame* container = aFrame;
    while (!container->IsSVGTextFrame()) {
      container = container->GetParent();
    }
    NS_ASSERTION(container, "expected to find an ancestor SVGTextFrame");
    return
      static_cast<const SVGTextFrame*>(container)->GetFontSizeScaleFactor();
  }
  return nsLayoutUtils::FontSizeInflationInner(aFrame, aInflationMinFontSize);
}

struct EmphasisMarkInfo
{
  RefPtr<gfxTextRun> textRun;
  gfxFloat advance;
  gfxFloat baselineOffset;
};

NS_DECLARE_FRAME_PROPERTY_DELETABLE(EmphasisMarkProperty, EmphasisMarkInfo)

already_AddRefed<gfxTextRun>
GenerateTextRunForEmphasisMarks(nsTextFrame* aFrame,
                                nsFontMetrics* aFontMetrics,
                                nsStyleContext* aStyleContext,
                                const nsStyleText* aStyleText)
{
  const nsString& emphasisString = aStyleText->mTextEmphasisStyleString;
  RefPtr<DrawTarget> dt = CreateReferenceDrawTarget(aFrame);
  auto appUnitsPerDevUnit = aFrame->PresContext()->AppUnitsPerDevPixel();
  gfx::ShapedTextFlags flags = nsLayoutUtils::GetTextRunOrientFlagsForStyle(aStyleContext);
  if (flags == gfx::ShapedTextFlags::TEXT_ORIENT_VERTICAL_MIXED) {
    // The emphasis marks should always be rendered upright per spec.
    flags = gfx::ShapedTextFlags::TEXT_ORIENT_VERTICAL_UPRIGHT;
  }
  return aFontMetrics->GetThebesFontGroup()->
    MakeTextRun<char16_t>(emphasisString.get(), emphasisString.Length(),
                          dt, appUnitsPerDevUnit, flags,
                          nsTextFrameUtils::Flags(), nullptr);
}

static nsRubyFrame*
FindFurthestInlineRubyAncestor(nsTextFrame* aFrame)
{
  nsRubyFrame* rubyFrame = nullptr;
  for (nsIFrame* frame = aFrame->GetParent();
       frame && frame->IsFrameOfType(nsIFrame::eLineParticipant);
       frame = frame->GetParent()) {
    if (frame->IsRubyFrame()) {
      rubyFrame = static_cast<nsRubyFrame*>(frame);
    }
  }
  return rubyFrame;
}

nsRect
nsTextFrame::UpdateTextEmphasis(WritingMode aWM, PropertyProvider& aProvider)
{
  const nsStyleText* styleText = StyleText();
  if (!styleText->HasTextEmphasis()) {
    DeleteProperty(EmphasisMarkProperty());
    return nsRect();
  }

  nsStyleContext* styleContext = StyleContext();
  bool isTextCombined = styleContext->IsTextCombined();
  if (isTextCombined) {
    styleContext = GetParent()->StyleContext();
  }
  RefPtr<nsFontMetrics> fm = nsLayoutUtils::
    GetFontMetricsOfEmphasisMarks(styleContext, GetFontSizeInflation());
  EmphasisMarkInfo* info = new EmphasisMarkInfo;
  info->textRun =
    GenerateTextRunForEmphasisMarks(this, fm, styleContext, styleText);
  info->advance = info->textRun->GetAdvanceWidth();

  // Calculate the baseline offset
  LogicalSide side = styleText->TextEmphasisSide(aWM);
  LogicalSize frameSize = GetLogicalSize(aWM);
  // The overflow rect is inflated in the inline direction by half
  // advance of the emphasis mark on each side, so that even if a mark
  // is drawn for a zero-width character, it won't be clipped.
  LogicalRect overflowRect(aWM, -info->advance / 2,
                           /* BStart to be computed below */ 0,
                           frameSize.ISize(aWM) + info->advance,
                           fm->MaxAscent() + fm->MaxDescent());
  RefPtr<nsFontMetrics> baseFontMetrics = isTextCombined
    ? nsLayoutUtils::GetInflatedFontMetricsForFrame(GetParent())
    : do_AddRef(aProvider.GetFontMetrics());
  // When the writing mode is vertical-lr the line is inverted, and thus
  // the ascent and descent are swapped.
  nscoord absOffset = (side == eLogicalSideBStart) != aWM.IsLineInverted() ?
    baseFontMetrics->MaxAscent() + fm->MaxDescent() :
    baseFontMetrics->MaxDescent() + fm->MaxAscent();
  RubyBlockLeadings leadings;
  if (nsRubyFrame* ruby = FindFurthestInlineRubyAncestor(this)) {
    leadings = ruby->GetBlockLeadings();
  }
  if (side == eLogicalSideBStart) {
    info->baselineOffset = -absOffset - leadings.mStart;
    overflowRect.BStart(aWM) = -overflowRect.BSize(aWM) - leadings.mStart;
  } else {
    MOZ_ASSERT(side == eLogicalSideBEnd);
    info->baselineOffset = absOffset + leadings.mEnd;
    overflowRect.BStart(aWM) = frameSize.BSize(aWM) + leadings.mEnd;
  }
  // If text combined, fix the gap between the text frame and its parent.
  if (isTextCombined) {
    nscoord gap = (baseFontMetrics->MaxHeight() - frameSize.BSize(aWM)) / 2;
    overflowRect.BStart(aWM) += gap * (side == eLogicalSideBStart ? -1 : 1);
  }

  SetProperty(EmphasisMarkProperty(), info);
  return overflowRect.GetPhysicalRect(aWM, frameSize.GetPhysicalSize(aWM));
}

void
nsTextFrame::UnionAdditionalOverflow(nsPresContext* aPresContext,
                                     nsIFrame* aBlock,
                                     PropertyProvider& aProvider,
                                     nsRect* aVisualOverflowRect,
                                     bool aIncludeTextDecorations)
{
  const WritingMode wm = GetWritingMode();
  bool verticalRun = mTextRun->IsVertical();
  const gfxFloat appUnitsPerDevUnit = aPresContext->AppUnitsPerDevPixel();

  if (IsFloatingFirstLetterChild()) {
    bool inverted = wm.IsLineInverted();
    // The underline/overline drawable area must be contained in the overflow
    // rect when this is in floating first letter frame at *both* modes.
    // In this case, aBlock is the ::first-letter frame.
    uint8_t decorationStyle = aBlock->StyleContext()->
                                StyleTextReset()->mTextDecorationStyle;
    // If the style is none, let's include decoration line rect as solid style
    // since changing the style from none to solid/dotted/dashed doesn't cause
    // reflow.
    if (decorationStyle == NS_STYLE_TEXT_DECORATION_STYLE_NONE) {
      decorationStyle = NS_STYLE_TEXT_DECORATION_STYLE_SOLID;
    }
    nsFontMetrics* fontMetrics = aProvider.GetFontMetrics();
    nscoord underlineOffset, underlineSize;
    fontMetrics->GetUnderline(underlineOffset, underlineSize);
    nscoord maxAscent = inverted ? fontMetrics->MaxDescent()
                                 : fontMetrics->MaxAscent();

    nsCSSRendering::DecorationRectParams params;
    Float gfxWidth =
      (verticalRun ? aVisualOverflowRect->height
                   : aVisualOverflowRect->width) /
      appUnitsPerDevUnit;
    params.lineSize = Size(gfxWidth, underlineSize / appUnitsPerDevUnit);
    params.ascent = gfxFloat(mAscent) / appUnitsPerDevUnit;
    params.style = decorationStyle;
    params.vertical = verticalRun;

    params.offset = underlineOffset / appUnitsPerDevUnit;
    params.decoration = NS_STYLE_TEXT_DECORATION_LINE_UNDERLINE;
    nsRect underlineRect =
      nsCSSRendering::GetTextDecorationRect(aPresContext, params);
    params.offset = maxAscent / appUnitsPerDevUnit;
    params.decoration = NS_STYLE_TEXT_DECORATION_LINE_OVERLINE;
    nsRect overlineRect =
      nsCSSRendering::GetTextDecorationRect(aPresContext, params);

    aVisualOverflowRect->UnionRect(*aVisualOverflowRect, underlineRect);
    aVisualOverflowRect->UnionRect(*aVisualOverflowRect, overlineRect);

    // XXX If strikeoutSize is much thicker than the underlineSize, it may
    //     cause overflowing from the overflow rect.  However, such case
    //     isn't realistic, we don't need to compute it now.
  }
  if (aIncludeTextDecorations) {
    // Use writing mode of parent frame for orthogonal text frame to
    // work. See comment in nsTextFrame::DrawTextRunAndDecorations.
    WritingMode parentWM = GetParent()->GetWritingMode();
    bool verticalDec = parentWM.IsVertical();
    bool useVerticalMetrics = verticalDec != verticalRun
      ? verticalDec : verticalRun && mTextRun->UseCenterBaseline();

    // Since CSS 2.1 requires that text-decoration defined on ancestors maintain
    // style and position, they can be drawn at virtually any y-offset, so
    // maxima and minima are required to reliably generate the rectangle for
    // them
    TextDecorations textDecs;
    GetTextDecorations(aPresContext, eResolvedColors, textDecs);
    if (textDecs.HasDecorationLines()) {
      nscoord inflationMinFontSize =
        nsLayoutUtils::InflationMinFontSizeFor(aBlock);

      const nscoord measure = verticalDec ? GetSize().height : GetSize().width;
      gfxFloat gfxWidth = measure / appUnitsPerDevUnit;
      gfxFloat ascent = gfxFloat(GetLogicalBaseline(parentWM))
                          / appUnitsPerDevUnit;
      nscoord frameBStart = 0;
      if (parentWM.IsVerticalRL()) {
        frameBStart = GetSize().width;
        ascent = -ascent;
      }
      // The decoration-line offsets need to be reversed for sideways-lr mode,
      // so we will multiply the values from metrics by this factor.
      gfxFloat decorationOffsetDir = mTextRun->IsSidewaysLeft() ? -1.0 : 1.0;

      nsCSSRendering::DecorationRectParams params;
      params.lineSize = Size(gfxWidth, 0);
      params.ascent = ascent;
      params.vertical = verticalDec;

      nscoord topOrLeft(nscoord_MAX), bottomOrRight(nscoord_MIN);
      typedef gfxFont::Metrics Metrics;
      auto accumulateDecorationRect = [&](const LineDecoration& dec,
                                          gfxFloat Metrics::* lineSize,
                                          gfxFloat Metrics::* lineOffset) {
        params.style = dec.mStyle;
        // If the style is solid, let's include decoration line rect of solid
        // style since changing the style from none to solid/dotted/dashed
        // doesn't cause reflow.
        if (params.style == NS_STYLE_TEXT_DECORATION_STYLE_NONE) {
          params.style = NS_STYLE_TEXT_DECORATION_STYLE_SOLID;
        }

        float inflation =
          GetInflationForTextDecorations(dec.mFrame, inflationMinFontSize);
        const Metrics metrics =
          GetFirstFontMetrics(GetFontGroupForFrame(dec.mFrame, inflation),
                              useVerticalMetrics);

        params.lineSize.height = metrics.*lineSize;
        params.offset = decorationOffsetDir * metrics.*lineOffset;
        const nsRect decorationRect =
          nsCSSRendering::GetTextDecorationRect(aPresContext, params) +
          (verticalDec ? nsPoint(frameBStart - dec.mBaselineOffset, 0)
                       : nsPoint(0, -dec.mBaselineOffset));

        if (verticalDec) {
          topOrLeft = std::min(decorationRect.x, topOrLeft);
          bottomOrRight = std::max(decorationRect.XMost(), bottomOrRight);
        } else {
          topOrLeft = std::min(decorationRect.y, topOrLeft);
          bottomOrRight = std::max(decorationRect.YMost(), bottomOrRight);
        }
      };

      // Below we loop through all text decorations and compute the rectangle
      // containing all of them, in this frame's coordinate space
      params.decoration = NS_STYLE_TEXT_DECORATION_LINE_UNDERLINE;
      for (const LineDecoration& dec : textDecs.mUnderlines) {
        accumulateDecorationRect(dec, &Metrics::underlineSize,
                                 &Metrics::underlineOffset);
      }
      params.decoration = NS_STYLE_TEXT_DECORATION_LINE_OVERLINE;
      for (const LineDecoration& dec : textDecs.mOverlines) {
        accumulateDecorationRect(dec, &Metrics::underlineSize,
                                 &Metrics::maxAscent);
      }
      params.decoration = NS_STYLE_TEXT_DECORATION_LINE_LINE_THROUGH;
      for (const LineDecoration& dec : textDecs.mStrikes) {
        accumulateDecorationRect(dec, &Metrics::strikeoutSize,
                                 &Metrics::strikeoutOffset);
      }

      aVisualOverflowRect->UnionRect(
        *aVisualOverflowRect,
        verticalDec ? nsRect(topOrLeft, 0, bottomOrRight - topOrLeft, measure)
                    : nsRect(0, topOrLeft, measure, bottomOrRight - topOrLeft));
    }

    aVisualOverflowRect->UnionRect(*aVisualOverflowRect,
                                   UpdateTextEmphasis(parentWM, aProvider));
  }

  // text-stroke overflows
  nscoord textStrokeWidth = StyleText()->mWebkitTextStrokeWidth;
  if (textStrokeWidth > 0) {
    nsRect strokeRect = *aVisualOverflowRect;
    strokeRect.x -= textStrokeWidth;
    strokeRect.y -= textStrokeWidth;
    strokeRect.width += textStrokeWidth;
    strokeRect.height += textStrokeWidth;
    aVisualOverflowRect->UnionRect(*aVisualOverflowRect, strokeRect);
  }

  // Text-shadow overflows
  nsRect shadowRect =
    nsLayoutUtils::GetTextShadowRectsUnion(*aVisualOverflowRect, this);
  aVisualOverflowRect->UnionRect(*aVisualOverflowRect, shadowRect);

  // When this frame is not selected, the text-decoration area must be in
  // frame bounds.
  if (!IsSelected() ||
      !CombineSelectionUnderlineRect(aPresContext, *aVisualOverflowRect))
    return;
  AddStateBits(TEXT_SELECTION_UNDERLINE_OVERFLOWED);
}

gfxFloat
nsTextFrame::ComputeDescentLimitForSelectionUnderline(
               nsPresContext* aPresContext,
               const gfxFont::Metrics& aFontMetrics)
{
  gfxFloat app = aPresContext->AppUnitsPerDevPixel();
  nscoord lineHeightApp =
    ReflowInput::CalcLineHeight(GetContent(),
                                      StyleContext(), NS_AUTOHEIGHT,
                                      GetFontSizeInflation());
  gfxFloat lineHeight = gfxFloat(lineHeightApp) / app;
  if (lineHeight <= aFontMetrics.maxHeight) {
    return aFontMetrics.maxDescent;
  }
  return aFontMetrics.maxDescent + (lineHeight - aFontMetrics.maxHeight) / 2;
}


// Make sure this stays in sync with DrawSelectionDecorations below
static const RawSelectionType kRawSelectionTypesWithDecorations =
  nsISelectionController::SELECTION_SPELLCHECK |
  nsISelectionController::SELECTION_URLSTRIKEOUT |
  nsISelectionController::SELECTION_IME_RAWINPUT |
  nsISelectionController::SELECTION_IME_SELECTEDRAWTEXT |
  nsISelectionController::SELECTION_IME_CONVERTEDTEXT |
  nsISelectionController::SELECTION_IME_SELECTEDCONVERTEDTEXT;

/* static */
gfxFloat
nsTextFrame::ComputeSelectionUnderlineHeight(
               nsPresContext* aPresContext,
               const gfxFont::Metrics& aFontMetrics,
               SelectionType aSelectionType)
{
  switch (aSelectionType) {
    case SelectionType::eIMERawClause:
    case SelectionType::eIMESelectedRawClause:
    case SelectionType::eIMEConvertedClause:
    case SelectionType::eIMESelectedClause:
      return aFontMetrics.underlineSize;
    case SelectionType::eSpellCheck: {
      // The thickness of the spellchecker underline shouldn't honor the font
      // metrics.  It should be constant pixels value which is decided from the
      // default font size.  Note that if the actual font size is smaller than
      // the default font size, we should use the actual font size because the
      // computed value from the default font size can be too thick for the
      // current font size.
      nscoord defaultFontSize = aPresContext->GetDefaultFont(
          kPresContext_DefaultVariableFont_ID, nullptr)->size;
      int32_t zoomedFontSize = aPresContext->AppUnitsToDevPixels(
          nsStyleFont::ZoomText(aPresContext, defaultFontSize));
      gfxFloat fontSize = std::min(gfxFloat(zoomedFontSize),
                                   aFontMetrics.emHeight);
      fontSize = std::max(fontSize, 1.0);
      return ceil(fontSize / 20);
    }
    default:
      NS_WARNING("Requested underline style is not valid");
      return aFontMetrics.underlineSize;
  }
}

enum class DecorationType
{
  Normal, Selection
};
struct nsTextFrame::PaintDecorationLineParams
  : nsCSSRendering::DecorationRectParams
{
  gfxContext* context = nullptr;
  LayoutDeviceRect dirtyRect;
  Point pt;
  const nscolor* overrideColor = nullptr;
  nscolor color = NS_RGBA(0, 0, 0, 0);
  gfxFloat icoordInFrame = 0.0f;
  DecorationType decorationType = DecorationType::Normal;
  DrawPathCallbacks* callbacks = nullptr;
};

void
nsTextFrame::PaintDecorationLine(const PaintDecorationLineParams& aParams)
{
  nsCSSRendering::PaintDecorationLineParams params;
  static_cast<nsCSSRendering::DecorationRectParams&>(params) = aParams;
  params.dirtyRect = aParams.dirtyRect.ToUnknownRect();
  params.pt = aParams.pt;
  params.color = aParams.overrideColor ? *aParams.overrideColor : aParams.color;
  params.icoordInFrame = Float(aParams.icoordInFrame);
  if (aParams.callbacks) {
    Rect path = nsCSSRendering::DecorationLineToPath(params);
    if (aParams.decorationType == DecorationType::Normal) {
      aParams.callbacks->PaintDecorationLine(path, params.color);
    } else {
      aParams.callbacks->PaintSelectionDecorationLine(path, params.color);
    }
  } else {
    nsCSSRendering::PaintDecorationLine(
      this, *aParams.context->GetDrawTarget(), params);
  }
}

/**
 * This, plus kRawSelectionTypesWithDecorations, encapsulates all knowledge
 * about drawing text decoration for selections.
 */
void
nsTextFrame::DrawSelectionDecorations(gfxContext* aContext,
                                      const LayoutDeviceRect& aDirtyRect,
                                      SelectionType aSelectionType,
                                      nsTextPaintStyle& aTextPaintStyle,
                                      const TextRangeStyle &aRangeStyle,
                                      const Point& aPt,
                                      gfxFloat aICoordInFrame,
                                      gfxFloat aWidth,
                                      gfxFloat aAscent,
                                      const gfxFont::Metrics& aFontMetrics,
                                      DrawPathCallbacks* aCallbacks,
                                      bool aVertical,
                                      gfxFloat aDecorationOffsetDir,
                                      uint8_t aDecoration)
{
  PaintDecorationLineParams params;
  params.context = aContext;
  params.dirtyRect = aDirtyRect;
  params.pt = aPt;
  params.lineSize.width = aWidth;
  params.ascent = aAscent;
  params.offset = aDecoration == NS_STYLE_TEXT_DECORATION_LINE_UNDERLINE ?
                  aFontMetrics.underlineOffset : aFontMetrics.maxAscent;
  params.decoration = aDecoration;
  params.decorationType = DecorationType::Selection;
  params.callbacks = aCallbacks;
  params.vertical = aVertical;
  params.descentLimit =
    ComputeDescentLimitForSelectionUnderline(aTextPaintStyle.PresContext(),
                                             aFontMetrics);

  float relativeSize;

  switch (aSelectionType) {
    case SelectionType::eIMERawClause:
    case SelectionType::eIMESelectedRawClause:
    case SelectionType::eIMEConvertedClause:
    case SelectionType::eIMESelectedClause:
    case SelectionType::eSpellCheck: {
      int32_t index = nsTextPaintStyle::
        GetUnderlineStyleIndexForSelectionType(aSelectionType);
      bool weDefineSelectionUnderline =
        aTextPaintStyle.GetSelectionUnderlineForPaint(index, &params.color,
                                                      &relativeSize,
                                                      &params.style);
      params.lineSize.height =
        ComputeSelectionUnderlineHeight(aTextPaintStyle.PresContext(),
                                        aFontMetrics, aSelectionType);
      bool isIMEType = aSelectionType != SelectionType::eSpellCheck;

      if (isIMEType) {
        // IME decoration lines should not be drawn on the both ends, i.e., we
        // need to cut both edges of the decoration lines.  Because same style
        // IME selections can adjoin, but the users need to be able to know
        // where are the boundaries of the selections.
        //
        //  X: underline
        //
        //     IME selection #1        IME selection #2      IME selection #3
        //  |                     |                      |
        //  | XXXXXXXXXXXXXXXXXXX | XXXXXXXXXXXXXXXXXXXX | XXXXXXXXXXXXXXXXXXX
        //  +---------------------+----------------------+--------------------
        //   ^                   ^ ^                    ^ ^
        //  gap                  gap                    gap
        params.pt.x += 1.0;
        params.lineSize.width -= 2.0;
      }
      if (isIMEType && aRangeStyle.IsDefined()) {
        // If IME defines the style, that should override our definition.
        if (aRangeStyle.IsLineStyleDefined()) {
          if (aRangeStyle.mLineStyle == TextRangeStyle::LINESTYLE_NONE) {
            return;
          }
          params.style = aRangeStyle.mLineStyle;
          relativeSize = aRangeStyle.mIsBoldLine ? 2.0f : 1.0f;
        } else if (!weDefineSelectionUnderline) {
          // There is no underline style definition.
          return;
        }
        // If underline color is defined and that doesn't depend on the
        // foreground color, we should use the color directly.
        if (aRangeStyle.IsUnderlineColorDefined() &&
            (!aRangeStyle.IsForegroundColorDefined() ||
             aRangeStyle.mUnderlineColor != aRangeStyle.mForegroundColor)) {
          params.color = aRangeStyle.mUnderlineColor;
        }
        // If foreground color or background color is defined, the both colors
        // are computed by GetSelectionTextColors().  Then, we should use its
        // foreground color always.  The color should have sufficient contrast
        // with the background color.
        else if (aRangeStyle.IsForegroundColorDefined() ||
                 aRangeStyle.IsBackgroundColorDefined()) {
          nscolor bg;
          GetSelectionTextColors(aSelectionType, aTextPaintStyle,
                                 aRangeStyle, &params.color, &bg);
        }
        // Otherwise, use the foreground color of the frame.
        else {
          params.color = aTextPaintStyle.GetTextColor();
        }
      } else if (!weDefineSelectionUnderline) {
        // IME doesn't specify the selection style and we don't define selection
        // underline.
        return;
      }
      break;
    }
    case SelectionType::eURLStrikeout: {
      nscoord inflationMinFontSize =
        nsLayoutUtils::InflationMinFontSizeFor(this);
      float inflation =
        GetInflationForTextDecorations(this, inflationMinFontSize);
      const gfxFont::Metrics metrics =
        GetFirstFontMetrics(GetFontGroupForFrame(this, inflation), aVertical);

      relativeSize = 2.0f;
      aTextPaintStyle.GetURLSecondaryColor(&params.color);
      params.style = NS_STYLE_TEXT_DECORATION_STYLE_SOLID;
      params.lineSize.height = metrics.strikeoutSize;
      params.offset = metrics.strikeoutOffset + 0.5;
      params.decoration = NS_STYLE_TEXT_DECORATION_LINE_LINE_THROUGH;
      break;
    }
    default:
      NS_WARNING("Requested selection decorations when there aren't any");
      return;
  }
  params.offset *= aDecorationOffsetDir;
  params.lineSize.height *= relativeSize;
  params.icoordInFrame = (aVertical ? params.pt.y - aPt.y
                                    : params.pt.x - aPt.x) + aICoordInFrame;
  PaintDecorationLine(params);
}

/* static */
bool
nsTextFrame::GetSelectionTextColors(SelectionType aSelectionType,
                                    nsTextPaintStyle& aTextPaintStyle,
                                    const TextRangeStyle &aRangeStyle,
                                    nscolor* aForeground,
                                    nscolor* aBackground)
{
  switch (aSelectionType) {
    case SelectionType::eNormal:
      return aTextPaintStyle.GetSelectionColors(aForeground, aBackground);
    case SelectionType::eFind:
      aTextPaintStyle.GetHighlightColors(aForeground, aBackground);
      return true;
    case SelectionType::eURLSecondary:
      aTextPaintStyle.GetURLSecondaryColor(aForeground);
      *aBackground = NS_RGBA(0,0,0,0);
      return true;
    case SelectionType::eIMERawClause:
    case SelectionType::eIMESelectedRawClause:
    case SelectionType::eIMEConvertedClause:
    case SelectionType::eIMESelectedClause:
      if (aRangeStyle.IsDefined()) {
        if (!aRangeStyle.IsForegroundColorDefined() &&
            !aRangeStyle.IsBackgroundColorDefined()) {
          *aForeground = aTextPaintStyle.GetTextColor();
          *aBackground = NS_RGBA(0,0,0,0);
          return false;
        }
        if (aRangeStyle.IsForegroundColorDefined()) {
          *aForeground = aRangeStyle.mForegroundColor;
          if (aRangeStyle.IsBackgroundColorDefined()) {
            *aBackground = aRangeStyle.mBackgroundColor;
          } else {
            // If foreground color is defined but background color isn't
            // defined, we can guess that IME must expect that the background
            // color is system's default field background color.
            *aBackground = aTextPaintStyle.GetSystemFieldBackgroundColor();
          }
        } else { // aRangeStyle.IsBackgroundColorDefined() is true
          *aBackground = aRangeStyle.mBackgroundColor;
          // If background color is defined but foreground color isn't defined,
          // we can assume that IME must expect that the foreground color is
          // same as system's field text color.
          *aForeground = aTextPaintStyle.GetSystemFieldForegroundColor();
        }
        return true;
      }
      aTextPaintStyle.GetIMESelectionColors(
        nsTextPaintStyle::GetUnderlineStyleIndexForSelectionType(
          aSelectionType),
        aForeground, aBackground);
      return true;
    default:
      *aForeground = aTextPaintStyle.GetTextColor();
      *aBackground = NS_RGBA(0,0,0,0);
      return false;
  }
}

/**
 * This sets *aShadow to the appropriate shadow, if any, for the given
 * type of selection. Returns true if *aShadow was set.
 * If text-shadow was not specified, *aShadow is left untouched
 * (NOT reset to null), and the function returns false.
 */
static bool GetSelectionTextShadow(nsIFrame* aFrame,
                                   SelectionType aSelectionType,
                                   nsTextPaintStyle& aTextPaintStyle,
                                   nsCSSShadowArray** aShadow)
{
  switch (aSelectionType) {
    case SelectionType::eNormal:
      return aTextPaintStyle.GetSelectionShadow(aShadow);
    default:
      return false;
  }
}

/**
 * This class lets us iterate over chunks of text in a uniform selection state,
 * observing cluster boundaries, in content order, maintaining the current
 * x-offset as we go, and telling whether the text chunk has a hyphen after
 * it or not. The caller is responsible for actually computing the advance
 * width of each chunk.
 */
class SelectionIterator {
public:
  /**
   * aStart and aLength are in the original string. aSelectionDetails is
   * according to the original string.
   * @param aXOffset the offset from the origin of the frame to the start
   * of the text (the left baseline origin for LTR, the right baseline origin
   * for RTL)
   */
  SelectionIterator(SelectionDetails** aSelectionDetails,
                    gfxTextRun::Range aRange, PropertyProvider& aProvider,
                    gfxTextRun* aTextRun, gfxFloat aXOffset);

  /**
   * Returns the next segment of uniformly selected (or not) text.
   * @param aXOffset the offset from the origin of the frame to the start
   * of the text (the left baseline origin for LTR, the right baseline origin
   * for RTL)
   * @param aRange the transformed string range of the text for this segment
   * @param aHyphenWidth if a hyphen is to be rendered after the text, the
   * width of the hyphen, otherwise zero
   * @param aSelectionType the selection type for this segment
   * @param aStyle the selection style for this segment
   * @return false if there are no more segments
   */
  bool GetNextSegment(gfxFloat* aXOffset, gfxTextRun::Range* aRange,
                      gfxFloat* aHyphenWidth,
                      SelectionType* aSelectionType,
                      TextRangeStyle* aStyle);
  void UpdateWithAdvance(gfxFloat aAdvance) {
    mXOffset += aAdvance*mTextRun->GetDirection();
  }

private:
  SelectionDetails**      mSelectionDetails;
  PropertyProvider&       mProvider;
  RefPtr<gfxTextRun>      mTextRun;
  gfxSkipCharsIterator    mIterator;
  gfxTextRun::Range       mOriginalRange;
  gfxFloat                mXOffset;
};

SelectionIterator::SelectionIterator(SelectionDetails** aSelectionDetails,
                                     gfxTextRun::Range aRange,
                                     PropertyProvider& aProvider,
                                     gfxTextRun* aTextRun, gfxFloat aXOffset)
  : mSelectionDetails(aSelectionDetails), mProvider(aProvider),
    mTextRun(aTextRun), mIterator(aProvider.GetStart()),
    mOriginalRange(aRange), mXOffset(aXOffset)
{
  mIterator.SetOriginalOffset(aRange.start);
}

bool SelectionIterator::GetNextSegment(gfxFloat* aXOffset,
                                       gfxTextRun::Range* aRange,
                                       gfxFloat* aHyphenWidth,
                                       SelectionType* aSelectionType,
                                       TextRangeStyle* aStyle)
{
  if (mIterator.GetOriginalOffset() >= int32_t(mOriginalRange.end))
    return false;

  // save offset into transformed string now
  uint32_t runOffset = mIterator.GetSkippedOffset();

  uint32_t index = mIterator.GetOriginalOffset() - mOriginalRange.start;
  SelectionDetails* sdptr = mSelectionDetails[index];
  SelectionType selectionType =
    sdptr ? sdptr->mSelectionType : SelectionType::eNone;
  TextRangeStyle style;
  if (sdptr) {
    style = sdptr->mTextRangeStyle;
  }
  for (++index; index < mOriginalRange.Length(); ++index) {
    if (sdptr != mSelectionDetails[index])
      break;
  }
  mIterator.SetOriginalOffset(index + mOriginalRange.start);

  // Advance to the next cluster boundary
  while (mIterator.GetOriginalOffset() < int32_t(mOriginalRange.end) &&
         !mIterator.IsOriginalCharSkipped() &&
         !mTextRun->IsClusterStart(mIterator.GetSkippedOffset())) {
    mIterator.AdvanceOriginal(1);
  }

  bool haveHyphenBreak =
    (mProvider.GetFrame()->GetStateBits() & TEXT_HYPHEN_BREAK) != 0;
  aRange->start = runOffset;
  aRange->end = mIterator.GetSkippedOffset();
  *aXOffset = mXOffset;
  *aHyphenWidth = 0;
  if (mIterator.GetOriginalOffset() == int32_t(mOriginalRange.end) &&
      haveHyphenBreak) {
    *aHyphenWidth = mProvider.GetHyphenWidth();
  }
  *aSelectionType = selectionType;
  *aStyle = style;
  return true;
}

static void
AddHyphenToMetrics(nsTextFrame* aTextFrame, const gfxTextRun* aBaseTextRun,
                   gfxTextRun::Metrics* aMetrics,
                   gfxFont::BoundingBoxType aBoundingBoxType,
                   DrawTarget* aDrawTarget)
{
  // Fix up metrics to include hyphen
  RefPtr<gfxTextRun> hyphenTextRun =
    GetHyphenTextRun(aBaseTextRun, aDrawTarget, aTextFrame);
  if (!hyphenTextRun) {
    return;
  }

  gfxTextRun::Metrics hyphenMetrics =
    hyphenTextRun->MeasureText(aBoundingBoxType, aDrawTarget);
  if (aTextFrame->GetWritingMode().IsLineInverted()) {
    hyphenMetrics.mBoundingBox.y = -hyphenMetrics.mBoundingBox.YMost();
  }
  aMetrics->CombineWith(hyphenMetrics, aBaseTextRun->IsRightToLeft());
}

void
nsTextFrame::PaintOneShadow(const PaintShadowParams& aParams,
                            nsCSSShadowItem* aShadowDetails,
                            gfxRect& aBoundingBox, uint32_t aBlurFlags)
{
  AUTO_PROFILER_LABEL("nsTextFrame::PaintOneShadow", GRAPHICS);

  gfxPoint shadowOffset(aShadowDetails->mXOffset, aShadowDetails->mYOffset);
  nscoord blurRadius = std::max(aShadowDetails->mRadius, 0);

  // This rect is the box which is equivalent to where the shadow will be painted.
  // The origin of aBoundingBox is the text baseline left, so we must translate it by
  // that much in order to make the origin the top-left corner of the text bounding box.
  // Note that aLeftSideOffset is line-left, so actually means top offset in
  // vertical writing modes.
  gfxRect shadowGfxRect;
  WritingMode wm = GetWritingMode();
  if (wm.IsVertical()) {
    shadowGfxRect = aBoundingBox;
    if (wm.IsVerticalRL()) {
      // for vertical-RL, reverse direction of x-coords of bounding box
      shadowGfxRect.x = -shadowGfxRect.XMost();
    }
    shadowGfxRect += gfxPoint(aParams.textBaselinePt.x,
                              aParams.framePt.y + aParams.leftSideOffset);
  } else {
    shadowGfxRect =
      aBoundingBox + gfxPoint(aParams.framePt.x + aParams.leftSideOffset,
                              aParams.textBaselinePt.y);
  }
  shadowGfxRect += shadowOffset;

  nsRect shadowRect(NSToCoordRound(shadowGfxRect.X()),
                    NSToCoordRound(shadowGfxRect.Y()),
                    NSToCoordRound(shadowGfxRect.Width()),
                    NSToCoordRound(shadowGfxRect.Height()));

  nsContextBoxBlur contextBoxBlur;
  const auto A2D = PresContext()->AppUnitsPerDevPixel();
  gfxContext* shadowContext = contextBoxBlur.Init(
    shadowRect, 0, blurRadius, A2D, aParams.context,
    LayoutDevicePixel::ToAppUnits(aParams.dirtyRect, A2D), nullptr, aBlurFlags);
  if (!shadowContext)
    return;

  nscolor shadowColor;
  const nscolor* decorationOverrideColor;
  if (aShadowDetails->mHasColor) {
    shadowColor = aShadowDetails->mColor;
    decorationOverrideColor = &shadowColor;
  } else {
    shadowColor = aParams.foregroundColor;
    decorationOverrideColor = nullptr;
  }

  aParams.context->Save();
  aParams.context->SetColor(Color::FromABGR(shadowColor));

  // Draw the text onto our alpha-only surface to capture the alpha values.
  // Remember that the box blur context has a device offset on it, so we don't need to
  // translate any coordinates to fit on the surface.
  gfxFloat advanceWidth;
  nsTextPaintStyle textPaintStyle(this);
  DrawTextParams params(shadowContext);
  params.advanceWidth = &advanceWidth;
  params.dirtyRect = aParams.dirtyRect;
  params.framePt = aParams.framePt + shadowOffset;
  params.provider = aParams.provider;
  params.textStyle = &textPaintStyle;
  params.textColor =
    aParams.context == shadowContext ? shadowColor : NS_RGB(0, 0, 0);
  params.clipEdges = aParams.clipEdges;
  params.drawSoftHyphen = (GetStateBits() & TEXT_HYPHEN_BREAK) != 0;
  params.decorationOverrideColor = decorationOverrideColor;
  DrawText(aParams.range, aParams.textBaselinePt + shadowOffset, params);

  contextBoxBlur.DoPaint();
  aParams.context->Restore();
}

// Paints selection backgrounds and text in the correct colors. Also computes
// aAllTypes, the union of all selection types that are applying to this text.
bool
nsTextFrame::PaintTextWithSelectionColors(
    const PaintTextSelectionParams& aParams,
    const UniquePtr<SelectionDetails>& aDetails,
    RawSelectionType* aAllRawSelectionTypes,
    const nsCharClipDisplayItem::ClipEdges& aClipEdges)
{
  const gfxTextRun::Range& contentRange = aParams.contentRange;

  // Figure out which selections control the colors to use for each character.
  // Note: prevailingSelectionsBuffer is keeping extra raw pointers to
  // uniquely-owned resources, but it's safe because it's temporary and the
  // resources are owned by the caller. Therefore, they'll outlive this object.
  AutoTArray<SelectionDetails*,BIG_TEXT_NODE_SIZE> prevailingSelectionsBuffer;
  SelectionDetails** prevailingSelections =
    prevailingSelectionsBuffer.AppendElements(contentRange.Length(), fallible);
  if (!prevailingSelections) {
    return false;
  }

  RawSelectionType allRawSelectionTypes = 0;
  for (uint32_t i = 0; i < contentRange.Length(); ++i) {
    prevailingSelections[i] = nullptr;
  }

  bool anyBackgrounds = false;
  for (SelectionDetails* sdptr = aDetails.get(); sdptr; sdptr = sdptr->mNext.get()) {
    int32_t start = std::max(0, sdptr->mStart - int32_t(contentRange.start));
    int32_t end = std::min(int32_t(contentRange.Length()),
                           sdptr->mEnd - int32_t(contentRange.start));
    SelectionType selectionType = sdptr->mSelectionType;
    if (start < end) {
      allRawSelectionTypes |= ToRawSelectionType(selectionType);
      // Ignore selections that don't set colors
      nscolor foreground, background;
      if (GetSelectionTextColors(selectionType, *aParams.textPaintStyle,
                                 sdptr->mTextRangeStyle,
                                 &foreground, &background)) {
        if (NS_GET_A(background) > 0) {
          anyBackgrounds = true;
        }
        for (int32_t i = start; i < end; ++i) {
          // Favour normal selection over IME selections
          if (!prevailingSelections[i] ||
              selectionType < prevailingSelections[i]->mSelectionType) {
            prevailingSelections[i] = sdptr;
          }
        }
      }
    }
  }
  *aAllRawSelectionTypes = allRawSelectionTypes;

  if (!allRawSelectionTypes) {
    // Nothing is selected in the given text range. XXX can this still occur?
    return false;
  }

  bool vertical = mTextRun->IsVertical();
  const gfxFloat startIOffset = vertical ?
    aParams.textBaselinePt.y - aParams.framePt.y :
    aParams.textBaselinePt.x - aParams.framePt.x;
  gfxFloat iOffset, hyphenWidth;
  Range range; // in transformed string
  TextRangeStyle rangeStyle;
  // Draw background colors
  if (anyBackgrounds && !aParams.IsGenerateTextMask()) {
    int32_t appUnitsPerDevPixel =
      aParams.textPaintStyle->PresContext()->AppUnitsPerDevPixel();
    SelectionIterator iterator(prevailingSelections, contentRange,
                               *aParams.provider, mTextRun, startIOffset);
    SelectionType selectionType;
    while (iterator.GetNextSegment(&iOffset, &range, &hyphenWidth,
                                   &selectionType, &rangeStyle)) {
      nscolor foreground, background;
      GetSelectionTextColors(selectionType, *aParams.textPaintStyle,
                             rangeStyle, &foreground, &background);
      // Draw background color
      gfxFloat advance = hyphenWidth +
        mTextRun->GetAdvanceWidth(range, aParams.provider);
      if (NS_GET_A(background) > 0) {
        nsRect bgRect;
        gfxFloat offs = iOffset - (mTextRun->IsInlineReversed() ? advance : 0);
        if (vertical) {
          bgRect = nsRect(aParams.framePt.x, aParams.framePt.y + offs,
                          GetSize().width, advance);
        } else {
          bgRect = nsRect(aParams.framePt.x + offs, aParams.framePt.y,
                          advance, GetSize().height);
        }
        PaintSelectionBackground(
          *aParams.context->GetDrawTarget(), background, aParams.dirtyRect,
          LayoutDeviceRect::FromAppUnits(bgRect, appUnitsPerDevPixel),
          aParams.callbacks);
      }
      iterator.UpdateWithAdvance(advance);
    }
  }

  if (aParams.IsPaintBGColor()) {
    return true;
  }

  gfxFloat advance;
  DrawTextParams params(aParams.context);
  params.dirtyRect = aParams.dirtyRect;
  params.framePt = aParams.framePt;
  params.provider = aParams.provider;
  params.textStyle = aParams.textPaintStyle;
  params.clipEdges = &aClipEdges;
  params.advanceWidth = &advance;
  params.callbacks = aParams.callbacks;

  PaintShadowParams shadowParams(aParams);
  shadowParams.provider = aParams.provider;
  shadowParams.clipEdges = &aClipEdges;

  // Draw text
  const nsStyleText* textStyle = StyleText();
  SelectionIterator iterator(prevailingSelections, contentRange,
                             *aParams.provider, mTextRun, startIOffset);
  SelectionType selectionType;
  while (iterator.GetNextSegment(&iOffset, &range, &hyphenWidth,
                                 &selectionType, &rangeStyle)) {
    nscolor foreground, background;
    if (aParams.IsGenerateTextMask()) {
      foreground = NS_RGBA(0, 0, 0, 255);
    } else {
      GetSelectionTextColors(selectionType, *aParams.textPaintStyle,
                             rangeStyle, &foreground, &background);
    }

    gfxPoint textBaselinePt = vertical ?
      gfxPoint(aParams.textBaselinePt.x, aParams.framePt.y + iOffset) :
      gfxPoint(aParams.framePt.x + iOffset, aParams.textBaselinePt.y);

    // Determine what shadow, if any, to draw - either from textStyle
    // or from the ::-moz-selection pseudo-class if specified there
    nsCSSShadowArray* shadow = textStyle->GetTextShadow();
    GetSelectionTextShadow(this, selectionType, *aParams.textPaintStyle,
                           &shadow);
    if (shadow) {
      nscoord startEdge = iOffset;
      if (mTextRun->IsInlineReversed()) {
        startEdge -= hyphenWidth +
          mTextRun->GetAdvanceWidth(range, aParams.provider);
      }
      shadowParams.range = range;
      shadowParams.textBaselinePt = textBaselinePt;
      shadowParams.foregroundColor = foreground;
      shadowParams.leftSideOffset = startEdge;
      PaintShadows(shadow, shadowParams);
    }

    // Draw text segment
    params.textColor = foreground;
    params.textStrokeColor = aParams.textPaintStyle->GetWebkitTextStrokeColor();
    params.textStrokeWidth = aParams.textPaintStyle->GetWebkitTextStrokeWidth();
    params.drawSoftHyphen = hyphenWidth > 0;
    DrawText(range, textBaselinePt, params);
    advance += hyphenWidth;
    iterator.UpdateWithAdvance(advance);
  }
  return true;
}

void
nsTextFrame::PaintTextSelectionDecorations(
    const PaintTextSelectionParams& aParams,
    const UniquePtr<SelectionDetails>& aDetails,
    SelectionType aSelectionType)
{
  // Hide text decorations if we're currently hiding @font-face fallback text
  if (aParams.provider->GetFontGroup()->ShouldSkipDrawing())
    return;

  // Figure out which characters will be decorated for this selection.
  // Note: selectedCharsBuffer is keeping extra raw pointers to
  // uniquely-owned resources, but it's safe because it's temporary and the
  // resources are owned by the caller. Therefore, they'll outlive this object.
  const gfxTextRun::Range& contentRange = aParams.contentRange;
  AutoTArray<SelectionDetails*, BIG_TEXT_NODE_SIZE> selectedCharsBuffer;
  SelectionDetails** selectedChars =
    selectedCharsBuffer.AppendElements(contentRange.Length(), fallible);
  if (!selectedChars) {
    return;
  }
  for (uint32_t i = 0; i < contentRange.Length(); ++i) {
    selectedChars[i] = nullptr;
  }

  for (SelectionDetails* sdptr = aDetails.get(); sdptr; sdptr = sdptr->mNext.get()) {
    if (sdptr->mSelectionType == aSelectionType) {
      int32_t start = std::max(0, sdptr->mStart - int32_t(contentRange.start));
      int32_t end = std::min(int32_t(contentRange.Length()),
                             sdptr->mEnd - int32_t(contentRange.start));
      for (int32_t i = start; i < end; ++i) {
        selectedChars[i] = sdptr;
      }
    }
  }

  gfxFont* firstFont = aParams.provider->GetFontGroup()->GetFirstValidFont();
  bool verticalRun = mTextRun->IsVertical();
  bool rightUnderline = verticalRun && IsUnderlineRight(this);
  const uint8_t kDecoration =
    rightUnderline ? NS_STYLE_TEXT_DECORATION_LINE_OVERLINE :
                     NS_STYLE_TEXT_DECORATION_LINE_UNDERLINE;
  bool useVerticalMetrics = verticalRun && mTextRun->UseCenterBaseline();
  gfxFont::Metrics
    decorationMetrics(firstFont->GetMetrics(useVerticalMetrics ?
      gfxFont::eVertical : gfxFont::eHorizontal));
  if (!useVerticalMetrics) {
    // The potential adjustment from using gfxFontGroup::GetUnderlineOffset
    // is only valid for horizontal font metrics.
    decorationMetrics.underlineOffset =
      aParams.provider->GetFontGroup()->GetUnderlineOffset();
  }

  gfxFloat startIOffset = verticalRun ?
    aParams.textBaselinePt.y - aParams.framePt.y :
    aParams.textBaselinePt.x - aParams.framePt.x;
  SelectionIterator iterator(selectedChars, contentRange,
                             *aParams.provider, mTextRun, startIOffset);
  gfxFloat iOffset, hyphenWidth;
  Range range;
  int32_t app = aParams.textPaintStyle->PresContext()->AppUnitsPerDevPixel();
  // XXX aTextBaselinePt is in AppUnits, shouldn't it be nsFloatPoint?
  Point pt;
  if (verticalRun) {
    pt.x = (aParams.textBaselinePt.x - mAscent) / app;
  } else {
    pt.y = (aParams.textBaselinePt.y - mAscent) / app;
  }
  gfxFloat decorationOffsetDir = mTextRun->IsSidewaysLeft() ? -1.0 : 1.0;
  SelectionType nextSelectionType;
  TextRangeStyle selectedStyle;
  while (iterator.GetNextSegment(&iOffset, &range, &hyphenWidth,
                                 &nextSelectionType, &selectedStyle)) {
    gfxFloat advance = hyphenWidth +
      mTextRun->GetAdvanceWidth(range, aParams.provider);
    if (nextSelectionType == aSelectionType) {
      if (verticalRun) {
        pt.y = (aParams.framePt.y + iOffset -
               (mTextRun->IsInlineReversed() ? advance : 0)) / app;
      } else {
        pt.x = (aParams.framePt.x + iOffset -
               (mTextRun->IsInlineReversed() ? advance : 0)) / app;
      }
      gfxFloat width = Abs(advance) / app;
      gfxFloat xInFrame = pt.x - (aParams.framePt.x / app);
      DrawSelectionDecorations(
        aParams.context, aParams.dirtyRect, aSelectionType,
        *aParams.textPaintStyle, selectedStyle, pt, xInFrame,
        width, mAscent / app, decorationMetrics, aParams.callbacks,
        verticalRun, decorationOffsetDir, kDecoration);
    }
    iterator.UpdateWithAdvance(advance);
  }
}

bool
nsTextFrame::PaintTextWithSelection(
    const PaintTextSelectionParams& aParams,
    const nsCharClipDisplayItem::ClipEdges& aClipEdges)
{
  NS_ASSERTION(GetContent()->IsSelectionDescendant(), "wrong paint path");

  UniquePtr<SelectionDetails> details = GetSelectionDetails();
  if (!details) {
    return false;
  }

  RawSelectionType allRawSelectionTypes;
  if (!PaintTextWithSelectionColors(aParams, details, &allRawSelectionTypes,
                                    aClipEdges)) {
    return false;
  }
  // Iterate through just the selection rawSelectionTypes that paint decorations
  // and paint decorations for any that actually occur in this frame. Paint
  // higher-numbered selection rawSelectionTypes below lower-numered ones on the
  // general principal that lower-numbered selections are higher priority.
  allRawSelectionTypes &= kRawSelectionTypesWithDecorations;
  for (size_t i = kSelectionTypeCount - 1; i >= 1; --i) {
    SelectionType selectionType = ToSelectionType(1 << (i - 1));
    if (selectionType & allRawSelectionTypes) {
      // There is some selection of this selectionType. Try to paint its
      // decorations (there might not be any for this type but that's OK,
      // PaintTextSelectionDecorations will exit early).
      PaintTextSelectionDecorations(aParams, details, selectionType);
    }
  }

  return true;
}

void
nsTextFrame::DrawEmphasisMarks(gfxContext* aContext, WritingMode aWM,
                               const gfxPoint& aTextBaselinePt,
                               const gfxPoint& aFramePt, Range aRange,
                               const nscolor* aDecorationOverrideColor,
                               PropertyProvider* aProvider)
{
  const EmphasisMarkInfo* info = GetProperty(EmphasisMarkProperty());
  if (!info) {
    return;
  }

  bool isTextCombined = StyleContext()->IsTextCombined();
  nscolor color = aDecorationOverrideColor ? *aDecorationOverrideColor :
    nsLayoutUtils::GetColor(this, &nsStyleText::mTextEmphasisColor);
  aContext->SetColor(Color::FromABGR(color));
  gfxPoint pt;
  if (!isTextCombined) {
    pt = aTextBaselinePt;
  } else {
    MOZ_ASSERT(aWM.IsVertical());
    pt = aFramePt;
    if (aWM.IsVerticalRL()) {
      pt.x += GetSize().width - GetLogicalBaseline(aWM);
    } else {
      pt.x += GetLogicalBaseline(aWM);
    }
  }
  if (!aWM.IsVertical()) {
    pt.y += info->baselineOffset;
  } else {
    if (aWM.IsVerticalRL()) {
      pt.x -= info->baselineOffset;
    } else {
      pt.x += info->baselineOffset;
    }
  }
  if (!isTextCombined) {
    mTextRun->DrawEmphasisMarks(aContext, info->textRun.get(), info->advance,
                                pt, aRange, aProvider);
  } else {
    pt.y += (GetSize().height - info->advance) / 2;
    info->textRun->Draw(Range(info->textRun.get()), pt,
                        gfxTextRun::DrawParams(aContext));
  }
}

nscolor
nsTextFrame::GetCaretColorAt(int32_t aOffset)
{
  NS_PRECONDITION(aOffset >= 0, "aOffset must be positive");

  nscolor result = nsFrame::GetCaretColorAt(aOffset);
  gfxSkipCharsIterator iter = EnsureTextRun(nsTextFrame::eInflated);
  PropertyProvider provider(this, iter, nsTextFrame::eInflated);
  int32_t contentOffset = provider.GetStart().GetOriginalOffset();
  int32_t contentLength = provider.GetOriginalLength();
  NS_PRECONDITION(aOffset >= contentOffset &&
                  aOffset <= contentOffset + contentLength,
                  "aOffset must be in the frame's range");
  int32_t offsetInFrame = aOffset - contentOffset;
  if (offsetInFrame < 0 || offsetInFrame >= contentLength) {
    return result;
  }

  bool isSolidTextColor = true;
  if (nsSVGUtils::IsInSVGTextSubtree(this)) {
    const nsStyleSVG* style = StyleSVG();
    if (style->mFill.Type() != eStyleSVGPaintType_None &&
        style->mFill.Type() != eStyleSVGPaintType_Color) {
      isSolidTextColor = false;
    }
  }

  nsTextPaintStyle textPaintStyle(this);
  textPaintStyle.SetResolveColors(isSolidTextColor);
  UniquePtr<SelectionDetails> details = GetSelectionDetails();
  SelectionType selectionType = SelectionType::eNone;
  for (SelectionDetails* sdptr = details.get(); sdptr; sdptr = sdptr->mNext.get()) {
    int32_t start = std::max(0, sdptr->mStart - contentOffset);
    int32_t end = std::min(contentLength, sdptr->mEnd - contentOffset);
    if (start <= offsetInFrame && offsetInFrame < end &&
        (selectionType == SelectionType::eNone ||
         sdptr->mSelectionType < selectionType)) {
      nscolor foreground, background;
      if (GetSelectionTextColors(sdptr->mSelectionType, textPaintStyle,
                                 sdptr->mTextRangeStyle,
                                 &foreground, &background)) {
        if (!isSolidTextColor &&
            NS_IS_SELECTION_SPECIAL_COLOR(foreground)) {
          result = NS_RGBA(0, 0, 0, 255);
        } else {
          result = foreground;
        }
        selectionType = sdptr->mSelectionType;
      }
    }
  }

  return result;
}

static gfxTextRun::Range
ComputeTransformedRange(PropertyProvider& aProvider)
{
  gfxSkipCharsIterator iter(aProvider.GetStart());
  uint32_t start = iter.GetSkippedOffset();
  iter.AdvanceOriginal(aProvider.GetOriginalLength());
  return gfxTextRun::Range(start, iter.GetSkippedOffset());
}

bool
nsTextFrame::MeasureCharClippedText(nscoord aVisIStartEdge,
                                    nscoord aVisIEndEdge,
                                    nscoord* aSnappedStartEdge,
                                    nscoord* aSnappedEndEdge)
{
  // We need a *reference* rendering context (not one that might have a
  // transform), so we don't have a rendering context argument.
  // XXX get the block and line passed to us somehow! This is slow!
  gfxSkipCharsIterator iter = EnsureTextRun(nsTextFrame::eInflated);
  if (!mTextRun)
    return false;

  PropertyProvider provider(this, iter, nsTextFrame::eInflated);
  // Trim trailing whitespace
  provider.InitializeForDisplay(true);

  Range range = ComputeTransformedRange(provider);
  uint32_t startOffset = range.start;
  uint32_t maxLength = range.Length();
  return MeasureCharClippedText(provider, aVisIStartEdge, aVisIEndEdge,
                                &startOffset, &maxLength,
                                aSnappedStartEdge, aSnappedEndEdge);
}

static uint32_t GetClusterLength(const gfxTextRun* aTextRun,
                                 uint32_t    aStartOffset,
                                 uint32_t    aMaxLength,
                                 bool        aIsRTL)
{
  uint32_t clusterLength = aIsRTL ? 0 : 1;
  while (clusterLength < aMaxLength) {
    if (aTextRun->IsClusterStart(aStartOffset + clusterLength)) {
      if (aIsRTL) {
        ++clusterLength;
      }
      break;
    }
    ++clusterLength;
  }
  return clusterLength;
}

bool
nsTextFrame::MeasureCharClippedText(PropertyProvider& aProvider,
                                    nscoord aVisIStartEdge,
                                    nscoord aVisIEndEdge,
                                    uint32_t* aStartOffset,
                                    uint32_t* aMaxLength,
                                    nscoord*  aSnappedStartEdge,
                                    nscoord*  aSnappedEndEdge)
{
  *aSnappedStartEdge = 0;
  *aSnappedEndEdge = 0;
  if (aVisIStartEdge <= 0 && aVisIEndEdge <= 0) {
    return true;
  }

  uint32_t offset = *aStartOffset;
  uint32_t maxLength = *aMaxLength;
  const nscoord frameISize = ISize();
  const bool rtl = mTextRun->IsRightToLeft();
  gfxFloat advanceWidth = 0;
  const nscoord startEdge = rtl ? aVisIEndEdge : aVisIStartEdge;
  if (startEdge > 0) {
    const gfxFloat maxAdvance = gfxFloat(startEdge);
    while (maxLength > 0) {
      uint32_t clusterLength =
        GetClusterLength(mTextRun, offset, maxLength, rtl);
      advanceWidth += mTextRun->
        GetAdvanceWidth(Range(offset, offset + clusterLength), &aProvider);
      maxLength -= clusterLength;
      offset += clusterLength;
      if (advanceWidth >= maxAdvance) {
        break;
      }
    }
    nscoord* snappedStartEdge = rtl ? aSnappedEndEdge : aSnappedStartEdge;
    *snappedStartEdge = NSToCoordFloor(advanceWidth);
    *aStartOffset = offset;
  }

  const nscoord endEdge = rtl ? aVisIStartEdge : aVisIEndEdge;
  if (endEdge > 0) {
    const gfxFloat maxAdvance = gfxFloat(frameISize - endEdge);
    while (maxLength > 0) {
      uint32_t clusterLength =
        GetClusterLength(mTextRun, offset, maxLength, rtl);
      gfxFloat nextAdvance = advanceWidth + mTextRun->GetAdvanceWidth(
          Range(offset, offset + clusterLength), &aProvider);
      if (nextAdvance > maxAdvance) {
        break;
      }
      // This cluster fits, include it.
      advanceWidth = nextAdvance;
      maxLength -= clusterLength;
      offset += clusterLength;
    }
    maxLength = offset - *aStartOffset;
    nscoord* snappedEndEdge = rtl ? aSnappedStartEdge : aSnappedEndEdge;
    *snappedEndEdge = NSToCoordFloor(gfxFloat(frameISize) - advanceWidth);
  }
  *aMaxLength = maxLength;
  return maxLength != 0;
}

void
nsTextFrame::PaintShadows(nsCSSShadowArray* aShadow,
                          const PaintShadowParams& aParams)
{
  if (!aShadow) {
    return;
  }

  gfxTextRun::Metrics shadowMetrics =
    mTextRun->MeasureText(aParams.range, gfxFont::LOOSE_INK_EXTENTS,
                          nullptr, aParams.provider);
  if (GetWritingMode().IsLineInverted()) {
    Swap(shadowMetrics.mAscent, shadowMetrics.mDescent);
    shadowMetrics.mBoundingBox.y = -shadowMetrics.mBoundingBox.YMost();
  }
  if (GetStateBits() & TEXT_HYPHEN_BREAK) {
    AddHyphenToMetrics(this, mTextRun, &shadowMetrics,
                       gfxFont::LOOSE_INK_EXTENTS,
                       aParams.context->GetDrawTarget());
  }
  // Add bounds of text decorations
  gfxRect decorationRect(0, -shadowMetrics.mAscent,
      shadowMetrics.mAdvanceWidth, shadowMetrics.mAscent + shadowMetrics.mDescent);
  shadowMetrics.mBoundingBox.UnionRect(shadowMetrics.mBoundingBox,
                                       decorationRect);

  // If the textrun uses any color or SVG fonts, we need to force use of a mask
  // for shadow rendering even if blur radius is zero.
  // Force disable hardware acceleration for text shadows since it's usually
  // more expensive than just doing it on the CPU.
  uint32_t blurFlags = nsContextBoxBlur::DISABLE_HARDWARE_ACCELERATION_BLUR;
  uint32_t numGlyphRuns;
  const gfxTextRun::GlyphRun* run = mTextRun->GetGlyphRuns(&numGlyphRuns);
  while (numGlyphRuns-- > 0) {
    if (run->mFont->AlwaysNeedsMaskForShadow()) {
      blurFlags |= nsContextBoxBlur::FORCE_MASK;
      break;
    }
    run++;
  }

  if (mTextRun->IsVertical()) {
    Swap(shadowMetrics.mBoundingBox.x, shadowMetrics.mBoundingBox.y);
    Swap(shadowMetrics.mBoundingBox.width, shadowMetrics.mBoundingBox.height);
  }

  for (uint32_t i = aShadow->Length(); i > 0; --i) {
    PaintOneShadow(aParams, aShadow->ShadowAt(i - 1),
                   shadowMetrics.mBoundingBox, blurFlags);
  }
}

static bool
ShouldDrawSelection(const nsIFrame* aFrame)
{
  // Normal text-with-selection rendering sequence is:
  //   * Paint background > Paint text-selection-color > Paint text
  // When we have an parent frame with background-clip-text style, rendering
  // sequence changes to:
  //   * Paint text-selection-color > Paint background > Paint text
  //
  // If there is a parent frame has background-clip:text style,
  // text-selection-color should be drawn with the background of that parent
  // frame, so we should not draw it again while painting text frames.

  if (!aFrame) {
    return true;
  }

  const nsStyleBackground* bg = aFrame->StyleContext()->StyleBackground();
  const nsStyleImageLayers& layers = bg->mImage;
  NS_FOR_VISIBLE_IMAGE_LAYERS_BACK_TO_FRONT(i, layers) {
    if (layers.mLayers[i].mClip == StyleGeometryBox::Text) {
      return false;
    }
  }

  return ShouldDrawSelection(aFrame->GetParent());
}

void
nsTextFrame::PaintText(const PaintTextParams& aParams,
                       const nsCharClipDisplayItem& aItem,
                       float aOpacity /* = 1.0f */)
{
  // Don't pass in the rendering context here, because we need a
  // *reference* context and rendering context might have some transform
  // in it
  // XXX get the block and line passed to us somehow! This is slow!
  gfxSkipCharsIterator iter = EnsureTextRun(nsTextFrame::eInflated);
  if (!mTextRun)
    return;

  PropertyProvider provider(this, iter, nsTextFrame::eInflated);
  if (aItem.mIsFrameSelected.isNothing()) {
    aItem.mIsFrameSelected.emplace(IsSelected());
  }
  // Trim trailing whitespace, unless we're painting a selection highlight,
  // which should include trailing spaces if present (bug 1146754).
  provider.InitializeForDisplay(!aItem.mIsFrameSelected.value());

  const bool reversed = mTextRun->IsInlineReversed();
  const bool verticalRun = mTextRun->IsVertical();
  WritingMode wm = GetWritingMode();
  const gfxFloat frameWidth = GetSize().width;
  const gfxFloat frameHeight = GetSize().height;
  gfxPoint textBaselinePt;
  if (verticalRun) {
    if (wm.IsVerticalLR()) {
      textBaselinePt.x = nsLayoutUtils::GetSnappedBaselineX(
        this, aParams.context, nscoord(aParams.framePt.x), mAscent);
    } else {
      textBaselinePt.x = nsLayoutUtils::GetSnappedBaselineX(
        this, aParams.context, nscoord(aParams.framePt.x) + frameWidth,
        -mAscent);
    }
    textBaselinePt.y = reversed ? aParams.framePt.y + frameHeight
                                : aParams.framePt.y;
  } else {
    textBaselinePt =
      gfxPoint(reversed ? aParams.framePt.x + frameWidth : aParams.framePt.x,
               nsLayoutUtils::GetSnappedBaselineY(
                 this, aParams.context, aParams.framePt.y, mAscent));
  }
  Range range = ComputeTransformedRange(provider);
  uint32_t startOffset = range.start;
  uint32_t maxLength = range.Length();
  nscoord snappedStartEdge, snappedEndEdge;
  if (!MeasureCharClippedText(provider, aItem.mVisIStartEdge, aItem.mVisIEndEdge,
         &startOffset, &maxLength, &snappedStartEdge, &snappedEndEdge)) {
    return;
  }
  if (verticalRun) {
    textBaselinePt.y += reversed ? -snappedEndEdge : snappedStartEdge;
  } else {
    textBaselinePt.x += reversed ? -snappedEndEdge : snappedStartEdge;
  }
  nsCharClipDisplayItem::ClipEdges clipEdges(aItem, snappedStartEdge,
                                             snappedEndEdge);
  nsTextPaintStyle textPaintStyle(this);
  textPaintStyle.SetResolveColors(!aParams.callbacks);

  // Fork off to the (slower) paint-with-selection path if necessary.
  if (aItem.mIsFrameSelected.value() &&
      (aParams.IsPaintBGColor() || ShouldDrawSelection(this->GetParent()))) {
    MOZ_ASSERT(aOpacity == 1.0f, "We don't support opacity with selections!");
    gfxSkipCharsIterator tmp(provider.GetStart());
    Range contentRange(
      uint32_t(tmp.ConvertSkippedToOriginal(startOffset)),
      uint32_t(tmp.ConvertSkippedToOriginal(startOffset + maxLength)));
    PaintTextSelectionParams params(aParams);
    params.textBaselinePt = textBaselinePt;
    params.provider = &provider;
    params.contentRange = contentRange;
    params.textPaintStyle = &textPaintStyle;
    if (PaintTextWithSelection(params, clipEdges)) {
      return;
    }
  }

  if (aParams.IsPaintBGColor()) {
    return;
  }

  nscolor foregroundColor = aParams.IsGenerateTextMask()
                            ? NS_RGBA(0, 0, 0, 255)
                            : textPaintStyle.GetTextColor();
  if (aOpacity != 1.0f) {
    gfx::Color gfxColor = gfx::Color::FromABGR(foregroundColor);
    gfxColor.a *= aOpacity;
    foregroundColor = gfxColor.ToABGR();
  }

  nscolor textStrokeColor = aParams.IsGenerateTextMask()
                            ? NS_RGBA(0, 0, 0, 255)
                            : textPaintStyle.GetWebkitTextStrokeColor();
  if (aOpacity != 1.0f) {
    gfx::Color gfxColor = gfx::Color::FromABGR(textStrokeColor);
    gfxColor.a *= aOpacity;
    textStrokeColor = gfxColor.ToABGR();
  }

  range = Range(startOffset, startOffset + maxLength);
  if (!aParams.callbacks && aParams.IsPaintText()) {
    const nsStyleText* textStyle = StyleText();
    PaintShadowParams shadowParams(aParams);
    shadowParams.range = range;
    shadowParams.textBaselinePt = textBaselinePt;
    shadowParams.leftSideOffset = snappedStartEdge;
    shadowParams.provider = &provider;
    shadowParams.foregroundColor = foregroundColor;
    shadowParams.clipEdges = &clipEdges;
    PaintShadows(textStyle->mTextShadow, shadowParams);
  }

  gfxFloat advanceWidth;
  DrawTextParams params(aParams.context);
  params.dirtyRect = aParams.dirtyRect;
  params.framePt = aParams.framePt;
  params.provider = &provider;
  params.advanceWidth = &advanceWidth;
  params.textStyle = &textPaintStyle;
  params.textColor = foregroundColor;
  params.textStrokeColor = textStrokeColor;
  params.textStrokeWidth = textPaintStyle.GetWebkitTextStrokeWidth();
  params.clipEdges = &clipEdges;
  params.drawSoftHyphen = (GetStateBits() & TEXT_HYPHEN_BREAK) != 0;
  params.contextPaint = aParams.contextPaint;
  params.callbacks = aParams.callbacks;
  DrawText(range, textBaselinePt, params);
}

static void
DrawTextRun(const gfxTextRun* aTextRun,
            const gfxPoint& aTextBaselinePt,
            gfxTextRun::Range aRange,
            const nsTextFrame::DrawTextRunParams& aParams)
{
  gfxTextRun::DrawParams params(aParams.context);
  params.provider = aParams.provider;
  params.advanceWidth = aParams.advanceWidth;
  params.contextPaint = aParams.contextPaint;
  params.callbacks = aParams.callbacks;
  if (aParams.callbacks) {
    aParams.callbacks->NotifyBeforeText(aParams.textColor);
    params.drawMode = DrawMode::GLYPH_PATH;
    aTextRun->Draw(aRange, aTextBaselinePt, params);
    aParams.callbacks->NotifyAfterText();
  } else {
    if (NS_GET_A(aParams.textColor) != 0) {
      // Default drawMode is DrawMode::GLYPH_FILL
      aParams.context->SetColor(Color::FromABGR(aParams.textColor));
    } else {
      params.drawMode = DrawMode::GLYPH_STROKE;
    }

    if (NS_GET_A(aParams.textStrokeColor) != 0 &&
        aParams.textStrokeWidth != 0.0f) {
      StrokeOptions strokeOpts;
      params.drawMode |= DrawMode::GLYPH_STROKE;
      params.textStrokeColor = aParams.textStrokeColor;
      strokeOpts.mLineWidth = aParams.textStrokeWidth;
      params.strokeOpts = &strokeOpts;
      aTextRun->Draw(aRange, aTextBaselinePt, params);
    } else {
      aTextRun->Draw(aRange, aTextBaselinePt, params);
    }
  }
}

void
nsTextFrame::DrawTextRun(Range aRange, const gfxPoint& aTextBaselinePt,
                         const DrawTextRunParams& aParams)
{
  MOZ_ASSERT(aParams.advanceWidth, "Must provide advanceWidth");
  ::DrawTextRun(mTextRun, aTextBaselinePt, aRange, aParams);

  if (aParams.drawSoftHyphen) {
    // Don't use ctx as the context, because we need a reference context here,
    // ctx may be transformed.
    RefPtr<gfxTextRun> hyphenTextRun =
      GetHyphenTextRun(mTextRun, nullptr, this);
    if (hyphenTextRun) {
      // For right-to-left text runs, the soft-hyphen is positioned at the left
      // of the text, minus its own width
      gfxFloat hyphenBaselineX = aTextBaselinePt.x +
        mTextRun->GetDirection() * (*aParams.advanceWidth) -
        (mTextRun->IsRightToLeft() ? hyphenTextRun->GetAdvanceWidth() : 0);
      DrawTextRunParams params = aParams;
      params.provider = nullptr;
      params.advanceWidth = nullptr;
      ::DrawTextRun(hyphenTextRun.get(),
                    gfxPoint(hyphenBaselineX, aTextBaselinePt.y),
                    Range(hyphenTextRun.get()), params);
    }
  }
}

void
nsTextFrame::DrawTextRunAndDecorations(Range aRange,
                                       const gfxPoint& aTextBaselinePt,
                                       const DrawTextParams& aParams,
                                       const TextDecorations& aDecorations)
{
    const gfxFloat app =
      aParams.textStyle->PresContext()->AppUnitsPerDevPixel();
    // Writing mode of parent frame is used because the text frame may
    // be orthogonal to its parent when text-combine-upright is used or
    // its parent has "display: contents", and in those cases, we want
    // to draw the decoration lines according to parents' direction
    // rather than ours.
    const WritingMode wm = GetParent()->GetWritingMode();
    bool verticalDec = wm.IsVertical();
    bool verticalRun = mTextRun->IsVertical();
    // If the text run and the decoration is orthogonal, we choose the
    // metrics for decoration so that decoration line won't be broken.
    bool useVerticalMetrics = verticalDec != verticalRun
      ? verticalDec : verticalRun && mTextRun->UseCenterBaseline();

    // XXX aFramePt is in AppUnits, shouldn't it be nsFloatPoint?
    nscoord x = NSToCoordRound(aParams.framePt.x);
    nscoord y = NSToCoordRound(aParams.framePt.y);

    // 'measure' here is textrun-relative, so for a horizontal run it's the
    // width, while for a vertical run it's the height of the decoration
    const nsSize frameSize = GetSize();
    nscoord measure = verticalDec ? frameSize.height : frameSize.width;

    if (verticalDec) {
      aParams.clipEdges->Intersect(&y, &measure);
    } else {
      aParams.clipEdges->Intersect(&x, &measure);
    }

    // decSize is a textrun-relative size, so its 'width' field is actually
    // the run-relative measure, and 'height' will be the line thickness
    gfxFloat ascent = gfxFloat(GetLogicalBaseline(wm)) / app;
    // The starting edge of the frame in block direction
    gfxFloat frameBStart = verticalDec ? aParams.framePt.x : aParams.framePt.y;

    // In vertical-rl mode, block coordinates are measured from the
    // right, so we need to adjust here.
    if (wm.IsVerticalRL()) {
      frameBStart += frameSize.width;
      ascent = -ascent;
    }

    nscoord inflationMinFontSize =
      nsLayoutUtils::InflationMinFontSizeFor(this);

    // The decoration-line offsets need to be reversed for sideways-lr mode,
    // so we will multiply the values from metrics by this factor.
    gfxFloat decorationOffsetDir = mTextRun->IsSidewaysLeft() ? -1.0 : 1.0;

    PaintDecorationLineParams params;
    params.context = aParams.context;
    params.dirtyRect = aParams.dirtyRect;
    params.overrideColor = aParams.decorationOverrideColor;
    params.callbacks = aParams.callbacks;
    // pt is the physical point where the decoration is to be drawn,
    // relative to the frame; one of its coordinates will be updated below.
    params.pt = Point(x / app, y / app);
    Float& bCoord = verticalDec ? params.pt.x : params.pt.y;
    params.lineSize = Size(measure / app, 0);
    params.ascent = ascent;
    params.vertical = verticalDec;

    // The matrix of the context may have been altered for text-combine-
    // upright. However, we want to draw decoration lines unscaled, thus
    // we need to revert the scaling here.
    gfxContextMatrixAutoSaveRestore scaledRestorer;
    if (StyleContext()->IsTextCombined()) {
      float scaleFactor = GetTextCombineScaleFactor(this);
      if (scaleFactor != 1.0f) {
        scaledRestorer.SetContext(aParams.context);
        gfxMatrix unscaled = aParams.context->CurrentMatrix();
        gfxPoint pt(x / app, y / app);
        unscaled.PreTranslate(pt).PreScale(1.0f / scaleFactor, 1.0f).PreTranslate(-pt);
        aParams.context->SetMatrix(unscaled);
      }
    }

    typedef gfxFont::Metrics Metrics;
    auto paintDecorationLine = [&](const LineDecoration& dec,
                                   gfxFloat Metrics::* lineSize,
                                   gfxFloat Metrics::* lineOffset) {
      if (dec.mStyle == NS_STYLE_TEXT_DECORATION_STYLE_NONE) {
        return;
      }

      float inflation =
        GetInflationForTextDecorations(dec.mFrame, inflationMinFontSize);
      const Metrics metrics =
        GetFirstFontMetrics(GetFontGroupForFrame(dec.mFrame, inflation),
                            useVerticalMetrics);

      params.lineSize.height = metrics.*lineSize;
      bCoord = (frameBStart - dec.mBaselineOffset) / app;

      params.color = dec.mColor;
      params.offset = decorationOffsetDir * metrics.*lineOffset;
      params.style = dec.mStyle;
      PaintDecorationLine(params);
    };

    // Underlines
    params.decoration = NS_STYLE_TEXT_DECORATION_LINE_UNDERLINE;
    for (const LineDecoration& dec : Reversed(aDecorations.mUnderlines)) {
      paintDecorationLine(dec, &Metrics::underlineSize,
                          &Metrics::underlineOffset);
    }
    // Overlines
    params.decoration = NS_STYLE_TEXT_DECORATION_LINE_OVERLINE;
    for (const LineDecoration& dec : Reversed(aDecorations.mOverlines)) {
      paintDecorationLine(dec, &Metrics::underlineSize, &Metrics::maxAscent);
    }

    {
      gfxContextMatrixAutoSaveRestore unscaledRestorer;
      if (scaledRestorer.HasMatrix()) {
        unscaledRestorer.SetContext(aParams.context);
        aParams.context->SetMatrix(scaledRestorer.Matrix());
      }

      // CSS 2.1 mandates that text be painted after over/underlines,
      // and *then* line-throughs
      DrawTextRun(aRange, aTextBaselinePt, aParams);
    }

    // Emphasis marks
    DrawEmphasisMarks(aParams.context, wm,
                      aTextBaselinePt, aParams.framePt, aRange,
                      aParams.decorationOverrideColor, aParams.provider);

    // Line-throughs
    params.decoration = NS_STYLE_TEXT_DECORATION_LINE_LINE_THROUGH;
    for (const LineDecoration& dec : Reversed(aDecorations.mStrikes)) {
      paintDecorationLine(dec, &Metrics::strikeoutSize,
                          &Metrics::strikeoutOffset);
    }
}

void
nsTextFrame::DrawText(Range aRange, const gfxPoint& aTextBaselinePt,
                      const DrawTextParams& aParams)
{
  TextDecorations decorations;
  GetTextDecorations(aParams.textStyle->PresContext(),
                     aParams.callbacks ? eUnresolvedColors : eResolvedColors,
                     decorations);

  // Hide text decorations if we're currently hiding @font-face fallback text
  const bool drawDecorations =
    !aParams.provider->GetFontGroup()->ShouldSkipDrawing() &&
    (decorations.HasDecorationLines() || StyleText()->HasTextEmphasis());
  if (drawDecorations) {
    DrawTextRunAndDecorations(aRange, aTextBaselinePt, aParams, decorations);
  } else {
    DrawTextRun(aRange, aTextBaselinePt, aParams);
  }
}

int16_t
nsTextFrame::GetSelectionStatus(int16_t* aSelectionFlags)
{
  // get the selection controller
  nsCOMPtr<nsISelectionController> selectionController;
  nsresult rv = GetSelectionController(PresContext(),
                                       getter_AddRefs(selectionController));
  if (NS_FAILED(rv) || !selectionController)
    return nsISelectionController::SELECTION_OFF;

  selectionController->GetSelectionFlags(aSelectionFlags);

  int16_t selectionValue;
  selectionController->GetDisplaySelection(&selectionValue);

  return selectionValue;
}

bool
nsTextFrame::IsVisibleInSelection(nsISelection* aSelection)
{
  // Check the quick way first
  if (!GetContent()->IsSelectionDescendant())
    return false;

  UniquePtr<SelectionDetails> details = GetSelectionDetails();
  bool found = false;

  // where are the selection points "really"
  for (SelectionDetails* sdptr = details.get(); sdptr; sdptr = sdptr->mNext.get()) {
    if (sdptr->mEnd > GetContentOffset() &&
        sdptr->mStart < GetContentEnd() &&
        sdptr->mSelectionType == SelectionType::eNormal) {
      found = true;
      break;
    }
  }

  return found;
}

/**
 * Compute the longest prefix of text whose width is <= aWidth. Return
 * the length of the prefix. Also returns the width of the prefix in aFitWidth.
 */
static uint32_t
CountCharsFit(const gfxTextRun* aTextRun, gfxTextRun::Range aRange,
              gfxFloat aWidth, PropertyProvider* aProvider,
              gfxFloat* aFitWidth)
{
  uint32_t last = 0;
  gfxFloat width = 0;
  for (uint32_t i = 1; i <= aRange.Length(); ++i) {
    if (i == aRange.Length() || aTextRun->IsClusterStart(aRange.start + i)) {
      gfxTextRun::Range range(aRange.start + last, aRange.start + i);
      gfxFloat nextWidth = width + aTextRun->GetAdvanceWidth(range, aProvider);
      if (nextWidth > aWidth)
        break;
      last = i;
      width = nextWidth;
    }
  }
  *aFitWidth = width;
  return last;
}

nsIFrame::ContentOffsets
nsTextFrame::CalcContentOffsetsFromFramePoint(nsPoint aPoint)
{
  return GetCharacterOffsetAtFramePointInternal(aPoint, true);
}

nsIFrame::ContentOffsets
nsTextFrame::GetCharacterOffsetAtFramePoint(const nsPoint &aPoint)
{
  return GetCharacterOffsetAtFramePointInternal(aPoint, false);
}

nsIFrame::ContentOffsets
nsTextFrame::GetCharacterOffsetAtFramePointInternal(nsPoint aPoint,
                                                    bool aForInsertionPoint)
{
  ContentOffsets offsets;

  gfxSkipCharsIterator iter = EnsureTextRun(nsTextFrame::eInflated);
  if (!mTextRun)
    return offsets;

  PropertyProvider provider(this, iter, nsTextFrame::eInflated);
  // Trim leading but not trailing whitespace if possible
  provider.InitializeForDisplay(false);
  gfxFloat width = mTextRun->IsVertical()
    ? (mTextRun->IsInlineReversed() ? mRect.height - aPoint.y : aPoint.y)
    : (mTextRun->IsInlineReversed() ? mRect.width - aPoint.x : aPoint.x);
  if (StyleContext()->IsTextCombined()) {
    width /= GetTextCombineScaleFactor(this);
  }
  gfxFloat fitWidth;
  Range skippedRange = ComputeTransformedRange(provider);

  uint32_t charsFit = CountCharsFit(mTextRun, skippedRange,
                                    width, &provider, &fitWidth);

  int32_t selectedOffset;
  if (charsFit < skippedRange.Length()) {
    // charsFit characters fitted, but no more could fit. See if we're
    // more than halfway through the cluster.. If we are, choose the next
    // cluster.
    gfxSkipCharsIterator extraCluster(provider.GetStart());
    extraCluster.AdvanceSkipped(charsFit);

    bool allowSplitLigature = true; // Allow selection of partial ligature...

    // ...but don't let selection/insertion-point split two Regional Indicator
    // chars that are ligated in the textrun to form a single flag symbol.
    uint32_t offs = extraCluster.GetOriginalOffset();
    const nsTextFragment* frag = GetContent()->GetText();
    if (offs + 1 < frag->GetLength() &&
        NS_IS_HIGH_SURROGATE(frag->CharAt(offs)) &&
        NS_IS_LOW_SURROGATE(frag->CharAt(offs + 1)) &&
        gfxFontUtils::IsRegionalIndicator
          (SURROGATE_TO_UCS4(frag->CharAt(offs), frag->CharAt(offs + 1)))) {
      allowSplitLigature = false;
      if (extraCluster.GetSkippedOffset() > 1 &&
          !mTextRun->IsLigatureGroupStart(extraCluster.GetSkippedOffset())) {
        // CountCharsFit() left us in the middle of the flag; back up over the
        // first character of the ligature, and adjust fitWidth accordingly.
        extraCluster.AdvanceSkipped(-2); // it's a surrogate pair: 2 code units
        fitWidth -= mTextRun->GetAdvanceWidth(
          Range(extraCluster.GetSkippedOffset(),
                extraCluster.GetSkippedOffset() + 2), &provider);
      }
    }

    gfxSkipCharsIterator extraClusterLastChar(extraCluster);
    FindClusterEnd(mTextRun,
                   provider.GetStart().GetOriginalOffset() + provider.GetOriginalLength(),
                   &extraClusterLastChar, allowSplitLigature);
    PropertyProvider::Spacing spacing;
    Range extraClusterRange(extraCluster.GetSkippedOffset(),
                            extraClusterLastChar.GetSkippedOffset() + 1);
    gfxFloat charWidth =
        mTextRun->GetAdvanceWidth(extraClusterRange, &provider, &spacing);
    charWidth -= spacing.mBefore + spacing.mAfter;
    selectedOffset = !aForInsertionPoint ||
      width <= fitWidth + spacing.mBefore + charWidth/2
        ? extraCluster.GetOriginalOffset()
        : extraClusterLastChar.GetOriginalOffset() + 1;
  } else {
    // All characters fitted, we're at (or beyond) the end of the text.
    // XXX This could be some pathological situation where negative spacing
    // caused characters to move backwards. We can't really handle that
    // in the current frame system because frames can't have negative
    // intrinsic widths.
    selectedOffset =
        provider.GetStart().GetOriginalOffset() + provider.GetOriginalLength();
    // If we're at the end of a preformatted line which has a terminating
    // linefeed, we want to reduce the offset by one to make sure that the
    // selection is placed before the linefeed character.
    if (HasSignificantTerminalNewline()) {
      --selectedOffset;
    }
  }

  offsets.content = GetContent();
  offsets.offset = offsets.secondaryOffset = selectedOffset;
  offsets.associate =
    mContentOffset == offsets.offset ? CARET_ASSOCIATE_AFTER : CARET_ASSOCIATE_BEFORE;
  return offsets;
}

bool
nsTextFrame::CombineSelectionUnderlineRect(nsPresContext* aPresContext,
                                           nsRect& aRect)
{
  if (aRect.IsEmpty())
    return false;

  nsRect givenRect = aRect;

  RefPtr<nsFontMetrics> fm =
    nsLayoutUtils::GetFontMetricsForFrame(this, GetFontSizeInflation());
  gfxFontGroup* fontGroup = fm->GetThebesFontGroup();
  gfxFont* firstFont = fontGroup->GetFirstValidFont();
  WritingMode wm = GetWritingMode();
  bool verticalRun = wm.IsVertical();
  bool useVerticalMetrics = verticalRun && !wm.IsSideways();
  const gfxFont::Metrics& metrics =
    firstFont->GetMetrics(useVerticalMetrics ? gfxFont::eVertical
                                             : gfxFont::eHorizontal);

  nsCSSRendering::DecorationRectParams params;
  params.ascent = aPresContext->AppUnitsToGfxUnits(mAscent);
  params.offset = fontGroup->GetUnderlineOffset();
  params.descentLimit =
    ComputeDescentLimitForSelectionUnderline(aPresContext, metrics);
  params.vertical = verticalRun;

  UniquePtr<SelectionDetails> details = GetSelectionDetails();
  for (SelectionDetails* sd = details.get(); sd; sd = sd->mNext.get()) {
    if (sd->mStart == sd->mEnd ||
        !(sd->mSelectionType & kRawSelectionTypesWithDecorations) ||
        // URL strikeout does not use underline.
        sd->mSelectionType == SelectionType::eURLStrikeout) {
      continue;
    }

    float relativeSize;
    int32_t index =
      nsTextPaintStyle::GetUnderlineStyleIndexForSelectionType(
        sd->mSelectionType);
    if (sd->mSelectionType == SelectionType::eSpellCheck) {
      if (!nsTextPaintStyle::GetSelectionUnderline(aPresContext, index, nullptr,
                                                   &relativeSize,
                                                   &params.style)) {
        continue;
      }
    } else {
      // IME selections
      TextRangeStyle& rangeStyle = sd->mTextRangeStyle;
      if (rangeStyle.IsDefined()) {
        if (!rangeStyle.IsLineStyleDefined() ||
            rangeStyle.mLineStyle == TextRangeStyle::LINESTYLE_NONE) {
          continue;
        }
        params.style = rangeStyle.mLineStyle;
        relativeSize = rangeStyle.mIsBoldLine ? 2.0f : 1.0f;
      } else if (!nsTextPaintStyle::GetSelectionUnderline(aPresContext, index,
                                                          nullptr, &relativeSize,
                                                          &params.style)) {
        continue;
      }
    }
    nsRect decorationArea;

    params.lineSize =
      Size(aPresContext->AppUnitsToGfxUnits(aRect.width),
           ComputeSelectionUnderlineHeight(aPresContext, metrics,
                                           sd->mSelectionType));
    relativeSize = std::max(relativeSize, 1.0f);
    params.lineSize.height *= relativeSize;
    decorationArea =
      nsCSSRendering::GetTextDecorationRect(aPresContext, params);
    aRect.UnionRect(aRect, decorationArea);
  }

  return !aRect.IsEmpty() && !givenRect.Contains(aRect);
}

bool
nsTextFrame::IsFrameSelected() const
{
  NS_ASSERTION(!GetContent() || GetContent()->IsSelectionDescendant(),
               "use the public IsSelected() instead");
  return nsRange::IsNodeSelected(GetContent(), GetContentOffset(),
                                 GetContentEnd());
}

void
nsTextFrame::SetSelectedRange(uint32_t aStart, uint32_t aEnd, bool aSelected,
                              SelectionType aSelectionType)
{
  NS_ASSERTION(!GetPrevContinuation(), "Should only be called for primary frame");
  DEBUG_VERIFY_NOT_DIRTY(mState);

  // Selection is collapsed, which can't affect text frame rendering
  if (aStart == aEnd)
    return;

  nsTextFrame* f = this;
  while (f && f->GetContentEnd() <= int32_t(aStart)) {
    f = f->GetNextContinuation();
  }

  nsPresContext* presContext = PresContext();
  while (f && f->GetContentOffset() < int32_t(aEnd)) {
    // We may need to reflow to recompute the overflow area for
    // spellchecking or IME underline if their underline is thicker than
    // the normal decoration line.
    if (aSelectionType & kRawSelectionTypesWithDecorations) {
      bool didHaveOverflowingSelection =
        (f->GetStateBits() & TEXT_SELECTION_UNDERLINE_OVERFLOWED) != 0;
      nsRect r(nsPoint(0, 0), GetSize());
      bool willHaveOverflowingSelection =
        aSelected && f->CombineSelectionUnderlineRect(presContext, r);
      if (didHaveOverflowingSelection || willHaveOverflowingSelection) {
        presContext->PresShell()->FrameNeedsReflow(f,
                                                   nsIPresShell::eStyleChange,
                                                   NS_FRAME_IS_DIRTY);
      }
    }
    // Selection might change anything. Invalidate the overflow area.
    f->InvalidateFrame();

    f = f->GetNextContinuation();
  }
}

void
nsTextFrame::UpdateIteratorFromOffset(const PropertyProvider& aProperties,
                                      int32_t& aInOffset,
                                      gfxSkipCharsIterator& aIter)
{
  if (aInOffset < GetContentOffset()){
    NS_WARNING("offset before this frame's content");
    aInOffset = GetContentOffset();
  } else if (aInOffset > GetContentEnd()) {
    NS_WARNING("offset after this frame's content");
    aInOffset = GetContentEnd();
  }

  int32_t trimmedOffset = aProperties.GetStart().GetOriginalOffset();
  int32_t trimmedEnd = trimmedOffset + aProperties.GetOriginalLength();
  aInOffset = std::max(aInOffset, trimmedOffset);
  aInOffset = std::min(aInOffset, trimmedEnd);

  aIter.SetOriginalOffset(aInOffset);

  if (aInOffset < trimmedEnd &&
      !aIter.IsOriginalCharSkipped() &&
      !mTextRun->IsClusterStart(aIter.GetSkippedOffset())) {
    NS_WARNING("called for non-cluster boundary");
    FindClusterStart(mTextRun, trimmedOffset, &aIter);
  }
}

nsPoint
nsTextFrame::GetPointFromIterator(const gfxSkipCharsIterator& aIter,
                                  PropertyProvider& aProperties)
{
  Range range(aProperties.GetStart().GetSkippedOffset(),
              aIter.GetSkippedOffset());
  gfxFloat advance = mTextRun->GetAdvanceWidth(range, &aProperties);
  nscoord iSize = NSToCoordCeilClamped(advance);
  nsPoint point;

  if (mTextRun->IsVertical()) {
    point.x = 0;
    if (mTextRun->IsInlineReversed()) {
      point.y = mRect.height - iSize;
    } else {
      point.y = iSize;
    }
  } else {
    point.y = 0;
    if (mTextRun->IsInlineReversed()) {
      point.x = mRect.width - iSize;
    } else {
      point.x = iSize;
    }
    if (StyleContext()->IsTextCombined()) {
      point.x *= GetTextCombineScaleFactor(this);
    }
  }
  return point;
}

nsresult
nsTextFrame::GetPointFromOffset(int32_t inOffset,
                                nsPoint* outPoint)
{
  if (!outPoint)
    return NS_ERROR_NULL_POINTER;

  DEBUG_VERIFY_NOT_DIRTY(mState);
  if (mState & NS_FRAME_IS_DIRTY)
    return NS_ERROR_UNEXPECTED;

  if (GetContentLength() <= 0) {
    outPoint->x = 0;
    outPoint->y = 0;
    return NS_OK;
  }

  gfxSkipCharsIterator iter = EnsureTextRun(nsTextFrame::eInflated);
  if (!mTextRun)
    return NS_ERROR_FAILURE;

  PropertyProvider properties(this, iter, nsTextFrame::eInflated);
  // Don't trim trailing whitespace, we want the caret to appear in the right
  // place if it's positioned there
  properties.InitializeForDisplay(false);

  UpdateIteratorFromOffset(properties, inOffset, iter);

  *outPoint = GetPointFromIterator(iter, properties);

  return NS_OK;
}

nsresult
nsTextFrame::GetCharacterRectsInRange(int32_t aInOffset,
                                      int32_t aLength,
                                      nsTArray<nsRect>& aRects)
{
  DEBUG_VERIFY_NOT_DIRTY(mState);
  if (mState & NS_FRAME_IS_DIRTY) {
    return NS_ERROR_UNEXPECTED;
  }

  if (GetContentLength() <= 0) {
    return NS_OK;
  }

  if (!mTextRun) {
    return NS_ERROR_FAILURE;
  }

  gfxSkipCharsIterator iter = EnsureTextRun(nsTextFrame::eInflated);
  PropertyProvider properties(this, iter, nsTextFrame::eInflated);
  // Don't trim trailing whitespace, we want the caret to appear in the right
  // place if it's positioned there
  properties.InitializeForDisplay(false);

  UpdateIteratorFromOffset(properties, aInOffset, iter);

  const int32_t kContentEnd = GetContentEnd();
  const int32_t kEndOffset = std::min(aInOffset + aLength, kContentEnd);
  while (aInOffset < kEndOffset) {
    if (!iter.IsOriginalCharSkipped() &&
        !mTextRun->IsClusterStart(iter.GetSkippedOffset())) {
      FindClusterStart(mTextRun,
                       properties.GetStart().GetOriginalOffset() +
                         properties.GetOriginalLength(),
                       &iter);
    }

    nsPoint point = GetPointFromIterator(iter, properties);
    nsRect rect;
    rect.x = point.x;
    rect.y = point.y;

    nscoord iSize = 0;
    if (aInOffset < kContentEnd) {
      gfxSkipCharsIterator nextIter(iter);
      nextIter.AdvanceOriginal(1);
      if (!nextIter.IsOriginalCharSkipped() &&
          !mTextRun->IsClusterStart(nextIter.GetSkippedOffset())) {
        FindClusterEnd(mTextRun, kContentEnd, &nextIter);
      }

      gfxFloat advance =
        mTextRun->GetAdvanceWidth(Range(iter.GetSkippedOffset(),
                                        nextIter.GetSkippedOffset()),
                                  &properties);
      iSize = NSToCoordCeilClamped(advance);
    }

    if (mTextRun->IsVertical()) {
      rect.width = mRect.width;
      rect.height = iSize;
    } else {
      rect.width = iSize;
      rect.height = mRect.height;

      if (StyleContext()->IsTextCombined()) {
        rect.width *= GetTextCombineScaleFactor(this);
      }
    }
    aRects.AppendElement(rect);
    aInOffset++;
    // Don't advance iter if we've reached the end
    if (aInOffset < kEndOffset) {
      iter.AdvanceOriginal(1);
    }
  }

  return NS_OK;
}

nsresult
nsTextFrame::GetChildFrameContainingOffset(int32_t   aContentOffset,
                                           bool      aHint,
                                           int32_t*  aOutOffset,
                                           nsIFrame**aOutFrame)
{
  DEBUG_VERIFY_NOT_DIRTY(mState);
#if 0 //XXXrbs disable due to bug 310227
  if (mState & NS_FRAME_IS_DIRTY)
    return NS_ERROR_UNEXPECTED;
#endif

  NS_ASSERTION(aOutOffset && aOutFrame, "Bad out parameters");
  NS_ASSERTION(aContentOffset >= 0, "Negative content offset, existing code was very broken!");
  nsIFrame* primaryFrame = mContent->GetPrimaryFrame();
  if (this != primaryFrame) {
    // This call needs to happen on the primary frame
    return primaryFrame->GetChildFrameContainingOffset(aContentOffset, aHint,
                                                       aOutOffset, aOutFrame);
  }

  nsTextFrame* f = this;
  int32_t offset = mContentOffset;

  // Try to look up the offset to frame property
  nsTextFrame* cachedFrame = GetProperty(OffsetToFrameProperty());

  if (cachedFrame) {
    f = cachedFrame;
    offset = f->GetContentOffset();

    f->RemoveStateBits(TEXT_IN_OFFSET_CACHE);
  }

  if ((aContentOffset >= offset) &&
      (aHint || aContentOffset != offset)) {
    while (true) {
      nsTextFrame* next = f->GetNextContinuation();
      if (!next || aContentOffset < next->GetContentOffset())
        break;
      if (aContentOffset == next->GetContentOffset()) {
        if (aHint) {
          f = next;
          if (f->GetContentLength() == 0) {
            continue; // use the last of the empty frames with this offset
          }
        }
        break;
      }
      f = next;
    }
  } else {
    while (true) {
      nsTextFrame* prev = f->GetPrevContinuation();
      if (!prev || aContentOffset > f->GetContentOffset())
        break;
      if (aContentOffset == f->GetContentOffset()) {
        if (!aHint) {
          f = prev;
          if (f->GetContentLength() == 0) {
            continue; // use the first of the empty frames with this offset
          }
        }
        break;
      }
      f = prev;
    }
  }

  *aOutOffset = aContentOffset - f->GetContentOffset();
  *aOutFrame = f;

  // cache the frame we found
  SetProperty(OffsetToFrameProperty(), f);
  f->AddStateBits(TEXT_IN_OFFSET_CACHE);

  return NS_OK;
}

nsIFrame::FrameSearchResult
nsTextFrame::PeekOffsetNoAmount(bool aForward, int32_t* aOffset)
{
  NS_ASSERTION(aOffset && *aOffset <= GetContentLength(), "aOffset out of range");

  gfxSkipCharsIterator iter = EnsureTextRun(nsTextFrame::eInflated);
  if (!mTextRun)
    return CONTINUE_EMPTY;

  TrimmedOffsets trimmed = GetTrimmedOffsets(mContent->GetText(), true);
  // Check whether there are nonskipped characters in the trimmmed range
  return (iter.ConvertOriginalToSkipped(trimmed.GetEnd()) >
         iter.ConvertOriginalToSkipped(trimmed.mStart)) ? FOUND : CONTINUE;
}

/**
 * This class iterates through the clusters before or after the given
 * aPosition (which is a content offset). You can test each cluster
 * to see if it's whitespace (as far as selection/caret movement is concerned),
 * or punctuation, or if there is a word break before the cluster. ("Before"
 * is interpreted according to aDirection, so if aDirection is -1, "before"
 * means actually *after* the cluster content.)
 */
class MOZ_STACK_CLASS ClusterIterator {
public:
  ClusterIterator(nsTextFrame* aTextFrame, int32_t aPosition, int32_t aDirection,
                  nsString& aContext);

  bool NextCluster();
  bool IsWhitespace();
  bool IsPunctuation();
  bool HaveWordBreakBefore() { return mHaveWordBreak; }
  int32_t GetAfterOffset();
  int32_t GetBeforeOffset();

private:
  gfxSkipCharsIterator        mIterator;
  const nsTextFragment*       mFrag;
  nsTextFrame*                mTextFrame;
  int32_t                     mDirection;
  int32_t                     mCharIndex;
  nsTextFrame::TrimmedOffsets mTrimmed;
  nsTArray<bool>      mWordBreaks;
  bool                        mHaveWordBreak;
};

static bool
IsAcceptableCaretPosition(const gfxSkipCharsIterator& aIter,
                          bool aRespectClusters,
                          const gfxTextRun* aTextRun,
                          nsIFrame* aFrame)
{
  if (aIter.IsOriginalCharSkipped())
    return false;
  uint32_t index = aIter.GetSkippedOffset();
  if (aRespectClusters && !aTextRun->IsClusterStart(index))
    return false;
  if (index > 0) {
    // Check whether the proposed position is in between the two halves of a
    // surrogate pair, or before a Variation Selector character;
    // if so, this is not a valid character boundary.
    // (In the case where we are respecting clusters, we won't actually get
    // this far because the low surrogate is also marked as non-clusterStart
    // so we'll return FALSE above.)
    uint32_t offs = aIter.GetOriginalOffset();
    const nsTextFragment* frag = aFrame->GetContent()->GetText();
    uint32_t ch = frag->CharAt(offs);

    if (gfxFontUtils::IsVarSelector(ch) ||
        (NS_IS_LOW_SURROGATE(ch) && offs > 0 &&
         NS_IS_HIGH_SURROGATE(frag->CharAt(offs - 1)))) {
      return false;
    }

    // If the proposed position is before a high surrogate, we need to decode
    // the surrogate pair (if valid) and check the resulting character.
    if (NS_IS_HIGH_SURROGATE(ch) && offs + 1 < frag->GetLength()) {
      uint32_t ch2 = frag->CharAt(offs + 1);
      if (NS_IS_LOW_SURROGATE(ch2)) {
        ch = SURROGATE_TO_UCS4(ch, ch2);
        // If the character is a (Plane-14) variation selector,
        // or a Regional Indicator character that is ligated with the previous
        // character, this is not a valid boundary.
        if (gfxFontUtils::IsVarSelector(ch) ||
            (gfxFontUtils::IsRegionalIndicator(ch) &&
             !aTextRun->IsLigatureGroupStart(index))) {
          return false;
        }
      }
    }
  }
  return true;
}

nsIFrame::FrameSearchResult
nsTextFrame::PeekOffsetCharacter(bool aForward, int32_t* aOffset,
                                 PeekOffsetCharacterOptions aOptions)
{
  int32_t contentLength = GetContentLength();
  NS_ASSERTION(aOffset && *aOffset <= contentLength, "aOffset out of range");

  if (!aOptions.mIgnoreUserStyleAll) {
    StyleUserSelect selectStyle;
    IsSelectable(&selectStyle);
    if (selectStyle == StyleUserSelect::All) {
      return CONTINUE_UNSELECTABLE;
    }
  }

  gfxSkipCharsIterator iter = EnsureTextRun(nsTextFrame::eInflated);
  if (!mTextRun)
    return CONTINUE_EMPTY;

  TrimmedOffsets trimmed = GetTrimmedOffsets(mContent->GetText(), false);

  // A negative offset means "end of frame".
  int32_t startOffset = GetContentOffset() + (*aOffset < 0 ? contentLength : *aOffset);

  if (!aForward) {
    // If at the beginning of the line, look at the previous continuation
    for (int32_t i = std::min(trimmed.GetEnd(), startOffset) - 1;
         i >= trimmed.mStart; --i) {
      iter.SetOriginalOffset(i);
      if (IsAcceptableCaretPosition(iter, aOptions.mRespectClusters, mTextRun,
                                    this)) {
        *aOffset = i - mContentOffset;
        return FOUND;
      }
    }
    *aOffset = 0;
  } else {
    // If we're at the end of a line, look at the next continuation
    iter.SetOriginalOffset(startOffset);
    if (startOffset <= trimmed.GetEnd() &&
        !(startOffset < trimmed.GetEnd() &&
          StyleText()->NewlineIsSignificant(this) &&
          iter.GetSkippedOffset() < mTextRun->GetLength() &&
          mTextRun->CharIsNewline(iter.GetSkippedOffset()))) {
      for (int32_t i = startOffset + 1; i <= trimmed.GetEnd(); ++i) {
        iter.SetOriginalOffset(i);
        if (i == trimmed.GetEnd() ||
            IsAcceptableCaretPosition(iter, aOptions.mRespectClusters, mTextRun,
                                      this)) {
          *aOffset = i - mContentOffset;
          return FOUND;
        }
      }
    }
    *aOffset = contentLength;
  }

  return CONTINUE;
}

bool
ClusterIterator::IsWhitespace()
{
  NS_ASSERTION(mCharIndex >= 0, "No cluster selected");
  return IsSelectionSpace(mFrag, mCharIndex);
}

bool
ClusterIterator::IsPunctuation()
{
  NS_ASSERTION(mCharIndex >= 0, "No cluster selected");
  // Return true for all Punctuation categories (Unicode general category P?),
  // and also for Symbol categories (S?) except for Modifier Symbol, which is
  // kept together with any adjacent letter/number. (Bug 1066756)
  uint8_t cat = unicode::GetGeneralCategory(mFrag->CharAt(mCharIndex));
  switch (cat) {
    case HB_UNICODE_GENERAL_CATEGORY_CONNECT_PUNCTUATION: /* Pc */
    case HB_UNICODE_GENERAL_CATEGORY_DASH_PUNCTUATION:    /* Pd */
    case HB_UNICODE_GENERAL_CATEGORY_CLOSE_PUNCTUATION:   /* Pe */
    case HB_UNICODE_GENERAL_CATEGORY_FINAL_PUNCTUATION:   /* Pf */
    case HB_UNICODE_GENERAL_CATEGORY_INITIAL_PUNCTUATION: /* Pi */
    case HB_UNICODE_GENERAL_CATEGORY_OTHER_PUNCTUATION:   /* Po */
    case HB_UNICODE_GENERAL_CATEGORY_OPEN_PUNCTUATION:    /* Ps */
    case HB_UNICODE_GENERAL_CATEGORY_CURRENCY_SYMBOL:     /* Sc */
    // Deliberately omitted:
    // case HB_UNICODE_GENERAL_CATEGORY_MODIFIER_SYMBOL:     /* Sk */
    case HB_UNICODE_GENERAL_CATEGORY_MATH_SYMBOL:         /* Sm */
    case HB_UNICODE_GENERAL_CATEGORY_OTHER_SYMBOL:        /* So */
      return true;
    default:
      return false;
  }
}

int32_t
ClusterIterator::GetBeforeOffset()
{
  NS_ASSERTION(mCharIndex >= 0, "No cluster selected");
  return mCharIndex + (mDirection > 0 ? 0 : 1);
}

int32_t
ClusterIterator::GetAfterOffset()
{
  NS_ASSERTION(mCharIndex >= 0, "No cluster selected");
  return mCharIndex + (mDirection > 0 ? 1 : 0);
}

bool
ClusterIterator::NextCluster()
{
  if (!mDirection)
    return false;
  const gfxTextRun* textRun = mTextFrame->GetTextRun(nsTextFrame::eInflated);

  mHaveWordBreak = false;
  while (true) {
    bool keepGoing = false;
    if (mDirection > 0) {
      if (mIterator.GetOriginalOffset() >= mTrimmed.GetEnd())
        return false;
      keepGoing = mIterator.IsOriginalCharSkipped() ||
          mIterator.GetOriginalOffset() < mTrimmed.mStart ||
          !textRun->IsClusterStart(mIterator.GetSkippedOffset());
      mCharIndex = mIterator.GetOriginalOffset();
      mIterator.AdvanceOriginal(1);
    } else {
      if (mIterator.GetOriginalOffset() <= mTrimmed.mStart)
        return false;
      mIterator.AdvanceOriginal(-1);
      keepGoing = mIterator.IsOriginalCharSkipped() ||
          mIterator.GetOriginalOffset() >= mTrimmed.GetEnd() ||
          !textRun->IsClusterStart(mIterator.GetSkippedOffset());
      mCharIndex = mIterator.GetOriginalOffset();
    }

    if (mWordBreaks[GetBeforeOffset() - mTextFrame->GetContentOffset()]) {
      mHaveWordBreak = true;
    }
    if (!keepGoing)
      return true;
  }
}

ClusterIterator::ClusterIterator(nsTextFrame* aTextFrame, int32_t aPosition,
                                 int32_t aDirection, nsString& aContext)
  : mTextFrame(aTextFrame), mDirection(aDirection), mCharIndex(-1)
{
  mIterator = aTextFrame->EnsureTextRun(nsTextFrame::eInflated);
  if (!aTextFrame->GetTextRun(nsTextFrame::eInflated)) {
    mDirection = 0; // signal failure
    return;
  }
  mIterator.SetOriginalOffset(aPosition);

  mFrag = aTextFrame->GetContent()->GetText();
  mTrimmed = aTextFrame->GetTrimmedOffsets(mFrag, true);

  int32_t textOffset = aTextFrame->GetContentOffset();
  int32_t textLen = aTextFrame->GetContentLength();
  if (!mWordBreaks.AppendElements(textLen + 1)) {
    mDirection = 0; // signal failure
    return;
  }
  memset(mWordBreaks.Elements(), false, (textLen + 1)*sizeof(bool));
  int32_t textStart;
  if (aDirection > 0) {
    if (aContext.IsEmpty()) {
      // No previous context, so it must be the start of a line or text run
      mWordBreaks[0] = true;
    }
    textStart = aContext.Length();
    mFrag->AppendTo(aContext, textOffset, textLen);
  } else {
    if (aContext.IsEmpty()) {
      // No following context, so it must be the end of a line or text run
      mWordBreaks[textLen] = true;
    }
    textStart = 0;
    nsAutoString str;
    mFrag->AppendTo(str, textOffset, textLen);
    aContext.Insert(str, 0);
  }
  nsIWordBreaker* wordBreaker = nsContentUtils::WordBreaker();
  for (int32_t i = 0; i <= textLen; ++i) {
    int32_t indexInText = i + textStart;
    mWordBreaks[i] |=
      wordBreaker->BreakInBetween(aContext.get(), indexInText,
                                  aContext.get() + indexInText,
                                  aContext.Length() - indexInText);
  }
}

nsIFrame::FrameSearchResult
nsTextFrame::PeekOffsetWord(bool aForward, bool aWordSelectEatSpace, bool aIsKeyboardSelect,
                            int32_t* aOffset, PeekWordState* aState)
{
  int32_t contentLength = GetContentLength();
  NS_ASSERTION (aOffset && *aOffset <= contentLength, "aOffset out of range");

  StyleUserSelect selectStyle;
  IsSelectable(&selectStyle);
  if (selectStyle == StyleUserSelect::All)
    return CONTINUE_UNSELECTABLE;

  int32_t offset = GetContentOffset() + (*aOffset < 0 ? contentLength : *aOffset);
  ClusterIterator cIter(this, offset, aForward ? 1 : -1, aState->mContext);

  if (!cIter.NextCluster())
    return CONTINUE_EMPTY;

  do {
    bool isPunctuation = cIter.IsPunctuation();
    bool isWhitespace = cIter.IsWhitespace();
    bool isWordBreakBefore = cIter.HaveWordBreakBefore();
    if (aWordSelectEatSpace == isWhitespace && !aState->mSawBeforeType) {
      aState->SetSawBeforeType();
      aState->Update(isPunctuation, isWhitespace);
      continue;
    }
    // See if we can break before the current cluster
    if (!aState->mAtStart) {
      bool canBreak;
      if (isPunctuation != aState->mLastCharWasPunctuation) {
        canBreak = BreakWordBetweenPunctuation(aState, aForward,
                     isPunctuation, isWhitespace, aIsKeyboardSelect);
      } else if (!aState->mLastCharWasWhitespace &&
                 !isWhitespace && !isPunctuation && isWordBreakBefore) {
        // if both the previous and the current character are not white
        // space but this can be word break before, we don't need to eat
        // a white space in this case. This case happens in some languages
        // that their words are not separated by white spaces. E.g.,
        // Japanese and Chinese.
        canBreak = true;
      } else {
        canBreak = isWordBreakBefore && aState->mSawBeforeType &&
          (aWordSelectEatSpace != isWhitespace);
      }
      if (canBreak) {
        *aOffset = cIter.GetBeforeOffset() - mContentOffset;
        return FOUND;
      }
    }
    aState->Update(isPunctuation, isWhitespace);
  } while (cIter.NextCluster());

  *aOffset = cIter.GetAfterOffset() - mContentOffset;
  return CONTINUE;
}

 // TODO this needs to be deCOMtaminated with the interface fixed in
// nsIFrame.h, but we won't do that until the old textframe is gone.
nsresult
nsTextFrame::CheckVisibility(nsPresContext* aContext, int32_t aStartIndex,
    int32_t aEndIndex, bool aRecurse, bool *aFinished, bool *aRetval)
{
  if (!aRetval)
    return NS_ERROR_NULL_POINTER;

  // Text in the range is visible if there is at least one character in the range
  // that is not skipped and is mapped by this frame (which is the primary frame)
  // or one of its continuations.
  for (nsTextFrame* f = this; f; f = f->GetNextContinuation()) {
    int32_t dummyOffset = 0;
    if (f->PeekOffsetNoAmount(true, &dummyOffset) == FOUND) {
      *aRetval = true;
      return NS_OK;
    }
  }

  *aRetval = false;
  return NS_OK;
}

nsresult
nsTextFrame::GetOffsets(int32_t &start, int32_t &end) const
{
  start = GetContentOffset();
  end = GetContentEnd();
  return NS_OK;
}

static int32_t
FindEndOfPunctuationRun(const nsTextFragment* aFrag,
                        const gfxTextRun* aTextRun,
                        gfxSkipCharsIterator* aIter,
                        int32_t aOffset,
                        int32_t aStart,
                        int32_t aEnd)
{
  int32_t i;

  for (i = aStart; i < aEnd - aOffset; ++i) {
    if (nsContentUtils::IsFirstLetterPunctuationAt(aFrag, aOffset + i)) {
      aIter->SetOriginalOffset(aOffset + i);
      FindClusterEnd(aTextRun, aEnd, aIter);
      i = aIter->GetOriginalOffset() - aOffset;
    } else {
      break;
    }
  }
  return i;
}

/**
 * Returns true if this text frame completes the first-letter, false
 * if it does not contain a true "letter".
 * If returns true, then it also updates aLength to cover just the first-letter
 * text.
 *
 * XXX :first-letter should be handled during frame construction
 * (and it has a good bit in common with nextBidi)
 *
 * @param aLength an in/out parameter: on entry contains the maximum length to
 * return, on exit returns length of the first-letter fragment (which may
 * include leading and trailing punctuation, for example)
 */
static bool
FindFirstLetterRange(const nsTextFragment* aFrag,
                     const gfxTextRun* aTextRun,
                     int32_t aOffset, const gfxSkipCharsIterator& aIter,
                     int32_t* aLength)
{
  int32_t i;
  int32_t length = *aLength;
  int32_t endOffset = aOffset + length;
  gfxSkipCharsIterator iter(aIter);

  // skip leading whitespace, then consume clusters that start with punctuation
  i = FindEndOfPunctuationRun(aFrag, aTextRun, &iter, aOffset,
                              GetTrimmableWhitespaceCount(aFrag, aOffset, length, 1),
                              endOffset);
  if (i == length)
    return false;

  // If the next character is not a letter or number, there is no first-letter.
  // Return true so that we don't go on looking, but set aLength to 0.
  if (!nsContentUtils::IsAlphanumericAt(aFrag, aOffset + i)) {
    *aLength = 0;
    return true;
  }

  // consume another cluster (the actual first letter)

  // For complex scripts such as Indic and SEAsian, where first-letter
  // should extend to entire orthographic "syllable" clusters, we don't
  // want to allow this to split a ligature.
  bool allowSplitLigature;

  typedef unicode::Script Script;
  switch (unicode::GetScriptCode(aFrag->CharAt(aOffset + i))) {
    default:
      allowSplitLigature = true;
      break;

    // For now, lacking any definitive specification of when to apply this
    // behavior, we'll base the decision on the HarfBuzz shaping engine
    // used for each script: those that are handled by the Indic, Tibetan,
    // Myanmar and SEAsian shapers will apply the "don't split ligatures"
    // rule.

    // Indic
    case Script::BENGALI:
    case Script::DEVANAGARI:
    case Script::GUJARATI:
    case Script::GURMUKHI:
    case Script::KANNADA:
    case Script::MALAYALAM:
    case Script::ORIYA:
    case Script::TAMIL:
    case Script::TELUGU:
    case Script::SINHALA:
    case Script::BALINESE:
    case Script::LEPCHA:
    case Script::REJANG:
    case Script::SUNDANESE:
    case Script::JAVANESE:
    case Script::KAITHI:
    case Script::MEETEI_MAYEK:
    case Script::CHAKMA:
    case Script::SHARADA:
    case Script::TAKRI:
    case Script::KHMER:

    // Tibetan
    case Script::TIBETAN:

    // Myanmar
    case Script::MYANMAR:

    // Other SEAsian
    case Script::BUGINESE:
    case Script::NEW_TAI_LUE:
    case Script::CHAM:
    case Script::TAI_THAM:

    // What about Thai/Lao - any special handling needed?
    // Should we special-case Arabic lam-alef?

      allowSplitLigature = false;
      break;
  }

  iter.SetOriginalOffset(aOffset + i);
  FindClusterEnd(aTextRun, endOffset, &iter, allowSplitLigature);

  i = iter.GetOriginalOffset() - aOffset;
  if (i + 1 == length)
    return true;

  // consume clusters that start with punctuation
  i = FindEndOfPunctuationRun(aFrag, aTextRun, &iter, aOffset, i + 1, endOffset);
  if (i < length)
    *aLength = i;
  return true;
}

static uint32_t
FindStartAfterSkippingWhitespace(PropertyProvider* aProvider,
                                 nsIFrame::InlineIntrinsicISizeData* aData,
                                 const nsStyleText* aTextStyle,
                                 gfxSkipCharsIterator* aIterator,
                                 uint32_t aFlowEndInTextRun)
{
  if (aData->mSkipWhitespace) {
    while (aIterator->GetSkippedOffset() < aFlowEndInTextRun &&
           IsTrimmableSpace(aProvider->GetFragment(), aIterator->GetOriginalOffset(), aTextStyle)) {
      aIterator->AdvanceOriginal(1);
    }
  }
  return aIterator->GetSkippedOffset();
}

float
nsTextFrame::GetFontSizeInflation() const
{
  if (!HasFontSizeInflation()) {
    return 1.0f;
  }
  return GetProperty(FontSizeInflationProperty());
}

void
nsTextFrame::SetFontSizeInflation(float aInflation)
{
  if (aInflation == 1.0f) {
    if (HasFontSizeInflation()) {
      RemoveStateBits(TEXT_HAS_FONT_INFLATION);
      DeleteProperty(FontSizeInflationProperty());
    }
    return;
  }

  AddStateBits(TEXT_HAS_FONT_INFLATION);
  SetProperty(FontSizeInflationProperty(), aInflation);
}

/* virtual */
void nsTextFrame::MarkIntrinsicISizesDirty()
{
  ClearTextRuns();
  nsFrame::MarkIntrinsicISizesDirty();
}

// XXX this doesn't handle characters shaped by line endings. We need to
// temporarily override the "current line ending" settings.
void
nsTextFrame::AddInlineMinISizeForFlow(gfxContext *aRenderingContext,
                                      nsIFrame::InlineMinISizeData *aData,
                                      TextRunType aTextRunType)
{
  uint32_t flowEndInTextRun;
  gfxSkipCharsIterator iter =
    EnsureTextRun(aTextRunType, aRenderingContext->GetDrawTarget(),
                  aData->LineContainer(), aData->mLine, &flowEndInTextRun);
  gfxTextRun *textRun = GetTextRun(aTextRunType);
  if (!textRun)
    return;

  // Pass null for the line container. This will disable tab spacing, but that's
  // OK since we can't really handle tabs for intrinsic sizing anyway.
  const nsStyleText* textStyle = StyleText();
  const nsTextFragment* frag = mContent->GetText();

  // If we're hyphenating, the PropertyProvider needs the actual length;
  // otherwise we can just pass INT32_MAX to mean "all the text"
  int32_t len = INT32_MAX;
  bool hyphenating = frag->GetLength() > 0 &&
    (textStyle->mHyphens == StyleHyphens::Auto ||
     (textStyle->mHyphens == StyleHyphens::Manual &&
      !!(textRun->GetFlags() & gfx::ShapedTextFlags::TEXT_ENABLE_HYPHEN_BREAKS)));
  if (hyphenating) {
    gfxSkipCharsIterator tmp(iter);
    len = std::min<int32_t>(GetContentOffset() + GetInFlowContentLength(),
                 tmp.ConvertSkippedToOriginal(flowEndInTextRun)) - iter.GetOriginalOffset();
  }
  PropertyProvider provider(textRun, textStyle, frag, this,
                            iter, len, nullptr, 0, aTextRunType);

  bool collapseWhitespace = !textStyle->WhiteSpaceIsSignificant();
  bool preformatNewlines = textStyle->NewlineIsSignificant(this);
  bool preformatTabs = textStyle->WhiteSpaceIsSignificant();
  gfxFloat tabWidth = -1;
  uint32_t start =
    FindStartAfterSkippingWhitespace(&provider, aData, textStyle, &iter, flowEndInTextRun);

  // text-combine-upright frame is constantly 1em on inline-axis.
  if (StyleContext()->IsTextCombined()) {
    if (start < flowEndInTextRun && textRun->CanBreakLineBefore(start)) {
      aData->OptionallyBreak();
    }
    aData->mCurrentLine += provider.GetFontMetrics()->EmHeight();
    aData->mTrailingWhitespace = 0;
    return;
  }

  AutoTArray<gfxTextRun::HyphenType, BIG_TEXT_NODE_SIZE> hyphBuffer;
  if (hyphenating) {
    if (hyphBuffer.AppendElements(flowEndInTextRun - start, fallible)) {
      provider.GetHyphenationBreaks(Range(start, flowEndInTextRun),
                                    hyphBuffer.Elements());
    } else {
      hyphenating = false;
    }
  }

  for (uint32_t i = start, wordStart = start; i <= flowEndInTextRun; ++i) {
    bool preformattedNewline = false;
    bool preformattedTab = false;
    if (i < flowEndInTextRun) {
      // XXXldb Shouldn't we be including the newline as part of the
      // segment that it ends rather than part of the segment that it
      // starts?
      preformattedNewline = preformatNewlines && textRun->CharIsNewline(i);
      preformattedTab = preformatTabs && textRun->CharIsTab(i);
      if (!textRun->CanBreakLineBefore(i) &&
          !preformattedNewline &&
          !preformattedTab &&
          (!hyphenating ||
           hyphBuffer[i - start] == gfxTextRun::HyphenType::None))
      {
        // we can't break here (and it's not the end of the flow)
        continue;
      }
    }

    if (i > wordStart) {
      nscoord width = NSToCoordCeilClamped(
        textRun->GetAdvanceWidth(Range(wordStart, i), &provider));
      width = std::max(0, width);
      aData->mCurrentLine = NSCoordSaturatingAdd(aData->mCurrentLine, width);
      aData->mAtStartOfLine = false;

      if (collapseWhitespace) {
        uint32_t trimStart = GetEndOfTrimmedText(frag, textStyle, wordStart, i, &iter);
        if (trimStart == start) {
          // This is *all* trimmable whitespace, so whatever trailingWhitespace
          // we saw previously is still trailing...
          aData->mTrailingWhitespace += width;
        } else {
          // Some non-whitespace so the old trailingWhitespace is no longer trailing
          nscoord wsWidth = NSToCoordCeilClamped(
            textRun->GetAdvanceWidth(Range(trimStart, i), &provider));
          aData->mTrailingWhitespace = std::max(0, wsWidth);
        }
      } else {
        aData->mTrailingWhitespace = 0;
      }
    }

    if (preformattedTab) {
      PropertyProvider::Spacing spacing;
      provider.GetSpacing(Range(i, i + 1), &spacing);
      aData->mCurrentLine += nscoord(spacing.mBefore);
      if (tabWidth < 0) {
        tabWidth = ComputeTabWidthAppUnits(this, textRun);
      }
      gfxFloat afterTab =
        AdvanceToNextTab(aData->mCurrentLine, tabWidth);
      aData->mCurrentLine = nscoord(afterTab + spacing.mAfter);
      wordStart = i + 1;
    } else if (i < flowEndInTextRun ||
        (i == textRun->GetLength() &&
         (textRun->GetFlags2() & nsTextFrameUtils::Flags::TEXT_HAS_TRAILING_BREAK))) {
      if (preformattedNewline) {
        aData->ForceBreak();
      } else if (i < flowEndInTextRun && hyphenating &&
                 hyphBuffer[i - start] != gfxTextRun::HyphenType::None) {
        aData->OptionallyBreak(NSToCoordRound(provider.GetHyphenWidth()));
      } else {
        aData->OptionallyBreak();
      }
      wordStart = i;
    }
  }

  if (start < flowEndInTextRun) {
    // Check if we have collapsible whitespace at the end
    aData->mSkipWhitespace =
      IsTrimmableSpace(provider.GetFragment(),
                       iter.ConvertSkippedToOriginal(flowEndInTextRun - 1),
                       textStyle);
  }
}

bool nsTextFrame::IsCurrentFontInflation(float aInflation) const {
  return fabsf(aInflation - GetFontSizeInflation()) < 1e-6;
}

// XXX Need to do something here to avoid incremental reflow bugs due to
// first-line and first-letter changing min-width
/* virtual */ void
nsTextFrame::AddInlineMinISize(gfxContext *aRenderingContext,
                               nsIFrame::InlineMinISizeData *aData)
{
  float inflation = nsLayoutUtils::FontSizeInflationFor(this);
  TextRunType trtype = (inflation == 1.0f) ? eNotInflated : eInflated;

  if (trtype == eInflated && !IsCurrentFontInflation(inflation)) {
    // FIXME: Ideally, if we already have a text run, we'd move it to be
    // the uninflated text run.
    ClearTextRun(nullptr, nsTextFrame::eInflated);
  }

  nsTextFrame* f;
  const gfxTextRun* lastTextRun = nullptr;
  // nsContinuingTextFrame does nothing for AddInlineMinISize; all text frames
  // in the flow are handled right here.
  for (f = this; f; f = f->GetNextContinuation()) {
    // f->GetTextRun(nsTextFrame::eNotInflated) could be null if we
    // haven't set up textruns yet for f.  Except in OOM situations,
    // lastTextRun will only be null for the first text frame.
    if (f == this || f->GetTextRun(trtype) != lastTextRun) {
      nsIFrame* lc;
      if (aData->LineContainer() &&
          aData->LineContainer() != (lc = FindLineContainer(f))) {
        NS_ASSERTION(f != this, "wrong InlineMinISizeData container"
                                " for first continuation");
        aData->mLine = nullptr;
        aData->SetLineContainer(lc);
      }

      // This will process all the text frames that share the same textrun as f.
      f->AddInlineMinISizeForFlow(aRenderingContext, aData, trtype);
      lastTextRun = f->GetTextRun(trtype);
    }
  }
}

// XXX this doesn't handle characters shaped by line endings. We need to
// temporarily override the "current line ending" settings.
void
nsTextFrame::AddInlinePrefISizeForFlow(gfxContext *aRenderingContext,
                                       nsIFrame::InlinePrefISizeData *aData,
                                       TextRunType aTextRunType)
{
  uint32_t flowEndInTextRun;
  gfxSkipCharsIterator iter =
    EnsureTextRun(aTextRunType, aRenderingContext->GetDrawTarget(),
                  aData->LineContainer(), aData->mLine, &flowEndInTextRun);
  gfxTextRun *textRun = GetTextRun(aTextRunType);
  if (!textRun)
    return;

  // Pass null for the line container. This will disable tab spacing, but that's
  // OK since we can't really handle tabs for intrinsic sizing anyway.

  const nsStyleText* textStyle = StyleText();
  const nsTextFragment* frag = mContent->GetText();
  PropertyProvider provider(textRun, textStyle, frag, this,
                            iter, INT32_MAX, nullptr, 0, aTextRunType);

  // text-combine-upright frame is constantly 1em on inline-axis.
  if (StyleContext()->IsTextCombined()) {
    aData->mCurrentLine += provider.GetFontMetrics()->EmHeight();
    aData->mTrailingWhitespace = 0;
    aData->mLineIsEmpty = false;
    return;
  }

  bool collapseWhitespace = !textStyle->WhiteSpaceIsSignificant();
  bool preformatNewlines = textStyle->NewlineIsSignificant(this);
  bool preformatTabs = textStyle->TabIsSignificant();
  gfxFloat tabWidth = -1;
  uint32_t start =
    FindStartAfterSkippingWhitespace(&provider, aData, textStyle, &iter, flowEndInTextRun);

  // XXX Should we consider hyphenation here?
  // If newlines and tabs aren't preformatted, nothing to do inside
  // the loop so make i skip to the end
  uint32_t loopStart = (preformatNewlines || preformatTabs) ? start : flowEndInTextRun;
  for (uint32_t i = loopStart, lineStart = start; i <= flowEndInTextRun; ++i) {
    bool preformattedNewline = false;
    bool preformattedTab = false;
    if (i < flowEndInTextRun) {
      // XXXldb Shouldn't we be including the newline as part of the
      // segment that it ends rather than part of the segment that it
      // starts?
      NS_ASSERTION(preformatNewlines || preformatTabs,
                   "We can't be here unless newlines are "
                   "hard breaks or there are tabs");
      preformattedNewline = preformatNewlines && textRun->CharIsNewline(i);
      preformattedTab = preformatTabs && textRun->CharIsTab(i);
      if (!preformattedNewline && !preformattedTab) {
        // we needn't break here (and it's not the end of the flow)
        continue;
      }
    }

    if (i > lineStart) {
      nscoord width = NSToCoordCeilClamped(
        textRun->GetAdvanceWidth(Range(lineStart, i), &provider));
      width = std::max(0, width);
      aData->mCurrentLine = NSCoordSaturatingAdd(aData->mCurrentLine, width);
      aData->mLineIsEmpty = false;

      if (collapseWhitespace) {
        uint32_t trimStart = GetEndOfTrimmedText(frag, textStyle, lineStart, i, &iter);
        if (trimStart == start) {
          // This is *all* trimmable whitespace, so whatever trailingWhitespace
          // we saw previously is still trailing...
          aData->mTrailingWhitespace += width;
        } else {
          // Some non-whitespace so the old trailingWhitespace is no longer trailing
          nscoord wsWidth = NSToCoordCeilClamped(
            textRun->GetAdvanceWidth(Range(trimStart, i), &provider));
          aData->mTrailingWhitespace = std::max(0, wsWidth);
        }
      } else {
        aData->mTrailingWhitespace = 0;
      }
    }

    if (preformattedTab) {
      PropertyProvider::Spacing spacing;
      provider.GetSpacing(Range(i, i + 1), &spacing);
      aData->mCurrentLine += nscoord(spacing.mBefore);
      if (tabWidth < 0) {
        tabWidth = ComputeTabWidthAppUnits(this, textRun);
      }
      gfxFloat afterTab =
        AdvanceToNextTab(aData->mCurrentLine, tabWidth);
      aData->mCurrentLine = nscoord(afterTab + spacing.mAfter);
      aData->mLineIsEmpty = false;
      lineStart = i + 1;
    } else if (preformattedNewline) {
      aData->ForceBreak();
      lineStart = i;
    }
  }

  // Check if we have collapsible whitespace at the end
  if (start < flowEndInTextRun) {
    aData->mSkipWhitespace =
      IsTrimmableSpace(provider.GetFragment(),
                       iter.ConvertSkippedToOriginal(flowEndInTextRun - 1),
                       textStyle);
  }
}

// XXX Need to do something here to avoid incremental reflow bugs due to
// first-line and first-letter changing pref-width
/* virtual */ void
nsTextFrame::AddInlinePrefISize(gfxContext *aRenderingContext,
                                nsIFrame::InlinePrefISizeData *aData)
{
  float inflation = nsLayoutUtils::FontSizeInflationFor(this);
  TextRunType trtype = (inflation == 1.0f) ? eNotInflated : eInflated;

  if (trtype == eInflated && !IsCurrentFontInflation(inflation)) {
    // FIXME: Ideally, if we already have a text run, we'd move it to be
    // the uninflated text run.
    ClearTextRun(nullptr, nsTextFrame::eInflated);
  }

  nsTextFrame* f;
  const gfxTextRun* lastTextRun = nullptr;
  // nsContinuingTextFrame does nothing for AddInlineMinISize; all text frames
  // in the flow are handled right here.
  for (f = this; f; f = f->GetNextContinuation()) {
    // f->GetTextRun(nsTextFrame::eNotInflated) could be null if we
    // haven't set up textruns yet for f.  Except in OOM situations,
    // lastTextRun will only be null for the first text frame.
    if (f == this || f->GetTextRun(trtype) != lastTextRun) {
      nsIFrame* lc;
      if (aData->LineContainer() &&
          aData->LineContainer() != (lc = FindLineContainer(f))) {
        NS_ASSERTION(f != this, "wrong InlinePrefISizeData container"
                                " for first continuation");
        aData->mLine = nullptr;
        aData->SetLineContainer(lc);
      }

      // This will process all the text frames that share the same textrun as f.
      f->AddInlinePrefISizeForFlow(aRenderingContext, aData, trtype);
      lastTextRun = f->GetTextRun(trtype);
    }
  }
}

/* virtual */
LogicalSize
nsTextFrame::ComputeSize(gfxContext *aRenderingContext,
                         WritingMode aWM,
                         const LogicalSize& aCBSize,
                         nscoord aAvailableISize,
                         const LogicalSize& aMargin,
                         const LogicalSize& aBorder,
                         const LogicalSize& aPadding,
                         ComputeSizeFlags aFlags)
{
  // Inlines and text don't compute size before reflow.
  return LogicalSize(aWM, NS_UNCONSTRAINEDSIZE, NS_UNCONSTRAINEDSIZE);
}

static nsRect
RoundOut(const gfxRect& aRect)
{
  nsRect r;
  r.x = NSToCoordFloor(aRect.X());
  r.y = NSToCoordFloor(aRect.Y());
  r.width = NSToCoordCeil(aRect.XMost()) - r.x;
  r.height = NSToCoordCeil(aRect.YMost()) - r.y;
  return r;
}

nsRect
nsTextFrame::ComputeTightBounds(DrawTarget* aDrawTarget) const
{
  if (StyleContext()->HasTextDecorationLines() ||
      (GetStateBits() & TEXT_HYPHEN_BREAK)) {
    // This is conservative, but OK.
    return GetVisualOverflowRect();
  }

  gfxSkipCharsIterator iter =
    const_cast<nsTextFrame*>(this)->EnsureTextRun(nsTextFrame::eInflated);
  if (!mTextRun)
    return nsRect(0, 0, 0, 0);

  PropertyProvider provider(const_cast<nsTextFrame*>(this), iter,
                            nsTextFrame::eInflated);
  // Trim trailing whitespace
  provider.InitializeForDisplay(true);

  gfxTextRun::Metrics metrics =
        mTextRun->MeasureText(ComputeTransformedRange(provider),
                              gfxFont::TIGHT_HINTED_OUTLINE_EXTENTS,
                              aDrawTarget, &provider);
  if (GetWritingMode().IsLineInverted()) {
    metrics.mBoundingBox.y = -metrics.mBoundingBox.YMost();
  }
  // mAscent should be the same as metrics.mAscent, but it's what we use to
  // paint so that's the one we'll use.
  nsRect boundingBox = RoundOut(metrics.mBoundingBox);
  boundingBox += nsPoint(0, mAscent);
  if (mTextRun->IsVertical()) {
    // Swap line-relative textMetrics dimensions to physical coordinates.
    Swap(boundingBox.x, boundingBox.y);
    Swap(boundingBox.width, boundingBox.height);
  }
  return boundingBox;
}

/* virtual */ nsresult
nsTextFrame::GetPrefWidthTightBounds(gfxContext* aContext,
                                     nscoord* aX,
                                     nscoord* aXMost)
{
  gfxSkipCharsIterator iter =
    const_cast<nsTextFrame*>(this)->EnsureTextRun(nsTextFrame::eInflated);
  if (!mTextRun)
    return NS_ERROR_FAILURE;

  PropertyProvider provider(const_cast<nsTextFrame*>(this), iter,
                            nsTextFrame::eInflated);
  provider.InitializeForMeasure();

  gfxTextRun::Metrics metrics =
        mTextRun->MeasureText(ComputeTransformedRange(provider),
                              gfxFont::TIGHT_HINTED_OUTLINE_EXTENTS,
                              aContext->GetDrawTarget(), &provider);
  // Round it like nsTextFrame::ComputeTightBounds() to ensure consistency.
  *aX = NSToCoordFloor(metrics.mBoundingBox.x);
  *aXMost = NSToCoordCeil(metrics.mBoundingBox.XMost());

  return NS_OK;
}

static bool
HasSoftHyphenBefore(const nsTextFragment* aFrag, const gfxTextRun* aTextRun,
                    int32_t aStartOffset, const gfxSkipCharsIterator& aIter)
{
  if (aIter.GetSkippedOffset() < aTextRun->GetLength() &&
      aTextRun->CanHyphenateBefore(aIter.GetSkippedOffset())) {
    return true;
  }
  if (!(aTextRun->GetFlags2() & nsTextFrameUtils::Flags::TEXT_HAS_SHY))
    return false;
  gfxSkipCharsIterator iter = aIter;
  while (iter.GetOriginalOffset() > aStartOffset) {
    iter.AdvanceOriginal(-1);
    if (!iter.IsOriginalCharSkipped())
      break;
    if (aFrag->CharAt(iter.GetOriginalOffset()) == CH_SHY)
      return true;
  }
  return false;
}

/**
 * Removes all frames from aFrame up to (but not including) aFirstToNotRemove,
 * because their text has all been taken and reflowed by earlier frames.
 */
static void
RemoveEmptyInFlows(nsTextFrame* aFrame, nsTextFrame* aFirstToNotRemove)
{
  NS_PRECONDITION(aFrame != aFirstToNotRemove, "This will go very badly");
  // We have to be careful here, because some RemoveFrame implementations
  // remove and destroy not only the passed-in frame but also all its following
  // in-flows (and sometimes all its following continuations in general).  So
  // we remove |f| and everything up to but not including firstToNotRemove from
  // the flow first, to make sure that only the things we want destroyed are
  // destroyed.

  // This sadly duplicates some of the logic from
  // nsSplittableFrame::RemoveFromFlow.  We can get away with not duplicating
  // all of it, because we know that the prev-continuation links of
  // firstToNotRemove and f are fluid, and non-null.
  NS_ASSERTION(aFirstToNotRemove->GetPrevContinuation() ==
               aFirstToNotRemove->GetPrevInFlow() &&
               aFirstToNotRemove->GetPrevInFlow() != nullptr,
               "aFirstToNotRemove should have a fluid prev continuation");
  NS_ASSERTION(aFrame->GetPrevContinuation() ==
               aFrame->GetPrevInFlow() &&
               aFrame->GetPrevInFlow() != nullptr,
               "aFrame should have a fluid prev continuation");

  nsTextFrame* prevContinuation = aFrame->GetPrevContinuation();
  nsTextFrame* lastRemoved = aFirstToNotRemove->GetPrevContinuation();

  for (nsTextFrame* f = aFrame; f != aFirstToNotRemove;
       f = f->GetNextContinuation()) {
    // f is going to be destroyed soon, after it is unlinked from the
    // continuation chain. If its textrun is going to be destroyed we need to
    // do it now, before we unlink the frames to remove from the flow,
    // because DestroyFrom calls ClearTextRuns() and that will start at the
    // first frame with the text run and walk the continuations.
    if (f->IsInTextRunUserData()) {
      f->ClearTextRuns();
    } else {
      f->DisconnectTextRuns();
    }
  }

  prevContinuation->SetNextInFlow(aFirstToNotRemove);
  aFirstToNotRemove->SetPrevInFlow(prevContinuation);

  aFrame->SetPrevInFlow(nullptr);
  lastRemoved->SetNextInFlow(nullptr);

  nsContainerFrame* parent = aFrame->GetParent();
  nsBlockFrame* parentBlock = nsLayoutUtils::GetAsBlock(parent);
  if (parentBlock) {
    // Manually call DoRemoveFrame so we can tell it that we're
    // removing empty frames; this will keep it from blowing away
    // text runs.
    parentBlock->DoRemoveFrame(aFrame, nsBlockFrame::FRAMES_ARE_EMPTY);
  } else {
    // Just remove it normally; use kNoReflowPrincipalList to avoid posting
    // new reflows.
    parent->RemoveFrame(nsIFrame::kNoReflowPrincipalList, aFrame);
  }
}

void
nsTextFrame::SetLength(int32_t aLength, nsLineLayout* aLineLayout,
                       uint32_t aSetLengthFlags)
{
  mContentLengthHint = aLength;
  int32_t end = GetContentOffset() + aLength;
  nsTextFrame* f = GetNextInFlow();
  if (!f)
    return;

  // If our end offset is moving, then even if frames are not being pushed or
  // pulled, content is moving to or from the next line and the next line
  // must be reflowed.
  // If the next-continuation is dirty, then we should dirty the next line now
  // because we may have skipped doing it if we dirtied it in
  // CharacterDataChanged. This is ugly but teaching FrameNeedsReflow
  // and ChildIsDirty to handle a range of frames would be worse.
  if (aLineLayout &&
      (end != f->mContentOffset || (f->GetStateBits() & NS_FRAME_IS_DIRTY))) {
    aLineLayout->SetDirtyNextLine();
  }

  if (end < f->mContentOffset) {
    // Our frame is shrinking. Give the text to our next in flow.
    if (aLineLayout && HasSignificantTerminalNewline() &&
        !GetParent()->IsLetterFrame() &&
        (aSetLengthFlags & ALLOW_FRAME_CREATION_AND_DESTRUCTION)) {
      // Whatever text we hand to our next-in-flow will end up in a frame all of
      // its own, since it ends in a forced linebreak.  Might as well just put
      // it in a separate frame now.  This is important to prevent text run
      // churn; if we did not do that, then we'd likely end up rebuilding
      // textruns for all our following continuations.
      // We skip this optimization when the parent is a first-letter frame
      // because it doesn't deal well with more than one child frame.
      // We also skip this optimization if we were called during bidi
      // resolution, so as not to create a new frame which doesn't appear in
      // the bidi resolver's list of frames
      nsPresContext* presContext = PresContext();
      nsIFrame* newFrame = presContext->PresShell()->FrameConstructor()->
        CreateContinuingFrame(presContext, this, GetParent());
      nsTextFrame* next = static_cast<nsTextFrame*>(newFrame);
      nsFrameList temp(next, next);
      GetParent()->InsertFrames(kNoReflowPrincipalList, this, temp);
      f = next;
    }

    f->mContentOffset = end;
    if (f->GetTextRun(nsTextFrame::eInflated) != mTextRun) {
      ClearTextRuns();
      f->ClearTextRuns();
    }
    return;
  }
  // Our frame is growing. Take text from our in-flow(s).
  // We can take text from frames in lines beyond just the next line.
  // We don't dirty those lines. That's OK, because when we reflow
  // our empty next-in-flow, it will take text from its next-in-flow and
  // dirty that line.

  // Note that in the process we may end up removing some frames from
  // the flow if they end up empty.
  nsTextFrame* framesToRemove = nullptr;
  while (f && f->mContentOffset < end) {
    f->mContentOffset = end;
    if (f->GetTextRun(nsTextFrame::eInflated) != mTextRun) {
      ClearTextRuns();
      f->ClearTextRuns();
    }
    nsTextFrame* next = f->GetNextInFlow();
    // Note: the "f->GetNextSibling() == next" check below is to restrict
    // this optimization to the case where they are on the same child list.
    // Otherwise we might remove the only child of a nsFirstLetterFrame
    // for example and it can't handle that.  See bug 597627 for details.
    if (next && next->mContentOffset <= end && f->GetNextSibling() == next &&
        (aSetLengthFlags & ALLOW_FRAME_CREATION_AND_DESTRUCTION)) {
      // |f| is now empty.  We may as well remove it, instead of copying all
      // the text from |next| into it instead; the latter leads to use
      // rebuilding textruns for all following continuations.
      // We skip this optimization if we were called during bidi resolution,
      // since the bidi resolver may try to handle the destroyed frame later
      // and crash
      if (!framesToRemove) {
        // Remember that we have to remove this frame.
        framesToRemove = f;
      }
    } else if (framesToRemove) {
      RemoveEmptyInFlows(framesToRemove, f);
      framesToRemove = nullptr;
    }
    f = next;
  }
  NS_POSTCONDITION(!framesToRemove || (f && f->mContentOffset == end),
                   "How did we exit the loop if we null out framesToRemove if "
                   "!next || next->mContentOffset > end ?");
  if (framesToRemove) {
    // We are guaranteed that we exited the loop with f not null, per the
    // postcondition above
    RemoveEmptyInFlows(framesToRemove, f);
  }

#ifdef DEBUG
  f = this;
  int32_t iterations = 0;
  while (f && iterations < 10) {
    f->GetContentLength(); // Assert if negative length
    f = f->GetNextContinuation();
    ++iterations;
  }
  f = this;
  iterations = 0;
  while (f && iterations < 10) {
    f->GetContentLength(); // Assert if negative length
    f = f->GetPrevContinuation();
    ++iterations;
  }
#endif
}

bool
nsTextFrame::IsFloatingFirstLetterChild() const
{
  nsIFrame* frame = GetParent();
  return frame && frame->IsFloating() && frame->IsLetterFrame();
}

bool
nsTextFrame::IsInitialLetterChild() const
{
  nsIFrame* frame = GetParent();
  return frame && frame->StyleTextReset()->mInitialLetterSize != 0.0f &&
         frame->IsLetterFrame();
}

struct NewlineProperty {
  int32_t mStartOffset;
  // The offset of the first \n after mStartOffset, or -1 if there is none
  int32_t mNewlineOffset;
};

void
nsTextFrame::Reflow(nsPresContext*           aPresContext,
                    ReflowOutput&     aMetrics,
                    const ReflowInput& aReflowInput,
                    nsReflowStatus&          aStatus)
{
  MarkInReflow();
  DO_GLOBAL_REFLOW_COUNT("nsTextFrame");
  DISPLAY_REFLOW(aPresContext, this, aReflowInput, aMetrics, aStatus);

  // XXX If there's no line layout, we shouldn't even have created this
  // frame. This may happen if, for example, this is text inside a table
  // but not inside a cell. For now, just don't reflow.
  if (!aReflowInput.mLineLayout) {
    ClearMetrics(aMetrics);
    aStatus.Reset();
    return;
  }

  ReflowText(*aReflowInput.mLineLayout, aReflowInput.AvailableWidth(),
             aReflowInput.mRenderingContext->GetDrawTarget(), aMetrics, aStatus);

  NS_FRAME_SET_TRUNCATION(aStatus, aReflowInput, aMetrics);
}

#ifdef ACCESSIBILITY
/**
 * Notifies accessibility about text reflow. Used by nsTextFrame::ReflowText.
 */
class MOZ_STACK_CLASS ReflowTextA11yNotifier
{
public:
  ReflowTextA11yNotifier(nsPresContext* aPresContext, nsIContent* aContent) :
    mContent(aContent), mPresContext(aPresContext)
  {
  }
  ~ReflowTextA11yNotifier()
  {
    nsAccessibilityService* accService = nsIPresShell::AccService();
    if (accService) {
      accService->UpdateText(mPresContext->PresShell(), mContent);
    }
  }
private:
  ReflowTextA11yNotifier();
  ReflowTextA11yNotifier(const ReflowTextA11yNotifier&);
  ReflowTextA11yNotifier& operator =(const ReflowTextA11yNotifier&);

  nsIContent* mContent;
  nsPresContext* mPresContext;
};
#endif

void
nsTextFrame::ReflowText(nsLineLayout& aLineLayout, nscoord aAvailableWidth,
                        DrawTarget* aDrawTarget,
                        ReflowOutput& aMetrics,
                        nsReflowStatus& aStatus)
{
#ifdef NOISY_REFLOW
  ListTag(stdout);
  printf(": BeginReflow: availableWidth=%d\n", aAvailableWidth);
#endif

  nsPresContext* presContext = PresContext();

#ifdef ACCESSIBILITY
  // Schedule the update of accessible tree since rendered text might be changed.
  if (StyleVisibility()->IsVisible()) {
    ReflowTextA11yNotifier(presContext, mContent);
  }
#endif

  /////////////////////////////////////////////////////////////////////
  // Set up flags and clear out state
  /////////////////////////////////////////////////////////////////////

  // Clear out the reflow state flags in mState. We also clear the whitespace
  // flags because this can change whether the frame maps whitespace-only text
  // or not.
  RemoveStateBits(TEXT_REFLOW_FLAGS | TEXT_WHITESPACE_FLAGS);

  // Temporarily map all possible content while we construct our new textrun.
  // so that when doing reflow our styles prevail over any part of the
  // textrun we look at. Note that next-in-flows may be mapping the same
  // content; gfxTextRun construction logic will ensure that we take priority.
  int32_t maxContentLength = GetInFlowContentLength();

  // We don't need to reflow if there is no content.
  if (!maxContentLength) {
    ClearMetrics(aMetrics);
    aStatus.Reset();
    return;
  }

#ifdef NOISY_BIDI
    printf("Reflowed textframe\n");
#endif

  const nsStyleText* textStyle = StyleText();

  bool atStartOfLine = aLineLayout.LineAtStart();
  if (atStartOfLine) {
    AddStateBits(TEXT_START_OF_LINE);
  }

  uint32_t flowEndInTextRun;
  nsIFrame* lineContainer = aLineLayout.LineContainerFrame();
  const nsTextFragment* frag = mContent->GetText();

  // DOM offsets of the text range we need to measure, after trimming
  // whitespace, restricting to first-letter, and restricting preformatted text
  // to nearest newline
  int32_t length = maxContentLength;
  int32_t offset = GetContentOffset();

  // Restrict preformatted text to the nearest newline
  int32_t newLineOffset = -1; // this will be -1 or a content offset
  int32_t contentNewLineOffset = -1;
  // Pointer to the nsGkAtoms::newline set on this frame's element
  NewlineProperty* cachedNewlineOffset = nullptr;
  if (textStyle->NewlineIsSignificant(this)) {
    cachedNewlineOffset =
      mContent->HasFlag(NS_HAS_NEWLINE_PROPERTY)
      ? static_cast<NewlineProperty*>(mContent->GetProperty(nsGkAtoms::newline))
      : nullptr;
    if (cachedNewlineOffset && cachedNewlineOffset->mStartOffset <= offset &&
        (cachedNewlineOffset->mNewlineOffset == -1 ||
         cachedNewlineOffset->mNewlineOffset >= offset)) {
      contentNewLineOffset = cachedNewlineOffset->mNewlineOffset;
    } else {
      contentNewLineOffset = FindChar(frag, offset,
                                      mContent->TextLength() - offset, '\n');
    }
    if (contentNewLineOffset < offset + length) {
      /*
        The new line offset could be outside this frame if the frame has been
        split by bidi resolution. In that case we won't use it in this reflow
        (newLineOffset will remain -1), but we will still cache it in mContent
      */
      newLineOffset = contentNewLineOffset;
    }
    if (newLineOffset >= 0) {
      length = newLineOffset + 1 - offset;
    }
  }
  if ((atStartOfLine && !textStyle->WhiteSpaceIsSignificant()) ||
      (GetStateBits() & TEXT_IS_IN_TOKEN_MATHML)) {
    // Skip leading whitespace. Make sure we don't skip a 'pre-line'
    // newline if there is one.
    int32_t skipLength = newLineOffset >= 0 ? length - 1 : length;
    int32_t whitespaceCount =
      GetTrimmableWhitespaceCount(frag, offset, skipLength, 1);
    if (whitespaceCount) {
      offset += whitespaceCount;
      length -= whitespaceCount;
      // Make sure this frame maps the trimmable whitespace.
      if (MOZ_UNLIKELY(offset > GetContentEnd())) {
        SetLength(offset - GetContentOffset(), &aLineLayout,
                  ALLOW_FRAME_CREATION_AND_DESTRUCTION);
      }
    }
  }

  bool completedFirstLetter = false;
  // Layout dependent styles are a problem because we need to reconstruct
  // the gfxTextRun based on our layout.
  if (aLineLayout.GetInFirstLetter() || aLineLayout.GetInFirstLine()) {
    SetLength(maxContentLength, &aLineLayout,
              ALLOW_FRAME_CREATION_AND_DESTRUCTION);

    if (aLineLayout.GetInFirstLetter()) {
      // floating first-letter boundaries are significant in textrun
      // construction, so clear the textrun out every time we hit a first-letter
      // and have changed our length (which controls the first-letter boundary)
      ClearTextRuns();
      // Find the length of the first-letter. We need a textrun for this.
      // REVIEW: maybe-bogus inflation should be ok (fixed below)
      gfxSkipCharsIterator iter =
        EnsureTextRun(nsTextFrame::eInflated, aDrawTarget,
                      lineContainer, aLineLayout.GetLine(),
                      &flowEndInTextRun);

      if (mTextRun) {
        int32_t firstLetterLength = length;
        if (aLineLayout.GetFirstLetterStyleOK()) {
          completedFirstLetter =
            FindFirstLetterRange(frag, mTextRun, offset, iter, &firstLetterLength);
          if (newLineOffset >= 0) {
            // Don't allow a preformatted newline to be part of a first-letter.
            firstLetterLength = std::min(firstLetterLength, length - 1);
            if (length == 1) {
              // There is no text to be consumed by the first-letter before the
              // preformatted newline. Note that the first letter is therefore
              // complete (FindFirstLetterRange will have returned false).
              completedFirstLetter = true;
            }
          }
        } else {
          // We're in a first-letter frame's first in flow, so if there
          // was a first-letter, we'd be it. However, for one reason
          // or another (e.g., preformatted line break before this text),
          // we're not actually supposed to have first-letter style. So
          // just make a zero-length first-letter.
          firstLetterLength = 0;
          completedFirstLetter = true;
        }
        length = firstLetterLength;
        if (length) {
          AddStateBits(TEXT_FIRST_LETTER);
        }
        // Change this frame's length to the first-letter length right now
        // so that when we rebuild the textrun it will be built with the
        // right first-letter boundary
        SetLength(offset + length - GetContentOffset(), &aLineLayout,
                  ALLOW_FRAME_CREATION_AND_DESTRUCTION);
        // Ensure that the textrun will be rebuilt
        ClearTextRuns();
      }
    }
  }

  float fontSizeInflation = nsLayoutUtils::FontSizeInflationFor(this);

  if (!IsCurrentFontInflation(fontSizeInflation)) {
    // FIXME: Ideally, if we already have a text run, we'd move it to be
    // the uninflated text run.
    ClearTextRun(nullptr, nsTextFrame::eInflated);
  }

  gfxSkipCharsIterator iter =
    EnsureTextRun(nsTextFrame::eInflated, aDrawTarget,
                  lineContainer, aLineLayout.GetLine(), &flowEndInTextRun);

  NS_ASSERTION(IsCurrentFontInflation(fontSizeInflation),
               "EnsureTextRun should have set font size inflation");

  if (mTextRun && iter.GetOriginalEnd() < offset + length) {
    // The textrun does not map enough text for this frame. This can happen
    // when the textrun was ended in the middle of a text node because a
    // preformatted newline was encountered, and prev-in-flow frames have
    // consumed all the text of the textrun. We need a new textrun.
    ClearTextRuns();
    iter = EnsureTextRun(nsTextFrame::eInflated, aDrawTarget,
                         lineContainer, aLineLayout.GetLine(),
                         &flowEndInTextRun);
  }

  if (!mTextRun) {
    ClearMetrics(aMetrics);
    aStatus.Reset();
    return;
  }

  NS_ASSERTION(gfxSkipCharsIterator(iter).ConvertOriginalToSkipped(offset + length)
                    <= mTextRun->GetLength(),
               "Text run does not map enough text for our reflow");

  /////////////////////////////////////////////////////////////////////
  // See how much text should belong to this text frame, and measure it
  /////////////////////////////////////////////////////////////////////

  iter.SetOriginalOffset(offset);
  nscoord xOffsetForTabs = (mTextRun->GetFlags2() & nsTextFrameUtils::Flags::TEXT_HAS_TAB) ?
    (aLineLayout.GetCurrentFrameInlineDistanceFromBlock() -
       lineContainer->GetUsedBorderAndPadding().left)
    : -1;
  PropertyProvider provider(mTextRun, textStyle, frag, this, iter, length,
      lineContainer, xOffsetForTabs, nsTextFrame::eInflated);

  uint32_t transformedOffset = provider.GetStart().GetSkippedOffset();

  // The metrics for the text go in here
  gfxTextRun::Metrics textMetrics;
  gfxFont::BoundingBoxType boundingBoxType =
    IsFloatingFirstLetterChild() || IsInitialLetterChild()
    ? gfxFont::TIGHT_HINTED_OUTLINE_EXTENTS
    : gfxFont::LOOSE_INK_EXTENTS;
  NS_ASSERTION(!(NS_REFLOW_CALC_BOUNDING_METRICS & aMetrics.mFlags),
               "We shouldn't be passed NS_REFLOW_CALC_BOUNDING_METRICS anymore");

  int32_t limitLength = length;
  int32_t forceBreak = aLineLayout.GetForcedBreakPosition(this);
  bool forceBreakAfter = false;
  if (forceBreak >= length) {
    forceBreakAfter = forceBreak == length;
    // The break is not within the text considered for this textframe.
    forceBreak = -1;
  }
  if (forceBreak >= 0) {
    limitLength = forceBreak;
  }
  // This is the heart of text reflow right here! We don't know where
  // to break, so we need to see how much text fits in the available width.
  uint32_t transformedLength;
  if (offset + limitLength >= int32_t(frag->GetLength())) {
    NS_ASSERTION(offset + limitLength == int32_t(frag->GetLength()),
                 "Content offset/length out of bounds");
    NS_ASSERTION(flowEndInTextRun >= transformedOffset,
                 "Negative flow length?");
    transformedLength = flowEndInTextRun - transformedOffset;
  } else {
    // we're not looking at all the content, so we need to compute the
    // length of the transformed substring we're looking at
    gfxSkipCharsIterator iter(provider.GetStart());
    iter.SetOriginalOffset(offset + limitLength);
    transformedLength = iter.GetSkippedOffset() - transformedOffset;
  }
  uint32_t transformedLastBreak = 0;
  bool usedHyphenation;
  gfxFloat trimmedWidth = 0;
  gfxFloat availWidth = aAvailableWidth;
  if (StyleContext()->IsTextCombined()) {
    // If text-combine-upright is 'all', we would compress whatever long
    // text into ~1em width, so there is no limited on the avail width.
    availWidth = std::numeric_limits<gfxFloat>::infinity();
  }
  bool canTrimTrailingWhitespace = !textStyle->WhiteSpaceIsSignificant() ||
                                   (GetStateBits() & TEXT_IS_IN_TOKEN_MATHML);
  // allow whitespace to overflow the container
  bool whitespaceCanHang = textStyle->WhiteSpaceCanWrapStyle() &&
                           textStyle->WhiteSpaceIsSignificant();
  gfxBreakPriority breakPriority = aLineLayout.LastOptionalBreakPriority();
  gfxTextRun::SuppressBreak suppressBreak = gfxTextRun::eNoSuppressBreak;
  bool shouldSuppressLineBreak = ShouldSuppressLineBreak();
  if (shouldSuppressLineBreak) {
    suppressBreak = gfxTextRun::eSuppressAllBreaks;
  } else if (!aLineLayout.LineIsBreakable()) {
    suppressBreak = gfxTextRun::eSuppressInitialBreak;
  }
  uint32_t transformedCharsFit =
    mTextRun->BreakAndMeasureText(transformedOffset, transformedLength,
                                  (GetStateBits() & TEXT_START_OF_LINE) != 0,
                                  availWidth,
                                  &provider, suppressBreak,
                                  canTrimTrailingWhitespace ? &trimmedWidth : nullptr,
                                  whitespaceCanHang,
                                  &textMetrics, boundingBoxType,
                                  aDrawTarget,
                                  &usedHyphenation, &transformedLastBreak,
                                  textStyle->WordCanWrap(this), &breakPriority);
  if (!length && !textMetrics.mAscent && !textMetrics.mDescent) {
    // If we're measuring a zero-length piece of text, update
    // the height manually.
    nsFontMetrics* fm = provider.GetFontMetrics();
    if (fm) {
      textMetrics.mAscent = gfxFloat(fm->MaxAscent());
      textMetrics.mDescent = gfxFloat(fm->MaxDescent());
    }
  }
  if (GetWritingMode().IsLineInverted()) {
    Swap(textMetrics.mAscent, textMetrics.mDescent);
    textMetrics.mBoundingBox.y = -textMetrics.mBoundingBox.YMost();
  }
  // The "end" iterator points to the first character after the string mapped
  // by this frame. Basically, its original-string offset is offset+charsFit
  // after we've computed charsFit.
  gfxSkipCharsIterator end(provider.GetEndHint());
  end.SetSkippedOffset(transformedOffset + transformedCharsFit);
  int32_t charsFit = end.GetOriginalOffset() - offset;
  if (offset + charsFit == newLineOffset) {
    // We broke before a trailing preformatted '\n'. The newline should
    // be assigned to this frame. Note that newLineOffset will be -1 if
    // there was no preformatted newline, so we wouldn't get here in that
    // case.
    ++charsFit;
  }
  // That might have taken us beyond our assigned content range (because
  // we might have advanced over some skipped chars that extend outside
  // this frame), so get back in.
  int32_t lastBreak = -1;
  if (charsFit >= limitLength) {
    charsFit = limitLength;
    if (transformedLastBreak != UINT32_MAX) {
      // lastBreak is needed.
      // This may set lastBreak greater than 'length', but that's OK
      lastBreak = end.ConvertSkippedToOriginal(transformedOffset + transformedLastBreak);
    }
    end.SetOriginalOffset(offset + charsFit);
    // If we were forced to fit, and the break position is after a soft hyphen,
    // note that this is a hyphenation break.
    if ((forceBreak >= 0 || forceBreakAfter) &&
        HasSoftHyphenBefore(frag, mTextRun, offset, end)) {
      usedHyphenation = true;
    }
  }
  if (usedHyphenation) {
    // Fix up metrics to include hyphen
    AddHyphenToMetrics(this, mTextRun, &textMetrics, boundingBoxType,
                       aDrawTarget);
    AddStateBits(TEXT_HYPHEN_BREAK | TEXT_HAS_NONCOLLAPSED_CHARACTERS);
  }
  if (textMetrics.mBoundingBox.IsEmpty()) {
    AddStateBits(TEXT_NO_RENDERED_GLYPHS);
  }

  gfxFloat trimmableWidth = 0;
  bool brokeText = forceBreak >= 0 || transformedCharsFit < transformedLength;
  if (canTrimTrailingWhitespace) {
    // Optimization: if we trimmed trailing whitespace, and we can be sure
    // this frame will be at the end of the line, then leave it trimmed off.
    // Otherwise we have to undo the trimming, in case we're not at the end of
    // the line. (If we actually do end up at the end of the line, we'll have
    // to trim it off again in TrimTrailingWhiteSpace, and we'd like to avoid
    // having to re-do it.)
    if (brokeText ||
        (GetStateBits() & TEXT_IS_IN_TOKEN_MATHML)) {
      // We're definitely going to break so our trailing whitespace should
      // definitely be trimmed. Record that we've already done it.
      AddStateBits(TEXT_TRIMMED_TRAILING_WHITESPACE);
    } else if (!(GetStateBits() & TEXT_IS_IN_TOKEN_MATHML)) {
      // We might not be at the end of the line. (Note that even if this frame
      // ends in breakable whitespace, it might not be at the end of the line
      // because it might be followed by breakable, but preformatted, whitespace.)
      // Undo the trimming.
      textMetrics.mAdvanceWidth += trimmedWidth;
      trimmableWidth = trimmedWidth;
      if (mTextRun->IsRightToLeft()) {
        // Space comes before text, so the bounding box is moved to the
        // right by trimmdWidth
        textMetrics.mBoundingBox.MoveBy(gfxPoint(trimmedWidth, 0));
      }
    }
  }

  if (!brokeText && lastBreak >= 0) {
    // Since everything fit and no break was forced,
    // record the last break opportunity
    NS_ASSERTION(textMetrics.mAdvanceWidth - trimmableWidth <= availWidth,
                 "If the text doesn't fit, and we have a break opportunity, why didn't MeasureText use it?");
    MOZ_ASSERT(lastBreak >= offset, "Strange break position");
    aLineLayout.NotifyOptionalBreakPosition(this, lastBreak - offset,
                                            true, breakPriority);
  }

  int32_t contentLength = offset + charsFit - GetContentOffset();

  /////////////////////////////////////////////////////////////////////
  // Compute output metrics
  /////////////////////////////////////////////////////////////////////

  // first-letter frames should use the tight bounding box metrics for ascent/descent
  // for good drop-cap effects
  if (GetStateBits() & TEXT_FIRST_LETTER) {
    textMetrics.mAscent = std::max(gfxFloat(0.0), -textMetrics.mBoundingBox.Y());
    textMetrics.mDescent = std::max(gfxFloat(0.0), textMetrics.mBoundingBox.YMost());
  }

  // Setup metrics for caller
  // Disallow negative widths
  WritingMode wm = GetWritingMode();
  LogicalSize finalSize(wm);
  finalSize.ISize(wm) = NSToCoordCeil(std::max(gfxFloat(0.0),
                                               textMetrics.mAdvanceWidth));

  if (transformedCharsFit == 0 && !usedHyphenation) {
    aMetrics.SetBlockStartAscent(0);
    finalSize.BSize(wm) = 0;
  } else if (boundingBoxType != gfxFont::LOOSE_INK_EXTENTS) {
    // Use actual text metrics for floating first letter frame.
    aMetrics.SetBlockStartAscent(NSToCoordCeil(textMetrics.mAscent));
    finalSize.BSize(wm) = aMetrics.BlockStartAscent() +
      NSToCoordCeil(textMetrics.mDescent);
  } else {
    // Otherwise, ascent should contain the overline drawable area.
    // And also descent should contain the underline drawable area.
    // nsFontMetrics::GetMaxAscent/GetMaxDescent contains them.
    nsFontMetrics* fm = provider.GetFontMetrics();
    nscoord fontAscent =
      wm.IsLineInverted() ? fm->MaxDescent() : fm->MaxAscent();
    nscoord fontDescent =
      wm.IsLineInverted() ? fm->MaxAscent() : fm->MaxDescent();
    aMetrics.SetBlockStartAscent(std::max(NSToCoordCeil(textMetrics.mAscent), fontAscent));
    nscoord descent = std::max(NSToCoordCeil(textMetrics.mDescent), fontDescent);
    finalSize.BSize(wm) = aMetrics.BlockStartAscent() + descent;
  }
  if (StyleContext()->IsTextCombined()) {
    nsFontMetrics* fm = provider.GetFontMetrics();
    gfxFloat width = finalSize.ISize(wm);
    gfxFloat em = fm->EmHeight();
    // Compress the characters in horizontal axis if necessary.
    if (width <= em) {
      RemoveProperty(TextCombineScaleFactorProperty());
    } else {
      SetProperty(TextCombineScaleFactorProperty(), em / width);
      finalSize.ISize(wm) = em;
    }
    // Make the characters be in an 1em square.
    if (finalSize.BSize(wm) != em) {
      aMetrics.SetBlockStartAscent(aMetrics.BlockStartAscent() +
                                   (em - finalSize.BSize(wm)) / 2);
      finalSize.BSize(wm) = em;
    }
  }
  aMetrics.SetSize(wm, finalSize);

  NS_ASSERTION(aMetrics.BlockStartAscent() >= 0,
               "Negative ascent???");
  NS_ASSERTION((StyleContext()->IsTextCombined()
                ? aMetrics.ISize(aMetrics.GetWritingMode())
                : aMetrics.BSize(aMetrics.GetWritingMode())) -
               aMetrics.BlockStartAscent() >= 0,
               "Negative descent???");

  mAscent = aMetrics.BlockStartAscent();

  // Handle text that runs outside its normal bounds.
  nsRect boundingBox = RoundOut(textMetrics.mBoundingBox);
  if (mTextRun->IsVertical()) {
    // Swap line-relative textMetrics dimensions to physical coordinates.
    Swap(boundingBox.x, boundingBox.y);
    Swap(boundingBox.width, boundingBox.height);
    if (GetWritingMode().IsVerticalRL()) {
      boundingBox.x = -boundingBox.XMost();
      boundingBox.x += aMetrics.Width() - mAscent;
    } else {
      boundingBox.x += mAscent;
    }
  } else {
    boundingBox.y += mAscent;
  }
  aMetrics.SetOverflowAreasToDesiredBounds();
  aMetrics.VisualOverflow().UnionRect(aMetrics.VisualOverflow(), boundingBox);

  // When we have text decorations, we don't need to compute their overflow now
  // because we're guaranteed to do it later
  // (see nsLineLayout::RelativePositionFrames)
  UnionAdditionalOverflow(presContext, aLineLayout.LineContainerRI()->mFrame,
                          provider, &aMetrics.VisualOverflow(), false);

  /////////////////////////////////////////////////////////////////////
  // Clean up, update state
  /////////////////////////////////////////////////////////////////////

  // If all our characters are discarded or collapsed, then trimmable width
  // from the last textframe should be preserved. Otherwise the trimmable width
  // from this textframe overrides. (Currently in CSS trimmable width can be
  // at most one space so there's no way for trimmable width from a previous
  // frame to accumulate with trimmable width from this frame.)
  if (transformedCharsFit > 0) {
    aLineLayout.SetTrimmableISize(NSToCoordFloor(trimmableWidth));
    AddStateBits(TEXT_HAS_NONCOLLAPSED_CHARACTERS);
  }
  bool breakAfter = forceBreakAfter;
  if (!shouldSuppressLineBreak) {
    if (charsFit > 0 && charsFit == length &&
        textStyle->mHyphens != StyleHyphens::None &&
        HasSoftHyphenBefore(frag, mTextRun, offset, end)) {
      bool fits =
        textMetrics.mAdvanceWidth + provider.GetHyphenWidth() <= availWidth;
      // Record a potential break after final soft hyphen
      aLineLayout.NotifyOptionalBreakPosition(this, length, fits,
                                              gfxBreakPriority::eNormalBreak);
    }
    // length == 0 means either the text is empty or it's all collapsed away
    bool emptyTextAtStartOfLine = atStartOfLine && length == 0;
    if (!breakAfter && charsFit == length && !emptyTextAtStartOfLine &&
        transformedOffset + transformedLength == mTextRun->GetLength() &&
        (mTextRun->GetFlags2() & nsTextFrameUtils::Flags::TEXT_HAS_TRAILING_BREAK)) {
      // We placed all the text in the textrun and we have a break opportunity
      // at the end of the textrun. We need to record it because the following
      // content may not care about nsLineBreaker.

      // Note that because we didn't break, we can be sure that (thanks to the
      // code up above) textMetrics.mAdvanceWidth includes the width of any
      // trailing whitespace. So we need to subtract trimmableWidth here
      // because if we did break at this point, that much width would be
      // trimmed.
      if (textMetrics.mAdvanceWidth - trimmableWidth > availWidth) {
        breakAfter = true;
      } else {
        aLineLayout.NotifyOptionalBreakPosition(this, length, true,
                                                gfxBreakPriority::eNormalBreak);
      }
    }
  }

  // Compute reflow status
  aStatus.Reset();
  if (contentLength != maxContentLength) {
    aStatus.SetIncomplete();
  }

  if (charsFit == 0 && length > 0 && !usedHyphenation) {
    // Couldn't place any text
    aStatus.SetInlineLineBreakBeforeAndReset();
  } else if (contentLength > 0 && mContentOffset + contentLength - 1 == newLineOffset) {
    // Ends in \n
    aStatus.SetInlineLineBreakAfter();
    aLineLayout.SetLineEndsInBR(true);
  } else if (breakAfter) {
    aStatus.SetInlineLineBreakAfter();
  }
  if (completedFirstLetter) {
    aLineLayout.SetFirstLetterStyleOK(false);
    aStatus.SetFirstLetterComplete();
  }

  // Updated the cached NewlineProperty, or delete it.
  if (contentLength < maxContentLength &&
      textStyle->NewlineIsSignificant(this) &&
      (contentNewLineOffset < 0 ||
       mContentOffset + contentLength <= contentNewLineOffset)) {
    if (!cachedNewlineOffset) {
      cachedNewlineOffset = new NewlineProperty;
      if (NS_FAILED(mContent->SetProperty(nsGkAtoms::newline, cachedNewlineOffset,
                                          nsINode::DeleteProperty<NewlineProperty>))) {
        delete cachedNewlineOffset;
        cachedNewlineOffset = nullptr;
      }
      mContent->SetFlags(NS_HAS_NEWLINE_PROPERTY);
    }
    if (cachedNewlineOffset) {
      cachedNewlineOffset->mStartOffset = offset;
      cachedNewlineOffset->mNewlineOffset = contentNewLineOffset;
    }
  } else if (cachedNewlineOffset) {
    mContent->DeleteProperty(nsGkAtoms::newline);
    mContent->UnsetFlags(NS_HAS_NEWLINE_PROPERTY);
  }

  // Compute space and letter counts for justification, if required
  if (!textStyle->WhiteSpaceIsSignificant() &&
      (lineContainer->StyleText()->mTextAlign == NS_STYLE_TEXT_ALIGN_JUSTIFY ||
       lineContainer->StyleText()->mTextAlignLast == NS_STYLE_TEXT_ALIGN_JUSTIFY ||
       shouldSuppressLineBreak) &&
      !nsSVGUtils::IsInSVGTextSubtree(lineContainer)) {
    AddStateBits(TEXT_JUSTIFICATION_ENABLED);
    Range range(uint32_t(offset), uint32_t(offset + charsFit));
    aLineLayout.SetJustificationInfo(provider.ComputeJustification(range));
  }

  SetLength(contentLength, &aLineLayout, ALLOW_FRAME_CREATION_AND_DESTRUCTION);

  InvalidateFrame();

#ifdef NOISY_REFLOW
  ListTag(stdout);
  printf(": desiredSize=%d,%d(b=%d) status=%x\n",
         aMetrics.Width(), aMetrics.Height(), aMetrics.BlockStartAscent(),
         aStatus);
#endif
}

/* virtual */ bool
nsTextFrame::CanContinueTextRun() const
{
  // We can continue a text run through a text frame
  return true;
}

nsTextFrame::TrimOutput
nsTextFrame::TrimTrailingWhiteSpace(DrawTarget* aDrawTarget)
{
  TrimOutput result;
  result.mChanged = false;
  result.mDeltaWidth = 0;

  AddStateBits(TEXT_END_OF_LINE);

  int32_t contentLength = GetContentLength();
  if (!contentLength)
    return result;

  gfxSkipCharsIterator start =
    EnsureTextRun(nsTextFrame::eInflated, aDrawTarget);
  NS_ENSURE_TRUE(mTextRun, result);

  uint32_t trimmedStart = start.GetSkippedOffset();

  const nsTextFragment* frag = mContent->GetText();
  TrimmedOffsets trimmed = GetTrimmedOffsets(frag, true);
  gfxSkipCharsIterator trimmedEndIter = start;
  const nsStyleText* textStyle = StyleText();
  gfxFloat delta = 0;
  uint32_t trimmedEnd = trimmedEndIter.ConvertOriginalToSkipped(trimmed.GetEnd());

  if (!(GetStateBits() & TEXT_TRIMMED_TRAILING_WHITESPACE) &&
      trimmed.GetEnd() < GetContentEnd()) {
    gfxSkipCharsIterator end = trimmedEndIter;
    uint32_t endOffset = end.ConvertOriginalToSkipped(GetContentOffset() + contentLength);
    if (trimmedEnd < endOffset) {
      // We can't be dealing with tabs here ... they wouldn't be trimmed. So it's
      // OK to pass null for the line container.
      PropertyProvider provider(mTextRun, textStyle, frag, this, start, contentLength,
                                nullptr, 0, nsTextFrame::eInflated);
      delta = mTextRun->
        GetAdvanceWidth(Range(trimmedEnd, endOffset), &provider);
      result.mChanged = true;
    }
  }

  gfxFloat advanceDelta;
  mTextRun->SetLineBreaks(Range(trimmedStart, trimmedEnd),
                          (GetStateBits() & TEXT_START_OF_LINE) != 0, true,
                          &advanceDelta);
  if (advanceDelta != 0) {
    result.mChanged = true;
  }

  // aDeltaWidth is *subtracted* from our width.
  // If advanceDelta is positive then setting the line break made us longer,
  // so aDeltaWidth could go negative.
  result.mDeltaWidth = NSToCoordFloor(delta - advanceDelta);
  // If aDeltaWidth goes negative, that means this frame might not actually fit
  // anymore!!! We need higher level line layout to recover somehow.
  // If it's because the frame has a soft hyphen that is now being displayed,
  // this should actually be OK, because our reflow recorded the break
  // opportunity that allowed the soft hyphen to be used, and we wouldn't
  // have recorded the opportunity unless the hyphen fit (or was the first
  // opportunity on the line).
  // Otherwise this can/ really only happen when we have glyphs with special
  // shapes at the end of lines, I think. Breaking inside a kerning pair won't
  // do it because that would mean we broke inside this textrun, and
  // BreakAndMeasureText should make sure the resulting shaped substring fits.
  // Maybe if we passed a maxTextLength? But that only happens at direction
  // changes (so we wouldn't kern across the boundary) or for first-letter
  // (which always fits because it starts the line!).
  NS_WARNING_ASSERTION(result.mDeltaWidth >= 0,
                       "Negative deltawidth, something odd is happening");

#ifdef NOISY_TRIM
  ListTag(stdout);
  printf(": trim => %d\n", result.mDeltaWidth);
#endif
  return result;
}

nsOverflowAreas
nsTextFrame::RecomputeOverflow(nsIFrame* aBlockFrame)
{
  nsRect bounds(nsPoint(0, 0), GetSize());
  nsOverflowAreas result(bounds, bounds);

  gfxSkipCharsIterator iter = EnsureTextRun(nsTextFrame::eInflated);
  if (!mTextRun)
    return result;

  PropertyProvider provider(this, iter, nsTextFrame::eInflated);
  // Don't trim trailing space, in case we need to paint it as selected.
  provider.InitializeForDisplay(false);

  gfxTextRun::Metrics textMetrics =
    mTextRun->MeasureText(ComputeTransformedRange(provider),
                          gfxFont::LOOSE_INK_EXTENTS, nullptr,
                          &provider);
  if (GetWritingMode().IsLineInverted()) {
    textMetrics.mBoundingBox.y = -textMetrics.mBoundingBox.YMost();
  }
  nsRect boundingBox = RoundOut(textMetrics.mBoundingBox);
  boundingBox += nsPoint(0, mAscent);
  if (mTextRun->IsVertical()) {
    // Swap line-relative textMetrics dimensions to physical coordinates.
    Swap(boundingBox.x, boundingBox.y);
    Swap(boundingBox.width, boundingBox.height);
  }
  nsRect &vis = result.VisualOverflow();
  vis.UnionRect(vis, boundingBox);
  UnionAdditionalOverflow(PresContext(), aBlockFrame, provider, &vis, true);
  return result;
}

static void TransformChars(nsTextFrame* aFrame, const nsStyleText* aStyle,
                           const gfxTextRun* aTextRun, uint32_t aSkippedOffset,
                           const nsTextFragment* aFrag, int32_t aFragOffset,
                           int32_t aFragLen, nsAString& aOut)
{
  nsAutoString fragString;
  char16_t* out;
  if (aStyle->mTextTransform == NS_STYLE_TEXT_TRANSFORM_NONE) {
    // No text-transform, so we can copy directly to the output string.
    aOut.SetLength(aOut.Length() + aFragLen);
    out = aOut.EndWriting() - aFragLen;
  } else {
    // Use a temporary string as source for the transform.
    fragString.SetLength(aFragLen);
    out = fragString.BeginWriting();
  }

  // Copy the text, with \n and \t replaced by <space> if appropriate.
  for (int32_t i = 0; i < aFragLen; ++i) {
    char16_t ch = aFrag->CharAt(aFragOffset + i);
    if ((ch == '\n' && !aStyle->NewlineIsSignificant(aFrame)) ||
        (ch == '\t' && !aStyle->TabIsSignificant())) {
      ch = ' ';
    }
    out[i] = ch;
  }

  if (aStyle->mTextTransform != NS_STYLE_TEXT_TRANSFORM_NONE) {
    MOZ_ASSERT(aTextRun->GetFlags2() & nsTextFrameUtils::Flags::TEXT_IS_TRANSFORMED);
    if (aTextRun->GetFlags2() & nsTextFrameUtils::Flags::TEXT_IS_TRANSFORMED) {
      // Apply text-transform according to style in the transformed run.
      auto transformedTextRun =
        static_cast<const nsTransformedTextRun*>(aTextRun);
      nsAutoString convertedString;
      AutoTArray<bool,50> charsToMergeArray;
      AutoTArray<bool,50> deletedCharsArray;
      nsCaseTransformTextRunFactory::TransformString(fragString,
                                                     convertedString,
                                                     false, nullptr,
                                                     charsToMergeArray,
                                                     deletedCharsArray,
                                                     transformedTextRun,
                                                     aSkippedOffset);
      aOut.Append(convertedString);
    } else {
      // Should not happen (see assertion above), but as a fallback...
      aOut.Append(fragString);
    }
  }
}

static bool
LineEndsInHardLineBreak(nsTextFrame* aFrame, nsBlockFrame* aLineContainer)
{
  bool foundValidLine;
  nsBlockInFlowLineIterator iter(aLineContainer, aFrame, &foundValidLine);
  if (!foundValidLine) {
    NS_ERROR("Invalid line!");
    return true;
  }
  return !iter.GetLine()->IsLineWrapped();
}

nsIFrame::RenderedText
nsTextFrame::GetRenderedText(uint32_t aStartOffset,
                             uint32_t aEndOffset,
                             TextOffsetType aOffsetType,
                             TrailingWhitespace aTrimTrailingWhitespace)
{
  MOZ_ASSERT(aStartOffset <= aEndOffset, "bogus offsets");
  MOZ_ASSERT(!GetPrevContinuation() ||
             (aOffsetType == TextOffsetType::OFFSETS_IN_CONTENT_TEXT &&
              aStartOffset >= (uint32_t)GetContentOffset() &&
              aEndOffset <= (uint32_t)GetContentEnd()),
             "Must be called on first-in-flow, or content offsets must be "
             "given and be within this frame.");

  // The handling of offsets could be more efficient...
  RenderedText result;
  nsBlockFrame* lineContainer = nullptr;
  nsTextFrame* textFrame;
  const nsTextFragment* textFrag = mContent->GetText();
  uint32_t offsetInRenderedString = 0;
  bool haveOffsets = false;

  Maybe<nsBlockFrame::AutoLineCursorSetup> autoLineCursor;
  for (textFrame = this; textFrame;
       textFrame = textFrame->GetNextContinuation()) {
    if (textFrame->GetStateBits() & NS_FRAME_IS_DIRTY) {
      // We don't trust dirty frames, especially when computing rendered text.
      break;
    }

    // Ensure the text run and grab the gfxSkipCharsIterator for it
    gfxSkipCharsIterator iter =
      textFrame->EnsureTextRun(nsTextFrame::eInflated);
    if (!textFrame->mTextRun) {
      break;
    }
    gfxSkipCharsIterator tmpIter = iter;

    // Whether we need to trim whitespaces after the text frame.
    bool trimAfter;
    if (!textFrame->IsAtEndOfLine() ||
        aTrimTrailingWhitespace !=
          TrailingWhitespace::TRIM_TRAILING_WHITESPACE) {
      trimAfter = false;
    } else if (nsBlockFrame* thisLc =
               do_QueryFrame(FindLineContainer(textFrame))) {
      if (thisLc != lineContainer) {
        // Setup line cursor when needed.
        lineContainer = thisLc;
        autoLineCursor.reset();
        autoLineCursor.emplace(lineContainer);
      }
      trimAfter = LineEndsInHardLineBreak(textFrame, lineContainer);
    } else {
      // Weird situation where we have a line layout without a block.
      // No soft breaks occur in this situation.
      trimAfter = true;
    }

    // Skip to the start of the text run, past ignored chars at start of line
    TrimmedOffsets trimmedOffsets =
        textFrame->GetTrimmedOffsets(textFrag, trimAfter);
    bool trimmedSignificantNewline =
        trimmedOffsets.GetEnd() < GetContentEnd() &&
        HasSignificantTerminalNewline();
    uint32_t skippedToRenderedStringOffset = offsetInRenderedString -
        tmpIter.ConvertOriginalToSkipped(trimmedOffsets.mStart);
    uint32_t nextOffsetInRenderedString =
        tmpIter.ConvertOriginalToSkipped(trimmedOffsets.GetEnd()) +
        (trimmedSignificantNewline ? 1 : 0) + skippedToRenderedStringOffset;

    if (aOffsetType == TextOffsetType::OFFSETS_IN_RENDERED_TEXT) {
      if (nextOffsetInRenderedString <= aStartOffset) {
        offsetInRenderedString = nextOffsetInRenderedString;
        continue;
      }
      if (!haveOffsets) {
        result.mOffsetWithinNodeText =
            tmpIter.ConvertSkippedToOriginal(aStartOffset - skippedToRenderedStringOffset);
        result.mOffsetWithinNodeRenderedText = aStartOffset;
        haveOffsets = true;
      }
      if (offsetInRenderedString >= aEndOffset) {
        break;
      }
    } else {
      if (uint32_t(textFrame->GetContentEnd()) <= aStartOffset) {
        offsetInRenderedString = nextOffsetInRenderedString;
        continue;
      }
      if (!haveOffsets) {
        result.mOffsetWithinNodeText = aStartOffset;
        // Skip trimmed space when computed the rendered text offset.
        int32_t clamped = std::max<int32_t>(aStartOffset, trimmedOffsets.mStart);
        result.mOffsetWithinNodeRenderedText =
            tmpIter.ConvertOriginalToSkipped(clamped) + skippedToRenderedStringOffset;
        MOZ_ASSERT(result.mOffsetWithinNodeRenderedText >= offsetInRenderedString &&
                   result.mOffsetWithinNodeRenderedText <= INT32_MAX,
                   "Bad offset within rendered text");
        haveOffsets = true;
      }
      if (uint32_t(textFrame->mContentOffset) >= aEndOffset) {
        break;
      }
    }

    int32_t startOffset;
    int32_t endOffset;
    if (aOffsetType == TextOffsetType::OFFSETS_IN_RENDERED_TEXT) {
      startOffset =
        tmpIter.ConvertSkippedToOriginal(aStartOffset - skippedToRenderedStringOffset);
      endOffset =
        tmpIter.ConvertSkippedToOriginal(aEndOffset - skippedToRenderedStringOffset);
    } else {
      startOffset = aStartOffset;
      endOffset = std::min<uint32_t>(INT32_MAX, aEndOffset);
    }
    trimmedOffsets.mStart = std::max<uint32_t>(trimmedOffsets.mStart,
        startOffset);
    trimmedOffsets.mLength = std::min<uint32_t>(trimmedOffsets.GetEnd(),
        endOffset) - trimmedOffsets.mStart;
    if (trimmedOffsets.mLength <= 0) {
      offsetInRenderedString = nextOffsetInRenderedString;
      continue;
    }

    const nsStyleText* textStyle = textFrame->StyleText();
    iter.SetOriginalOffset(trimmedOffsets.mStart);
    while (iter.GetOriginalOffset() < trimmedOffsets.GetEnd()) {
      int32_t runLength;
      bool isSkipped = iter.IsOriginalCharSkipped(&runLength);
      runLength = std::min(runLength,
                           trimmedOffsets.GetEnd() - iter.GetOriginalOffset());
      if (isSkipped) {
        for (int32_t i = 0; i < runLength; ++i) {
          char16_t ch = textFrag->CharAt(iter.GetOriginalOffset() + i);
          if (ch == CH_SHY) {
            // We should preserve soft hyphens. They can't be transformed.
            result.mString.Append(ch);
          }
        }
      } else {
        TransformChars(textFrame, textStyle, textFrame->mTextRun,
                       iter.GetSkippedOffset(), textFrag,
                       iter.GetOriginalOffset(), runLength, result.mString);
      }
      iter.AdvanceOriginal(runLength);
    }

    if (trimmedSignificantNewline && GetContentEnd() <= endOffset) {
      // A significant newline was trimmed off (we must be
      // white-space:pre-line). Put it back.
      result.mString.Append('\n');
    }
    offsetInRenderedString = nextOffsetInRenderedString;
  }

  if (!haveOffsets) {
    result.mOffsetWithinNodeText = textFrag->GetLength();
    result.mOffsetWithinNodeRenderedText = offsetInRenderedString;
  }
  return result;
}

/* virtual */ bool
nsTextFrame::IsEmpty()
{
  NS_ASSERTION(!(mState & TEXT_IS_ONLY_WHITESPACE) ||
               !(mState & TEXT_ISNOT_ONLY_WHITESPACE),
               "Invalid state");

  // XXXldb Should this check compatibility mode as well???
  const nsStyleText* textStyle = StyleText();
  if (textStyle->WhiteSpaceIsSignificant()) {
    // XXX shouldn't we return true if the length is zero?
    return false;
  }

  if (mState & TEXT_ISNOT_ONLY_WHITESPACE) {
    return false;
  }

  if (mState & TEXT_IS_ONLY_WHITESPACE) {
    return true;
  }

  bool isEmpty =
    IsAllWhitespace(mContent->GetText(),
                    textStyle->mWhiteSpace != mozilla::StyleWhiteSpace::PreLine);
  mState |= (isEmpty ? TEXT_IS_ONLY_WHITESPACE : TEXT_ISNOT_ONLY_WHITESPACE);
  return isEmpty;
}

#ifdef DEBUG_FRAME_DUMP
// Translate the mapped content into a string that's printable
void
nsTextFrame::ToCString(nsCString& aBuf, int32_t* aTotalContentLength) const
{
  // Get the frames text content
  const nsTextFragment* frag = mContent->GetText();
  if (!frag) {
    return;
  }

  // Compute the total length of the text content.
  *aTotalContentLength = frag->GetLength();

  int32_t contentLength = GetContentLength();
  // Set current fragment and current fragment offset
  if (0 == contentLength) {
    return;
  }
  int32_t fragOffset = GetContentOffset();
  int32_t n = fragOffset + contentLength;
  while (fragOffset < n) {
    char16_t ch = frag->CharAt(fragOffset++);
    if (ch == '\r') {
      aBuf.AppendLiteral("\\r");
    } else if (ch == '\n') {
      aBuf.AppendLiteral("\\n");
    } else if (ch == '\t') {
      aBuf.AppendLiteral("\\t");
    } else if ((ch < ' ') || (ch >= 127)) {
      aBuf.Append(nsPrintfCString("\\u%04x", ch));
    } else {
      aBuf.Append(ch);
    }
  }
}

nsresult
nsTextFrame::GetFrameName(nsAString& aResult) const
{
  MakeFrameName(NS_LITERAL_STRING("Text"), aResult);
  int32_t totalContentLength;
  nsAutoCString tmp;
  ToCString(tmp, &totalContentLength);
  tmp.SetLength(std::min(tmp.Length(), 50u));
  aResult += NS_LITERAL_STRING("\"") + NS_ConvertASCIItoUTF16(tmp) + NS_LITERAL_STRING("\"");
  return NS_OK;
}

void
nsTextFrame::List(FILE* out, const char* aPrefix, uint32_t aFlags) const
{
  nsCString str;
  ListGeneric(str, aPrefix, aFlags);

  str += nsPrintfCString(" [run=%p]", static_cast<void*>(mTextRun));

  // Output the first/last content offset and prev/next in flow info
  bool isComplete = uint32_t(GetContentEnd()) == GetContent()->TextLength();
  str += nsPrintfCString("[%d,%d,%c] ", GetContentOffset(), GetContentLength(),
          isComplete ? 'T':'F');

  if (IsSelected()) {
    str += " SELECTED";
  }
  fprintf_stderr(out, "%s\n", str.get());
}
#endif

#ifdef DEBUG
nsFrameState
nsTextFrame::GetDebugStateBits() const
{
  // mask out our emptystate flags; those are just caches
  return nsFrame::GetDebugStateBits() &
    ~(TEXT_WHITESPACE_FLAGS | TEXT_REFLOW_FLAGS);
}
#endif

void
nsTextFrame::AdjustOffsetsForBidi(int32_t aStart, int32_t aEnd)
{
  AddStateBits(NS_FRAME_IS_BIDI);
  if (mContent->HasFlag(NS_HAS_FLOWLENGTH_PROPERTY)) {
    mContent->DeleteProperty(nsGkAtoms::flowlength);
    mContent->UnsetFlags(NS_HAS_FLOWLENGTH_PROPERTY);
  }

  /*
   * After Bidi resolution we may need to reassign text runs.
   * This is called during bidi resolution from the block container, so we
   * shouldn't be holding a local reference to a textrun anywhere.
   */
  ClearTextRuns();

  nsTextFrame* prev = GetPrevContinuation();
  if (prev) {
    // the bidi resolver can be very evil when columns/pages are involved. Don't
    // let it violate our invariants.
    int32_t prevOffset = prev->GetContentOffset();
    aStart = std::max(aStart, prevOffset);
    aEnd = std::max(aEnd, prevOffset);
    prev->ClearTextRuns();
  }

  mContentOffset = aStart;
  SetLength(aEnd - aStart, nullptr, 0);
}

/**
 * @return true if this text frame ends with a newline character.  It should return
 * false if it is not a text frame.
 */
bool
nsTextFrame::HasSignificantTerminalNewline() const
{
  return ::HasTerminalNewline(this) && StyleText()->NewlineIsSignificant(this);
}

bool
nsTextFrame::IsAtEndOfLine() const
{
  return (GetStateBits() & TEXT_END_OF_LINE) != 0;
}

nscoord
nsTextFrame::GetLogicalBaseline(WritingMode aWM) const
{
  if (!aWM.IsOrthogonalTo(GetWritingMode())) {
    return mAscent;
  }

  // When the text frame has a writing mode orthogonal to the desired
  // writing mode, return a baseline coincides its parent frame.
  nsIFrame* parent = GetParent();
  nsPoint position = GetNormalPosition();
  nscoord parentAscent = parent->GetLogicalBaseline(aWM);
  if (aWM.IsVerticalRL()) {
    nscoord parentDescent = parent->GetSize().width - parentAscent;
    nscoord descent = parentDescent - position.x;
    return GetSize().width - descent;
  }
  return parentAscent - (aWM.IsVertical() ? position.x : position.y);
}

bool
nsTextFrame::HasAnyNoncollapsedCharacters()
{
  gfxSkipCharsIterator iter = EnsureTextRun(nsTextFrame::eInflated);
  int32_t offset = GetContentOffset(),
          offsetEnd = GetContentEnd();
  int32_t skippedOffset = iter.ConvertOriginalToSkipped(offset);
  int32_t skippedOffsetEnd = iter.ConvertOriginalToSkipped(offsetEnd);
  return skippedOffset != skippedOffsetEnd;
}

bool
nsTextFrame::ComputeCustomOverflow(nsOverflowAreas& aOverflowAreas)
{
  if (GetStateBits() & NS_FRAME_FIRST_REFLOW) {
    return true;
  }

  nsIFrame* decorationsBlock;
  if (IsFloatingFirstLetterChild()) {
    decorationsBlock = GetParent();
  } else {
    nsIFrame* f = this;
    for (;;) {
      nsBlockFrame* fBlock = nsLayoutUtils::GetAsBlock(f);
      if (fBlock) {
        decorationsBlock = fBlock;
        break;
      }

      f = f->GetParent();
      if (!f) {
        NS_ERROR("Couldn't find any block ancestor (for text decorations)");
        return nsFrame::ComputeCustomOverflow(aOverflowAreas);
      }
    }
  }

  aOverflowAreas = RecomputeOverflow(decorationsBlock);
  return nsFrame::ComputeCustomOverflow(aOverflowAreas);
}

NS_DECLARE_FRAME_PROPERTY_SMALL_VALUE(JustificationAssignmentProperty, int32_t)

void
nsTextFrame::AssignJustificationGaps(
    const mozilla::JustificationAssignment& aAssign)
{
  int32_t encoded = (aAssign.mGapsAtStart << 8) | aAssign.mGapsAtEnd;
  static_assert(sizeof(aAssign) == 1,
                "The encoding might be broken if JustificationAssignment "
                "is larger than 1 byte");
  SetProperty(JustificationAssignmentProperty(), encoded);
}

mozilla::JustificationAssignment
nsTextFrame::GetJustificationAssignment() const
{
  int32_t encoded = GetProperty(JustificationAssignmentProperty());
  mozilla::JustificationAssignment result;
  result.mGapsAtStart = encoded >> 8;
  result.mGapsAtEnd = encoded & 0xFF;
  return result;
}

uint32_t
nsTextFrame::CountGraphemeClusters() const
{
  const nsTextFragment* frag = GetContent()->GetText();
  MOZ_ASSERT(frag, "Text frame must have text fragment");
  nsAutoString content;
  frag->AppendTo(content, GetContentOffset(), GetContentLength());
  return unicode::CountGraphemeClusters(content.Data(), content.Length());
}<|MERGE_RESOLUTION|>--- conflicted
+++ resolved
@@ -5031,39 +5031,10 @@
     aFrames->AppendElements(mMergedFrames);
   }
 
-<<<<<<< HEAD
   bool CanMerge(const nsDisplayItem* aItem) const override
   {
     return false;
   }
-=======
-  bool TryMerge(nsDisplayItem* aItem) override {
-    if (aItem->GetType() != DisplayItemType::TYPE_TEXT)
-      return false;
-    if (aItem->GetClipChain() != GetClipChain())
-      return false;
-
-    nsDisplayText* other = static_cast<nsDisplayText*>(aItem);
-    if (!mFont || !other->mFont || mFont != other->mFont) {
-      return false;
-    }
-    if (mOpacity != other->mOpacity) {
-      return false;
-    }
-
-    mBounds.UnionRect(mBounds, other->mBounds);
-    mVisibleRect.UnionRect(mVisibleRect, other->mVisibleRect);
-    mMergedFrames.AppendElement(static_cast<nsTextFrame*>(other->mFrame));
-    mMergedFrames.AppendElements(mozilla::Move(other->mMergedFrames));
-
-    for (GlyphArray& g : other->mGlyphs) {
-      GlyphArray* append = mGlyphs.AppendElement();
-      append->color() = g.color();
-      append->glyphs().SwapElements(g.glyphs());
-    }
-    return true;
-}
->>>>>>> cc2172ea
 
   RefPtr<ScaledFont> mFont;
   nsTArray<GlyphArray> mGlyphs;
