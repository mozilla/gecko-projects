/* -*- Mode: C++; tab-width: 8; indent-tabs-mode: nil; c-basic-offset: 2 -*- */
/* vim: set ts=8 sts=2 et sw=2 tw=80: */
/* This Source Code Form is subject to the terms of the Mozilla Public
 * License, v. 2.0. If a copy of the MPL was not distributed with this
 * file, You can obtain one at http://mozilla.org/MPL/2.0/. */

/* rendering object for textual content of elements */

#include "nsTextFrame.h"

#include "gfx2DGlue.h"
#include "gfxPrefs.h"
#include "gfxUtils.h"
#include "mozilla/Attributes.h"
#include "mozilla/DebugOnly.h"
#include "mozilla/gfx/2D.h"
#include "mozilla/Likely.h"
#include "mozilla/MathAlgorithms.h"
#include "mozilla/TextEvents.h"
#include "mozilla/BinarySearch.h"
#include "mozilla/IntegerRange.h"
#include "mozilla/Unused.h"
#include "mozilla/PodOperations.h"

#include "nsCOMPtr.h"
#include "nsBlockFrame.h"
#include "nsFontMetrics.h"
#include "nsSplittableFrame.h"
#include "nsLineLayout.h"
#include "nsString.h"
#include "nsUnicharUtils.h"
#include "nsPresContext.h"
#include "nsIContent.h"
#include "nsStyleConsts.h"
#include "nsStyleContext.h"
#include "nsStyleStruct.h"
#include "nsStyleStructInlines.h"
#include "SVGTextFrame.h"
#include "nsCoord.h"
#include "gfxContext.h"
#include "nsIPresShell.h"
#include "nsTArray.h"
#include "nsCSSPseudoElements.h"
#include "nsCSSFrameConstructor.h"
#include "nsCompatibility.h"
#include "nsCSSColorUtils.h"
#include "nsLayoutUtils.h"
#include "nsDisplayList.h"
#include "nsFrame.h"
#include "nsIMathMLFrame.h"
#include "nsPlaceholderFrame.h"
#include "nsTextFrameUtils.h"
#include "nsTextRunTransformations.h"
#include "MathMLTextRunFactory.h"
#include "nsUnicodeProperties.h"
#include "nsStyleUtil.h"
#include "nsRubyFrame.h"
#include "TextDrawTarget.h"

#include "nsTextFragment.h"
#include "nsGkAtoms.h"
#include "nsFrameSelection.h"
#include "nsRange.h"
#include "nsCSSRendering.h"
#include "nsContentUtils.h"
#include "nsLineBreaker.h"
#include "nsIWordBreaker.h"
#include "nsIFrameInlines.h"
#include "mozilla/StyleSetHandle.h"
#include "mozilla/StyleSetHandleInlines.h"
#include "mozilla/layers/LayersMessages.h"
#include "mozilla/layers/WebRenderLayerManager.h"
#include "mozilla/layers/WebRenderBridgeChild.h"
#include "mozilla/webrender/WebRenderAPI.h"
#include "mozilla/layers/StackingContextHelper.h"

#include <algorithm>
#include <limits>
#ifdef ACCESSIBILITY
#include "nsAccessibilityService.h"
#endif

#include "nsPrintfCString.h"

#include "gfxContext.h"
#include "mozilla/gfx/DrawTargetRecording.h"

#include "mozilla/UniquePtr.h"
#include "mozilla/dom/Element.h"
#include "mozilla/LookAndFeel.h"

#include "GeckoProfiler.h"

#ifdef DEBUG
#undef NOISY_REFLOW
#undef NOISY_TRIM
#else
#undef NOISY_REFLOW
#undef NOISY_TRIM
#endif

#ifdef DrawText
#undef DrawText
#endif

using namespace mozilla;
using namespace mozilla::dom;
using namespace mozilla::gfx;
using namespace mozilla::layers;

typedef mozilla::layout::TextDrawTarget TextDrawTarget;

struct TabWidth {
  TabWidth(uint32_t aOffset, uint32_t aWidth)
    : mOffset(aOffset), mWidth(float(aWidth))
  { }

  uint32_t mOffset; // DOM offset relative to the current frame's offset.
  float    mWidth;  // extra space to be added at this position (in app units)
};

struct TabWidthStore {
  explicit TabWidthStore(int32_t aValidForContentOffset)
    : mLimit(0)
    , mValidForContentOffset(aValidForContentOffset)
  { }

  // Apply tab widths to the aSpacing array, which corresponds to characters
  // beginning at aOffset and has length aLength. (Width records outside this
  // range will be ignored.)
  void ApplySpacing(gfxTextRun::PropertyProvider::Spacing *aSpacing,
                    uint32_t aOffset, uint32_t aLength);

  // Offset up to which tabs have been measured; positions beyond this have not
  // been calculated yet but may be appended if needed later.  It's a DOM
  // offset relative to the current frame's offset.
  uint32_t mLimit;

  // Need to recalc tab offsets if frame content offset differs from this.
  int32_t mValidForContentOffset;

  // A TabWidth record for each tab character measured so far.
  nsTArray<TabWidth> mWidths;
};

namespace {

struct TabwidthAdaptor
{
  const nsTArray<TabWidth>& mWidths;
  explicit TabwidthAdaptor(const nsTArray<TabWidth>& aWidths)
    : mWidths(aWidths) {}
  uint32_t operator[](size_t aIdx) const {
    return mWidths[aIdx].mOffset;
  }
};

} // namespace

void
TabWidthStore::ApplySpacing(gfxTextRun::PropertyProvider::Spacing *aSpacing,
                            uint32_t aOffset, uint32_t aLength)
{
  size_t i = 0;
  const size_t len = mWidths.Length();

  // If aOffset is non-zero, do a binary search to find where to start
  // processing the tab widths, in case the list is really long. (See bug
  // 953247.)
  // We need to start from the first entry where mOffset >= aOffset.
  if (aOffset > 0) {
    mozilla::BinarySearch(TabwidthAdaptor(mWidths), 0, len, aOffset, &i);
  }

  uint32_t limit = aOffset + aLength;
  while (i < len) {
    const TabWidth& tw = mWidths[i];
    if (tw.mOffset >= limit) {
      break;
    }
    aSpacing[tw.mOffset - aOffset].mAfter += tw.mWidth;
    i++;
  }
}

NS_DECLARE_FRAME_PROPERTY_DELETABLE(TabWidthProperty, TabWidthStore)

NS_DECLARE_FRAME_PROPERTY_WITHOUT_DTOR(OffsetToFrameProperty, nsTextFrame)

NS_DECLARE_FRAME_PROPERTY_RELEASABLE(UninflatedTextRunProperty, gfxTextRun)

NS_DECLARE_FRAME_PROPERTY_SMALL_VALUE(FontSizeInflationProperty, float)

/**
 * A glyph observer for the change of a font glyph in a text run.
 *
 * This is stored in {Simple, Complex}TextRunUserData.
 */
class GlyphObserver : public gfxFont::GlyphChangeObserver {
public:
  GlyphObserver(gfxFont* aFont, gfxTextRun* aTextRun)
    : gfxFont::GlyphChangeObserver(aFont), mTextRun(aTextRun) {
    MOZ_ASSERT(aTextRun->GetUserData());
  }
  virtual void NotifyGlyphsChanged() override;
private:
  gfxTextRun* mTextRun;
};

static const nsFrameState TEXT_REFLOW_FLAGS =
   TEXT_FIRST_LETTER |
   TEXT_START_OF_LINE |
   TEXT_END_OF_LINE |
   TEXT_HYPHEN_BREAK |
   TEXT_TRIMMED_TRAILING_WHITESPACE |
   TEXT_JUSTIFICATION_ENABLED |
   TEXT_HAS_NONCOLLAPSED_CHARACTERS |
   TEXT_SELECTION_UNDERLINE_OVERFLOWED |
   TEXT_NO_RENDERED_GLYPHS;

static const nsFrameState TEXT_WHITESPACE_FLAGS =
    TEXT_IS_ONLY_WHITESPACE |
    TEXT_ISNOT_ONLY_WHITESPACE;

/*
 * Some general notes
 *
 * Text frames delegate work to gfxTextRun objects. The gfxTextRun object
 * transforms text to positioned glyphs. It can report the geometry of the
 * glyphs and paint them. Text frames configure gfxTextRuns by providing text,
 * spacing, language, and other information.
 *
 * A gfxTextRun can cover more than one DOM text node. This is necessary to
 * get kerning, ligatures and shaping for text that spans multiple text nodes
 * but is all the same font.
 *
 * The userdata for a gfxTextRun object can be:
 *
 *   - A nsTextFrame* in the case a text run maps to only one flow. In this
 *   case, the textrun's user data pointer is a pointer to mStartFrame for that
 *   flow, mDOMOffsetToBeforeTransformOffset is zero, and mContentLength is the
 *   length of the text node.
 *
 *   - A SimpleTextRunUserData in the case a text run maps to one flow, but we
 *   still have to keep a list of glyph observers.
 *
 *   - A ComplexTextRunUserData in the case a text run maps to multiple flows,
 *   but we need to keep a list of glyph observers.
 *
 *   - A TextRunUserData in the case a text run maps multiple flows, but it
 *   doesn't have any glyph observer for changes in SVG fonts.
 *
 * You can differentiate between the four different cases with the
 * TEXT_IS_SIMPLE_FLOW and TEXT_MIGHT_HAVE_GLYPH_CHANGES flags.
 *
 * We go to considerable effort to make sure things work even if in-flow
 * siblings have different style contexts (i.e., first-letter and first-line).
 *
 * Our convention is that unsigned integer character offsets are offsets into
 * the transformed string. Signed integer character offsets are offsets into
 * the DOM string.
 *
 * XXX currently we don't handle hyphenated breaks between text frames where the
 * hyphen occurs at the end of the first text frame, e.g.
 *   <b>Kit&shy;</b>ty
 */

/**
 * This is our user data for the textrun, when textRun->GetFlags2() has
 * TEXT_IS_SIMPLE_FLOW set, and also TEXT_MIGHT_HAVE_GLYPH_CHANGES.
 *
 * This allows having an array of observers if there are fonts whose glyphs
 * might change, but also avoid allocation in the simple case that there aren't.
 */
struct SimpleTextRunUserData {
  nsTArray<UniquePtr<GlyphObserver>> mGlyphObservers;
  nsTextFrame* mFrame;
  explicit SimpleTextRunUserData(nsTextFrame* aFrame)
    : mFrame(aFrame)
  {
  }
};

/**
 * We use an array of these objects to record which text frames
 * are associated with the textrun. mStartFrame is the start of a list of
 * text frames. Some sequence of its continuations are covered by the textrun.
 * A content textnode can have at most one TextRunMappedFlow associated with it
 * for a given textrun.
 *
 * mDOMOffsetToBeforeTransformOffset is added to DOM offsets for those frames to obtain
 * the offset into the before-transformation text of the textrun. It can be
 * positive (when a text node starts in the middle of a text run) or
 * negative (when a text run starts in the middle of a text node). Of course
 * it can also be zero.
 */
struct TextRunMappedFlow {
  nsTextFrame* mStartFrame;
  int32_t      mDOMOffsetToBeforeTransformOffset;
  // The text mapped starts at mStartFrame->GetContentOffset() and is this long
  uint32_t     mContentLength;
};

/**
 * This is the type in the gfxTextRun's userdata field in the common case that
 * the text run maps to multiple flows, but no fonts have been found with
 * animatable glyphs.
 *
 * This way, we avoid allocating and constructing the extra nsTArray.
 */
struct TextRunUserData {
#ifdef DEBUG
  TextRunMappedFlow* mMappedFlows;
#endif
  uint32_t           mMappedFlowCount;
  uint32_t           mLastFlowIndex;
};

/**
 * This is our user data for the textrun, when textRun->GetFlags2() does not
 * have TEXT_IS_SIMPLE_FLOW set and has the TEXT_MIGHT HAVE_GLYPH_CHANGES flag.
 */
struct ComplexTextRunUserData : public TextRunUserData {
  nsTArray<UniquePtr<GlyphObserver>> mGlyphObservers;
};

/**
 * This helper object computes colors used for painting, and also IME
 * underline information. The data is computed lazily and cached as necessary.
 * These live for just the duration of one paint operation.
 */
class nsTextPaintStyle {
public:
  explicit nsTextPaintStyle(nsTextFrame* aFrame);

  void SetResolveColors(bool aResolveColors) {
    mResolveColors = aResolveColors;
  }

  nscolor GetTextColor();

  // SVG text has its own painting process, so we should never get its stroke
  // property from here.
  nscolor GetWebkitTextStrokeColor() {
    if (nsSVGUtils::IsInSVGTextSubtree(mFrame)) {
      return 0;
    }
    return mFrame->StyleColor()->
      CalcComplexColor(mFrame->StyleText()->mWebkitTextStrokeColor);
  }
  float GetWebkitTextStrokeWidth() {
    if (nsSVGUtils::IsInSVGTextSubtree(mFrame)) {
      return 0.0f;
    }
    nscoord coord = mFrame->StyleText()->mWebkitTextStrokeWidth;
    return mFrame->PresContext()->AppUnitsToFloatDevPixels(coord);
  }

  /**
   * Compute the colors for normally-selected text. Returns false if
   * the normal selection is not being displayed.
   */
  bool GetSelectionColors(nscolor* aForeColor,
                            nscolor* aBackColor);
  void GetHighlightColors(nscolor* aForeColor,
                          nscolor* aBackColor);
  void GetURLSecondaryColor(nscolor* aForeColor);
  void GetIMESelectionColors(int32_t  aIndex,
                             nscolor* aForeColor,
                             nscolor* aBackColor);
  // if this returns false, we don't need to draw underline.
  bool GetSelectionUnderlineForPaint(int32_t  aIndex,
                                       nscolor* aLineColor,
                                       float*   aRelativeSize,
                                       uint8_t* aStyle);

  // if this returns false, we don't need to draw underline.
  static bool GetSelectionUnderline(nsPresContext* aPresContext,
                                      int32_t aIndex,
                                      nscolor* aLineColor,
                                      float* aRelativeSize,
                                      uint8_t* aStyle);

  // if this returns false, no text-shadow was specified for the selection
  // and the *aShadow parameter was not modified.
  bool GetSelectionShadow(nsCSSShadowArray** aShadow);

  nsPresContext* PresContext() const { return mPresContext; }

  enum {
    eIndexRawInput = 0,
    eIndexSelRawText,
    eIndexConvText,
    eIndexSelConvText,
    eIndexSpellChecker
  };

  static int32_t GetUnderlineStyleIndexForSelectionType(
                   SelectionType aSelectionType)
  {
    switch (aSelectionType) {
      case SelectionType::eIMERawClause:
        return eIndexRawInput;
      case SelectionType::eIMESelectedRawClause:
        return eIndexSelRawText;
      case SelectionType::eIMEConvertedClause:
        return eIndexConvText;
      case SelectionType::eIMESelectedClause:
        return eIndexSelConvText;
      case SelectionType::eSpellCheck:
        return eIndexSpellChecker;
      default:
        NS_WARNING("non-IME selection type");
        return eIndexRawInput;
    }
  }

  nscolor GetSystemFieldForegroundColor();
  nscolor GetSystemFieldBackgroundColor();

protected:
  nsTextFrame*   mFrame;
  nsPresContext* mPresContext;
  bool           mInitCommonColors;
  bool           mInitSelectionColorsAndShadow;
  bool           mResolveColors;

  // Selection data

  int16_t      mSelectionStatus; // see nsIDocument.h SetDisplaySelection()
  nscolor      mSelectionTextColor;
  nscolor      mSelectionBGColor;
  RefPtr<nsCSSShadowArray> mSelectionShadow;
  bool                       mHasSelectionShadow;

  // Common data

  int32_t mSufficientContrast;
  nscolor mFrameBackgroundColor;
  nscolor mSystemFieldForegroundColor;
  nscolor mSystemFieldBackgroundColor;

  // selection colors and underline info, the colors are resolved colors if
  // mResolveColors is true (which is the default), i.e., the foreground color
  // and background color are swapped if it's needed. And also line color will
  // be resolved from them.
  struct nsSelectionStyle {
    bool    mInit;
    nscolor mTextColor;
    nscolor mBGColor;
    nscolor mUnderlineColor;
    uint8_t mUnderlineStyle;
    float   mUnderlineRelativeSize;
  };
  nsSelectionStyle mSelectionStyle[5];

  // Color initializations
  void InitCommonColors();
  bool InitSelectionColorsAndShadow();

  nsSelectionStyle* GetSelectionStyle(int32_t aIndex);
  void InitSelectionStyle(int32_t aIndex);

  bool EnsureSufficientContrast(nscolor *aForeColor, nscolor *aBackColor);

  nscolor GetResolvedForeColor(nscolor aColor, nscolor aDefaultForeColor,
                               nscolor aBackColor);
};

static TextRunUserData*
CreateUserData(uint32_t aMappedFlowCount)
{
  TextRunUserData* data = static_cast<TextRunUserData*>
      (moz_xmalloc(sizeof(TextRunUserData) +
       aMappedFlowCount * sizeof(TextRunMappedFlow)));
#ifdef DEBUG
  data->mMappedFlows = reinterpret_cast<TextRunMappedFlow*>(data + 1);
#endif
  data->mMappedFlowCount = aMappedFlowCount;
  data->mLastFlowIndex = 0;
  return data;
}

static void
DestroyUserData(TextRunUserData* aUserData)
{
  if (aUserData) {
    free(aUserData);
  }
}

static ComplexTextRunUserData*
CreateComplexUserData(uint32_t aMappedFlowCount)
{
  ComplexTextRunUserData* data = static_cast<ComplexTextRunUserData*>
      (moz_xmalloc(sizeof(ComplexTextRunUserData) +
       aMappedFlowCount * sizeof(TextRunMappedFlow)));
  new (data) ComplexTextRunUserData();
#ifdef DEBUG
  data->mMappedFlows = reinterpret_cast<TextRunMappedFlow*>(data + 1);
#endif
  data->mMappedFlowCount = aMappedFlowCount;
  data->mLastFlowIndex = 0;
  return data;
}

static void
DestroyComplexUserData(ComplexTextRunUserData* aUserData)
{
  if (aUserData) {
    aUserData->~ComplexTextRunUserData();
    free(aUserData);
  }
}

static void
DestroyTextRunUserData(gfxTextRun* aTextRun)
{
  MOZ_ASSERT(aTextRun->GetUserData());
  if (aTextRun->GetFlags2() & nsTextFrameUtils::Flags::TEXT_IS_SIMPLE_FLOW) {
    if (aTextRun->GetFlags2() & nsTextFrameUtils::Flags::TEXT_MIGHT_HAVE_GLYPH_CHANGES) {
      delete static_cast<SimpleTextRunUserData*>(aTextRun->GetUserData());
    }
  } else {
    if (aTextRun->GetFlags2() & nsTextFrameUtils::Flags::TEXT_MIGHT_HAVE_GLYPH_CHANGES) {
      DestroyComplexUserData(
        static_cast<ComplexTextRunUserData*>(aTextRun->GetUserData()));
    } else {
      DestroyUserData(
        static_cast<TextRunUserData*>(aTextRun->GetUserData()));
    }
  }
  aTextRun->ClearFlagBits(nsTextFrameUtils::Flags::TEXT_MIGHT_HAVE_GLYPH_CHANGES);
  aTextRun->SetUserData(nullptr);
}

static TextRunMappedFlow*
GetMappedFlows(const gfxTextRun* aTextRun)
{
  MOZ_ASSERT(aTextRun->GetUserData(), "UserData must exist.");
  MOZ_ASSERT(!(aTextRun->GetFlags2() & nsTextFrameUtils::Flags::TEXT_IS_SIMPLE_FLOW),
            "The method should not be called for simple flows.");
  TextRunMappedFlow* flows;
  if (aTextRun->GetFlags2() & nsTextFrameUtils::Flags::TEXT_MIGHT_HAVE_GLYPH_CHANGES) {
    flows = reinterpret_cast<TextRunMappedFlow*>(
      static_cast<ComplexTextRunUserData*>(aTextRun->GetUserData()) + 1);
  } else {
    flows = reinterpret_cast<TextRunMappedFlow*>(
      static_cast<TextRunUserData*>(aTextRun->GetUserData()) + 1);
  }
  MOZ_ASSERT(static_cast<TextRunUserData*>(aTextRun->GetUserData())->
             mMappedFlows == flows,
             "GetMappedFlows should return the same pointer as mMappedFlows.");
  return flows;
}

/**
 * These are utility functions just for helping with the complexity related with
 * the text runs user data.
 */
static nsTextFrame*
GetFrameForSimpleFlow(const gfxTextRun* aTextRun)
{
  MOZ_ASSERT(aTextRun->GetFlags2() & nsTextFrameUtils::Flags::TEXT_IS_SIMPLE_FLOW,
             "Not so simple flow?");
  if (aTextRun->GetFlags2() & nsTextFrameUtils::Flags::TEXT_MIGHT_HAVE_GLYPH_CHANGES) {
    return static_cast<SimpleTextRunUserData*>(aTextRun->GetUserData())->mFrame;
  }

  return static_cast<nsTextFrame*>(aTextRun->GetUserData());
}

/**
 * Remove |aTextRun| from the frame continuation chain starting at
 * |aStartContinuation| if non-null, otherwise starting at |aFrame|.
 * Unmark |aFrame| as a text run owner if it's the frame we start at.
 * Return true if |aStartContinuation| is non-null and was found
 * in the next-continuation chain of |aFrame|.
 */
static bool
ClearAllTextRunReferences(nsTextFrame* aFrame, gfxTextRun* aTextRun,
                          nsTextFrame* aStartContinuation,
                          nsFrameState aWhichTextRunState)
{
  NS_PRECONDITION(aFrame, "");
  NS_PRECONDITION(!aStartContinuation ||
                  (!aStartContinuation->GetTextRun(nsTextFrame::eInflated) ||
                   aStartContinuation->GetTextRun(nsTextFrame::eInflated) == aTextRun) ||
                  (!aStartContinuation->GetTextRun(nsTextFrame::eNotInflated) ||
                   aStartContinuation->GetTextRun(nsTextFrame::eNotInflated) == aTextRun),
                  "wrong aStartContinuation for this text run");

  if (!aStartContinuation || aStartContinuation == aFrame) {
    aFrame->RemoveStateBits(aWhichTextRunState);
  } else {
    do {
      NS_ASSERTION(aFrame->IsTextFrame(), "Bad frame");
      aFrame = aFrame->GetNextContinuation();
    } while (aFrame && aFrame != aStartContinuation);
  }
  bool found = aStartContinuation == aFrame;
  while (aFrame) {
    NS_ASSERTION(aFrame->IsTextFrame(), "Bad frame");
    if (!aFrame->RemoveTextRun(aTextRun)) {
      break;
    }
    aFrame = aFrame->GetNextContinuation();
  }
  NS_POSTCONDITION(!found || aStartContinuation, "how did we find null?");
  return found;
}

/**
 * Kill all references to |aTextRun| starting at |aStartContinuation|.
 * It could be referenced by any of its owners, and all their in-flows.
 * If |aStartContinuation| is null then process all userdata frames
 * and their continuations.
 * @note the caller is expected to take care of possibly destroying the
 * text run if all userdata frames were reset (userdata is deallocated
 * by this function though). The caller can detect this has occured by
 * checking |aTextRun->GetUserData() == nullptr|.
 */
static void
UnhookTextRunFromFrames(gfxTextRun* aTextRun, nsTextFrame* aStartContinuation)
{
  if (!aTextRun->GetUserData()) {
    return;
  }

  if (aTextRun->GetFlags2() & nsTextFrameUtils::Flags::TEXT_IS_SIMPLE_FLOW) {
    nsTextFrame* userDataFrame = GetFrameForSimpleFlow(aTextRun);
    nsFrameState whichTextRunState =
      userDataFrame->GetTextRun(nsTextFrame::eInflated) == aTextRun
        ? TEXT_IN_TEXTRUN_USER_DATA
        : TEXT_IN_UNINFLATED_TEXTRUN_USER_DATA;
    DebugOnly<bool> found =
      ClearAllTextRunReferences(userDataFrame, aTextRun,
                                aStartContinuation, whichTextRunState);
    NS_ASSERTION(!aStartContinuation || found,
                 "aStartContinuation wasn't found in simple flow text run");
    if (!(userDataFrame->GetStateBits() & whichTextRunState)) {
      DestroyTextRunUserData(aTextRun);
    }
  } else {
    auto userData = static_cast<TextRunUserData*>(aTextRun->GetUserData());
    TextRunMappedFlow* userMappedFlows = GetMappedFlows(aTextRun);
    int32_t destroyFromIndex = aStartContinuation ? -1 : 0;
    for (uint32_t i = 0; i < userData->mMappedFlowCount; ++i) {
      nsTextFrame* userDataFrame = userMappedFlows[i].mStartFrame;
      nsFrameState whichTextRunState =
        userDataFrame->GetTextRun(nsTextFrame::eInflated) == aTextRun
          ? TEXT_IN_TEXTRUN_USER_DATA
          : TEXT_IN_UNINFLATED_TEXTRUN_USER_DATA;
      bool found =
        ClearAllTextRunReferences(userDataFrame, aTextRun,
                                  aStartContinuation, whichTextRunState);
      if (found) {
        if (userDataFrame->GetStateBits() & whichTextRunState) {
          destroyFromIndex = i + 1;
        } else {
          destroyFromIndex = i;
        }
        aStartContinuation = nullptr;
      }
    }
    NS_ASSERTION(destroyFromIndex >= 0,
                 "aStartContinuation wasn't found in multi flow text run");
    if (destroyFromIndex == 0) {
      DestroyTextRunUserData(aTextRun);
    } else {
      userData->mMappedFlowCount = uint32_t(destroyFromIndex);
      if (userData->mLastFlowIndex >= uint32_t(destroyFromIndex)) {
        userData->mLastFlowIndex = uint32_t(destroyFromIndex) - 1;
      }
    }
  }
}

static void
InvalidateFrameDueToGlyphsChanged(nsIFrame* aFrame)
{
  MOZ_ASSERT(aFrame);

  nsIPresShell* shell = aFrame->PresContext()->PresShell();
  for (nsIFrame* f = aFrame; f;
       f = nsLayoutUtils::GetNextContinuationOrIBSplitSibling(f)) {
    f->InvalidateFrame();

    // If this is a non-display text frame within SVG <text>, we need
    // to reflow the SVGTextFrame. (This is similar to reflowing the
    // SVGTextFrame in response to style changes, in
    // SVGTextFrame::DidSetStyleContext.)
    if (nsSVGUtils::IsInSVGTextSubtree(f) &&
        f->GetStateBits() & NS_FRAME_IS_NONDISPLAY) {
      auto svgTextFrame = static_cast<SVGTextFrame*>(
        nsLayoutUtils::GetClosestFrameOfType(f, LayoutFrameType::SVGText));
      svgTextFrame->ScheduleReflowSVGNonDisplayText(nsIPresShell::eResize);
    } else {
      // Theoretically we could just update overflow areas, perhaps using
      // OverflowChangedTracker, but that would do a bunch of work eagerly that
      // we should probably do lazily here since there could be a lot
      // of text frames affected and we'd like to coalesce the work. So that's
      // not easy to do well.
      shell->FrameNeedsReflow(f, nsIPresShell::eResize, NS_FRAME_IS_DIRTY);
    }
  }
}

void
GlyphObserver::NotifyGlyphsChanged()
{
  if (mTextRun->GetFlags2() & nsTextFrameUtils::Flags::TEXT_IS_SIMPLE_FLOW) {
    InvalidateFrameDueToGlyphsChanged(GetFrameForSimpleFlow(mTextRun));
    return;
  }

  auto data = static_cast<TextRunUserData*>(mTextRun->GetUserData());
  TextRunMappedFlow* userMappedFlows = GetMappedFlows(mTextRun);
  for (uint32_t i = 0; i < data->mMappedFlowCount; ++i) {
    InvalidateFrameDueToGlyphsChanged(userMappedFlows[i].mStartFrame);
  }
}

int32_t nsTextFrame::GetContentEnd() const {
  nsTextFrame* next = GetNextContinuation();
  return next ? next->GetContentOffset() : mContent->GetText()->GetLength();
}

struct FlowLengthProperty {
  int32_t mStartOffset;
  // The offset of the next fixed continuation after mStartOffset, or
  // of the end of the text if there is none
  int32_t mEndFlowOffset;
};

int32_t nsTextFrame::GetInFlowContentLength() {
  if (!(mState & NS_FRAME_IS_BIDI)) {
    return mContent->TextLength() - mContentOffset;
  }

  FlowLengthProperty* flowLength =
    mContent->HasFlag(NS_HAS_FLOWLENGTH_PROPERTY)
    ? static_cast<FlowLengthProperty*>(mContent->GetProperty(nsGkAtoms::flowlength))
    : nullptr;

  /**
   * This frame must start inside the cached flow. If the flow starts at
   * mContentOffset but this frame is empty, logically it might be before the
   * start of the cached flow.
   */
  if (flowLength &&
      (flowLength->mStartOffset < mContentOffset ||
       (flowLength->mStartOffset == mContentOffset && GetContentEnd() > mContentOffset)) &&
      flowLength->mEndFlowOffset > mContentOffset) {
#ifdef DEBUG
    NS_ASSERTION(flowLength->mEndFlowOffset >= GetContentEnd(),
		 "frame crosses fixed continuation boundary");
#endif
    return flowLength->mEndFlowOffset - mContentOffset;
  }

  nsTextFrame* nextBidi = LastInFlow()->GetNextContinuation();
  int32_t endFlow = nextBidi ? nextBidi->GetContentOffset() : mContent->TextLength();

  if (!flowLength) {
    flowLength = new FlowLengthProperty;
    if (NS_FAILED(mContent->SetProperty(nsGkAtoms::flowlength, flowLength,
                                        nsINode::DeleteProperty<FlowLengthProperty>))) {
      delete flowLength;
      flowLength = nullptr;
    }
    mContent->SetFlags(NS_HAS_FLOWLENGTH_PROPERTY);
  }
  if (flowLength) {
    flowLength->mStartOffset = mContentOffset;
    flowLength->mEndFlowOffset = endFlow;
  }

  return endFlow - mContentOffset;
}

// Smarter versions of dom::IsSpaceCharacter.
// Unicode is really annoying; sometimes a space character isn't whitespace ---
// when it combines with another character
// So we have several versions of IsSpace for use in different contexts.

static bool IsSpaceCombiningSequenceTail(const nsTextFragment* aFrag, uint32_t aPos)
{
  NS_ASSERTION(aPos <= aFrag->GetLength(), "Bad offset");
  if (!aFrag->Is2b())
    return false;
  return nsTextFrameUtils::IsSpaceCombiningSequenceTail(
    aFrag->Get2b() + aPos, aFrag->GetLength() - aPos);
}

// Check whether aPos is a space for CSS 'word-spacing' purposes
static bool
IsCSSWordSpacingSpace(const nsTextFragment* aFrag, uint32_t aPos,
                      const nsTextFrame* aFrame, const nsStyleText* aStyleText)
{
  NS_ASSERTION(aPos < aFrag->GetLength(), "No text for IsSpace!");

  char16_t ch = aFrag->CharAt(aPos);
  switch (ch) {
  case ' ':
  case CH_NBSP:
    return !IsSpaceCombiningSequenceTail(aFrag, aPos + 1);
  case '\r':
  case '\t': return !aStyleText->WhiteSpaceIsSignificant();
  case '\n': return !aStyleText->NewlineIsSignificant(aFrame);
  default: return false;
  }
}

// Check whether the string aChars/aLength starts with space that's
// trimmable according to CSS 'white-space:normal/nowrap'.
static bool IsTrimmableSpace(const char16_t* aChars, uint32_t aLength)
{
  NS_ASSERTION(aLength > 0, "No text for IsSpace!");

  char16_t ch = *aChars;
  if (ch == ' ')
    return !nsTextFrameUtils::IsSpaceCombiningSequenceTail(aChars + 1, aLength - 1);
  return ch == '\t' || ch == '\f' || ch == '\n' || ch == '\r';
}

// Check whether the character aCh is trimmable according to CSS
// 'white-space:normal/nowrap'
static bool IsTrimmableSpace(char aCh)
{
  return aCh == ' ' || aCh == '\t' || aCh == '\f' || aCh == '\n' || aCh == '\r';
}

static bool IsTrimmableSpace(const nsTextFragment* aFrag, uint32_t aPos,
                               const nsStyleText* aStyleText)
{
  NS_ASSERTION(aPos < aFrag->GetLength(), "No text for IsSpace!");

  switch (aFrag->CharAt(aPos)) {
  case ' ': return !aStyleText->WhiteSpaceIsSignificant() &&
                   !IsSpaceCombiningSequenceTail(aFrag, aPos + 1);
  case '\n': return !aStyleText->NewlineIsSignificantStyle() &&
                    aStyleText->mWhiteSpace != mozilla::StyleWhiteSpace::PreSpace;
  case '\t':
  case '\r':
  case '\f': return !aStyleText->WhiteSpaceIsSignificant();
  default: return false;
  }
}

static bool IsSelectionSpace(const nsTextFragment* aFrag, uint32_t aPos)
{
  NS_ASSERTION(aPos < aFrag->GetLength(), "No text for IsSpace!");
  char16_t ch = aFrag->CharAt(aPos);
  if (ch == ' ' || ch == CH_NBSP)
    return !IsSpaceCombiningSequenceTail(aFrag, aPos + 1);
  return ch == '\t' || ch == '\n' || ch == '\f' || ch == '\r';
}

// Count the amount of trimmable whitespace (as per CSS
// 'white-space:normal/nowrap') in a text fragment. The first
// character is at offset aStartOffset; the maximum number of characters
// to check is aLength. aDirection is -1 or 1 depending on whether we should
// progress backwards or forwards.
static uint32_t
GetTrimmableWhitespaceCount(const nsTextFragment* aFrag,
                            int32_t aStartOffset, int32_t aLength,
                            int32_t aDirection)
{
  int32_t count = 0;
  if (aFrag->Is2b()) {
    const char16_t* str = aFrag->Get2b() + aStartOffset;
    int32_t fragLen = aFrag->GetLength() - aStartOffset;
    for (; count < aLength; ++count) {
      if (!IsTrimmableSpace(str, fragLen))
        break;
      str += aDirection;
      fragLen -= aDirection;
    }
  } else {
    const char* str = aFrag->Get1b() + aStartOffset;
    for (; count < aLength; ++count) {
      if (!IsTrimmableSpace(*str))
        break;
      str += aDirection;
    }
  }
  return count;
}

static bool
IsAllWhitespace(const nsTextFragment* aFrag, bool aAllowNewline)
{
  if (aFrag->Is2b())
    return false;
  int32_t len = aFrag->GetLength();
  const char* str = aFrag->Get1b();
  for (int32_t i = 0; i < len; ++i) {
    char ch = str[i];
    if (ch == ' ' || ch == '\t' || ch == '\r' || (ch == '\n' && aAllowNewline))
      continue;
    return false;
  }
  return true;
}

static void
ClearObserversFromTextRun(gfxTextRun* aTextRun)
{
  if (!(aTextRun->GetFlags2() & nsTextFrameUtils::Flags::TEXT_MIGHT_HAVE_GLYPH_CHANGES)) {
    return;
  }

  if (aTextRun->GetFlags2() & nsTextFrameUtils::Flags::TEXT_IS_SIMPLE_FLOW) {
    static_cast<SimpleTextRunUserData*>(aTextRun->GetUserData())
      ->mGlyphObservers.Clear();
  } else {
    static_cast<ComplexTextRunUserData*>(aTextRun->GetUserData())
      ->mGlyphObservers.Clear();
  }
}

static void
CreateObserversForAnimatedGlyphs(gfxTextRun* aTextRun)
{
  if (!aTextRun->GetUserData()) {
    return;
  }

  ClearObserversFromTextRun(aTextRun);

  nsTArray<gfxFont*> fontsWithAnimatedGlyphs;
  uint32_t numGlyphRuns;
  const gfxTextRun::GlyphRun* glyphRuns =
    aTextRun->GetGlyphRuns(&numGlyphRuns);
  for (uint32_t i = 0; i < numGlyphRuns; ++i) {
    gfxFont* font = glyphRuns[i].mFont;
    if (font->GlyphsMayChange() && !fontsWithAnimatedGlyphs.Contains(font)) {
      fontsWithAnimatedGlyphs.AppendElement(font);
    }
  }
  if (fontsWithAnimatedGlyphs.IsEmpty()) {
    // NB: Theoretically, we should clear the TEXT_MIGHT_HAVE_GLYPH_CHANGES
    // here. That would involve de-allocating the simple user data struct if
    // present too, and resetting the pointer to the frame. In practice, I
    // don't think worth doing that work here, given the flag's only purpose is
    // to distinguish what kind of user data is there.
    return;
  }

  nsTArray<UniquePtr<GlyphObserver>>* observers;

  if (aTextRun->GetFlags2() & nsTextFrameUtils::Flags::TEXT_IS_SIMPLE_FLOW) {
    // Swap the frame pointer for a just-allocated SimpleTextRunUserData if
    // appropriate.
    if (!(aTextRun->GetFlags2() & nsTextFrameUtils::Flags::TEXT_MIGHT_HAVE_GLYPH_CHANGES)) {
      auto frame = static_cast<nsTextFrame*>(aTextRun->GetUserData());
      aTextRun->SetUserData(new SimpleTextRunUserData(frame));
    }

    auto data =
      static_cast<SimpleTextRunUserData*>(aTextRun->GetUserData());
    observers = &data->mGlyphObservers;
  } else {
    if (!(aTextRun->GetFlags2() & nsTextFrameUtils::Flags::TEXT_MIGHT_HAVE_GLYPH_CHANGES)) {
      auto oldData = static_cast<TextRunUserData*>(aTextRun->GetUserData());
      TextRunMappedFlow* oldMappedFlows = GetMappedFlows(aTextRun);
      ComplexTextRunUserData* data =
        CreateComplexUserData(oldData->mMappedFlowCount);
      TextRunMappedFlow* dataMappedFlows =
        reinterpret_cast<TextRunMappedFlow*>(data + 1);
      data->mLastFlowIndex = oldData->mLastFlowIndex;
      for (uint32_t i = 0; i < oldData->mMappedFlowCount; ++i) {
        dataMappedFlows[i] = oldMappedFlows[i];
      }
      DestroyUserData(oldData);
      aTextRun->SetUserData(data);
    }
    auto data = static_cast<ComplexTextRunUserData*>(aTextRun->GetUserData());
    observers = &data->mGlyphObservers;
  }

  aTextRun->SetFlagBits(nsTextFrameUtils::Flags::TEXT_MIGHT_HAVE_GLYPH_CHANGES);

  for (auto font : fontsWithAnimatedGlyphs) {
    observers->AppendElement(new GlyphObserver(font, aTextRun));
  }
}

/**
 * This class accumulates state as we scan a paragraph of text. It detects
 * textrun boundaries (changes from text to non-text, hard
 * line breaks, and font changes) and builds a gfxTextRun at each boundary.
 * It also detects linebreaker run boundaries (changes from text to non-text,
 * and hard line breaks) and at each boundary runs the linebreaker to compute
 * potential line breaks. It also records actual line breaks to store them in
 * the textruns.
 */
class BuildTextRunsScanner {
public:
  BuildTextRunsScanner(nsPresContext* aPresContext, DrawTarget* aDrawTarget,
      nsIFrame* aLineContainer, nsTextFrame::TextRunType aWhichTextRun) :
    mDrawTarget(aDrawTarget),
    mLineContainer(aLineContainer),
    mCommonAncestorWithLastFrame(nullptr),
    mMissingFonts(aPresContext->MissingFontRecorder()),
    mBidiEnabled(aPresContext->BidiEnabled()),
    mSkipIncompleteTextRuns(false),
    mWhichTextRun(aWhichTextRun),
    mNextRunContextInfo(nsTextFrameUtils::INCOMING_NONE),
    mCurrentRunContextInfo(nsTextFrameUtils::INCOMING_NONE) {
    ResetRunInfo();
  }
  ~BuildTextRunsScanner() {
    NS_ASSERTION(mBreakSinks.IsEmpty(), "Should have been cleared");
    NS_ASSERTION(mLineBreakBeforeFrames.IsEmpty(), "Should have been cleared");
    NS_ASSERTION(mMappedFlows.IsEmpty(), "Should have been cleared");
  }

  void SetAtStartOfLine() {
    mStartOfLine = true;
    mCanStopOnThisLine = false;
  }
  void SetSkipIncompleteTextRuns(bool aSkip) {
    mSkipIncompleteTextRuns = aSkip;
  }
  void SetCommonAncestorWithLastFrame(nsIFrame* aFrame) {
    mCommonAncestorWithLastFrame = aFrame;
  }
  bool CanStopOnThisLine() {
    return mCanStopOnThisLine;
  }
  nsIFrame* GetCommonAncestorWithLastFrame() {
    return mCommonAncestorWithLastFrame;
  }
  void LiftCommonAncestorWithLastFrameToParent(nsIFrame* aFrame) {
    if (mCommonAncestorWithLastFrame &&
        mCommonAncestorWithLastFrame->GetParent() == aFrame) {
      mCommonAncestorWithLastFrame = aFrame;
    }
  }
  void ScanFrame(nsIFrame* aFrame);
  bool IsTextRunValidForMappedFlows(const gfxTextRun* aTextRun);
  void FlushFrames(bool aFlushLineBreaks, bool aSuppressTrailingBreak);
  void FlushLineBreaks(gfxTextRun* aTrailingTextRun);
  void ResetRunInfo() {
    mLastFrame = nullptr;
    mMappedFlows.Clear();
    mLineBreakBeforeFrames.Clear();
    mMaxTextLength = 0;
    mDoubleByteText = false;
  }
  void AccumulateRunInfo(nsTextFrame* aFrame);
  /**
   * @return null to indicate either textrun construction failed or
   * we constructed just a partial textrun to set up linebreaker and other
   * state for following textruns.
   */
  already_AddRefed<gfxTextRun> BuildTextRunForFrames(void* aTextBuffer);
  bool SetupLineBreakerContext(gfxTextRun *aTextRun);
  void AssignTextRun(gfxTextRun* aTextRun, float aInflation);
  nsTextFrame* GetNextBreakBeforeFrame(uint32_t* aIndex);
  void SetupBreakSinksForTextRun(gfxTextRun* aTextRun, const void* aTextPtr);
  void SetupTextEmphasisForTextRun(gfxTextRun* aTextRun, const void* aTextPtr);
  struct FindBoundaryState {
    nsIFrame*    mStopAtFrame;
    nsTextFrame* mFirstTextFrame;
    nsTextFrame* mLastTextFrame;
    bool mSeenTextRunBoundaryOnLaterLine;
    bool mSeenTextRunBoundaryOnThisLine;
    bool mSeenSpaceForLineBreakingOnThisLine;
    nsTArray<char16_t>& mBuffer;
  };
  enum FindBoundaryResult {
    FB_CONTINUE,
    FB_STOPPED_AT_STOP_FRAME,
    FB_FOUND_VALID_TEXTRUN_BOUNDARY
  };
  FindBoundaryResult FindBoundaries(nsIFrame* aFrame, FindBoundaryState* aState);

  bool ContinueTextRunAcrossFrames(nsTextFrame* aFrame1, nsTextFrame* aFrame2);

  // Like TextRunMappedFlow but with some differences. mStartFrame to mEndFrame
  // (exclusive) are a sequence of in-flow frames (if mEndFrame is null, then
  // continuations starting from mStartFrame are a sequence of in-flow frames).
  struct MappedFlow {
    nsTextFrame* mStartFrame;
    nsTextFrame* mEndFrame;
    // When we consider breaking between elements, the nearest common
    // ancestor of the elements containing the characters is the one whose
    // CSS 'white-space' property governs. So this records the nearest common
    // ancestor of mStartFrame and the previous text frame, or null if there
    // was no previous text frame on this line.
    nsIFrame*    mAncestorControllingInitialBreak;

    int32_t GetContentEnd() {
      return mEndFrame ? mEndFrame->GetContentOffset()
          : mStartFrame->GetContent()->GetText()->GetLength();
    }
  };

  class BreakSink final : public nsILineBreakSink {
  public:
    BreakSink(gfxTextRun* aTextRun, DrawTarget* aDrawTarget,
              uint32_t aOffsetIntoTextRun)
      : mTextRun(aTextRun)
      , mDrawTarget(aDrawTarget)
      , mOffsetIntoTextRun(aOffsetIntoTextRun)
    {}

    virtual void SetBreaks(uint32_t aOffset, uint32_t aLength,
                           uint8_t* aBreakBefore) override {
      gfxTextRun::Range range(aOffset + mOffsetIntoTextRun,
                              aOffset + mOffsetIntoTextRun + aLength);
      if (mTextRun->SetPotentialLineBreaks(range, aBreakBefore)) {
        // Be conservative and assume that some breaks have been set
        mTextRun->ClearFlagBits(nsTextFrameUtils::Flags::TEXT_NO_BREAKS);
      }
    }

    virtual void SetCapitalization(uint32_t aOffset, uint32_t aLength,
                                   bool* aCapitalize) override {
      MOZ_ASSERT(mTextRun->GetFlags2() & nsTextFrameUtils::Flags::TEXT_IS_TRANSFORMED,
                 "Text run should be transformed!");
      if (mTextRun->GetFlags2() & nsTextFrameUtils::Flags::TEXT_IS_TRANSFORMED) {
        nsTransformedTextRun* transformedTextRun =
          static_cast<nsTransformedTextRun*>(mTextRun.get());
        transformedTextRun->SetCapitalization(aOffset + mOffsetIntoTextRun, aLength,
                                              aCapitalize);
      }
    }

    void Finish(gfxMissingFontRecorder* aMFR) {
      MOZ_ASSERT(!(mTextRun->GetFlags2() & nsTextFrameUtils::Flags::TEXT_UNUSED_FLAGS),
                   "Flag set that should never be set! (memory safety error?)");
      if (mTextRun->GetFlags2() & nsTextFrameUtils::Flags::TEXT_IS_TRANSFORMED) {
        nsTransformedTextRun* transformedTextRun =
          static_cast<nsTransformedTextRun*>(mTextRun.get());
        transformedTextRun->FinishSettingProperties(mDrawTarget, aMFR);
      }
      // The way nsTransformedTextRun is implemented, its glyph runs aren't
      // available until after nsTransformedTextRun::FinishSettingProperties()
      // is called. So that's why we defer checking for animated glyphs to here.
      CreateObserversForAnimatedGlyphs(mTextRun);
    }

    RefPtr<gfxTextRun> mTextRun;
    DrawTarget*  mDrawTarget;
    uint32_t     mOffsetIntoTextRun;
  };

private:
  AutoTArray<MappedFlow,10>   mMappedFlows;
  AutoTArray<nsTextFrame*,50> mLineBreakBeforeFrames;
  AutoTArray<UniquePtr<BreakSink>,10> mBreakSinks;
  nsLineBreaker                 mLineBreaker;
  RefPtr<gfxTextRun>            mCurrentFramesAllSameTextRun;
  DrawTarget*                   mDrawTarget;
  nsIFrame*                     mLineContainer;
  nsTextFrame*                  mLastFrame;
  // The common ancestor of the current frame and the previous leaf frame
  // on the line, or null if there was no previous leaf frame.
  nsIFrame*                     mCommonAncestorWithLastFrame;
  gfxMissingFontRecorder*       mMissingFonts;
  // mMaxTextLength is an upper bound on the size of the text in all mapped frames
  // The value UINT32_MAX represents overflow; text will be discarded
  uint32_t                      mMaxTextLength;
  bool                          mDoubleByteText;
  bool                          mBidiEnabled;
  bool                          mStartOfLine;
  bool                          mSkipIncompleteTextRuns;
  bool                          mCanStopOnThisLine;
  nsTextFrame::TextRunType      mWhichTextRun;
  uint8_t                       mNextRunContextInfo;
  uint8_t                       mCurrentRunContextInfo;
};

static nsIFrame*
FindLineContainer(nsIFrame* aFrame)
{
  while (aFrame && (aFrame->IsFrameOfType(nsIFrame::eLineParticipant) ||
                    aFrame->CanContinueTextRun())) {
    aFrame = aFrame->GetParent();
  }
  return aFrame;
}

static bool
IsLineBreakingWhiteSpace(char16_t aChar)
{
  // 0x0A (\n) is not handled as white-space by the line breaker, since
  // we break before it, if it isn't transformed to a normal space.
  // (If we treat it as normal white-space then we'd only break after it.)
  // However, it does induce a line break or is converted to a regular
  // space, and either way it can be used to bound the region of text
  // that needs to be analyzed for line breaking.
  return nsLineBreaker::IsSpace(aChar) || aChar == 0x0A;
}

static bool
TextContainsLineBreakerWhiteSpace(const void* aText, uint32_t aLength,
                                  bool aIsDoubleByte)
{
  if (aIsDoubleByte) {
    const char16_t* chars = static_cast<const char16_t*>(aText);
    for (uint32_t i = 0; i < aLength; ++i) {
      if (IsLineBreakingWhiteSpace(chars[i]))
        return true;
    }
    return false;
  } else {
    const uint8_t* chars = static_cast<const uint8_t*>(aText);
    for (uint32_t i = 0; i < aLength; ++i) {
      if (IsLineBreakingWhiteSpace(chars[i]))
        return true;
    }
    return false;
  }
}

static_assert(uint8_t(mozilla::StyleWhiteSpace::Normal) == 0, "Convention: StyleWhiteSpace::Normal should be 0");
static_assert(uint8_t(mozilla::StyleWhiteSpace::Pre) == 1, "Convention: StyleWhiteSpace::Pre should be 1");
static_assert(uint8_t(mozilla::StyleWhiteSpace::Nowrap) == 2, "Convention: StyleWhiteSpace::NoWrap should be 2");
static_assert(uint8_t(mozilla::StyleWhiteSpace::PreWrap) == 3, "Convention: StyleWhiteSpace::PreWrap should be 3");
static_assert(uint8_t(mozilla::StyleWhiteSpace::PreLine) == 4, "Convention: StyleWhiteSpace::PreLine should be 4");
static_assert(uint8_t(mozilla::StyleWhiteSpace::PreSpace) == 5, "Convention: StyleWhiteSpace::PreSpace should be 5");

static nsTextFrameUtils::CompressionMode
GetCSSWhitespaceToCompressionMode(nsTextFrame* aFrame,
                                  const nsStyleText* aStyleText)
{
  static const nsTextFrameUtils::CompressionMode sModes[] =
  {
    nsTextFrameUtils::COMPRESS_WHITESPACE_NEWLINE,     // normal
    nsTextFrameUtils::COMPRESS_NONE,                   // pre
    nsTextFrameUtils::COMPRESS_WHITESPACE_NEWLINE,     // nowrap
    nsTextFrameUtils::COMPRESS_NONE,                   // pre-wrap
    nsTextFrameUtils::COMPRESS_WHITESPACE,             // pre-line
    nsTextFrameUtils::COMPRESS_NONE_TRANSFORM_TO_SPACE // -moz-pre-space
  };

  auto compression = sModes[uint8_t(aStyleText->mWhiteSpace)];
  if (compression == nsTextFrameUtils::COMPRESS_NONE &&
      !aStyleText->NewlineIsSignificant(aFrame)) {
    // If newline is set to be preserved, but then suppressed,
    // transform newline to space.
    compression = nsTextFrameUtils::COMPRESS_NONE_TRANSFORM_TO_SPACE;
  }
  return compression;
}

struct FrameTextTraversal
{
  FrameTextTraversal()
    : mFrameToScan(nullptr)
    , mOverflowFrameToScan(nullptr)
    , mScanSiblings(false)
    , mLineBreakerCanCrossFrameBoundary(false)
    , mTextRunCanCrossFrameBoundary(false)
  {}

  // These fields identify which frames should be recursively scanned
  // The first normal frame to scan (or null, if no such frame should be scanned)
  nsIFrame*    mFrameToScan;
  // The first overflow frame to scan (or null, if no such frame should be scanned)
  nsIFrame*    mOverflowFrameToScan;
  // Whether to scan the siblings of mFrameToDescendInto/mOverflowFrameToDescendInto
  bool mScanSiblings;

  // These identify the boundaries of the context required for
  // line breaking or textrun construction
  bool mLineBreakerCanCrossFrameBoundary;
  bool mTextRunCanCrossFrameBoundary;

  nsIFrame* NextFrameToScan() {
    nsIFrame* f;
    if (mFrameToScan) {
      f = mFrameToScan;
      mFrameToScan = mScanSiblings ? f->GetNextSibling() : nullptr;
    } else if (mOverflowFrameToScan) {
      f = mOverflowFrameToScan;
      mOverflowFrameToScan = mScanSiblings ? f->GetNextSibling() : nullptr;
    } else {
      f = nullptr;
    }
    return f;
  }
};

static FrameTextTraversal
CanTextCrossFrameBoundary(nsIFrame* aFrame)
{
  FrameTextTraversal result;

  bool continuesTextRun = aFrame->CanContinueTextRun();
  if (aFrame->IsPlaceholderFrame()) {
    // placeholders are "invisible", so a text run should be able to span
    // across one. But don't descend into the out-of-flow.
    result.mLineBreakerCanCrossFrameBoundary = true;
    if (continuesTextRun) {
      // ... Except for first-letter floats, which are really in-flow
      // from the point of view of capitalization etc, so we'd better
      // descend into them. But we actually need to break the textrun for
      // first-letter floats since things look bad if, say, we try to make a
      // ligature across the float boundary.
      result.mFrameToScan =
        (static_cast<nsPlaceholderFrame*>(aFrame))->GetOutOfFlowFrame();
    } else {
      result.mTextRunCanCrossFrameBoundary = true;
    }
  } else {
    if (continuesTextRun) {
      result.mFrameToScan = aFrame->PrincipalChildList().FirstChild();
      result.mOverflowFrameToScan =
        aFrame->GetChildList(nsIFrame::kOverflowList).FirstChild();
      NS_WARNING_ASSERTION(
        !result.mOverflowFrameToScan,
        "Scanning overflow inline frames is something we should avoid");
      result.mScanSiblings = true;
      result.mTextRunCanCrossFrameBoundary = true;
      result.mLineBreakerCanCrossFrameBoundary = true;
    } else {
      MOZ_ASSERT(!aFrame->IsRubyTextContainerFrame(),
                 "Shouldn't call this method for ruby text container");
    }
  }
  return result;
}

BuildTextRunsScanner::FindBoundaryResult
BuildTextRunsScanner::FindBoundaries(nsIFrame* aFrame, FindBoundaryState* aState)
{
  LayoutFrameType frameType = aFrame->Type();
  if (frameType == LayoutFrameType::RubyTextContainer) {
    // Don't stop a text run for ruby text container. We want ruby text
    // containers to be skipped, but continue the text run across them.
    return FB_CONTINUE;
  }

  nsTextFrame* textFrame = frameType == LayoutFrameType::Text
                             ? static_cast<nsTextFrame*>(aFrame)
                             : nullptr;
  if (textFrame) {
    if (aState->mLastTextFrame &&
        textFrame != aState->mLastTextFrame->GetNextInFlow() &&
        !ContinueTextRunAcrossFrames(aState->mLastTextFrame, textFrame)) {
      aState->mSeenTextRunBoundaryOnThisLine = true;
      if (aState->mSeenSpaceForLineBreakingOnThisLine)
        return FB_FOUND_VALID_TEXTRUN_BOUNDARY;
    }
    if (!aState->mFirstTextFrame) {
      aState->mFirstTextFrame = textFrame;
    }
    aState->mLastTextFrame = textFrame;
  }

  if (aFrame == aState->mStopAtFrame)
    return FB_STOPPED_AT_STOP_FRAME;

  if (textFrame) {
    if (aState->mSeenSpaceForLineBreakingOnThisLine) {
      return FB_CONTINUE;
    }
    const nsTextFragment* frag = textFrame->GetContent()->GetText();
    uint32_t start = textFrame->GetContentOffset();
    uint32_t length = textFrame->GetContentLength();
    const void* text;
    if (frag->Is2b()) {
      // It is possible that we may end up removing all whitespace in
      // a piece of text because of The White Space Processing Rules,
      // so we need to transform it before we can check existence of
      // such whitespaces.
      aState->mBuffer.EnsureLengthAtLeast(length);
      nsTextFrameUtils::CompressionMode compression =
        GetCSSWhitespaceToCompressionMode(textFrame, textFrame->StyleText());
      uint8_t incomingFlags = 0;
      gfxSkipChars skipChars;
      nsTextFrameUtils::Flags analysisFlags;
      char16_t* bufStart = aState->mBuffer.Elements();
      char16_t* bufEnd = nsTextFrameUtils::TransformText(
        frag->Get2b() + start, length, bufStart, compression,
        &incomingFlags, &skipChars, &analysisFlags);
      text = bufStart;
      length = bufEnd - bufStart;
    } else {
      // If the text only contains ASCII characters, it is currently
      // impossible that TransformText would remove all whitespaces,
      // and thus the check below should return the same result for
      // transformed text and original text. So we don't need to try
      // transforming it here.
      text = static_cast<const void*>(frag->Get1b() + start);
    }
    if (TextContainsLineBreakerWhiteSpace(text, length, frag->Is2b())) {
      aState->mSeenSpaceForLineBreakingOnThisLine = true;
      if (aState->mSeenTextRunBoundaryOnLaterLine) {
        return FB_FOUND_VALID_TEXTRUN_BOUNDARY;
      }
    }
    return FB_CONTINUE;
  }

  FrameTextTraversal traversal = CanTextCrossFrameBoundary(aFrame);
  if (!traversal.mTextRunCanCrossFrameBoundary) {
    aState->mSeenTextRunBoundaryOnThisLine = true;
    if (aState->mSeenSpaceForLineBreakingOnThisLine)
      return FB_FOUND_VALID_TEXTRUN_BOUNDARY;
  }

  for (nsIFrame* f = traversal.NextFrameToScan(); f;
       f = traversal.NextFrameToScan()) {
    FindBoundaryResult result = FindBoundaries(f, aState);
    if (result != FB_CONTINUE)
      return result;
  }

  if (!traversal.mTextRunCanCrossFrameBoundary) {
    aState->mSeenTextRunBoundaryOnThisLine = true;
    if (aState->mSeenSpaceForLineBreakingOnThisLine)
      return FB_FOUND_VALID_TEXTRUN_BOUNDARY;
  }

  return FB_CONTINUE;
}

// build text runs for the 200 lines following aForFrame, and stop after that
// when we get a chance.
#define NUM_LINES_TO_BUILD_TEXT_RUNS 200

/**
 * General routine for building text runs. This is hairy because of the need
 * to build text runs that span content nodes.
 *
 * @param aContext The gfxContext we're using to construct this text run.
 * @param aForFrame The nsTextFrame for which we're building this text run.
 * @param aLineContainer the line container containing aForFrame; if null,
 *        we'll walk the ancestors to find it.  It's required to be non-null
 *        when aForFrameLine is non-null.
 * @param aForFrameLine the line containing aForFrame; if null, we'll figure
 *        out the line (slowly)
 * @param aWhichTextRun The type of text run we want to build. If font inflation
 *        is enabled, this will be eInflated, otherwise it's eNotInflated.
 */
static void
BuildTextRuns(DrawTarget* aDrawTarget, nsTextFrame* aForFrame,
              nsIFrame* aLineContainer,
              const nsLineList::iterator* aForFrameLine,
              nsTextFrame::TextRunType aWhichTextRun)
{
  MOZ_ASSERT(aForFrame, "for no frame?");
  NS_ASSERTION(!aForFrameLine || aLineContainer,
               "line but no line container");

  nsIFrame* lineContainerChild = aForFrame;
  if (!aLineContainer) {
    if (aForFrame->IsFloatingFirstLetterChild()) {
      lineContainerChild = aForFrame->GetParent()->GetPlaceholderFrame();
    }
    aLineContainer = FindLineContainer(lineContainerChild);
  } else {
    NS_ASSERTION((aLineContainer == FindLineContainer(aForFrame) ||
                  (aLineContainer->IsLetterFrame() &&
                   aLineContainer->IsFloating())),
                 "Wrong line container hint");
  }

  if (aForFrame->HasAnyStateBits(TEXT_IS_IN_TOKEN_MATHML)) {
    aLineContainer->AddStateBits(TEXT_IS_IN_TOKEN_MATHML);
    if (aForFrame->HasAnyStateBits(NS_FRAME_IS_IN_SINGLE_CHAR_MI)) {
      aLineContainer->AddStateBits(NS_FRAME_IS_IN_SINGLE_CHAR_MI);
    }
  }
  if (aForFrame->HasAnyStateBits(NS_FRAME_MATHML_SCRIPT_DESCENDANT)) {
    aLineContainer->AddStateBits(NS_FRAME_MATHML_SCRIPT_DESCENDANT);
  }

  nsPresContext* presContext = aLineContainer->PresContext();
  BuildTextRunsScanner scanner(presContext, aDrawTarget,
                               aLineContainer, aWhichTextRun);

  nsBlockFrame* block = nsLayoutUtils::GetAsBlock(aLineContainer);

  if (!block) {
    nsIFrame* textRunContainer = aLineContainer;
    if (aLineContainer->IsRubyTextContainerFrame()) {
      textRunContainer = aForFrame;
      while (textRunContainer && !textRunContainer->IsRubyTextFrame()) {
        textRunContainer = textRunContainer->GetParent();
      }
      MOZ_ASSERT(textRunContainer &&
                 textRunContainer->GetParent() == aLineContainer);
    } else {
      NS_ASSERTION(
        !aLineContainer->GetPrevInFlow() && !aLineContainer->GetNextInFlow(),
        "Breakable non-block line containers other than "
        "ruby text container is not supported");
    }
    // Just loop through all the children of the linecontainer ... it's really
    // just one line
    scanner.SetAtStartOfLine();
    scanner.SetCommonAncestorWithLastFrame(nullptr);
    for (nsIFrame* child : textRunContainer->PrincipalChildList()) {
      scanner.ScanFrame(child);
    }
    // Set mStartOfLine so FlushFrames knows its textrun ends a line
    scanner.SetAtStartOfLine();
    scanner.FlushFrames(true, false);
    return;
  }

  // Find the line containing 'lineContainerChild'.

  bool isValid = true;
  nsBlockInFlowLineIterator backIterator(block, &isValid);
  if (aForFrameLine) {
    backIterator = nsBlockInFlowLineIterator(block, *aForFrameLine);
  } else {
    backIterator = nsBlockInFlowLineIterator(block, lineContainerChild, &isValid);
    NS_ASSERTION(isValid, "aForFrame not found in block, someone lied to us");
    NS_ASSERTION(backIterator.GetContainer() == block,
                 "Someone lied to us about the block");
  }
  nsBlockFrame::LineIterator startLine = backIterator.GetLine();

  // Find a line where we can start building text runs. We choose the last line
  // where:
  // -- there is a textrun boundary between the start of the line and the
  // start of aForFrame
  // -- there is a space between the start of the line and the textrun boundary
  // (this is so we can be sure the line breaks will be set properly
  // on the textruns we construct).
  // The possibly-partial text runs up to and including the first space
  // are not reconstructed. We construct partial text runs for that text ---
  // for the sake of simplifying the code and feeding the linebreaker ---
  // but we discard them instead of assigning them to frames.
  // This is a little awkward because we traverse lines in the reverse direction
  // but we traverse the frames in each line in the forward direction.
  nsBlockInFlowLineIterator forwardIterator = backIterator;
  nsIFrame* stopAtFrame = lineContainerChild;
  nsTextFrame* nextLineFirstTextFrame = nullptr;
  AutoTArray<char16_t, BIG_TEXT_NODE_SIZE> buffer;
  bool seenTextRunBoundaryOnLaterLine = false;
  bool mayBeginInTextRun = true;
  while (true) {
    forwardIterator = backIterator;
    nsBlockFrame::LineIterator line = backIterator.GetLine();
    if (!backIterator.Prev() || backIterator.GetLine()->IsBlock()) {
      mayBeginInTextRun = false;
      break;
    }

    BuildTextRunsScanner::FindBoundaryState state = { stopAtFrame, nullptr, nullptr,
      bool(seenTextRunBoundaryOnLaterLine), false, false, buffer };
    nsIFrame* child = line->mFirstChild;
    bool foundBoundary = false;
    for (int32_t i = line->GetChildCount() - 1; i >= 0; --i) {
      BuildTextRunsScanner::FindBoundaryResult result =
          scanner.FindBoundaries(child, &state);
      if (result == BuildTextRunsScanner::FB_FOUND_VALID_TEXTRUN_BOUNDARY) {
        foundBoundary = true;
        break;
      } else if (result == BuildTextRunsScanner::FB_STOPPED_AT_STOP_FRAME) {
        break;
      }
      child = child->GetNextSibling();
    }
    if (foundBoundary)
      break;
    if (!stopAtFrame && state.mLastTextFrame && nextLineFirstTextFrame &&
        !scanner.ContinueTextRunAcrossFrames(state.mLastTextFrame, nextLineFirstTextFrame)) {
      // Found a usable textrun boundary at the end of the line
      if (state.mSeenSpaceForLineBreakingOnThisLine)
        break;
      seenTextRunBoundaryOnLaterLine = true;
    } else if (state.mSeenTextRunBoundaryOnThisLine) {
      seenTextRunBoundaryOnLaterLine = true;
    }
    stopAtFrame = nullptr;
    if (state.mFirstTextFrame) {
      nextLineFirstTextFrame = state.mFirstTextFrame;
    }
  }
  scanner.SetSkipIncompleteTextRuns(mayBeginInTextRun);

  // Now iterate over all text frames starting from the current line. First-in-flow
  // text frames will be accumulated into textRunFrames as we go. When a
  // text run boundary is required we flush textRunFrames ((re)building their
  // gfxTextRuns as necessary).
  bool seenStartLine = false;
  uint32_t linesAfterStartLine = 0;
  do {
    nsBlockFrame::LineIterator line = forwardIterator.GetLine();
    if (line->IsBlock())
      break;
    line->SetInvalidateTextRuns(false);
    scanner.SetAtStartOfLine();
    scanner.SetCommonAncestorWithLastFrame(nullptr);
    nsIFrame* child = line->mFirstChild;
    for (int32_t i = line->GetChildCount() - 1; i >= 0; --i) {
      scanner.ScanFrame(child);
      child = child->GetNextSibling();
    }
    if (line.get() == startLine.get()) {
      seenStartLine = true;
    }
    if (seenStartLine) {
      ++linesAfterStartLine;
      if (linesAfterStartLine >= NUM_LINES_TO_BUILD_TEXT_RUNS && scanner.CanStopOnThisLine()) {
        // Don't flush frames; we may be in the middle of a textrun
        // that we can't end here. That's OK, we just won't build it.
        // Note that we must already have finished the textrun for aForFrame,
        // because we've seen the end of a textrun in a line after the line
        // containing aForFrame.
        scanner.FlushLineBreaks(nullptr);
        // This flushes out mMappedFlows and mLineBreakBeforeFrames, which
        // silences assertions in the scanner destructor.
        scanner.ResetRunInfo();
        return;
      }
    }
  } while (forwardIterator.Next());

  // Set mStartOfLine so FlushFrames knows its textrun ends a line
  scanner.SetAtStartOfLine();
  scanner.FlushFrames(true, false);
}

static char16_t*
ExpandBuffer(char16_t* aDest, uint8_t* aSrc, uint32_t aCount)
{
  while (aCount) {
    *aDest = *aSrc;
    ++aDest;
    ++aSrc;
    --aCount;
  }
  return aDest;
}

bool
BuildTextRunsScanner::IsTextRunValidForMappedFlows(const gfxTextRun* aTextRun)
{
  if (aTextRun->GetFlags2() & nsTextFrameUtils::Flags::TEXT_IS_SIMPLE_FLOW) {
    return mMappedFlows.Length() == 1 &&
      mMappedFlows[0].mStartFrame == GetFrameForSimpleFlow(aTextRun) &&
      mMappedFlows[0].mEndFrame == nullptr;
  }

  auto userData = static_cast<TextRunUserData*>(aTextRun->GetUserData());
  TextRunMappedFlow* userMappedFlows = GetMappedFlows(aTextRun);
  if (userData->mMappedFlowCount != mMappedFlows.Length())
    return false;
  for (uint32_t i = 0; i < mMappedFlows.Length(); ++i) {
    if (userMappedFlows[i].mStartFrame != mMappedFlows[i].mStartFrame ||
        int32_t(userMappedFlows[i].mContentLength) !=
            mMappedFlows[i].GetContentEnd() - mMappedFlows[i].mStartFrame->GetContentOffset())
      return false;
  }
  return true;
}

/**
 * This gets called when we need to make a text run for the current list of
 * frames.
 */
void BuildTextRunsScanner::FlushFrames(bool aFlushLineBreaks, bool aSuppressTrailingBreak)
{
  RefPtr<gfxTextRun> textRun;
  if (!mMappedFlows.IsEmpty()) {
    if (!mSkipIncompleteTextRuns && mCurrentFramesAllSameTextRun &&
        !!(mCurrentFramesAllSameTextRun->GetFlags2() & nsTextFrameUtils::Flags::TEXT_INCOMING_WHITESPACE) ==
        !!(mCurrentRunContextInfo & nsTextFrameUtils::INCOMING_WHITESPACE) &&
        !!(mCurrentFramesAllSameTextRun->GetFlags() & gfx::ShapedTextFlags::TEXT_INCOMING_ARABICCHAR) ==
        !!(mCurrentRunContextInfo & nsTextFrameUtils::INCOMING_ARABICCHAR) &&
        IsTextRunValidForMappedFlows(mCurrentFramesAllSameTextRun)) {
      // Optimization: We do not need to (re)build the textrun.
      textRun = mCurrentFramesAllSameTextRun;

      // Feed this run's text into the linebreaker to provide context.
      if (!SetupLineBreakerContext(textRun)) {
        return;
      }

      // Update mNextRunContextInfo appropriately
      mNextRunContextInfo = nsTextFrameUtils::INCOMING_NONE;
      if (textRun->GetFlags2() & nsTextFrameUtils::Flags::TEXT_TRAILING_WHITESPACE) {
        mNextRunContextInfo |= nsTextFrameUtils::INCOMING_WHITESPACE;
      }
      if (textRun->GetFlags() & gfx::ShapedTextFlags::TEXT_TRAILING_ARABICCHAR) {
        mNextRunContextInfo |= nsTextFrameUtils::INCOMING_ARABICCHAR;
      }
    } else {
      AutoTArray<uint8_t,BIG_TEXT_NODE_SIZE> buffer;
      uint32_t bufferSize = mMaxTextLength*(mDoubleByteText ? 2 : 1);
      if (bufferSize < mMaxTextLength || bufferSize == UINT32_MAX ||
          !buffer.AppendElements(bufferSize, fallible)) {
        return;
      }
      textRun = BuildTextRunForFrames(buffer.Elements());
    }
  }

  if (aFlushLineBreaks) {
    FlushLineBreaks(aSuppressTrailingBreak ? nullptr : textRun.get());
  }

  mCanStopOnThisLine = true;
  ResetRunInfo();
}

void BuildTextRunsScanner::FlushLineBreaks(gfxTextRun* aTrailingTextRun)
{
  bool trailingLineBreak;
  nsresult rv = mLineBreaker.Reset(&trailingLineBreak);
  // textRun may be null for various reasons, including because we constructed
  // a partial textrun just to get the linebreaker and other state set up
  // to build the next textrun.
  if (NS_SUCCEEDED(rv) && trailingLineBreak && aTrailingTextRun) {
    aTrailingTextRun->SetFlagBits(nsTextFrameUtils::Flags::TEXT_HAS_TRAILING_BREAK);
  }

  for (uint32_t i = 0; i < mBreakSinks.Length(); ++i) {
    // TODO cause frames associated with the textrun to be reflowed, if they
    // aren't being reflowed already!
    mBreakSinks[i]->Finish(mMissingFonts);
  }
  mBreakSinks.Clear();
}

void BuildTextRunsScanner::AccumulateRunInfo(nsTextFrame* aFrame)
{
  if (mMaxTextLength != UINT32_MAX) {
    NS_ASSERTION(mMaxTextLength < UINT32_MAX - aFrame->GetContentLength(), "integer overflow");
    if (mMaxTextLength >= UINT32_MAX - aFrame->GetContentLength()) {
      mMaxTextLength = UINT32_MAX;
    } else {
      mMaxTextLength += aFrame->GetContentLength();
    }
  }
  mDoubleByteText |= aFrame->GetContent()->GetText()->Is2b();
  mLastFrame = aFrame;
  mCommonAncestorWithLastFrame = aFrame->GetParent();

  MappedFlow* mappedFlow = &mMappedFlows[mMappedFlows.Length() - 1];
  NS_ASSERTION(mappedFlow->mStartFrame == aFrame ||
               mappedFlow->GetContentEnd() == aFrame->GetContentOffset(),
               "Overlapping or discontiguous frames => BAD");
  mappedFlow->mEndFrame = aFrame->GetNextContinuation();
  if (mCurrentFramesAllSameTextRun != aFrame->GetTextRun(mWhichTextRun)) {
    mCurrentFramesAllSameTextRun = nullptr;
  }

  if (mStartOfLine) {
    mLineBreakBeforeFrames.AppendElement(aFrame);
    mStartOfLine = false;
  }
}

static bool
HasTerminalNewline(const nsTextFrame* aFrame)
{
  if (aFrame->GetContentLength() == 0)
    return false;
  const nsTextFragment* frag = aFrame->GetContent()->GetText();
  return frag->CharAt(aFrame->GetContentEnd() - 1) == '\n';
}

static gfxFont::Metrics
GetFirstFontMetrics(gfxFontGroup* aFontGroup, bool aVerticalMetrics)
{
  if (!aFontGroup)
    return gfxFont::Metrics();
  gfxFont* font = aFontGroup->GetFirstValidFont();
  return font->GetMetrics(aVerticalMetrics ? gfxFont::eVertical
                                           : gfxFont::eHorizontal);
}

static gfxFloat
GetSpaceWidthAppUnits(const gfxTextRun* aTextRun)
{
  // Round the space width when converting to appunits the same way textruns
  // do.
  gfxFloat spaceWidthAppUnits =
    NS_round(GetFirstFontMetrics(aTextRun->GetFontGroup(),
                                 aTextRun->UseCenterBaseline()).spaceWidth *
             aTextRun->GetAppUnitsPerDevUnit());

  return spaceWidthAppUnits;
}

static nscoord
LetterSpacing(nsIFrame* aFrame, const nsStyleText* aStyleText = nullptr)
{
  if (nsSVGUtils::IsInSVGTextSubtree(aFrame)) {
    return 0;
  }
  if (!aStyleText) {
    aStyleText = aFrame->StyleText();
  }

  const nsStyleCoord& coord = aStyleText->mLetterSpacing;
  if (eStyleUnit_Coord == coord.GetUnit()) {
    return coord.GetCoordValue();
  }
  return 0;
}

// This function converts non-coord values (e.g. percentages) to nscoord.
static nscoord
WordSpacing(nsIFrame* aFrame, const gfxTextRun* aTextRun,
            const nsStyleText* aStyleText = nullptr)
{
  if (nsSVGUtils::IsInSVGTextSubtree(aFrame)) {
    return 0;
  }
  if (!aStyleText) {
    aStyleText = aFrame->StyleText();
  }

  const nsStyleCoord& coord = aStyleText->mWordSpacing;
  if (coord.IsCoordPercentCalcUnit()) {
    nscoord pctBasis = coord.HasPercent() ? GetSpaceWidthAppUnits(aTextRun) : 0;
    return nsRuleNode::ComputeCoordPercentCalc(coord, pctBasis);
  }
  return 0;
}

// Returns gfxTextRunFactory::TEXT_ENABLE_SPACING if non-standard
// letter-spacing or word-spacing is present.
static gfx::ShapedTextFlags
GetSpacingFlags(nsIFrame* aFrame, const nsStyleText* aStyleText = nullptr)
{
  if (nsSVGUtils::IsInSVGTextSubtree(aFrame)) {
    return gfx::ShapedTextFlags();
  }

  const nsStyleText* styleText = aFrame->StyleText();
  const nsStyleCoord& ls = styleText->mLetterSpacing;
  const nsStyleCoord& ws = styleText->mWordSpacing;

  // It's possible to have a calc() value that computes to zero but for which
  // IsDefinitelyZero() is false, in which case we'll return
  // TEXT_ENABLE_SPACING unnecessarily. That's ok because such cases are likely
  // to be rare, and avoiding TEXT_ENABLE_SPACING is just an optimization.
  bool nonStandardSpacing =
    (eStyleUnit_Coord == ls.GetUnit() && ls.GetCoordValue() != 0) ||
    (eStyleUnit_Coord == ws.GetUnit() && ws.GetCoordValue() != 0) ||
    (eStyleUnit_Percent == ws.GetUnit() && ws.GetPercentValue() != 0) ||
    (eStyleUnit_Calc == ws.GetUnit() && !ws.GetCalcValue()->IsDefinitelyZero());

  return nonStandardSpacing
    ? gfx::ShapedTextFlags::TEXT_ENABLE_SPACING
    : gfx::ShapedTextFlags();
}

bool
BuildTextRunsScanner::ContinueTextRunAcrossFrames(nsTextFrame* aFrame1, nsTextFrame* aFrame2)
{
  // We don't need to check font size inflation, since
  // |FindLineContainer| above (via |nsIFrame::CanContinueTextRun|)
  // ensures that text runs never cross block boundaries.  This means
  // that the font size inflation on all text frames in the text run is
  // already guaranteed to be the same as each other (and for the line
  // container).
  if (mBidiEnabled) {
    FrameBidiData data1 = aFrame1->GetBidiData();
    FrameBidiData data2 = aFrame2->GetBidiData();
    if (data1.embeddingLevel != data2.embeddingLevel ||
        data2.precedingControl != kBidiLevelNone) {
      return false;
    }
  }

  nsStyleContext* sc1 = aFrame1->StyleContext();
  const nsStyleText* textStyle1 = sc1->StyleText();
  // If the first frame ends in a preformatted newline, then we end the textrun
  // here. This avoids creating giant textruns for an entire plain text file.
  // Note that we create a single text frame for a preformatted text node,
  // even if it has newlines in it, so typically we won't see trailing newlines
  // until after reflow has broken up the frame into one (or more) frames per
  // line. That's OK though.
  if (textStyle1->NewlineIsSignificant(aFrame1) && HasTerminalNewline(aFrame1))
    return false;

  if (aFrame1->GetContent() == aFrame2->GetContent() &&
      aFrame1->GetNextInFlow() != aFrame2) {
    // aFrame2 must be a non-fluid continuation of aFrame1. This can happen
    // sometimes when the unicode-bidi property is used; the bidi resolver
    // breaks text into different frames even though the text has the same
    // direction. We can't allow these two frames to share the same textrun
    // because that would violate our invariant that two flows in the same
    // textrun have different content elements.
    return false;
  }

  nsStyleContext* sc2 = aFrame2->StyleContext();
  const nsStyleText* textStyle2 = sc2->StyleText();
  if (sc1 == sc2)
    return true;

  const nsStyleFont* fontStyle1 = sc1->StyleFont();
  const nsStyleFont* fontStyle2 = sc2->StyleFont();
  nscoord letterSpacing1 = LetterSpacing(aFrame1);
  nscoord letterSpacing2 = LetterSpacing(aFrame2);
  return fontStyle1->mFont == fontStyle2->mFont &&
    fontStyle1->mLanguage == fontStyle2->mLanguage &&
    textStyle1->mTextTransform == textStyle2->mTextTransform &&
    nsLayoutUtils::GetTextRunFlagsForStyle(sc1, fontStyle1, textStyle1, letterSpacing1) ==
      nsLayoutUtils::GetTextRunFlagsForStyle(sc2, fontStyle2, textStyle2, letterSpacing2);
}

void BuildTextRunsScanner::ScanFrame(nsIFrame* aFrame)
{
  LayoutFrameType frameType = aFrame->Type();
  if (frameType == LayoutFrameType::RubyTextContainer) {
    // Don't include any ruby text container into the text run.
    return;
  }

  // First check if we can extend the current mapped frame block. This is common.
  if (mMappedFlows.Length() > 0) {
    MappedFlow* mappedFlow = &mMappedFlows[mMappedFlows.Length() - 1];
    if (mappedFlow->mEndFrame == aFrame &&
        (aFrame->GetStateBits() & NS_FRAME_IS_FLUID_CONTINUATION)) {
      NS_ASSERTION(frameType == LayoutFrameType::Text,
                   "Flow-sibling of a text frame is not a text frame?");

      // Don't do this optimization if mLastFrame has a terminal newline...
      // it's quite likely preformatted and we might want to end the textrun here.
      // This is almost always true:
      if (mLastFrame->StyleContext() == aFrame->StyleContext() &&
          !HasTerminalNewline(mLastFrame)) {
        AccumulateRunInfo(static_cast<nsTextFrame*>(aFrame));
        return;
      }
    }
  }

  // Now see if we can add a new set of frames to the current textrun
  if (frameType == LayoutFrameType::Text) {
    nsTextFrame* frame = static_cast<nsTextFrame*>(aFrame);

    if (mLastFrame) {
      if (!ContinueTextRunAcrossFrames(mLastFrame, frame)) {
        FlushFrames(false, false);
      } else {
        if (mLastFrame->GetContent() == frame->GetContent()) {
          AccumulateRunInfo(frame);
          return;
        }
      }
    }

    MappedFlow* mappedFlow = mMappedFlows.AppendElement();
    if (!mappedFlow)
      return;

    mappedFlow->mStartFrame = frame;
    mappedFlow->mAncestorControllingInitialBreak = mCommonAncestorWithLastFrame;

    AccumulateRunInfo(frame);
    if (mMappedFlows.Length() == 1) {
      mCurrentFramesAllSameTextRun = frame->GetTextRun(mWhichTextRun);
      mCurrentRunContextInfo = mNextRunContextInfo;
    }
    return;
  }

  FrameTextTraversal traversal = CanTextCrossFrameBoundary(aFrame);
  bool isBR = frameType == LayoutFrameType::Br;
  if (!traversal.mLineBreakerCanCrossFrameBoundary) {
    // BR frames are special. We do not need or want to record a break opportunity
    // before a BR frame.
    FlushFrames(true, isBR);
    mCommonAncestorWithLastFrame = aFrame;
    mNextRunContextInfo &= ~nsTextFrameUtils::INCOMING_WHITESPACE;
    mStartOfLine = false;
  } else if (!traversal.mTextRunCanCrossFrameBoundary) {
    FlushFrames(false, false);
  }

  for (nsIFrame* f = traversal.NextFrameToScan(); f;
       f = traversal.NextFrameToScan()) {
    ScanFrame(f);
  }

  if (!traversal.mLineBreakerCanCrossFrameBoundary) {
    // Really if we're a BR frame this is unnecessary since descendInto will be
    // false. In fact this whole "if" statement should move into the descendInto.
    FlushFrames(true, isBR);
    mCommonAncestorWithLastFrame = aFrame;
    mNextRunContextInfo &= ~nsTextFrameUtils::INCOMING_WHITESPACE;
  } else if (!traversal.mTextRunCanCrossFrameBoundary) {
    FlushFrames(false, false);
  }

  LiftCommonAncestorWithLastFrameToParent(aFrame->GetParent());
}

nsTextFrame*
BuildTextRunsScanner::GetNextBreakBeforeFrame(uint32_t* aIndex)
{
  uint32_t index = *aIndex;
  if (index >= mLineBreakBeforeFrames.Length())
    return nullptr;
  *aIndex = index + 1;
  return static_cast<nsTextFrame*>(mLineBreakBeforeFrames.ElementAt(index));
}

static gfxFontGroup*
GetFontGroupForFrame(const nsIFrame* aFrame, float aFontSizeInflation,
                     nsFontMetrics** aOutFontMetrics = nullptr)
{
  RefPtr<nsFontMetrics> metrics =
    nsLayoutUtils::GetFontMetricsForFrame(aFrame, aFontSizeInflation);
  gfxFontGroup* fontGroup = metrics->GetThebesFontGroup();

  // Populate outparam before we return:
  if (aOutFontMetrics) {
    metrics.forget(aOutFontMetrics);
  }
  // XXX this is a bit bogus, we're releasing 'metrics' so the
  // returned font-group might actually be torn down, although because
  // of the way the device context caches font metrics, this seems to
  // not actually happen. But we should fix this.
  return fontGroup;
}

static already_AddRefed<DrawTarget>
CreateReferenceDrawTarget(const nsTextFrame* aTextFrame)
{
  RefPtr<gfxContext> ctx =
    aTextFrame->PresContext()->PresShell()->CreateReferenceRenderingContext();
  RefPtr<DrawTarget> dt = ctx->GetDrawTarget();
  return dt.forget();
}

static already_AddRefed<gfxTextRun>
GetHyphenTextRun(const gfxTextRun* aTextRun, DrawTarget* aDrawTarget,
                 nsTextFrame* aTextFrame)
{
  RefPtr<DrawTarget> dt = aDrawTarget;
  if (!dt) {
    dt = CreateReferenceDrawTarget(aTextFrame);
    if (!dt) {
      return nullptr;
    }
  }

  return aTextRun->GetFontGroup()->
    MakeHyphenTextRun(dt, aTextRun->GetAppUnitsPerDevUnit());
}

already_AddRefed<gfxTextRun>
BuildTextRunsScanner::BuildTextRunForFrames(void* aTextBuffer)
{
  gfxSkipChars skipChars;

  const void* textPtr = aTextBuffer;
  bool anyTextTransformStyle = false;
  bool anyMathMLStyling = false;
  bool anyTextEmphasis = false;
  uint8_t sstyScriptLevel = 0;
  uint32_t mathFlags = 0;
  gfx::ShapedTextFlags flags = gfx::ShapedTextFlags();
  nsTextFrameUtils::Flags flags2 = nsTextFrameUtils::Flags::TEXT_NO_BREAKS;

  if (mCurrentRunContextInfo & nsTextFrameUtils::INCOMING_WHITESPACE) {
    flags2 |= nsTextFrameUtils::Flags::TEXT_INCOMING_WHITESPACE;
  }
  if (mCurrentRunContextInfo & nsTextFrameUtils::INCOMING_ARABICCHAR) {
    flags |= gfx::ShapedTextFlags::TEXT_INCOMING_ARABICCHAR;
  }

  AutoTArray<int32_t,50> textBreakPoints;
  TextRunUserData dummyData;
  TextRunMappedFlow dummyMappedFlow;
  TextRunMappedFlow* userMappedFlows;
  TextRunUserData* userData;
  TextRunUserData* userDataToDestroy;
  // If the situation is particularly simple (and common) we don't need to
  // allocate userData.
  if (mMappedFlows.Length() == 1 && !mMappedFlows[0].mEndFrame &&
      mMappedFlows[0].mStartFrame->GetContentOffset() == 0) {
    userData = &dummyData;
    userMappedFlows = &dummyMappedFlow;
    userDataToDestroy = nullptr;
    dummyData.mMappedFlowCount = mMappedFlows.Length();
    dummyData.mLastFlowIndex = 0;
  } else {
    userData = CreateUserData(mMappedFlows.Length());
    userMappedFlows = reinterpret_cast<TextRunMappedFlow*>(userData + 1);
    userDataToDestroy = userData;
  }

  uint32_t currentTransformedTextOffset = 0;

  uint32_t nextBreakIndex = 0;
  nsTextFrame* nextBreakBeforeFrame = GetNextBreakBeforeFrame(&nextBreakIndex);
  bool isSVG = nsSVGUtils::IsInSVGTextSubtree(mLineContainer);
  bool enabledJustification =
    (mLineContainer->StyleText()->mTextAlign == NS_STYLE_TEXT_ALIGN_JUSTIFY ||
     mLineContainer->StyleText()->mTextAlignLast == NS_STYLE_TEXT_ALIGN_JUSTIFY);

  const nsStyleText* textStyle = nullptr;
  const nsStyleFont* fontStyle = nullptr;
  nsStyleContext* lastStyleContext = nullptr;
  for (uint32_t i = 0; i < mMappedFlows.Length(); ++i) {
    MappedFlow* mappedFlow = &mMappedFlows[i];
    nsTextFrame* f = mappedFlow->mStartFrame;

    lastStyleContext = f->StyleContext();
    // Detect use of text-transform or font-variant anywhere in the run
    textStyle = f->StyleText();
    if (NS_STYLE_TEXT_TRANSFORM_NONE != textStyle->mTextTransform ||
        // text-combine-upright requires converting from full-width
        // characters to non-full-width correspendent in some cases.
        lastStyleContext->IsTextCombined()) {
      anyTextTransformStyle = true;
    }
    if (textStyle->HasTextEmphasis()) {
      anyTextEmphasis = true;
    }
    flags |= GetSpacingFlags(f);
    nsTextFrameUtils::CompressionMode compression =
      GetCSSWhitespaceToCompressionMode(f, textStyle);
    if ((enabledJustification || f->ShouldSuppressLineBreak()) &&
        !textStyle->WhiteSpaceIsSignificant() && !isSVG) {
      flags |= gfx::ShapedTextFlags::TEXT_ENABLE_SPACING;
    }
    fontStyle = f->StyleFont();
    nsIFrame* parent = mLineContainer->GetParent();
    if (NS_MATHML_MATHVARIANT_NONE != fontStyle->mMathVariant) {
      if (NS_MATHML_MATHVARIANT_NORMAL != fontStyle->mMathVariant) {
        anyMathMLStyling = true;
      }
    } else if (mLineContainer->GetStateBits() & NS_FRAME_IS_IN_SINGLE_CHAR_MI) {
      flags2 |= nsTextFrameUtils::Flags::TEXT_IS_SINGLE_CHAR_MI;
      anyMathMLStyling = true;
      // Test for fontstyle attribute as StyleFont() may not be accurate
      // To be consistent in terms of ignoring CSS style changes, fontweight
      // gets checked too.
      if (parent) {
        nsIContent* content = parent->GetContent();
        if (content) {
          if (content->AttrValueIs(kNameSpaceID_None,
                                  nsGkAtoms::fontstyle_,
                                  NS_LITERAL_STRING("normal"),
                                  eCaseMatters)) {
            mathFlags |= MathMLTextRunFactory::MATH_FONT_STYLING_NORMAL;
          }
          if (content->AttrValueIs(kNameSpaceID_None,
                                   nsGkAtoms::fontweight_,
                                   NS_LITERAL_STRING("bold"),
                                   eCaseMatters)) {
            mathFlags |= MathMLTextRunFactory::MATH_FONT_WEIGHT_BOLD;
          }
        }
      }
    }
    if (mLineContainer->HasAnyStateBits(TEXT_IS_IN_TOKEN_MATHML)) {
      // All MathML tokens except <mtext> use 'math' script.
      if (!(parent && parent->GetContent() &&
          parent->GetContent()->IsMathMLElement(nsGkAtoms::mtext_))) {
        flags |= gfx::ShapedTextFlags::TEXT_USE_MATH_SCRIPT;
      }
      nsIMathMLFrame* mathFrame = do_QueryFrame(parent);
      if (mathFrame) {
        nsPresentationData presData;
        mathFrame->GetPresentationData(presData);
        if (NS_MATHML_IS_DTLS_SET(presData.flags)) {
          mathFlags |= MathMLTextRunFactory::MATH_FONT_FEATURE_DTLS;
          anyMathMLStyling = true;
        }
      }
    }
    nsIFrame* child = mLineContainer;
    uint8_t oldScriptLevel = 0;
    while (parent &&
           child->HasAnyStateBits(NS_FRAME_MATHML_SCRIPT_DESCENDANT)) {
      // Reconstruct the script level ignoring any user overrides. It is
      // calculated this way instead of using scriptlevel to ensure the
      // correct ssty font feature setting is used even if the user sets a
      // different (especially negative) scriptlevel.
      nsIMathMLFrame* mathFrame= do_QueryFrame(parent);
      if (mathFrame) {
        sstyScriptLevel += mathFrame->ScriptIncrement(child);
      }
      if (sstyScriptLevel < oldScriptLevel) {
        // overflow
        sstyScriptLevel = UINT8_MAX;
        break;
      }
      child = parent;
      parent = parent->GetParent();
      oldScriptLevel = sstyScriptLevel;
    }
    if (sstyScriptLevel) {
      anyMathMLStyling = true;
    }

    // Figure out what content is included in this flow.
    nsIContent* content = f->GetContent();
    const nsTextFragment* frag = content->GetText();
    int32_t contentStart = mappedFlow->mStartFrame->GetContentOffset();
    int32_t contentEnd = mappedFlow->GetContentEnd();
    int32_t contentLength = contentEnd - contentStart;

    TextRunMappedFlow* newFlow = &userMappedFlows[i];
    newFlow->mStartFrame = mappedFlow->mStartFrame;
    newFlow->mDOMOffsetToBeforeTransformOffset = skipChars.GetOriginalCharCount() -
      mappedFlow->mStartFrame->GetContentOffset();
    newFlow->mContentLength = contentLength;

    while (nextBreakBeforeFrame && nextBreakBeforeFrame->GetContent() == content) {
      textBreakPoints.AppendElement(
          nextBreakBeforeFrame->GetContentOffset() + newFlow->mDOMOffsetToBeforeTransformOffset);
      nextBreakBeforeFrame = GetNextBreakBeforeFrame(&nextBreakIndex);
    }

    nsTextFrameUtils::Flags analysisFlags;
    if (frag->Is2b()) {
      NS_ASSERTION(mDoubleByteText, "Wrong buffer char size!");
      char16_t* bufStart = static_cast<char16_t*>(aTextBuffer);
      char16_t* bufEnd = nsTextFrameUtils::TransformText(
          frag->Get2b() + contentStart, contentLength, bufStart,
          compression, &mNextRunContextInfo, &skipChars, &analysisFlags);
      aTextBuffer = bufEnd;
      currentTransformedTextOffset = bufEnd - static_cast<const char16_t*>(textPtr);
    } else {
      if (mDoubleByteText) {
        // Need to expand the text. First transform it into a temporary buffer,
        // then expand.
        AutoTArray<uint8_t,BIG_TEXT_NODE_SIZE> tempBuf;
        uint8_t* bufStart = tempBuf.AppendElements(contentLength, fallible);
        if (!bufStart) {
          DestroyUserData(userDataToDestroy);
          return nullptr;
        }
        uint8_t* end = nsTextFrameUtils::TransformText(
            reinterpret_cast<const uint8_t*>(frag->Get1b()) + contentStart, contentLength,
            bufStart, compression, &mNextRunContextInfo, &skipChars, &analysisFlags);
        aTextBuffer = ExpandBuffer(static_cast<char16_t*>(aTextBuffer),
                                   tempBuf.Elements(), end - tempBuf.Elements());
        currentTransformedTextOffset =
          static_cast<char16_t*>(aTextBuffer) - static_cast<const char16_t*>(textPtr);
      } else {
        uint8_t* bufStart = static_cast<uint8_t*>(aTextBuffer);
        uint8_t* end = nsTextFrameUtils::TransformText(
            reinterpret_cast<const uint8_t*>(frag->Get1b()) + contentStart, contentLength,
            bufStart, compression, &mNextRunContextInfo, &skipChars, &analysisFlags);
        aTextBuffer = end;
        currentTransformedTextOffset = end - static_cast<const uint8_t*>(textPtr);
      }
    }
    flags2 |= analysisFlags;
  }

  void* finalUserData;
  if (userData == &dummyData) {
    flags2 |= nsTextFrameUtils::Flags::TEXT_IS_SIMPLE_FLOW;
    userData = nullptr;
    finalUserData = mMappedFlows[0].mStartFrame;
  } else {
    finalUserData = userData;
  }

  uint32_t transformedLength = currentTransformedTextOffset;

  // Now build the textrun
  nsTextFrame* firstFrame = mMappedFlows[0].mStartFrame;
  float fontInflation;
  if (mWhichTextRun == nsTextFrame::eNotInflated) {
    fontInflation = 1.0f;
  } else {
    fontInflation = nsLayoutUtils::FontSizeInflationFor(firstFrame);
  }

  gfxFontGroup* fontGroup = GetFontGroupForFrame(firstFrame, fontInflation);
  if (!fontGroup) {
    DestroyUserData(userDataToDestroy);
    return nullptr;
  }

  if (flags2 & nsTextFrameUtils::Flags::TEXT_HAS_TAB) {
    flags |= gfx::ShapedTextFlags::TEXT_ENABLE_SPACING;
  }
  if (flags2 & nsTextFrameUtils::Flags::TEXT_HAS_SHY) {
    flags |= gfx::ShapedTextFlags::TEXT_ENABLE_HYPHEN_BREAKS;
  }
  if (mBidiEnabled && (IS_LEVEL_RTL(firstFrame->GetEmbeddingLevel()))) {
    flags |= gfx::ShapedTextFlags::TEXT_IS_RTL;
  }
  if (mNextRunContextInfo & nsTextFrameUtils::INCOMING_WHITESPACE) {
    flags2 |= nsTextFrameUtils::Flags::TEXT_TRAILING_WHITESPACE;
  }
  if (mNextRunContextInfo & nsTextFrameUtils::INCOMING_ARABICCHAR) {
    flags |= gfx::ShapedTextFlags::TEXT_TRAILING_ARABICCHAR;
  }
  // ContinueTextRunAcrossFrames guarantees that it doesn't matter which
  // frame's style is used, so we use a mixture of the first frame and
  // last frame's style
  flags |= nsLayoutUtils::GetTextRunFlagsForStyle(lastStyleContext,
      fontStyle, textStyle, LetterSpacing(firstFrame, textStyle));
  // XXX this is a bit of a hack. For performance reasons, if we're favouring
  // performance over quality, don't try to get accurate glyph extents.
  if (!(flags & gfx::ShapedTextFlags::TEXT_OPTIMIZE_SPEED)) {
    flags |= gfx::ShapedTextFlags::TEXT_NEED_BOUNDING_BOX;
  }

  // Convert linebreak coordinates to transformed string offsets
  NS_ASSERTION(nextBreakIndex == mLineBreakBeforeFrames.Length(),
               "Didn't find all the frames to break-before...");
  gfxSkipCharsIterator iter(skipChars);
  AutoTArray<uint32_t,50> textBreakPointsAfterTransform;
  for (uint32_t i = 0; i < textBreakPoints.Length(); ++i) {
    nsTextFrameUtils::AppendLineBreakOffset(&textBreakPointsAfterTransform,
            iter.ConvertOriginalToSkipped(textBreakPoints[i]));
  }
  if (mStartOfLine) {
    nsTextFrameUtils::AppendLineBreakOffset(&textBreakPointsAfterTransform,
                                            transformedLength);
  }

  // Setup factory chain
  UniquePtr<nsTransformingTextRunFactory> transformingFactory;
  if (anyTextTransformStyle) {
    transformingFactory =
      MakeUnique<nsCaseTransformTextRunFactory>(Move(transformingFactory));
  }
  if (anyMathMLStyling) {
    transformingFactory =
      MakeUnique<MathMLTextRunFactory>(Move(transformingFactory), mathFlags,
                                       sstyScriptLevel, fontInflation);
  }
  nsTArray<RefPtr<nsTransformedCharStyle>> styles;
  if (transformingFactory) {
    iter.SetOriginalOffset(0);
    for (uint32_t i = 0; i < mMappedFlows.Length(); ++i) {
      MappedFlow* mappedFlow = &mMappedFlows[i];
      nsTextFrame* f;
      nsStyleContext* sc = nullptr;
      RefPtr<nsTransformedCharStyle> charStyle;
      for (f = mappedFlow->mStartFrame; f != mappedFlow->mEndFrame;
           f = f->GetNextContinuation()) {
        uint32_t offset = iter.GetSkippedOffset();
        iter.AdvanceOriginal(f->GetContentLength());
        uint32_t end = iter.GetSkippedOffset();
        // Text-combined frames have content-dependent transform, so we
        // want to create new nsTransformedCharStyle for them anyway.
        if (sc != f->StyleContext() || sc->IsTextCombined()) {
          sc = f->StyleContext();
          charStyle = new nsTransformedCharStyle(sc);
          if (sc->IsTextCombined() && f->CountGraphemeClusters() > 1) {
            charStyle->mForceNonFullWidth = true;
          }
        }
        uint32_t j;
        for (j = offset; j < end; ++j) {
          styles.AppendElement(charStyle);
        }
      }
    }
    flags2 |= nsTextFrameUtils::Flags::TEXT_IS_TRANSFORMED;
    NS_ASSERTION(iter.GetSkippedOffset() == transformedLength,
                 "We didn't cover all the characters in the text run!");
  }

  RefPtr<gfxTextRun> textRun;
  gfxTextRunFactory::Parameters params =
      { mDrawTarget, finalUserData, &skipChars,
        textBreakPointsAfterTransform.Elements(),
        uint32_t(textBreakPointsAfterTransform.Length()),
        int32_t(firstFrame->PresContext()->AppUnitsPerDevPixel())};

  if (mDoubleByteText) {
    const char16_t* text = static_cast<const char16_t*>(textPtr);
    if (transformingFactory) {
      textRun = transformingFactory->MakeTextRun(text, transformedLength,
                                                 &params, fontGroup, flags, flags2,
                                                 Move(styles), true);
      if (textRun) {
        // ownership of the factory has passed to the textrun
        // TODO: bug 1285316: clean up ownership transfer from the factory to
        // the textrun
        Unused << transformingFactory.release();
      }
    } else {
      textRun = fontGroup->MakeTextRun(text, transformedLength, &params,
                                       flags, flags2, mMissingFonts);
    }
  } else {
    const uint8_t* text = static_cast<const uint8_t*>(textPtr);
    flags |= gfx::ShapedTextFlags::TEXT_IS_8BIT;
    if (transformingFactory) {
      textRun = transformingFactory->MakeTextRun(text, transformedLength,
                                                 &params, fontGroup, flags, flags2,
                                                 Move(styles), true);
      if (textRun) {
        // ownership of the factory has passed to the textrun
        // TODO: bug 1285316: clean up ownership transfer from the factory to
        // the textrun
        Unused << transformingFactory.release();
      }
    } else {
      textRun = fontGroup->MakeTextRun(text, transformedLength, &params,
                                       flags, flags2, mMissingFonts);
    }
  }
  if (!textRun) {
    DestroyUserData(userDataToDestroy);
    return nullptr;
  }

  // We have to set these up after we've created the textrun, because
  // the breaks may be stored in the textrun during this very call.
  // This is a bit annoying because it requires another loop over the frames
  // making up the textrun, but I don't see a way to avoid this.
  SetupBreakSinksForTextRun(textRun.get(), textPtr);

  if (anyTextEmphasis) {
    SetupTextEmphasisForTextRun(textRun.get(), textPtr);
  }

  if (mSkipIncompleteTextRuns) {
    mSkipIncompleteTextRuns = !TextContainsLineBreakerWhiteSpace(textPtr,
        transformedLength, mDoubleByteText);
    // Since we're doing to destroy the user data now, avoid a dangling
    // pointer. Strictly speaking we don't need to do this since it should
    // not be used (since this textrun will not be used and will be
    // itself deleted soon), but it's always better to not have dangling
    // pointers around.
    textRun->SetUserData(nullptr);
    DestroyUserData(userDataToDestroy);
    return nullptr;
  }

  // Actually wipe out the textruns associated with the mapped frames and associate
  // those frames with this text run.
  AssignTextRun(textRun.get(), fontInflation);
  return textRun.forget();
}

// This is a cut-down version of BuildTextRunForFrames used to set up
// context for the line-breaker, when the textrun has already been created.
// So it does the same walk over the mMappedFlows, but doesn't actually
// build a new textrun.
bool
BuildTextRunsScanner::SetupLineBreakerContext(gfxTextRun *aTextRun)
{
  AutoTArray<uint8_t,BIG_TEXT_NODE_SIZE> buffer;
  uint32_t bufferSize = mMaxTextLength*(mDoubleByteText ? 2 : 1);
  if (bufferSize < mMaxTextLength || bufferSize == UINT32_MAX) {
    return false;
  }
  void *textPtr = buffer.AppendElements(bufferSize, fallible);
  if (!textPtr) {
    return false;
  }

  gfxSkipChars skipChars;

  AutoTArray<int32_t,50> textBreakPoints;
  TextRunUserData dummyData;
  TextRunMappedFlow dummyMappedFlow;
  TextRunMappedFlow* userMappedFlows;
  TextRunUserData* userData;
  TextRunUserData* userDataToDestroy;
  // If the situation is particularly simple (and common) we don't need to
  // allocate userData.
  if (mMappedFlows.Length() == 1 && !mMappedFlows[0].mEndFrame &&
      mMappedFlows[0].mStartFrame->GetContentOffset() == 0) {
    userData = &dummyData;
    userMappedFlows = &dummyMappedFlow;
    userDataToDestroy = nullptr;
    dummyData.mMappedFlowCount = mMappedFlows.Length();
    dummyData.mLastFlowIndex = 0;
  } else {
    userData = CreateUserData(mMappedFlows.Length());
    userMappedFlows = reinterpret_cast<TextRunMappedFlow*>(userData + 1);
    userDataToDestroy = userData;
  }

  uint32_t nextBreakIndex = 0;
  nsTextFrame* nextBreakBeforeFrame = GetNextBreakBeforeFrame(&nextBreakIndex);

  const nsStyleText* textStyle = nullptr;
  for (uint32_t i = 0; i < mMappedFlows.Length(); ++i) {
    MappedFlow* mappedFlow = &mMappedFlows[i];
    nsTextFrame* f = mappedFlow->mStartFrame;

    textStyle = f->StyleText();
    nsTextFrameUtils::CompressionMode compression =
      GetCSSWhitespaceToCompressionMode(f, textStyle);

    // Figure out what content is included in this flow.
    nsIContent* content = f->GetContent();
    const nsTextFragment* frag = content->GetText();
    int32_t contentStart = mappedFlow->mStartFrame->GetContentOffset();
    int32_t contentEnd = mappedFlow->GetContentEnd();
    int32_t contentLength = contentEnd - contentStart;

    TextRunMappedFlow* newFlow = &userMappedFlows[i];
    newFlow->mStartFrame = mappedFlow->mStartFrame;
    newFlow->mDOMOffsetToBeforeTransformOffset = skipChars.GetOriginalCharCount() -
      mappedFlow->mStartFrame->GetContentOffset();
    newFlow->mContentLength = contentLength;

    while (nextBreakBeforeFrame && nextBreakBeforeFrame->GetContent() == content) {
      textBreakPoints.AppendElement(
          nextBreakBeforeFrame->GetContentOffset() + newFlow->mDOMOffsetToBeforeTransformOffset);
      nextBreakBeforeFrame = GetNextBreakBeforeFrame(&nextBreakIndex);
    }

    nsTextFrameUtils::Flags analysisFlags;
    if (frag->Is2b()) {
      NS_ASSERTION(mDoubleByteText, "Wrong buffer char size!");
      char16_t* bufStart = static_cast<char16_t*>(textPtr);
      char16_t* bufEnd = nsTextFrameUtils::TransformText(
          frag->Get2b() + contentStart, contentLength, bufStart,
          compression, &mNextRunContextInfo, &skipChars, &analysisFlags);
      textPtr = bufEnd;
    } else {
      if (mDoubleByteText) {
        // Need to expand the text. First transform it into a temporary buffer,
        // then expand.
        AutoTArray<uint8_t,BIG_TEXT_NODE_SIZE> tempBuf;
        uint8_t* bufStart = tempBuf.AppendElements(contentLength, fallible);
        if (!bufStart) {
          DestroyUserData(userDataToDestroy);
          return false;
        }
        uint8_t* end = nsTextFrameUtils::TransformText(
            reinterpret_cast<const uint8_t*>(frag->Get1b()) + contentStart, contentLength,
            bufStart, compression, &mNextRunContextInfo, &skipChars, &analysisFlags);
        textPtr = ExpandBuffer(static_cast<char16_t*>(textPtr),
                               tempBuf.Elements(), end - tempBuf.Elements());
      } else {
        uint8_t* bufStart = static_cast<uint8_t*>(textPtr);
        uint8_t* end = nsTextFrameUtils::TransformText(
            reinterpret_cast<const uint8_t*>(frag->Get1b()) + contentStart, contentLength,
            bufStart, compression, &mNextRunContextInfo, &skipChars, &analysisFlags);
        textPtr = end;
      }
    }
  }

  // We have to set these up after we've created the textrun, because
  // the breaks may be stored in the textrun during this very call.
  // This is a bit annoying because it requires another loop over the frames
  // making up the textrun, but I don't see a way to avoid this.
  SetupBreakSinksForTextRun(aTextRun, buffer.Elements());

  DestroyUserData(userDataToDestroy);

  return true;
}

static bool
HasCompressedLeadingWhitespace(nsTextFrame* aFrame, const nsStyleText* aStyleText,
                               int32_t aContentEndOffset,
                               const gfxSkipCharsIterator& aIterator)
{
  if (!aIterator.IsOriginalCharSkipped())
    return false;

  gfxSkipCharsIterator iter = aIterator;
  int32_t frameContentOffset = aFrame->GetContentOffset();
  const nsTextFragment* frag = aFrame->GetContent()->GetText();
  while (frameContentOffset < aContentEndOffset && iter.IsOriginalCharSkipped()) {
    if (IsTrimmableSpace(frag, frameContentOffset, aStyleText))
      return true;
    ++frameContentOffset;
    iter.AdvanceOriginal(1);
  }
  return false;
}

void
BuildTextRunsScanner::SetupBreakSinksForTextRun(gfxTextRun* aTextRun,
                                                const void* aTextPtr)
{
  // for word-break style
  switch (mLineContainer->StyleText()->mWordBreak) {
    case NS_STYLE_WORDBREAK_BREAK_ALL:
      mLineBreaker.SetWordBreak(nsILineBreaker::kWordBreak_BreakAll);
      break;
    case NS_STYLE_WORDBREAK_KEEP_ALL:
      mLineBreaker.SetWordBreak(nsILineBreaker::kWordBreak_KeepAll);
      break;
    default:
      mLineBreaker.SetWordBreak(nsILineBreaker::kWordBreak_Normal);
      break;
  }

  // textruns have uniform language
  const nsStyleFont *styleFont = mMappedFlows[0].mStartFrame->StyleFont();
  // We should only use a language for hyphenation if it was specified
  // explicitly.
  nsIAtom* hyphenationLanguage =
    styleFont->mExplicitLanguage ? styleFont->mLanguage.get() : nullptr;
  // We keep this pointed at the skip-chars data for the current mappedFlow.
  // This lets us cheaply check whether the flow has compressed initial
  // whitespace...
  gfxSkipCharsIterator iter(aTextRun->GetSkipChars());

  for (uint32_t i = 0; i < mMappedFlows.Length(); ++i) {
    MappedFlow* mappedFlow = &mMappedFlows[i];
    uint32_t offset = iter.GetSkippedOffset();
    gfxSkipCharsIterator iterNext = iter;
    iterNext.AdvanceOriginal(mappedFlow->GetContentEnd() -
            mappedFlow->mStartFrame->GetContentOffset());

    UniquePtr<BreakSink>* breakSink =
      mBreakSinks.AppendElement(MakeUnique<BreakSink>(aTextRun, mDrawTarget, offset));
    if (!breakSink || !*breakSink)
      return;

    uint32_t length = iterNext.GetSkippedOffset() - offset;
    uint32_t flags = 0;
    nsIFrame* initialBreakController = mappedFlow->mAncestorControllingInitialBreak;
    if (!initialBreakController) {
      initialBreakController = mLineContainer;
    }
    if (!initialBreakController->StyleText()->
                                 WhiteSpaceCanWrap(initialBreakController)) {
      flags |= nsLineBreaker::BREAK_SUPPRESS_INITIAL;
    }
    nsTextFrame* startFrame = mappedFlow->mStartFrame;
    const nsStyleText* textStyle = startFrame->StyleText();
    if (!textStyle->WhiteSpaceCanWrap(startFrame)) {
      flags |= nsLineBreaker::BREAK_SUPPRESS_INSIDE;
    }
    if (aTextRun->GetFlags2() & nsTextFrameUtils::Flags::TEXT_NO_BREAKS) {
      flags |= nsLineBreaker::BREAK_SKIP_SETTING_NO_BREAKS;
    }
    if (textStyle->mTextTransform == NS_STYLE_TEXT_TRANSFORM_CAPITALIZE) {
      flags |= nsLineBreaker::BREAK_NEED_CAPITALIZATION;
    }
    if (textStyle->mHyphens == StyleHyphens::Auto) {
      flags |= nsLineBreaker::BREAK_USE_AUTO_HYPHENATION;
    }

    if (HasCompressedLeadingWhitespace(startFrame, textStyle,
                                       mappedFlow->GetContentEnd(), iter)) {
      mLineBreaker.AppendInvisibleWhitespace(flags);
    }

    if (length > 0) {
      BreakSink* sink =
        mSkipIncompleteTextRuns ? nullptr : (*breakSink).get();
      if (mDoubleByteText) {
        const char16_t* text = reinterpret_cast<const char16_t*>(aTextPtr);
        mLineBreaker.AppendText(hyphenationLanguage, text + offset,
                                length, flags, sink);
      } else {
        const uint8_t* text = reinterpret_cast<const uint8_t*>(aTextPtr);
        mLineBreaker.AppendText(hyphenationLanguage, text + offset,
                                length, flags, sink);
      }
    }

    iter = iterNext;
  }
}

static bool
MayCharacterHaveEmphasisMark(uint32_t aCh)
{
  auto category = unicode::GetGeneralCategory(aCh);
  // Comparing an unsigned variable against zero is a compile error,
  // so we use static assert here to ensure we really don't need to
  // compare it with the given constant.
  static_assert(IsUnsigned<decltype(category)>::value &&
                HB_UNICODE_GENERAL_CATEGORY_CONTROL == 0,
                "if this constant is not zero, or category is signed, "
                "we need to explicitly do the comparison below");
  return !(category <= HB_UNICODE_GENERAL_CATEGORY_UNASSIGNED ||
           (category >= HB_UNICODE_GENERAL_CATEGORY_LINE_SEPARATOR &&
            category <= HB_UNICODE_GENERAL_CATEGORY_SPACE_SEPARATOR));
}

static bool
MayCharacterHaveEmphasisMark(uint8_t aCh)
{
  // 0x00~0x1f and 0x7f~0x9f are in category Cc
  // 0x20 and 0xa0 are in category Zs
  bool result = !(aCh <= 0x20 || (aCh >= 0x7f && aCh <= 0xa0));
  MOZ_ASSERT(result == MayCharacterHaveEmphasisMark(uint32_t(aCh)),
             "result for uint8_t should match result for uint32_t");
  return result;
}

void
BuildTextRunsScanner::SetupTextEmphasisForTextRun(gfxTextRun* aTextRun,
                                                  const void* aTextPtr)
{
  if (!mDoubleByteText) {
    auto text = reinterpret_cast<const uint8_t*>(aTextPtr);
    for (auto i : IntegerRange(aTextRun->GetLength())) {
      if (!MayCharacterHaveEmphasisMark(text[i])) {
        aTextRun->SetNoEmphasisMark(i);
      }
    }
  } else {
    auto text = reinterpret_cast<const char16_t*>(aTextPtr);
    auto length = aTextRun->GetLength();
    for (size_t i = 0; i < length; ++i) {
      if (NS_IS_HIGH_SURROGATE(text[i]) && i + 1 < length &&
          NS_IS_LOW_SURROGATE(text[i + 1])) {
        uint32_t ch = SURROGATE_TO_UCS4(text[i], text[i + 1]);
        if (!MayCharacterHaveEmphasisMark(ch)) {
          aTextRun->SetNoEmphasisMark(i);
          aTextRun->SetNoEmphasisMark(i + 1);
        }
        ++i;
      } else {
        if (!MayCharacterHaveEmphasisMark(uint32_t(text[i]))) {
          aTextRun->SetNoEmphasisMark(i);
        }
      }
    }
  }
}

// Find the flow corresponding to aContent in aUserData
static inline TextRunMappedFlow*
FindFlowForContent(TextRunUserData* aUserData, nsIContent* aContent,
                   TextRunMappedFlow* userMappedFlows)
{
  // Find the flow that contains us
  int32_t i = aUserData->mLastFlowIndex;
  int32_t delta = 1;
  int32_t sign = 1;
  // Search starting at the current position and examine close-by
  // positions first, moving further and further away as we go.
  while (i >= 0 && uint32_t(i) < aUserData->mMappedFlowCount) {
    TextRunMappedFlow* flow = &userMappedFlows[i];
    if (flow->mStartFrame->GetContent() == aContent) {
      return flow;
    }

    i += delta;
    sign = -sign;
    delta = -delta + sign;
  }

  // We ran into an array edge.  Add |delta| to |i| once more to get
  // back to the side where we still need to search, then step in
  // the |sign| direction.
  i += delta;
  if (sign > 0) {
    for (; i < int32_t(aUserData->mMappedFlowCount); ++i) {
      TextRunMappedFlow* flow = &userMappedFlows[i];
      if (flow->mStartFrame->GetContent() == aContent) {
        return flow;
      }
    }
  } else {
    for (; i >= 0; --i) {
      TextRunMappedFlow* flow = &userMappedFlows[i];
      if (flow->mStartFrame->GetContent() == aContent) {
        return flow;
      }
    }
  }

  return nullptr;
}

void
BuildTextRunsScanner::AssignTextRun(gfxTextRun* aTextRun, float aInflation)
{
  for (uint32_t i = 0; i < mMappedFlows.Length(); ++i) {
    MappedFlow* mappedFlow = &mMappedFlows[i];
    nsTextFrame* startFrame = mappedFlow->mStartFrame;
    nsTextFrame* endFrame = mappedFlow->mEndFrame;
    nsTextFrame* f;
    for (f = startFrame; f != endFrame; f = f->GetNextContinuation()) {
#ifdef DEBUG_roc
      if (f->GetTextRun(mWhichTextRun)) {
        gfxTextRun* textRun = f->GetTextRun(mWhichTextRun);
        if (textRun->GetFlags2() & nsTextFrameUtils::Flags::TEXT_IS_SIMPLE_FLOW) {
          if (mMappedFlows[0].mStartFrame != GetFrameForSimpleFlow(textRun)) {
            NS_WARNING("REASSIGNING SIMPLE FLOW TEXT RUN!");
          }
        } else {
          auto userData = static_cast<TextRunUserData*>(aTextRun->GetUserData());
          TextRunMappedFlow* userMappedFlows = GetMappedFlows(aTextRun);
          if (userData->mMappedFlowCount >= mMappedFlows.Length() ||
              userMappedFlows[userData->mMappedFlowCount - 1].mStartFrame !=
              mMappedFlows[userdata->mMappedFlowCount - 1].mStartFrame) {
            NS_WARNING("REASSIGNING MULTIFLOW TEXT RUN (not append)!");
          }
        }
      }
#endif

      gfxTextRun* oldTextRun = f->GetTextRun(mWhichTextRun);
      if (oldTextRun) {
        nsTextFrame* firstFrame = nullptr;
        uint32_t startOffset = 0;
        if (oldTextRun->GetFlags2() & nsTextFrameUtils::Flags::TEXT_IS_SIMPLE_FLOW) {
          firstFrame = GetFrameForSimpleFlow(oldTextRun);
        } else {
          auto userData = static_cast<TextRunUserData*>(oldTextRun->GetUserData());
          TextRunMappedFlow* userMappedFlows = GetMappedFlows(oldTextRun);
          firstFrame = userMappedFlows[0].mStartFrame;
          if (MOZ_UNLIKELY(f != firstFrame)) {
            TextRunMappedFlow* flow =
              FindFlowForContent(userData, f->GetContent(), userMappedFlows);
            if (flow) {
              startOffset = flow->mDOMOffsetToBeforeTransformOffset;
            } else {
              NS_ERROR("Can't find flow containing frame 'f'");
            }
          }
        }

        // Optimization: if |f| is the first frame in the flow then there are no
        // prev-continuations that use |oldTextRun|.
        nsTextFrame* clearFrom = nullptr;
        if (MOZ_UNLIKELY(f != firstFrame)) {
          // If all the frames in the mapped flow starting at |f| (inclusive)
          // are empty then we let the prev-continuations keep the old text run.
          gfxSkipCharsIterator iter(oldTextRun->GetSkipChars(), startOffset, f->GetContentOffset());
          uint32_t textRunOffset = iter.ConvertOriginalToSkipped(f->GetContentOffset());
          clearFrom = textRunOffset == oldTextRun->GetLength() ? f : nullptr;
        }
        f->ClearTextRun(clearFrom, mWhichTextRun);

#ifdef DEBUG
        if (firstFrame && !firstFrame->GetTextRun(mWhichTextRun)) {
          // oldTextRun was destroyed - assert that we don't reference it.
          for (uint32_t j = 0; j < mBreakSinks.Length(); ++j) {
            NS_ASSERTION(oldTextRun != mBreakSinks[j]->mTextRun,
                         "destroyed text run is still in use");
          }
        }
#endif
      }
      f->SetTextRun(aTextRun, mWhichTextRun, aInflation);
    }
    // Set this bit now; we can't set it any earlier because
    // f->ClearTextRun() might clear it out.
    nsFrameState whichTextRunState =
      startFrame->GetTextRun(nsTextFrame::eInflated) == aTextRun
        ? TEXT_IN_TEXTRUN_USER_DATA
        : TEXT_IN_UNINFLATED_TEXTRUN_USER_DATA;
    startFrame->AddStateBits(whichTextRunState);
  }
}

NS_QUERYFRAME_HEAD(nsTextFrame)
  NS_QUERYFRAME_ENTRY(nsTextFrame)
NS_QUERYFRAME_TAIL_INHERITING(nsFrame)

gfxSkipCharsIterator
nsTextFrame::EnsureTextRun(TextRunType aWhichTextRun,
                           DrawTarget* aRefDrawTarget,
                           nsIFrame* aLineContainer,
                           const nsLineList::iterator* aLine,
                           uint32_t* aFlowEndInTextRun)
{
  gfxTextRun *textRun = GetTextRun(aWhichTextRun);
  if (!textRun || (aLine && (*aLine)->GetInvalidateTextRuns())) {
    RefPtr<DrawTarget> refDT = aRefDrawTarget;
    if (!refDT) {
      refDT = CreateReferenceDrawTarget(this);
    }
    if (refDT) {
      BuildTextRuns(refDT, this, aLineContainer, aLine, aWhichTextRun);
    }
    textRun = GetTextRun(aWhichTextRun);
    if (!textRun) {
      // A text run was not constructed for this frame. This is bad. The caller
      // will check mTextRun.
      return gfxSkipCharsIterator(gfxPlatform::
                                  GetPlatform()->EmptySkipChars(), 0);
    }
    TabWidthStore* tabWidths = GetProperty(TabWidthProperty());
    if (tabWidths && tabWidths->mValidForContentOffset != GetContentOffset()) {
      DeleteProperty(TabWidthProperty());
    }
  }

  if (textRun->GetFlags2() & nsTextFrameUtils::Flags::TEXT_IS_SIMPLE_FLOW) {
    if (aFlowEndInTextRun) {
      *aFlowEndInTextRun = textRun->GetLength();
    }
    return gfxSkipCharsIterator(textRun->GetSkipChars(), 0, mContentOffset);
  }

  auto userData = static_cast<TextRunUserData*>(textRun->GetUserData());
  TextRunMappedFlow* userMappedFlows = GetMappedFlows(textRun);
  TextRunMappedFlow* flow =
    FindFlowForContent(userData, mContent, userMappedFlows);
  if (flow) {
    // Since textruns can only contain one flow for a given content element,
    // this must be our flow.
    uint32_t flowIndex = flow - userMappedFlows;
    userData->mLastFlowIndex = flowIndex;
    gfxSkipCharsIterator iter(textRun->GetSkipChars(),
                              flow->mDOMOffsetToBeforeTransformOffset, mContentOffset);
    if (aFlowEndInTextRun) {
      if (flowIndex + 1 < userData->mMappedFlowCount) {
        gfxSkipCharsIterator end(textRun->GetSkipChars());
        *aFlowEndInTextRun = end.ConvertOriginalToSkipped(
              flow[1].mStartFrame->GetContentOffset() + flow[1].mDOMOffsetToBeforeTransformOffset);
      } else {
        *aFlowEndInTextRun = textRun->GetLength();
      }
    }
    return iter;
  }

  NS_ERROR("Can't find flow containing this frame???");
  return gfxSkipCharsIterator(gfxPlatform::GetPlatform()->EmptySkipChars(), 0);
}

static uint32_t
GetEndOfTrimmedText(const nsTextFragment* aFrag, const nsStyleText* aStyleText,
                    uint32_t aStart, uint32_t aEnd,
                    gfxSkipCharsIterator* aIterator)
{
  aIterator->SetSkippedOffset(aEnd);
  while (aIterator->GetSkippedOffset() > aStart) {
    aIterator->AdvanceSkipped(-1);
    if (!IsTrimmableSpace(aFrag, aIterator->GetOriginalOffset(), aStyleText))
      return aIterator->GetSkippedOffset() + 1;
  }
  return aStart;
}

nsTextFrame::TrimmedOffsets
nsTextFrame::GetTrimmedOffsets(const nsTextFragment* aFrag,
                               bool aTrimAfter, bool aPostReflow) const
{
  NS_ASSERTION(mTextRun, "Need textrun here");
  if (aPostReflow) {
    // This should not be used during reflow. We need our TEXT_REFLOW_FLAGS
    // to be set correctly.  If our parent wasn't reflowed due to the frame
    // tree being too deep then the return value doesn't matter.
    NS_ASSERTION(!(GetStateBits() & NS_FRAME_FIRST_REFLOW) ||
                 (GetParent()->GetStateBits() &
                  NS_FRAME_TOO_DEEP_IN_FRAME_TREE),
                 "Can only call this on frames that have been reflowed");
    NS_ASSERTION(!(GetStateBits() & NS_FRAME_IN_REFLOW),
                 "Can only call this on frames that are not being reflowed");
  }

  TrimmedOffsets offsets = { GetContentOffset(), GetContentLength() };
  const nsStyleText* textStyle = StyleText();
  // Note that pre-line newlines should still allow us to trim spaces
  // for display
  if (textStyle->WhiteSpaceIsSignificant())
    return offsets;

  if (!aPostReflow || (GetStateBits() & TEXT_START_OF_LINE)) {
    int32_t whitespaceCount =
      GetTrimmableWhitespaceCount(aFrag,
                                  offsets.mStart, offsets.mLength, 1);
    offsets.mStart += whitespaceCount;
    offsets.mLength -= whitespaceCount;
  }

  if (aTrimAfter && (!aPostReflow || (GetStateBits() & TEXT_END_OF_LINE))) {
    // This treats a trailing 'pre-line' newline as trimmable. That's fine,
    // it's actually what we want since we want whitespace before it to
    // be trimmed.
    int32_t whitespaceCount =
      GetTrimmableWhitespaceCount(aFrag,
                                  offsets.GetEnd() - 1, offsets.mLength, -1);
    offsets.mLength -= whitespaceCount;
  }
  return offsets;
}

static bool IsJustifiableCharacter(const nsStyleText* aTextStyle,
                                   const nsTextFragment* aFrag, int32_t aPos,
                                   bool aLangIsCJ)
{
  NS_ASSERTION(aPos >= 0, "negative position?!");

  StyleTextJustify justifyStyle = aTextStyle->mTextJustify;
  if (justifyStyle == StyleTextJustify::None) {
    return false;
  }

  char16_t ch = aFrag->CharAt(aPos);
  if (ch == '\n' || ch == '\t' || ch == '\r') {
    return true;
  }
  if (ch == ' ' || ch == CH_NBSP) {
    // Don't justify spaces that are combined with diacriticals
    if (!aFrag->Is2b()) {
      return true;
    }
    return !nsTextFrameUtils::IsSpaceCombiningSequenceTail(
      aFrag->Get2b() + aPos + 1, aFrag->GetLength() - (aPos + 1));
  }

  if (justifyStyle == StyleTextJustify::InterCharacter) {
    return true;
  } else if (justifyStyle == StyleTextJustify::InterWord) {
    return false;
  }

  // text-justify: auto
  if (ch < 0x2150u) {
    return false;
  }
  if (aLangIsCJ) {
    if ((0x2150u <= ch && ch <= 0x22ffu) || // Number Forms, Arrows, Mathematical Operators
        (0x2460u <= ch && ch <= 0x24ffu) || // Enclosed Alphanumerics
        (0x2580u <= ch && ch <= 0x27bfu) || // Block Elements, Geometric Shapes, Miscellaneous Symbols, Dingbats
        (0x27f0u <= ch && ch <= 0x2bffu) || // Supplemental Arrows-A, Braille Patterns, Supplemental Arrows-B,
                                            // Miscellaneous Mathematical Symbols-B, Supplemental Mathematical Operators,
                                            // Miscellaneous Symbols and Arrows
        (0x2e80u <= ch && ch <= 0x312fu) || // CJK Radicals Supplement, CJK Radicals Supplement,
                                            // Ideographic Description Characters, CJK Symbols and Punctuation,
                                            // Hiragana, Katakana, Bopomofo
        (0x3190u <= ch && ch <= 0xabffu) || // Kanbun, Bopomofo Extended, Katakana Phonetic Extensions,
                                            // Enclosed CJK Letters and Months, CJK Compatibility,
                                            // CJK Unified Ideographs Extension A, Yijing Hexagram Symbols,
                                            // CJK Unified Ideographs, Yi Syllables, Yi Radicals
        (0xf900u <= ch && ch <= 0xfaffu) || // CJK Compatibility Ideographs
        (0xff5eu <= ch && ch <= 0xff9fu)    // Halfwidth and Fullwidth Forms(a part)
       ) {
      return true;
    }
    char16_t ch2;
    if (NS_IS_HIGH_SURROGATE(ch) && aFrag->GetLength() > uint32_t(aPos) + 1 &&
        NS_IS_LOW_SURROGATE(ch2 = aFrag->CharAt(aPos + 1))) {
      uint32_t u = SURROGATE_TO_UCS4(ch, ch2);
      if (0x20000u <= u && u <= 0x2ffffu) { // CJK Unified Ideographs Extension B,
                                            // CJK Unified Ideographs Extension C,
                                            // CJK Unified Ideographs Extension D,
                                            // CJK Compatibility Ideographs Supplement
        return true;
      }
    }
  }
  return false;
}

void
nsTextFrame::ClearMetrics(ReflowOutput& aMetrics)
{
  aMetrics.ClearSize();
  aMetrics.SetBlockStartAscent(0);
  mAscent = 0;

  AddStateBits(TEXT_NO_RENDERED_GLYPHS);
}

static int32_t FindChar(const nsTextFragment* frag,
                        int32_t aOffset, int32_t aLength, char16_t ch)
{
  int32_t i = 0;
  if (frag->Is2b()) {
    const char16_t* str = frag->Get2b() + aOffset;
    for (; i < aLength; ++i) {
      if (*str == ch)
        return i + aOffset;
      ++str;
    }
  } else {
    if (uint16_t(ch) <= 0xFF) {
      const char* str = frag->Get1b() + aOffset;
      const void* p = memchr(str, ch, aLength);
      if (p)
        return (static_cast<const char*>(p) - str) + aOffset;
    }
  }
  return -1;
}

static bool IsChineseOrJapanese(const nsTextFrame* aFrame)
{
  if (aFrame->ShouldSuppressLineBreak()) {
    // Always treat ruby as CJ language so that those characters can
    // be expanded properly even when surrounded by other language.
    return true;
  }

  nsIAtom* language = aFrame->StyleFont()->mLanguage;
  if (!language) {
    return false;
  }
  return nsStyleUtil::MatchesLanguagePrefix(language, u"ja") ||
         nsStyleUtil::MatchesLanguagePrefix(language, u"zh");
}

#ifdef DEBUG
static bool IsInBounds(const gfxSkipCharsIterator& aStart, int32_t aContentLength,
                       gfxTextRun::Range aRange) {
  if (aStart.GetSkippedOffset() > aRange.start)
    return false;
  if (aContentLength == INT32_MAX)
    return true;
  gfxSkipCharsIterator iter(aStart);
  iter.AdvanceOriginal(aContentLength);
  return iter.GetSkippedOffset() >= aRange.end;
}
#endif

class MOZ_STACK_CLASS PropertyProvider final : public gfxTextRun::PropertyProvider {
  typedef gfxTextRun::Range Range;
  typedef gfxTextRun::HyphenType HyphenType;

public:
  /**
   * Use this constructor for reflow, when we don't know what text is
   * really mapped by the frame and we have a lot of other data around.
   *
   * @param aLength can be INT32_MAX to indicate we cover all the text
   * associated with aFrame up to where its flow chain ends in the given
   * textrun. If INT32_MAX is passed, justification and hyphen-related methods
   * cannot be called, nor can GetOriginalLength().
   */
  PropertyProvider(gfxTextRun* aTextRun, const nsStyleText* aTextStyle,
                   const nsTextFragment* aFrag, nsTextFrame* aFrame,
                   const gfxSkipCharsIterator& aStart, int32_t aLength,
                   nsIFrame* aLineContainer,
                   nscoord aOffsetFromBlockOriginForTabs,
                   nsTextFrame::TextRunType aWhichTextRun)
    : mTextRun(aTextRun), mFontGroup(nullptr),
      mTextStyle(aTextStyle), mFrag(aFrag),
      mLineContainer(aLineContainer),
      mFrame(aFrame), mStart(aStart), mTempIterator(aStart),
      mTabWidths(nullptr), mTabWidthsAnalyzedLimit(0),
      mLength(aLength),
      mWordSpacing(WordSpacing(aFrame, mTextRun, aTextStyle)),
      mLetterSpacing(LetterSpacing(aFrame, aTextStyle)),
      mHyphenWidth(-1),
      mOffsetFromBlockOriginForTabs(aOffsetFromBlockOriginForTabs),
      mReflowing(true),
      mWhichTextRun(aWhichTextRun)
  {
    NS_ASSERTION(mStart.IsInitialized(), "Start not initialized?");
  }

  /**
   * Use this constructor after the frame has been reflowed and we don't
   * have other data around. Gets everything from the frame. EnsureTextRun
   * *must* be called before this!!!
   */
  PropertyProvider(nsTextFrame* aFrame, const gfxSkipCharsIterator& aStart,
                   nsTextFrame::TextRunType aWhichTextRun)
    : mTextRun(aFrame->GetTextRun(aWhichTextRun)), mFontGroup(nullptr),
      mTextStyle(aFrame->StyleText()),
      mFrag(aFrame->GetContent()->GetText()),
      mLineContainer(nullptr),
      mFrame(aFrame), mStart(aStart), mTempIterator(aStart),
      mTabWidths(nullptr), mTabWidthsAnalyzedLimit(0),
      mLength(aFrame->GetContentLength()),
      mWordSpacing(WordSpacing(aFrame, mTextRun)),
      mLetterSpacing(LetterSpacing(aFrame)),
      mHyphenWidth(-1),
      mOffsetFromBlockOriginForTabs(0),
      mReflowing(false),
      mWhichTextRun(aWhichTextRun)
  {
    NS_ASSERTION(mTextRun, "Textrun not initialized!");
  }

  // Call this after construction if you're not going to reflow the text
  void InitializeForDisplay(bool aTrimAfter);

  void InitializeForMeasure();

  void GetSpacing(Range aRange, Spacing* aSpacing) const;
  gfxFloat GetHyphenWidth() const;
  void GetHyphenationBreaks(Range aRange, HyphenType* aBreakBefore) const;
  StyleHyphens GetHyphensOption() const {
    return mTextStyle->mHyphens;
  }

  already_AddRefed<DrawTarget> GetDrawTarget() const {
    return CreateReferenceDrawTarget(GetFrame());
  }

  uint32_t GetAppUnitsPerDevUnit() const {
    return mTextRun->GetAppUnitsPerDevUnit();
  }

  void GetSpacingInternal(Range aRange, Spacing* aSpacing, bool aIgnoreTabs) const;

  /**
   * Compute the justification information in given DOM range, return
   * justification info and assignments if requested.
   */
  JustificationInfo ComputeJustification(
    Range aRange, nsTArray<JustificationAssignment>* aAssignments = nullptr);

  const nsTextFrame* GetFrame() const { return mFrame; }
  // This may not be equal to the frame offset/length in because we may have
  // adjusted for whitespace trimming according to the state bits set in the frame
  // (for the static provider)
  const gfxSkipCharsIterator& GetStart() const { return mStart; }
  // May return INT32_MAX if that was given to the constructor
  uint32_t GetOriginalLength() const {
    NS_ASSERTION(mLength != INT32_MAX, "Length not known");
    return mLength;
  }
  const nsTextFragment* GetFragment() const { return mFrag; }

  gfxFontGroup* GetFontGroup() const {
    if (!mFontGroup) {
      InitFontGroupAndFontMetrics();
    }
    return mFontGroup;
  }

  nsFontMetrics* GetFontMetrics() const {
    if (!mFontMetrics) {
      InitFontGroupAndFontMetrics();
    }
    return mFontMetrics;
  }

  void CalcTabWidths(Range aTransformedRange, gfxFloat aTabWidth) const;

  const gfxSkipCharsIterator& GetEndHint() const { return mTempIterator; }

protected:
  void SetupJustificationSpacing(bool aPostReflow);

  void InitFontGroupAndFontMetrics() const {
    float inflation = (mWhichTextRun == nsTextFrame::eInflated)
      ? mFrame->GetFontSizeInflation() : 1.0f;
    mFontGroup = GetFontGroupForFrame(mFrame, inflation,
                                      getter_AddRefs(mFontMetrics));
  }

  const RefPtr<gfxTextRun>        mTextRun;
  mutable gfxFontGroup*           mFontGroup;
  mutable RefPtr<nsFontMetrics>   mFontMetrics;
  const nsStyleText*              mTextStyle;
  const nsTextFragment*           mFrag;
  const nsIFrame*                 mLineContainer;
  nsTextFrame*                    mFrame;
  gfxSkipCharsIterator            mStart;  // Offset in original and transformed string
  const gfxSkipCharsIterator      mTempIterator;

  // Either null, or pointing to the frame's TabWidthProperty.
  mutable TabWidthStore*          mTabWidths;
  // How far we've done tab-width calculation; this is ONLY valid when
  // mTabWidths is nullptr (otherwise rely on mTabWidths->mLimit instead).
  // It's a DOM offset relative to the current frame's offset.
  mutable uint32_t                mTabWidthsAnalyzedLimit;

  int32_t                         mLength;  // DOM string length, may be INT32_MAX
  const gfxFloat                  mWordSpacing; // space for each whitespace char
  const gfxFloat                  mLetterSpacing; // space for each letter
  mutable gfxFloat                mHyphenWidth;
  mutable gfxFloat                mOffsetFromBlockOriginForTabs;

  // The values in mJustificationSpacings corresponds to unskipped
  // characters start from mJustificationArrayStart.
  uint32_t                        mJustificationArrayStart;
  nsTArray<Spacing>               mJustificationSpacings;

  const bool                      mReflowing;
  const nsTextFrame::TextRunType  mWhichTextRun;
};

/**
 * Finds the offset of the first character of the cluster containing aPos
 */
static void FindClusterStart(const gfxTextRun* aTextRun,
                             int32_t aOriginalStart,
                             gfxSkipCharsIterator* aPos)
{
  while (aPos->GetOriginalOffset() > aOriginalStart) {
    if (aPos->IsOriginalCharSkipped() ||
        aTextRun->IsClusterStart(aPos->GetSkippedOffset())) {
      break;
    }
    aPos->AdvanceOriginal(-1);
  }
}

/**
 * Finds the offset of the last character of the cluster containing aPos.
 * If aAllowSplitLigature is false, we also check for a ligature-group
 * start.
 */
static void FindClusterEnd(const gfxTextRun* aTextRun,
                           int32_t aOriginalEnd,
                           gfxSkipCharsIterator* aPos,
                           bool aAllowSplitLigature = true)
{
  NS_PRECONDITION(aPos->GetOriginalOffset() < aOriginalEnd,
                  "character outside string");
  aPos->AdvanceOriginal(1);
  while (aPos->GetOriginalOffset() < aOriginalEnd) {
    if (aPos->IsOriginalCharSkipped() ||
        (aTextRun->IsClusterStart(aPos->GetSkippedOffset()) &&
         (aAllowSplitLigature ||
          aTextRun->IsLigatureGroupStart(aPos->GetSkippedOffset())))) {
      break;
    }
    aPos->AdvanceOriginal(1);
  }
  aPos->AdvanceOriginal(-1);
}

JustificationInfo
PropertyProvider::ComputeJustification(
  Range aRange, nsTArray<JustificationAssignment>* aAssignments)
{
  JustificationInfo info;

  // Horizontal-in-vertical frame is orthogonal to the line, so it
  // doesn't actually include any justification opportunity inside.
  // The spec says such frame should be treated as a U+FFFC. Since we
  // do not insert justification opportunities on the sides of that
  // character, the sides of this frame are not justifiable either.
  if (mFrame->StyleContext()->IsTextCombined()) {
    return info;
  }

  bool isCJ = IsChineseOrJapanese(mFrame);
  nsSkipCharsRunIterator run(
    mStart, nsSkipCharsRunIterator::LENGTH_INCLUDES_SKIPPED, aRange.Length());
  run.SetOriginalOffset(aRange.start);
  mJustificationArrayStart = run.GetSkippedOffset();

  nsTArray<JustificationAssignment> assignments;
  assignments.SetCapacity(aRange.Length());
  while (run.NextRun()) {
    uint32_t originalOffset = run.GetOriginalOffset();
    uint32_t skippedOffset = run.GetSkippedOffset();
    uint32_t length = run.GetRunLength();
    assignments.SetLength(skippedOffset + length - mJustificationArrayStart);

    gfxSkipCharsIterator iter = run.GetPos();
    for (uint32_t i = 0; i < length; ++i) {
      uint32_t offset = originalOffset + i;
      if (!IsJustifiableCharacter(mTextStyle, mFrag, offset, isCJ)) {
        continue;
      }

      iter.SetOriginalOffset(offset);

      FindClusterStart(mTextRun, originalOffset, &iter);
      uint32_t firstCharOffset = iter.GetSkippedOffset();
      uint32_t firstChar = firstCharOffset > mJustificationArrayStart ?
        firstCharOffset - mJustificationArrayStart : 0;
      if (!firstChar) {
        info.mIsStartJustifiable = true;
      } else {
        auto& assign = assignments[firstChar];
        auto& prevAssign = assignments[firstChar - 1];
        if (prevAssign.mGapsAtEnd) {
          prevAssign.mGapsAtEnd = 1;
          assign.mGapsAtStart = 1;
        } else {
          assign.mGapsAtStart = 2;
          info.mInnerOpportunities++;
        }
      }

      FindClusterEnd(mTextRun, originalOffset + length, &iter);
      uint32_t lastChar = iter.GetSkippedOffset() - mJustificationArrayStart;
      // Assign the two gaps temporary to the last char. If the next cluster is
      // justifiable as well, one of the gaps will be removed by code above.
      assignments[lastChar].mGapsAtEnd = 2;
      info.mInnerOpportunities++;

      // Skip the whole cluster
      i = iter.GetOriginalOffset() - originalOffset;
    }
  }

  if (!assignments.IsEmpty() && assignments.LastElement().mGapsAtEnd) {
    // We counted the expansion opportunity after the last character,
    // but it is not an inner opportunity.
    MOZ_ASSERT(info.mInnerOpportunities > 0);
    info.mInnerOpportunities--;
    info.mIsEndJustifiable = true;
  }

  if (aAssignments) {
    *aAssignments = Move(assignments);
  }
  return info;
}

// aStart, aLength in transformed string offsets
void
PropertyProvider::GetSpacing(Range aRange, Spacing* aSpacing) const
{
  GetSpacingInternal(aRange, aSpacing,
                     !(mTextRun->GetFlags2() & nsTextFrameUtils::Flags::TEXT_HAS_TAB));
}

static bool
CanAddSpacingAfter(const gfxTextRun* aTextRun, uint32_t aOffset)
{
  if (aOffset + 1 >= aTextRun->GetLength())
    return true;
  return aTextRun->IsClusterStart(aOffset + 1) &&
    aTextRun->IsLigatureGroupStart(aOffset + 1);
}

static gfxFloat
ComputeTabWidthAppUnits(const nsIFrame* aFrame, gfxTextRun* aTextRun)
{
  const nsStyleText* textStyle = aFrame->StyleText();
  if (textStyle->mTabSize.GetUnit() != eStyleUnit_Factor) {
    nscoord w = textStyle->mTabSize.GetCoordValue();
    MOZ_ASSERT(w >= 0);
    return w;
  }

  gfxFloat spaces = textStyle->mTabSize.GetFactorValue();
  MOZ_ASSERT(spaces >= 0);

  // Round the space width when converting to appunits the same way
  // textruns do.
  gfxFloat spaceWidthAppUnits =
    NS_round(GetFirstFontMetrics(aTextRun->GetFontGroup(),
                                 aTextRun->IsVertical()).spaceWidth *
             aTextRun->GetAppUnitsPerDevUnit());
  return spaces * spaceWidthAppUnits;
}

void
PropertyProvider::GetSpacingInternal(Range aRange, Spacing* aSpacing,
                                     bool aIgnoreTabs) const
{
  NS_PRECONDITION(IsInBounds(mStart, mLength, aRange), "Range out of bounds");

  uint32_t index;
  for (index = 0; index < aRange.Length(); ++index) {
    aSpacing[index].mBefore = 0.0;
    aSpacing[index].mAfter = 0.0;
  }

  if (mFrame->StyleContext()->IsTextCombined()) {
    return;
  }

  // Find our offset into the original+transformed string
  gfxSkipCharsIterator start(mStart);
  start.SetSkippedOffset(aRange.start);

  // First, compute the word and letter spacing
  if (mWordSpacing || mLetterSpacing) {
    // Iterate over non-skipped characters
    nsSkipCharsRunIterator run(
        start, nsSkipCharsRunIterator::LENGTH_UNSKIPPED_ONLY, aRange.Length());
    while (run.NextRun()) {
      uint32_t runOffsetInSubstring = run.GetSkippedOffset() - aRange.start;
      gfxSkipCharsIterator iter = run.GetPos();
      for (int32_t i = 0; i < run.GetRunLength(); ++i) {
        if (CanAddSpacingAfter(mTextRun, run.GetSkippedOffset() + i)) {
          // End of a cluster, not in a ligature: put letter-spacing after it
          aSpacing[runOffsetInSubstring + i].mAfter += mLetterSpacing;
        }
        if (IsCSSWordSpacingSpace(mFrag, i + run.GetOriginalOffset(),
                                  mFrame, mTextStyle)) {
          // It kinda sucks, but space characters can be part of clusters,
          // and even still be whitespace (I think!)
          iter.SetSkippedOffset(run.GetSkippedOffset() + i);
          FindClusterEnd(mTextRun, run.GetOriginalOffset() + run.GetRunLength(),
                         &iter);
          uint32_t runOffset = iter.GetSkippedOffset() - aRange.start;
          aSpacing[runOffset].mAfter += mWordSpacing;
        }
      }
    }
  }

  // Now add tab spacing, if there is any
  if (!aIgnoreTabs) {
    gfxFloat tabWidth = ComputeTabWidthAppUnits(mFrame, mTextRun);
    if (tabWidth > 0) {
      CalcTabWidths(aRange, tabWidth);
      if (mTabWidths) {
        mTabWidths->ApplySpacing(aSpacing,
                                 aRange.start - mStart.GetSkippedOffset(),
                                 aRange.Length());
      }
    }
  }

  // Now add in justification spacing
  if (mJustificationSpacings.Length() > 0) {
    // If there is any spaces trimmed at the end, aStart + aLength may
    // be larger than the flags array. When that happens, we can simply
    // ignore those spaces.
    auto arrayEnd = mJustificationArrayStart +
      static_cast<uint32_t>(mJustificationSpacings.Length());
    auto end = std::min(aRange.end, arrayEnd);
    MOZ_ASSERT(aRange.start >= mJustificationArrayStart);
    for (auto i = aRange.start; i < end; i++) {
      const auto& spacing =
        mJustificationSpacings[i - mJustificationArrayStart];
      uint32_t offset = i - aRange.start;
      aSpacing[offset].mBefore += spacing.mBefore;
      aSpacing[offset].mAfter += spacing.mAfter;
    }
  }
}

// aX and the result are in whole appunits.
static gfxFloat
AdvanceToNextTab(gfxFloat aX, gfxFloat aTabWidth)
{

  // Advance aX to the next multiple of *aCachedTabWidth. We must advance
  // by at least 1 appunit.
  // XXX should we make this 1 CSS pixel?
  return ceil((aX + 1) / aTabWidth) * aTabWidth;
}

void
PropertyProvider::CalcTabWidths(Range aRange, gfxFloat aTabWidth) const
{
  MOZ_ASSERT(aTabWidth > 0);

  if (!mTabWidths) {
    if (mReflowing && !mLineContainer) {
      // Intrinsic width computation does its own tab processing. We
      // just don't do anything here.
      return;
    }
    if (!mReflowing) {
      mTabWidths = mFrame->GetProperty(TabWidthProperty());
#ifdef DEBUG
      // If we're not reflowing, we should have already computed the
      // tab widths; check that they're available as far as the last
      // tab character present (if any)
      for (uint32_t i = aRange.end; i > aRange.start; --i) {
        if (mTextRun->CharIsTab(i - 1)) {
          uint32_t startOffset = mStart.GetSkippedOffset();
          NS_ASSERTION(mTabWidths && mTabWidths->mLimit + startOffset >= i,
                       "Precomputed tab widths are missing!");
          break;
        }
      }
#endif
      return;
    }
  }

  uint32_t startOffset = mStart.GetSkippedOffset();
  MOZ_ASSERT(aRange.start >= startOffset, "wrong start offset");
  MOZ_ASSERT(aRange.end <= startOffset + mLength, "beyond the end");
  uint32_t tabsEnd =
    (mTabWidths ? mTabWidths->mLimit : mTabWidthsAnalyzedLimit) + startOffset;
  if (tabsEnd < aRange.end) {
    NS_ASSERTION(mReflowing,
                 "We need precomputed tab widths, but don't have enough.");

    for (uint32_t i = tabsEnd; i < aRange.end; ++i) {
      Spacing spacing;
      GetSpacingInternal(Range(i, i + 1), &spacing, true);
      mOffsetFromBlockOriginForTabs += spacing.mBefore;

      if (!mTextRun->CharIsTab(i)) {
        if (mTextRun->IsClusterStart(i)) {
          uint32_t clusterEnd = i + 1;
          while (clusterEnd < mTextRun->GetLength() &&
                 !mTextRun->IsClusterStart(clusterEnd)) {
            ++clusterEnd;
          }
          mOffsetFromBlockOriginForTabs +=
            mTextRun->GetAdvanceWidth(Range(i, clusterEnd), nullptr);
        }
      } else {
        if (!mTabWidths) {
          mTabWidths = new TabWidthStore(mFrame->GetContentOffset());
          mFrame->SetProperty(TabWidthProperty(), mTabWidths);
        }
        double nextTab = AdvanceToNextTab(mOffsetFromBlockOriginForTabs,
                                          aTabWidth);
        mTabWidths->mWidths.AppendElement(TabWidth(i - startOffset,
                NSToIntRound(nextTab - mOffsetFromBlockOriginForTabs)));
        mOffsetFromBlockOriginForTabs = nextTab;
      }

      mOffsetFromBlockOriginForTabs += spacing.mAfter;
    }

    if (mTabWidths) {
      mTabWidths->mLimit = aRange.end - startOffset;
    }
  }

  if (!mTabWidths) {
    // Delete any stale property that may be left on the frame
    mFrame->DeleteProperty(TabWidthProperty());
    mTabWidthsAnalyzedLimit = std::max(mTabWidthsAnalyzedLimit,
                                       aRange.end - startOffset);
  }
}

gfxFloat
PropertyProvider::GetHyphenWidth() const
{
  if (mHyphenWidth < 0) {
    mHyphenWidth = GetFontGroup()->GetHyphenWidth(this);
  }
  return mHyphenWidth + mLetterSpacing;
}

static inline bool
IS_HYPHEN(char16_t u)
{
  return (u == char16_t('-') ||
          u == 0x058A || // ARMENIAN HYPHEN
          u == 0x2010 || // HYPHEN
          u == 0x2012 || // FIGURE DASH
          u == 0x2013);  // EN DASH
}

void
PropertyProvider::GetHyphenationBreaks(Range aRange, HyphenType* aBreakBefore) const
{
  NS_PRECONDITION(IsInBounds(mStart, mLength, aRange), "Range out of bounds");
  NS_PRECONDITION(mLength != INT32_MAX, "Can't call this with undefined length");

  if (!mTextStyle->WhiteSpaceCanWrap(mFrame) ||
      mTextStyle->mHyphens == StyleHyphens::None)
  {
    memset(aBreakBefore, static_cast<uint8_t>(HyphenType::None),
           aRange.Length() * sizeof(HyphenType));
    return;
  }

  // Iterate through the original-string character runs
  nsSkipCharsRunIterator run(
      mStart, nsSkipCharsRunIterator::LENGTH_UNSKIPPED_ONLY, aRange.Length());
  run.SetSkippedOffset(aRange.start);
  // We need to visit skipped characters so that we can detect SHY
  run.SetVisitSkipped();

  int32_t prevTrailingCharOffset = run.GetPos().GetOriginalOffset() - 1;
  bool allowHyphenBreakBeforeNextChar =
    prevTrailingCharOffset >= mStart.GetOriginalOffset() &&
    prevTrailingCharOffset < mStart.GetOriginalOffset() + mLength &&
    mFrag->CharAt(prevTrailingCharOffset) == CH_SHY;

  while (run.NextRun()) {
    NS_ASSERTION(run.GetRunLength() > 0, "Shouldn't return zero-length runs");
    if (run.IsSkipped()) {
      // Check if there's a soft hyphen which would let us hyphenate before
      // the next non-skipped character. Don't look at soft hyphens followed
      // by other skipped characters, we won't use them.
      allowHyphenBreakBeforeNextChar =
        mFrag->CharAt(run.GetOriginalOffset() + run.GetRunLength() - 1) == CH_SHY;
    } else {
      int32_t runOffsetInSubstring = run.GetSkippedOffset() - aRange.start;
      memset(aBreakBefore + runOffsetInSubstring,
             static_cast<uint8_t>(HyphenType::None),
             run.GetRunLength() * sizeof(HyphenType));
      // Don't allow hyphen breaks at the start of the line
      aBreakBefore[runOffsetInSubstring] =
          allowHyphenBreakBeforeNextChar &&
          (!(mFrame->GetStateBits() & TEXT_START_OF_LINE) ||
           run.GetSkippedOffset() > mStart.GetSkippedOffset())
          ? HyphenType::Soft
          : HyphenType::None;
      allowHyphenBreakBeforeNextChar = false;
    }
  }

  if (mTextStyle->mHyphens == StyleHyphens::Auto) {
    for (uint32_t i = 0; i < aRange.Length(); ++i) {
      int32_t fragIndex = mFrag->GetLength() > aRange.end ?
                          aRange.start + i : i;
      if (IS_HYPHEN(mFrag->CharAt(fragIndex))) {
        aBreakBefore[i] = HyphenType::Explicit;
        continue;
      }

      if (mTextRun->CanHyphenateBefore(aRange.start + i) &&
          aBreakBefore[i] == HyphenType::None) {
        aBreakBefore[i] = HyphenType::AutoWithoutManualInSameWord;
      }
    }
  }
}

void
PropertyProvider::InitializeForDisplay(bool aTrimAfter)
{
  nsTextFrame::TrimmedOffsets trimmed =
    mFrame->GetTrimmedOffsets(mFrag, aTrimAfter);
  mStart.SetOriginalOffset(trimmed.mStart);
  mLength = trimmed.mLength;
  SetupJustificationSpacing(true);
}

void
PropertyProvider::InitializeForMeasure()
{
  nsTextFrame::TrimmedOffsets trimmed =
    mFrame->GetTrimmedOffsets(mFrag, true, false);
  mStart.SetOriginalOffset(trimmed.mStart);
  mLength = trimmed.mLength;
  SetupJustificationSpacing(false);
}


void
PropertyProvider::SetupJustificationSpacing(bool aPostReflow)
{
  NS_PRECONDITION(mLength != INT32_MAX, "Can't call this with undefined length");

  if (!(mFrame->GetStateBits() & TEXT_JUSTIFICATION_ENABLED)) {
    return;
  }

  gfxSkipCharsIterator start(mStart), end(mStart);
  // We can't just use our mLength here; when InitializeForDisplay is
  // called with false for aTrimAfter, we still shouldn't be assigning
  // justification space to any trailing whitespace.
  nsTextFrame::TrimmedOffsets trimmed =
    mFrame->GetTrimmedOffsets(mFrag, true, aPostReflow);
  end.AdvanceOriginal(trimmed.mLength);
  gfxSkipCharsIterator realEnd(end);

  Range range(uint32_t(start.GetOriginalOffset()),
              uint32_t(end.GetOriginalOffset()));
  nsTArray<JustificationAssignment> assignments;
  JustificationInfo info = ComputeJustification(range, &assignments);

  auto assign = mFrame->GetJustificationAssignment();
  auto totalGaps = JustificationUtils::CountGaps(info, assign);
  if (!totalGaps || assignments.IsEmpty()) {
    // Nothing to do, nothing is justifiable and we shouldn't have any
    // justification space assigned
    return;
  }

  // Remember that textrun measurements are in the run's orientation,
  // so its advance "width" is actually a height in vertical writing modes,
  // corresponding to the inline-direction of the frame.
  gfxFloat naturalWidth =
    mTextRun->GetAdvanceWidth(Range(mStart.GetSkippedOffset(),
                                    realEnd.GetSkippedOffset()), this);
  if (mFrame->GetStateBits() & TEXT_HYPHEN_BREAK) {
    naturalWidth += GetHyphenWidth();
  }
  nscoord totalSpacing = mFrame->ISize() - naturalWidth;
  if (totalSpacing <= 0) {
    // No space available
    return;
  }

  assignments[0].mGapsAtStart = assign.mGapsAtStart;
  assignments.LastElement().mGapsAtEnd = assign.mGapsAtEnd;

  MOZ_ASSERT(mJustificationSpacings.IsEmpty());
  JustificationApplicationState state(totalGaps, totalSpacing);
  mJustificationSpacings.SetCapacity(assignments.Length());
  for (const JustificationAssignment& assign : assignments) {
    Spacing* spacing = mJustificationSpacings.AppendElement();
    spacing->mBefore = state.Consume(assign.mGapsAtStart);
    spacing->mAfter = state.Consume(assign.mGapsAtEnd);
  }
}

//----------------------------------------------------------------------

static nscolor
EnsureDifferentColors(nscolor colorA, nscolor colorB)
{
  if (colorA == colorB) {
    nscolor res;
    res = NS_RGB(NS_GET_R(colorA) ^ 0xff,
                 NS_GET_G(colorA) ^ 0xff,
                 NS_GET_B(colorA) ^ 0xff);
    return res;
  }
  return colorA;
}

//-----------------------------------------------------------------------------

nsTextPaintStyle::nsTextPaintStyle(nsTextFrame* aFrame)
  : mFrame(aFrame),
    mPresContext(aFrame->PresContext()),
    mInitCommonColors(false),
    mInitSelectionColorsAndShadow(false),
    mResolveColors(true),
    mHasSelectionShadow(false)
{
  for (uint32_t i = 0; i < ArrayLength(mSelectionStyle); i++)
    mSelectionStyle[i].mInit = false;
}

bool
nsTextPaintStyle::EnsureSufficientContrast(nscolor *aForeColor, nscolor *aBackColor)
{
  InitCommonColors();

  // If the combination of selection background color and frame background color
  // is sufficient contrast, don't exchange the selection colors.
  int32_t backLuminosityDifference =
            NS_LUMINOSITY_DIFFERENCE(*aBackColor, mFrameBackgroundColor);
  if (backLuminosityDifference >= mSufficientContrast)
    return false;

  // Otherwise, we should use the higher-contrast color for the selection
  // background color.
  int32_t foreLuminosityDifference =
            NS_LUMINOSITY_DIFFERENCE(*aForeColor, mFrameBackgroundColor);
  if (backLuminosityDifference < foreLuminosityDifference) {
    nscolor tmpColor = *aForeColor;
    *aForeColor = *aBackColor;
    *aBackColor = tmpColor;
    return true;
  }
  return false;
}

nscolor
nsTextPaintStyle::GetTextColor()
{
  if (nsSVGUtils::IsInSVGTextSubtree(mFrame)) {
    if (!mResolveColors)
      return NS_SAME_AS_FOREGROUND_COLOR;

    const nsStyleSVG* style = mFrame->StyleSVG();
    switch (style->mFill.Type()) {
      case eStyleSVGPaintType_None:
        return NS_RGBA(0, 0, 0, 0);
      case eStyleSVGPaintType_Color:
        return nsLayoutUtils::GetColor(mFrame, &nsStyleSVG::mFill);
      default:
        NS_ERROR("cannot resolve SVG paint to nscolor");
        return NS_RGBA(0, 0, 0, 255);
    }
  }

  return nsLayoutUtils::GetColor(mFrame, &nsStyleText::mWebkitTextFillColor);
}

bool
nsTextPaintStyle::GetSelectionColors(nscolor* aForeColor,
                                     nscolor* aBackColor)
{
  NS_ASSERTION(aForeColor, "aForeColor is null");
  NS_ASSERTION(aBackColor, "aBackColor is null");

  if (!InitSelectionColorsAndShadow())
    return false;

  *aForeColor = mSelectionTextColor;
  *aBackColor = mSelectionBGColor;
  return true;
}

void
nsTextPaintStyle::GetHighlightColors(nscolor* aForeColor,
                                     nscolor* aBackColor)
{
  NS_ASSERTION(aForeColor, "aForeColor is null");
  NS_ASSERTION(aBackColor, "aBackColor is null");

  const nsFrameSelection* frameSelection = mFrame->GetConstFrameSelection();
  const Selection* selection =
    frameSelection->GetSelection(SelectionType::eFind);
  const SelectionCustomColors* customColors = nullptr;
  if (selection) {
    customColors = selection->GetCustomColors();
  }

  if (!customColors) {
    nscolor backColor =
      LookAndFeel::GetColor(LookAndFeel::eColorID_TextHighlightBackground);
    nscolor foreColor =
      LookAndFeel::GetColor(LookAndFeel::eColorID_TextHighlightForeground);
    EnsureSufficientContrast(&foreColor, &backColor);
    *aForeColor = foreColor;
    *aBackColor = backColor;

    return;
  }

  if (customColors->mForegroundColor && customColors->mBackgroundColor) {
    nscolor foreColor = *customColors->mForegroundColor;
    nscolor backColor = *customColors->mBackgroundColor;

    if (EnsureSufficientContrast(&foreColor, &backColor) &&
        customColors->mAltForegroundColor &&
        customColors->mAltBackgroundColor) {
      foreColor = *customColors->mAltForegroundColor;
      backColor = *customColors->mAltBackgroundColor;
    }

    *aForeColor = foreColor;
    *aBackColor = backColor;
    return;
  }

  InitCommonColors();

  if (customColors->mBackgroundColor) {
    // !mForegroundColor means "currentColor"; the current color of the text.
    nscolor foreColor = GetTextColor();
    nscolor backColor = *customColors->mBackgroundColor;

    int32_t luminosityDifference =
              NS_LUMINOSITY_DIFFERENCE(foreColor, backColor);

    if (mSufficientContrast > luminosityDifference &&
        customColors->mAltBackgroundColor) {
      int32_t altLuminosityDifference =
                NS_LUMINOSITY_DIFFERENCE(foreColor, *customColors->mAltBackgroundColor);

      if (luminosityDifference < altLuminosityDifference) {
        backColor = *customColors->mAltBackgroundColor;
      }
    }

    *aForeColor = foreColor;
    *aBackColor = backColor;
    return;
  }

  if (customColors->mForegroundColor) {
    nscolor foreColor = *customColors->mForegroundColor;
    // !mBackgroundColor means "transparent"; the current color of the background.

    int32_t luminosityDifference =
              NS_LUMINOSITY_DIFFERENCE(foreColor, mFrameBackgroundColor);

    if (mSufficientContrast > luminosityDifference &&
        customColors->mAltForegroundColor) {
      int32_t altLuminosityDifference =
                NS_LUMINOSITY_DIFFERENCE(*customColors->mForegroundColor, mFrameBackgroundColor);

      if (luminosityDifference < altLuminosityDifference) {
        foreColor = *customColors->mAltForegroundColor;
      }
    }

    *aForeColor = foreColor;
    *aBackColor = NS_TRANSPARENT;
    return;
  }

  // There are neither mForegroundColor nor mBackgroundColor.
  *aForeColor = GetTextColor();
  *aBackColor = NS_TRANSPARENT;
}

void
nsTextPaintStyle::GetURLSecondaryColor(nscolor* aForeColor)
{
  NS_ASSERTION(aForeColor, "aForeColor is null");

  nscolor textColor = GetTextColor();
  textColor = NS_RGBA(NS_GET_R(textColor),
                      NS_GET_G(textColor),
                      NS_GET_B(textColor),
                      (uint8_t)(255 * 0.5f));
  // Don't use true alpha color for readability.
  InitCommonColors();
  *aForeColor = NS_ComposeColors(mFrameBackgroundColor, textColor);
}

void
nsTextPaintStyle::GetIMESelectionColors(int32_t  aIndex,
                                        nscolor* aForeColor,
                                        nscolor* aBackColor)
{
  NS_ASSERTION(aForeColor, "aForeColor is null");
  NS_ASSERTION(aBackColor, "aBackColor is null");
  NS_ASSERTION(aIndex >= 0 && aIndex < 5, "Index out of range");

  nsSelectionStyle* selectionStyle = GetSelectionStyle(aIndex);
  *aForeColor = selectionStyle->mTextColor;
  *aBackColor = selectionStyle->mBGColor;
}

bool
nsTextPaintStyle::GetSelectionUnderlineForPaint(int32_t  aIndex,
                                                nscolor* aLineColor,
                                                float*   aRelativeSize,
                                                uint8_t* aStyle)
{
  NS_ASSERTION(aLineColor, "aLineColor is null");
  NS_ASSERTION(aRelativeSize, "aRelativeSize is null");
  NS_ASSERTION(aIndex >= 0 && aIndex < 5, "Index out of range");

  nsSelectionStyle* selectionStyle = GetSelectionStyle(aIndex);
  if (selectionStyle->mUnderlineStyle == NS_STYLE_BORDER_STYLE_NONE ||
      selectionStyle->mUnderlineColor == NS_TRANSPARENT ||
      selectionStyle->mUnderlineRelativeSize <= 0.0f)
    return false;

  *aLineColor = selectionStyle->mUnderlineColor;
  *aRelativeSize = selectionStyle->mUnderlineRelativeSize;
  *aStyle = selectionStyle->mUnderlineStyle;
  return true;
}

void
nsTextPaintStyle::InitCommonColors()
{
  if (mInitCommonColors)
    return;

  nsIFrame* bgFrame =
    nsCSSRendering::FindNonTransparentBackgroundFrame(mFrame);
  NS_ASSERTION(bgFrame, "Cannot find NonTransparentBackgroundFrame.");
  nscolor bgColor = bgFrame->
    GetVisitedDependentColor(&nsStyleBackground::mBackgroundColor);

  nscolor defaultBgColor = mPresContext->DefaultBackgroundColor();
  mFrameBackgroundColor = NS_ComposeColors(defaultBgColor, bgColor);

  mSystemFieldForegroundColor =
    LookAndFeel::GetColor(LookAndFeel::eColorID__moz_fieldtext);
  mSystemFieldBackgroundColor =
    LookAndFeel::GetColor(LookAndFeel::eColorID__moz_field);

  if (bgFrame->IsThemed()) {
    // Assume a native widget has sufficient contrast always
    mSufficientContrast = 0;
    mInitCommonColors = true;
    return;
  }

  NS_ASSERTION(NS_GET_A(defaultBgColor) == 255,
               "default background color is not opaque");

  nscolor defaultWindowBackgroundColor =
    LookAndFeel::GetColor(LookAndFeel::eColorID_WindowBackground);
  nscolor selectionTextColor =
    LookAndFeel::GetColor(LookAndFeel::eColorID_TextSelectForeground);
  nscolor selectionBGColor =
    LookAndFeel::GetColor(LookAndFeel::eColorID_TextSelectBackground);

  mSufficientContrast =
    std::min(std::min(NS_SUFFICIENT_LUMINOSITY_DIFFERENCE,
                  NS_LUMINOSITY_DIFFERENCE(selectionTextColor,
                                           selectionBGColor)),
                  NS_LUMINOSITY_DIFFERENCE(defaultWindowBackgroundColor,
                                           selectionBGColor));

  mInitCommonColors = true;
}

nscolor
nsTextPaintStyle::GetSystemFieldForegroundColor()
{
  InitCommonColors();
  return mSystemFieldForegroundColor;
}

nscolor
nsTextPaintStyle::GetSystemFieldBackgroundColor()
{
  InitCommonColors();
  return mSystemFieldBackgroundColor;
}

static Element*
FindElementAncestorForMozSelection(nsIContent* aContent)
{
  NS_ENSURE_TRUE(aContent, nullptr);
  while (aContent && aContent->IsInNativeAnonymousSubtree()) {
    aContent = aContent->GetBindingParent();
  }
  NS_ASSERTION(aContent, "aContent isn't in non-anonymous tree?");
  while (aContent && !aContent->IsElement()) {
    aContent = aContent->GetParent();
  }
  return aContent ? aContent->AsElement() : nullptr;
}

bool
nsTextPaintStyle::InitSelectionColorsAndShadow()
{
  if (mInitSelectionColorsAndShadow)
    return true;

  int16_t selectionFlags;
  int16_t selectionStatus = mFrame->GetSelectionStatus(&selectionFlags);
  if (!(selectionFlags & nsISelectionDisplay::DISPLAY_TEXT) ||
      selectionStatus < nsISelectionController::SELECTION_ON) {
    // Not displaying the normal selection.
    // We're not caching this fact, so every call to GetSelectionColors
    // will come through here. We could avoid this, but it's not really worth it.
    return false;
  }

  mInitSelectionColorsAndShadow = true;

  nsIFrame* nonGeneratedAncestor = nsLayoutUtils::GetNonGeneratedAncestor(mFrame);
  Element* selectionElement =
    FindElementAncestorForMozSelection(nonGeneratedAncestor->GetContent());

  if (selectionElement &&
      selectionStatus == nsISelectionController::SELECTION_ON) {
    RefPtr<nsStyleContext> sc =
      mPresContext->StyleSet()->
        ProbePseudoElementStyle(selectionElement,
                                CSSPseudoElementType::mozSelection,
                                mFrame->StyleContext());
    // Use -moz-selection pseudo class.
    if (sc) {
      mSelectionBGColor =
        sc->GetVisitedDependentColor(&nsStyleBackground::mBackgroundColor);
      mSelectionTextColor =
        sc->GetVisitedDependentColor(&nsStyleText::mWebkitTextFillColor);
      if (auto* geckoStyleContext = sc->GetAsGecko()) {
        mHasSelectionShadow =
          nsRuleNode::HasAuthorSpecifiedRules(geckoStyleContext,
                                              NS_AUTHOR_SPECIFIED_TEXT_SHADOW,
                                              true);
      } else {
        NS_WARNING("stylo: Need a way to get HasAuthorSpecifiedRules from a "
                   "raw style context");
        // Or at least an element and a pseudo-style, which is probably a bit
        // more doable, since we know that, at least when not in the presence of
        // first-line / first-letter, we're inheriting from selectionElement.
        mHasSelectionShadow = true;
      }
      if (mHasSelectionShadow) {
        mSelectionShadow = sc->StyleText()->mTextShadow;
      }
      return true;
    }
  }

  nscolor selectionBGColor =
    LookAndFeel::GetColor(LookAndFeel::eColorID_TextSelectBackground);

  if (selectionStatus == nsISelectionController::SELECTION_ATTENTION) {
    mSelectionBGColor =
      LookAndFeel::GetColor(
        LookAndFeel::eColorID_TextSelectBackgroundAttention);
    mSelectionBGColor  = EnsureDifferentColors(mSelectionBGColor,
                                               selectionBGColor);
  } else if (selectionStatus != nsISelectionController::SELECTION_ON) {
    mSelectionBGColor =
      LookAndFeel::GetColor(LookAndFeel::eColorID_TextSelectBackgroundDisabled);
    mSelectionBGColor  = EnsureDifferentColors(mSelectionBGColor,
                                               selectionBGColor);
  } else {
    mSelectionBGColor = selectionBGColor;
  }

  mSelectionTextColor =
    LookAndFeel::GetColor(LookAndFeel::eColorID_TextSelectForeground);

  if (mResolveColors) {
    // On MacOS X, we don't exchange text color and BG color.
    if (mSelectionTextColor == NS_DONT_CHANGE_COLOR) {
      nscolor frameColor = nsSVGUtils::IsInSVGTextSubtree(mFrame)
        ? mFrame->GetVisitedDependentColor(&nsStyleSVG::mFill)
        : mFrame->GetVisitedDependentColor(&nsStyleText::mWebkitTextFillColor);
      mSelectionTextColor = EnsureDifferentColors(frameColor, mSelectionBGColor);
    } else if (mSelectionTextColor == NS_CHANGE_COLOR_IF_SAME_AS_BG) {
      nscolor frameColor = nsSVGUtils::IsInSVGTextSubtree(mFrame)
        ? mFrame->GetVisitedDependentColor(&nsStyleSVG::mFill)
        : mFrame->GetVisitedDependentColor(&nsStyleText::mWebkitTextFillColor);
      if (frameColor == mSelectionBGColor) {
        mSelectionTextColor =
          LookAndFeel::GetColor(LookAndFeel::eColorID_TextSelectForegroundCustom);
      }
    } else {
      EnsureSufficientContrast(&mSelectionTextColor, &mSelectionBGColor);
    }
  } else {
    if (mSelectionTextColor == NS_DONT_CHANGE_COLOR) {
      mSelectionTextColor = NS_SAME_AS_FOREGROUND_COLOR;
    }
  }
  return true;
}

nsTextPaintStyle::nsSelectionStyle*
nsTextPaintStyle::GetSelectionStyle(int32_t aIndex)
{
  InitSelectionStyle(aIndex);
  return &mSelectionStyle[aIndex];
}

struct StyleIDs {
  LookAndFeel::ColorID mForeground, mBackground, mLine;
  LookAndFeel::IntID mLineStyle;
  LookAndFeel::FloatID mLineRelativeSize;
};
static StyleIDs SelectionStyleIDs[] = {
  { LookAndFeel::eColorID_IMERawInputForeground,
    LookAndFeel::eColorID_IMERawInputBackground,
    LookAndFeel::eColorID_IMERawInputUnderline,
    LookAndFeel::eIntID_IMERawInputUnderlineStyle,
    LookAndFeel::eFloatID_IMEUnderlineRelativeSize },
  { LookAndFeel::eColorID_IMESelectedRawTextForeground,
    LookAndFeel::eColorID_IMESelectedRawTextBackground,
    LookAndFeel::eColorID_IMESelectedRawTextUnderline,
    LookAndFeel::eIntID_IMESelectedRawTextUnderlineStyle,
    LookAndFeel::eFloatID_IMEUnderlineRelativeSize },
  { LookAndFeel::eColorID_IMEConvertedTextForeground,
    LookAndFeel::eColorID_IMEConvertedTextBackground,
    LookAndFeel::eColorID_IMEConvertedTextUnderline,
    LookAndFeel::eIntID_IMEConvertedTextUnderlineStyle,
    LookAndFeel::eFloatID_IMEUnderlineRelativeSize },
  { LookAndFeel::eColorID_IMESelectedConvertedTextForeground,
    LookAndFeel::eColorID_IMESelectedConvertedTextBackground,
    LookAndFeel::eColorID_IMESelectedConvertedTextUnderline,
    LookAndFeel::eIntID_IMESelectedConvertedTextUnderline,
    LookAndFeel::eFloatID_IMEUnderlineRelativeSize },
  { LookAndFeel::eColorID_LAST_COLOR,
    LookAndFeel::eColorID_LAST_COLOR,
    LookAndFeel::eColorID_SpellCheckerUnderline,
    LookAndFeel::eIntID_SpellCheckerUnderlineStyle,
    LookAndFeel::eFloatID_SpellCheckerUnderlineRelativeSize }
};

void
nsTextPaintStyle::InitSelectionStyle(int32_t aIndex)
{
  NS_ASSERTION(aIndex >= 0 && aIndex < 5, "aIndex is invalid");
  nsSelectionStyle* selectionStyle = &mSelectionStyle[aIndex];
  if (selectionStyle->mInit)
    return;

  StyleIDs* styleIDs = &SelectionStyleIDs[aIndex];

  nscolor foreColor, backColor;
  if (styleIDs->mForeground == LookAndFeel::eColorID_LAST_COLOR) {
    foreColor = NS_SAME_AS_FOREGROUND_COLOR;
  } else {
    foreColor = LookAndFeel::GetColor(styleIDs->mForeground);
  }
  if (styleIDs->mBackground == LookAndFeel::eColorID_LAST_COLOR) {
    backColor = NS_TRANSPARENT;
  } else {
    backColor = LookAndFeel::GetColor(styleIDs->mBackground);
  }

  // Convert special color to actual color
  NS_ASSERTION(foreColor != NS_TRANSPARENT,
               "foreColor cannot be NS_TRANSPARENT");
  NS_ASSERTION(backColor != NS_SAME_AS_FOREGROUND_COLOR,
               "backColor cannot be NS_SAME_AS_FOREGROUND_COLOR");
  NS_ASSERTION(backColor != NS_40PERCENT_FOREGROUND_COLOR,
               "backColor cannot be NS_40PERCENT_FOREGROUND_COLOR");

  if (mResolveColors) {
    foreColor = GetResolvedForeColor(foreColor, GetTextColor(), backColor);

    if (NS_GET_A(backColor) > 0)
      EnsureSufficientContrast(&foreColor, &backColor);
  }

  nscolor lineColor;
  float relativeSize;
  uint8_t lineStyle;
  GetSelectionUnderline(mPresContext, aIndex,
                        &lineColor, &relativeSize, &lineStyle);

  if (mResolveColors)
    lineColor = GetResolvedForeColor(lineColor, foreColor, backColor);

  selectionStyle->mTextColor       = foreColor;
  selectionStyle->mBGColor         = backColor;
  selectionStyle->mUnderlineColor  = lineColor;
  selectionStyle->mUnderlineStyle  = lineStyle;
  selectionStyle->mUnderlineRelativeSize = relativeSize;
  selectionStyle->mInit            = true;
}

/* static */ bool
nsTextPaintStyle::GetSelectionUnderline(nsPresContext* aPresContext,
                                        int32_t aIndex,
                                        nscolor* aLineColor,
                                        float* aRelativeSize,
                                        uint8_t* aStyle)
{
  NS_ASSERTION(aPresContext, "aPresContext is null");
  NS_ASSERTION(aRelativeSize, "aRelativeSize is null");
  NS_ASSERTION(aStyle, "aStyle is null");
  NS_ASSERTION(aIndex >= 0 && aIndex < 5, "Index out of range");

  StyleIDs& styleID = SelectionStyleIDs[aIndex];

  nscolor color = LookAndFeel::GetColor(styleID.mLine);
  int32_t style = LookAndFeel::GetInt(styleID.mLineStyle);
  if (style > NS_STYLE_TEXT_DECORATION_STYLE_MAX) {
    NS_ERROR("Invalid underline style value is specified");
    style = NS_STYLE_TEXT_DECORATION_STYLE_SOLID;
  }
  float size = LookAndFeel::GetFloat(styleID.mLineRelativeSize);

  NS_ASSERTION(size, "selection underline relative size must be larger than 0");

  if (aLineColor) {
    *aLineColor = color;
  }
  *aRelativeSize = size;
  *aStyle = style;

  return style != NS_STYLE_TEXT_DECORATION_STYLE_NONE &&
         color != NS_TRANSPARENT &&
         size > 0.0f;
}

bool
nsTextPaintStyle::GetSelectionShadow(nsCSSShadowArray** aShadow)
{
  if (!InitSelectionColorsAndShadow()) {
    return false;
  }

  if (mHasSelectionShadow) {
    *aShadow = mSelectionShadow;
    return true;
  }

  return false;
}

inline nscolor Get40PercentColor(nscolor aForeColor, nscolor aBackColor)
{
  nscolor foreColor = NS_RGBA(NS_GET_R(aForeColor),
                              NS_GET_G(aForeColor),
                              NS_GET_B(aForeColor),
                              (uint8_t)(255 * 0.4f));
  // Don't use true alpha color for readability.
  return NS_ComposeColors(aBackColor, foreColor);
}

nscolor
nsTextPaintStyle::GetResolvedForeColor(nscolor aColor,
                                       nscolor aDefaultForeColor,
                                       nscolor aBackColor)
{
  if (aColor == NS_SAME_AS_FOREGROUND_COLOR)
    return aDefaultForeColor;

  if (aColor != NS_40PERCENT_FOREGROUND_COLOR)
    return aColor;

  // Get actual background color
  nscolor actualBGColor = aBackColor;
  if (actualBGColor == NS_TRANSPARENT) {
    InitCommonColors();
    actualBGColor = mFrameBackgroundColor;
  }
  return Get40PercentColor(aDefaultForeColor, actualBGColor);
}

//-----------------------------------------------------------------------------

#ifdef ACCESSIBILITY
a11y::AccType
nsTextFrame::AccessibleType()
{
  if (IsEmpty()) {
    RenderedText text = GetRenderedText(0,
        UINT32_MAX, TextOffsetType::OFFSETS_IN_CONTENT_TEXT,
        TrailingWhitespace::DONT_TRIM_TRAILING_WHITESPACE);
    if (text.mString.IsEmpty()) {
      return a11y::eNoType;
    }
  }

  return a11y::eTextLeafType;
}
#endif


//-----------------------------------------------------------------------------
void
nsTextFrame::Init(nsIContent*       aContent,
                  nsContainerFrame* aParent,
                  nsIFrame*         aPrevInFlow)
{
  NS_ASSERTION(!aPrevInFlow, "Can't be a continuation!");
  NS_PRECONDITION(aContent->IsNodeOfType(nsINode::eTEXT),
                  "Bogus content!");

  // Remove any NewlineOffsetProperty or InFlowContentLengthProperty since they
  // might be invalid if the content was modified while there was no frame
  if (aContent->HasFlag(NS_HAS_NEWLINE_PROPERTY)) {
    aContent->DeleteProperty(nsGkAtoms::newline);
    aContent->UnsetFlags(NS_HAS_NEWLINE_PROPERTY);
  }
  if (aContent->HasFlag(NS_HAS_FLOWLENGTH_PROPERTY)) {
    aContent->DeleteProperty(nsGkAtoms::flowlength);
    aContent->UnsetFlags(NS_HAS_FLOWLENGTH_PROPERTY);
  }

  // Since our content has a frame now, this flag is no longer needed.
  aContent->UnsetFlags(NS_CREATE_FRAME_IF_NON_WHITESPACE);

  // We're not a continuing frame.
  // mContentOffset = 0; not necessary since we get zeroed out at init
  nsFrame::Init(aContent, aParent, aPrevInFlow);
}

void
nsTextFrame::ClearFrameOffsetCache()
{
  // See if we need to remove ourselves from the offset cache
  if (GetStateBits() & TEXT_IN_OFFSET_CACHE) {
    nsIFrame* primaryFrame = mContent->GetPrimaryFrame();
    if (primaryFrame) {
      // The primary frame might be null here.  For example, nsLineBox::DeleteLineList
      // just destroys the frames in order, which means that the primary frame is already
      // dead if we're a continuing text frame, in which case, all of its properties are
      // gone, and we don't need to worry about deleting this property here.
      primaryFrame->DeleteProperty(OffsetToFrameProperty());
    }
    RemoveStateBits(TEXT_IN_OFFSET_CACHE);
  }
}

void
nsTextFrame::DestroyFrom(nsIFrame* aDestructRoot)
{
  ClearFrameOffsetCache();

  // We might want to clear NS_CREATE_FRAME_IF_NON_WHITESPACE or
  // NS_REFRAME_IF_WHITESPACE on mContent here, since our parent frame
  // type might be changing.  Not clear whether it's worth it.
  ClearTextRuns();
  if (mNextContinuation) {
    mNextContinuation->SetPrevInFlow(nullptr);
  }
  // Let the base class destroy the frame
  nsFrame::DestroyFrom(aDestructRoot);
}

class nsContinuingTextFrame final : public nsTextFrame
{
public:
  NS_DECL_FRAMEARENA_HELPERS(nsContinuingTextFrame)

  friend nsIFrame* NS_NewContinuingTextFrame(nsIPresShell* aPresShell, nsStyleContext* aContext);

  void Init(nsIContent* aContent,
            nsContainerFrame* aParent,
            nsIFrame* aPrevInFlow) override;

  void DestroyFrom(nsIFrame* aDestructRoot) override;

  nsTextFrame* GetPrevContinuation() const override
  {
    return mPrevContinuation;
  }
  void SetPrevContinuation(nsIFrame* aPrevContinuation) override
  {
    NS_ASSERTION(!aPrevContinuation || Type() == aPrevContinuation->Type(),
                 "setting a prev continuation with incorrect type!");
    NS_ASSERTION (!nsSplittableFrame::IsInPrevContinuationChain(aPrevContinuation, this),
                  "creating a loop in continuation chain!");
    mPrevContinuation = static_cast<nsTextFrame*>(aPrevContinuation);
    RemoveStateBits(NS_FRAME_IS_FLUID_CONTINUATION);
  }
  nsIFrame* GetPrevInFlowVirtual() const override { return GetPrevInFlow(); }
  nsTextFrame* GetPrevInFlow() const
  {
    return (GetStateBits() & NS_FRAME_IS_FLUID_CONTINUATION) ? mPrevContinuation : nullptr;
  }
  void SetPrevInFlow(nsIFrame* aPrevInFlow) override
  {
    NS_ASSERTION(!aPrevInFlow || Type() == aPrevInFlow->Type(),
                 "setting a prev in flow with incorrect type!");
    NS_ASSERTION (!nsSplittableFrame::IsInPrevContinuationChain(aPrevInFlow, this),
                  "creating a loop in continuation chain!");
    mPrevContinuation = static_cast<nsTextFrame*>(aPrevInFlow);
    AddStateBits(NS_FRAME_IS_FLUID_CONTINUATION);
  }
  nsIFrame* FirstInFlow() const override;
  nsIFrame* FirstContinuation() const override;

  void AddInlineMinISize(gfxContext* aRenderingContext,
                         InlineMinISizeData* aData) override;
  void AddInlinePrefISize(gfxContext* aRenderingContext,
                          InlinePrefISizeData* aData) override;

protected:
  explicit nsContinuingTextFrame(nsStyleContext* aContext)
    : nsTextFrame(aContext, kClassID)
  {}

  nsTextFrame* mPrevContinuation;
};

void
nsContinuingTextFrame::Init(nsIContent*       aContent,
                            nsContainerFrame* aParent,
                            nsIFrame*         aPrevInFlow)
{
  NS_ASSERTION(aPrevInFlow, "Must be a continuation!");
  // NOTE: bypassing nsTextFrame::Init!!!
  nsFrame::Init(aContent, aParent, aPrevInFlow);

  nsTextFrame* prev = static_cast<nsTextFrame*>(aPrevInFlow);
  nsTextFrame* nextContinuation = prev->GetNextContinuation();
  // Hook the frame into the flow
  SetPrevInFlow(aPrevInFlow);
  aPrevInFlow->SetNextInFlow(this);
  mContentOffset = prev->GetContentOffset() + prev->GetContentLengthHint();
  NS_ASSERTION(mContentOffset < int32_t(aContent->GetText()->GetLength()),
               "Creating ContinuingTextFrame, but there is no more content");
  if (prev->StyleContext() != StyleContext()) {
    // We're taking part of prev's text, and its style may be different
    // so clear its textrun which may no longer be valid (and don't set ours)
    prev->ClearTextRuns();
  } else {
    float inflation = prev->GetFontSizeInflation();
    SetFontSizeInflation(inflation);
    mTextRun = prev->GetTextRun(nsTextFrame::eInflated);
    if (inflation != 1.0f) {
      gfxTextRun *uninflatedTextRun =
        prev->GetTextRun(nsTextFrame::eNotInflated);
      if (uninflatedTextRun) {
        SetTextRun(uninflatedTextRun, nsTextFrame::eNotInflated, 1.0f);
      }
    }
  }
  if (aPrevInFlow->GetStateBits() & NS_FRAME_IS_BIDI) {
    FrameBidiData bidiData = aPrevInFlow->GetBidiData();
    bidiData.precedingControl = kBidiLevelNone;
    SetProperty(BidiDataProperty(), bidiData);

    if (nextContinuation) {
      SetNextContinuation(nextContinuation);
      nextContinuation->SetPrevContinuation(this);
      // Adjust next-continuations' content offset as needed.
      while (nextContinuation &&
             nextContinuation->GetContentOffset() < mContentOffset) {
#ifdef DEBUG
        FrameBidiData nextBidiData = nextContinuation->GetBidiData();
        NS_ASSERTION(bidiData.embeddingLevel == nextBidiData.embeddingLevel &&
                     bidiData.baseLevel == nextBidiData.baseLevel,
                     "stealing text from different type of BIDI continuation");
        MOZ_ASSERT(nextBidiData.precedingControl == kBidiLevelNone,
                   "There shouldn't be any virtual bidi formatting character "
                   "between continuations");
#endif
        nextContinuation->mContentOffset = mContentOffset;
        nextContinuation = nextContinuation->GetNextContinuation();
      }
    }
    mState |= NS_FRAME_IS_BIDI;
  } // prev frame is bidi
}

void
nsContinuingTextFrame::DestroyFrom(nsIFrame* aDestructRoot)
{
  ClearFrameOffsetCache();

  // The text associated with this frame will become associated with our
  // prev-continuation. If that means the text has changed style, then
  // we need to wipe out the text run for the text.
  // Note that mPrevContinuation can be null if we're destroying the whole
  // frame chain from the start to the end.
  // If this frame is mentioned in the userData for a textrun (say
  // because there's a direction change at the start of this frame), then
  // we have to clear the textrun because we're going away and the
  // textrun had better not keep a dangling reference to us.
  if (IsInTextRunUserData() ||
      (mPrevContinuation &&
       mPrevContinuation->StyleContext() != StyleContext())) {
    ClearTextRuns();
    // Clear the previous continuation's text run also, so that it can rebuild
    // the text run to include our text.
    if (mPrevContinuation) {
      mPrevContinuation->ClearTextRuns();
    }
  }
  nsSplittableFrame::RemoveFromFlow(this);
  // Let the base class destroy the frame
  nsFrame::DestroyFrom(aDestructRoot);
}

nsIFrame*
nsContinuingTextFrame::FirstInFlow() const
{
  // Can't cast to |nsContinuingTextFrame*| because the first one isn't.
  nsIFrame *firstInFlow,
           *previous = const_cast<nsIFrame*>
                                 (static_cast<const nsIFrame*>(this));
  do {
    firstInFlow = previous;
    previous = firstInFlow->GetPrevInFlow();
  } while (previous);
  MOZ_ASSERT(firstInFlow, "post-condition failed");
  return firstInFlow;
}

nsIFrame*
nsContinuingTextFrame::FirstContinuation() const
{
  // Can't cast to |nsContinuingTextFrame*| because the first one isn't.
  nsIFrame *firstContinuation,
  *previous = const_cast<nsIFrame*>
                        (static_cast<const nsIFrame*>(mPrevContinuation));

  NS_ASSERTION(previous, "How can an nsContinuingTextFrame be the first continuation?");

  do {
    firstContinuation = previous;
    previous = firstContinuation->GetPrevContinuation();
  } while (previous);
  MOZ_ASSERT(firstContinuation, "post-condition failed");
  return firstContinuation;
}

// XXX Do we want to do all the work for the first-in-flow or do the
// work for each part?  (Be careful of first-letter / first-line, though,
// especially first-line!)  Doing all the work on the first-in-flow has
// the advantage of avoiding the potential for incremental reflow bugs,
// but depends on our maintining the frame tree in reasonable ways even
// for edge cases (block-within-inline splits, nextBidi, etc.)

// XXX We really need to make :first-letter happen during frame
// construction.

// Needed for text frames in XUL.
/* virtual */ nscoord
nsTextFrame::GetMinISize(gfxContext *aRenderingContext)
{
  return nsLayoutUtils::MinISizeFromInline(this, aRenderingContext);
}

// Needed for text frames in XUL.
/* virtual */ nscoord
nsTextFrame::GetPrefISize(gfxContext *aRenderingContext)
{
  return nsLayoutUtils::PrefISizeFromInline(this, aRenderingContext);
}

/* virtual */ void
nsContinuingTextFrame::AddInlineMinISize(gfxContext *aRenderingContext,
                                         InlineMinISizeData *aData)
{
  // Do nothing, since the first-in-flow accounts for everything.
}

/* virtual */ void
nsContinuingTextFrame::AddInlinePrefISize(gfxContext *aRenderingContext,
                                          InlinePrefISizeData *aData)
{
  // Do nothing, since the first-in-flow accounts for everything.
}

//----------------------------------------------------------------------

#if defined(DEBUG_rbs) || defined(DEBUG_bzbarsky)
static void
VerifyNotDirty(nsFrameState state)
{
  bool isZero = state & NS_FRAME_FIRST_REFLOW;
  bool isDirty = state & NS_FRAME_IS_DIRTY;
  if (!isZero && isDirty)
    NS_WARNING("internal offsets may be out-of-sync");
}
#define DEBUG_VERIFY_NOT_DIRTY(state) \
VerifyNotDirty(state)
#else
#define DEBUG_VERIFY_NOT_DIRTY(state)
#endif

nsIFrame*
NS_NewTextFrame(nsIPresShell* aPresShell, nsStyleContext* aContext)
{
  return new (aPresShell) nsTextFrame(aContext);
}

NS_IMPL_FRAMEARENA_HELPERS(nsTextFrame)

nsIFrame*
NS_NewContinuingTextFrame(nsIPresShell* aPresShell, nsStyleContext* aContext)
{
  return new (aPresShell) nsContinuingTextFrame(aContext);
}

NS_IMPL_FRAMEARENA_HELPERS(nsContinuingTextFrame)

nsTextFrame::~nsTextFrame()
{
}

nsresult
nsTextFrame::GetCursor(const nsPoint& aPoint,
                       nsIFrame::Cursor& aCursor)
{
  FillCursorInformationFromStyle(StyleUserInterface(), aCursor);
  if (NS_STYLE_CURSOR_AUTO == aCursor.mCursor) {
    if (!IsSelectable(nullptr)) {
      aCursor.mCursor = NS_STYLE_CURSOR_DEFAULT;
    } else {
      aCursor.mCursor = GetWritingMode().IsVertical()
        ? NS_STYLE_CURSOR_VERTICAL_TEXT : NS_STYLE_CURSOR_TEXT;
    }
    return NS_OK;
  } else {
    return nsFrame::GetCursor(aPoint, aCursor);
  }
}

nsTextFrame*
nsTextFrame::LastInFlow() const
{
  nsTextFrame* lastInFlow = const_cast<nsTextFrame*>(this);
  while (lastInFlow->GetNextInFlow())  {
    lastInFlow = lastInFlow->GetNextInFlow();
  }
  MOZ_ASSERT(lastInFlow, "post-condition failed");
  return lastInFlow;
}

nsTextFrame*
nsTextFrame::LastContinuation() const
{
  nsTextFrame* lastContinuation = const_cast<nsTextFrame*>(this);
  while (lastContinuation->mNextContinuation)  {
    lastContinuation = lastContinuation->mNextContinuation;
  }
  MOZ_ASSERT(lastContinuation, "post-condition failed");
  return lastContinuation;
}

void
nsTextFrame::InvalidateFrame(uint32_t aDisplayItemKey)
{
  if (nsSVGUtils::IsInSVGTextSubtree(this)) {
    nsIFrame* svgTextFrame = nsLayoutUtils::GetClosestFrameOfType(
      GetParent(), LayoutFrameType::SVGText);
    svgTextFrame->InvalidateFrame();
    return;
  }
  nsFrame::InvalidateFrame(aDisplayItemKey);
}

void
nsTextFrame::InvalidateFrameWithRect(const nsRect& aRect, uint32_t aDisplayItemKey)
{
  if (nsSVGUtils::IsInSVGTextSubtree(this)) {
    nsIFrame* svgTextFrame = nsLayoutUtils::GetClosestFrameOfType(
      GetParent(), LayoutFrameType::SVGText);
    svgTextFrame->InvalidateFrame();
    return;
  }
  nsFrame::InvalidateFrameWithRect(aRect, aDisplayItemKey);
}

gfxTextRun*
nsTextFrame::GetUninflatedTextRun()
{
  return GetProperty(UninflatedTextRunProperty());
}

void
nsTextFrame::SetTextRun(gfxTextRun* aTextRun, TextRunType aWhichTextRun,
                        float aInflation)
{
  NS_ASSERTION(aTextRun, "must have text run");

  // Our inflated text run is always stored in mTextRun.  In the cases
  // where our current inflation is not 1.0, however, we store two text
  // runs, and the uninflated one goes in a frame property.  We never
  // store a single text run in both.
  if (aWhichTextRun == eInflated) {
    if (HasFontSizeInflation() && aInflation == 1.0f) {
      // FIXME: Probably shouldn't do this within each SetTextRun
      // method, but it doesn't hurt.
      ClearTextRun(nullptr, nsTextFrame::eNotInflated);
    }
    SetFontSizeInflation(aInflation);
  } else {
    MOZ_ASSERT(aInflation == 1.0f, "unexpected inflation");
    if (HasFontSizeInflation()) {
      // Setting the property will not automatically increment the textrun's
      // reference count, so we need to do it here.
      aTextRun->AddRef();
      SetProperty(UninflatedTextRunProperty(), aTextRun);
      return;
    }
    // fall through to setting mTextRun
  }

  mTextRun = aTextRun;

  // FIXME: Add assertions testing the relationship between
  // GetFontSizeInflation() and whether we have an uninflated text run
  // (but be aware that text runs can go away).
}

bool
nsTextFrame::RemoveTextRun(gfxTextRun* aTextRun)
{
  if (aTextRun == mTextRun) {
    mTextRun = nullptr;
    return true;
  }
  if ((GetStateBits() & TEXT_HAS_FONT_INFLATION) &&
      GetProperty(UninflatedTextRunProperty()) == aTextRun) {
    DeleteProperty(UninflatedTextRunProperty());
    return true;
  }
  return false;
}

void
nsTextFrame::ClearTextRun(nsTextFrame* aStartContinuation,
                          TextRunType aWhichTextRun)
{
  RefPtr<gfxTextRun> textRun = GetTextRun(aWhichTextRun);
  if (!textRun) {
    return;
  }

  DebugOnly<bool> checkmTextrun = textRun == mTextRun;
  UnhookTextRunFromFrames(textRun, aStartContinuation);
  MOZ_ASSERT(checkmTextrun ? !mTextRun
                           : !GetProperty(UninflatedTextRunProperty()));
}

void
nsTextFrame::DisconnectTextRuns()
{
  MOZ_ASSERT(!IsInTextRunUserData(),
             "Textrun mentions this frame in its user data so we can't just disconnect");
  mTextRun = nullptr;
  if ((GetStateBits() & TEXT_HAS_FONT_INFLATION)) {
    DeleteProperty(UninflatedTextRunProperty());
  }
}

nsresult
nsTextFrame::CharacterDataChanged(CharacterDataChangeInfo* aInfo)
{
  if (mContent->HasFlag(NS_HAS_NEWLINE_PROPERTY)) {
    mContent->DeleteProperty(nsGkAtoms::newline);
    mContent->UnsetFlags(NS_HAS_NEWLINE_PROPERTY);
  }
  if (mContent->HasFlag(NS_HAS_FLOWLENGTH_PROPERTY)) {
    mContent->DeleteProperty(nsGkAtoms::flowlength);
    mContent->UnsetFlags(NS_HAS_FLOWLENGTH_PROPERTY);
  }

  // Find the first frame whose text has changed. Frames that are entirely
  // before the text change are completely unaffected.
  nsTextFrame* next;
  nsTextFrame* textFrame = this;
  while (true) {
    next = textFrame->GetNextContinuation();
    if (!next || next->GetContentOffset() > int32_t(aInfo->mChangeStart))
      break;
    textFrame = next;
  }

  int32_t endOfChangedText = aInfo->mChangeStart + aInfo->mReplaceLength;

  // Parent of the last frame that we passed to FrameNeedsReflow (or noticed
  // had already received an earlier FrameNeedsReflow call).
  // (For subsequent frames with this same parent, we can just set their
  // dirty bit without bothering to call FrameNeedsReflow again.)
  nsIFrame* lastDirtiedFrameParent = nullptr;

  nsIPresShell* shell = PresContext()->GetPresShell();
  do {
    // textFrame contained deleted text (or the insertion point,
    // if this was a pure insertion).
    textFrame->mState &= ~TEXT_WHITESPACE_FLAGS;
    textFrame->ClearTextRuns();

    nsIFrame* parentOfTextFrame = textFrame->GetParent();
    bool areAncestorsAwareOfReflowRequest = false;
    if (lastDirtiedFrameParent == parentOfTextFrame) {
      // An earlier iteration of this loop already called
      // FrameNeedsReflow for a sibling of |textFrame|.
      areAncestorsAwareOfReflowRequest = true;
    } else {
      lastDirtiedFrameParent = parentOfTextFrame;
    }

    if (textFrame->mReflowRequestedForCharDataChange) {
      // We already requested a reflow for this frame; nothing to do.
      MOZ_ASSERT(textFrame->HasAnyStateBits(NS_FRAME_IS_DIRTY),
                 "mReflowRequestedForCharDataChange should only be set "
                 "on dirty frames");
    } else {
      // Make sure textFrame is queued up for a reflow.  Also set a flag so we
      // don't waste time doing this again in repeated calls to this method.
      textFrame->mReflowRequestedForCharDataChange = true;
      if (!areAncestorsAwareOfReflowRequest) {
        // Ask the parent frame to reflow me.
        shell->FrameNeedsReflow(textFrame, nsIPresShell::eStyleChange,
                                NS_FRAME_IS_DIRTY);
      } else {
        // We already called FrameNeedsReflow on behalf of an earlier sibling,
        // so we can just mark this frame as dirty and don't need to bother
        // telling its ancestors.
        // Note: if the parent is a block, we're cheating here because we should
        // be marking our line dirty, but we're not. nsTextFrame::SetLength will
        // do that when it gets called during reflow.
        textFrame->AddStateBits(NS_FRAME_IS_DIRTY);
      }
    }
    textFrame->InvalidateFrame();

    // Below, frames that start after the deleted text will be adjusted so that
    // their offsets move with the trailing unchanged text. If this change
    // deletes more text than it inserts, those frame offsets will decrease.
    // We need to maintain the invariant that mContentOffset is non-decreasing
    // along the continuation chain. So we need to ensure that frames that
    // started in the deleted text are all still starting before the
    // unchanged text.
    if (textFrame->mContentOffset > endOfChangedText) {
      textFrame->mContentOffset = endOfChangedText;
    }

    textFrame = textFrame->GetNextContinuation();
  } while (textFrame && textFrame->GetContentOffset() < int32_t(aInfo->mChangeEnd));

  // This is how much the length of the string changed by --- i.e.,
  // how much the trailing unchanged text moved.
  int32_t sizeChange =
    aInfo->mChangeStart + aInfo->mReplaceLength - aInfo->mChangeEnd;

  if (sizeChange) {
    // Fix the offsets of the text frames that start in the trailing
    // unchanged text.
    while (textFrame) {
      textFrame->mContentOffset += sizeChange;
      // XXX we could rescue some text runs by adjusting their user data
      // to reflect the change in DOM offsets
      textFrame->ClearTextRuns();
      textFrame = textFrame->GetNextContinuation();
    }
  }

  return NS_OK;
}

class nsDisplayText : public nsCharClipDisplayItem {
public:
  nsDisplayText(nsDisplayListBuilder* aBuilder, nsTextFrame* aFrame,
                const Maybe<bool>& aIsSelected);
#ifdef NS_BUILD_REFCNT_LOGGING
  virtual ~nsDisplayText() {
    MOZ_COUNT_DTOR(nsDisplayText);
  }
#endif

  virtual void RestoreState() override
  {
    nsCharClipDisplayItem::RestoreState();
    mOpacity = 1.0f;
  }

  virtual nsRect GetBounds(nsDisplayListBuilder* aBuilder,
                           bool* aSnap) const override {
    *aSnap = false;
    return mBounds;
  }
  virtual void HitTest(nsDisplayListBuilder* aBuilder, const nsRect& aRect,
                       HitTestState* aState,
                       nsTArray<nsIFrame*> *aOutFrames) override {
    if (nsRect(ToReferenceFrame(), mFrame->GetSize()).Intersects(aRect)) {
      aOutFrames->AppendElement(mFrame);
    }
  }
  virtual LayerState GetLayerState(nsDisplayListBuilder* aBuilder,
                                   LayerManager* aManager,
                                   const ContainerLayerParameters& aParameters) override;
  virtual already_AddRefed<Layer> BuildLayer(nsDisplayListBuilder* aBuilder,
                                             LayerManager* aManager,
                                             const ContainerLayerParameters& aContainerParameters) override;
  virtual bool CreateWebRenderCommands(mozilla::wr::DisplayListBuilder& aBuilder,
                                       const StackingContextHelper& aSc,
                                       nsTArray<WebRenderParentCommand>& aParentCommands,
                                       WebRenderLayerManager* aManager,
                                       nsDisplayListBuilder* aDisplayListBuilder) override;
  virtual void Paint(nsDisplayListBuilder* aBuilder,
                     gfxContext* aCtx) override;
  NS_DISPLAY_DECL_NAME("Text", TYPE_TEXT)

  virtual nsRect GetComponentAlphaBounds(nsDisplayListBuilder* aBuilder) const override
  {
    if (gfxPlatform::GetPlatform()->RespectsFontStyleSmoothing()) {
      // On OS X, web authors can turn off subpixel text rendering using the
      // CSS property -moz-osx-font-smoothing. If they do that, we don't need
      // to use component alpha layers for the affected text.
      if (mFrame->StyleFont()->mFont.smoothing == NS_FONT_SMOOTHING_GRAYSCALE) {
        return nsRect();
      }
    }
    bool snap;
    return GetBounds(aBuilder, &snap);
  }

  virtual nsDisplayItemGeometry* AllocateGeometry(nsDisplayListBuilder* aBuilder) override;

  virtual void ComputeInvalidationRegion(nsDisplayListBuilder* aBuilder,
                                         const nsDisplayItemGeometry* aGeometry,
                                         nsRegion *aInvalidRegion) const override;

  void RenderToContext(gfxContext* aCtx, TextDrawTarget* aTextDrawer, nsDisplayListBuilder* aBuilder, bool aIsRecording = false);

  bool CanApplyOpacity() const override
  {
    nsTextFrame* f = static_cast<nsTextFrame*>(mFrame);
    if (f->IsSelected()) {
      return false;
    }

    const nsStyleText* textStyle = f->StyleText();
    if (textStyle->mTextShadow) {
      return false;
    }

    nsTextFrame::TextDecorations decorations;
    f->GetTextDecorations(f->PresContext(), nsTextFrame::eResolvedColors, decorations);
    if (decorations.HasDecorationLines()) {
      return false;
    }

    return true;
  }

  void ApplyOpacity(nsDisplayListBuilder* aBuilder,
                    float aOpacity,
                    const DisplayItemClipChain* aClip) override
  {
    NS_ASSERTION(CanApplyOpacity(), "ApplyOpacity should be allowed");
    mOpacity = aOpacity;
    IntersectClip(aBuilder, aClip);
  }

  void WriteDebugInfo(std::stringstream& aStream) override
  {
#ifdef DEBUG
    aStream << " (\"";

    nsTextFrame* f = static_cast<nsTextFrame*>(mFrame);
    nsCString buf;
    int32_t totalContentLength;
    f->ToCString(buf, &totalContentLength);

    aStream << buf.get() << "\")";
#endif
  }

<<<<<<< HEAD
  void GetMergedFrames(nsTArray<nsIFrame*>* aFrames) const override
  {
    aFrames->AppendElements(mMergedFrames);
  }

=======
>>>>>>> 63267249
  RefPtr<TextDrawTarget> mTextDrawer;

  nsRect mBounds;

  float mOpacity;
};

class nsDisplayTextGeometry : public nsCharClipGeometry
{
public:
  nsDisplayTextGeometry(nsDisplayText* aItem, nsDisplayListBuilder* aBuilder)
    : nsCharClipGeometry(aItem, aBuilder)
    , mOpacity(aItem->mOpacity)
  {
    nsTextFrame* f = static_cast<nsTextFrame*>(aItem->Frame());
    f->GetTextDecorations(f->PresContext(), nsTextFrame::eResolvedColors, mDecorations);
  }

  /**
   * We store the computed text decorations here since they are
   * computed using style data from parent frames. Any changes to these
   * styles will only invalidate the parent frame and not this frame.
   */
  nsTextFrame::TextDecorations mDecorations;
  float mOpacity;
};

nsDisplayItemGeometry*
nsDisplayText::AllocateGeometry(nsDisplayListBuilder* aBuilder)
{
  return new nsDisplayTextGeometry(this, aBuilder);
}

void
nsDisplayText::ComputeInvalidationRegion(nsDisplayListBuilder* aBuilder,
                                         const nsDisplayItemGeometry* aGeometry,
                                         nsRegion *aInvalidRegion) const
{
  const nsDisplayTextGeometry* geometry = static_cast<const nsDisplayTextGeometry*>(aGeometry);
  nsTextFrame* f = static_cast<nsTextFrame*>(mFrame);

  nsTextFrame::TextDecorations decorations;
  f->GetTextDecorations(f->PresContext(), nsTextFrame::eResolvedColors, decorations);

  bool snap;
  nsRect newRect = geometry->mBounds;
  nsRect oldRect = GetBounds(aBuilder, &snap);
  if (decorations != geometry->mDecorations ||
      mVisIStartEdge != geometry->mVisIStartEdge ||
      mVisIEndEdge != geometry->mVisIEndEdge ||
      !oldRect.IsEqualInterior(newRect) ||
      !geometry->mBorderRect.IsEqualInterior(GetBorderRect()) ||
      mOpacity != geometry->mOpacity) {
    aInvalidRegion->Or(oldRect, newRect);
  }
}

NS_DECLARE_FRAME_PROPERTY_SMALL_VALUE(TextCombineScaleFactorProperty, float)

static float
GetTextCombineScaleFactor(nsTextFrame* aFrame)
{
  float factor = aFrame->GetProperty(TextCombineScaleFactorProperty());
  return factor ? factor : 1.0f;
}

nsDisplayText::nsDisplayText(nsDisplayListBuilder* aBuilder, nsTextFrame* aFrame,
                             const Maybe<bool>& aIsSelected)
  : nsCharClipDisplayItem(aBuilder, aFrame)
  , mOpacity(1.0f)
{
  MOZ_COUNT_CTOR(nsDisplayText);
  mIsFrameSelected = aIsSelected;
  mBounds = mFrame->GetVisualOverflowRectRelativeToSelf() + ToReferenceFrame();
    // Bug 748228
  mBounds.Inflate(mFrame->PresContext()->AppUnitsPerDevPixel());

  if (gfxPrefs::LayersAllowTextLayers() &&
      CanUseAdvancedLayer(aBuilder->GetWidgetLayerManager())) {
    mTextDrawer = new TextDrawTarget();
    RefPtr<gfxContext> captureCtx = gfxContext::CreateOrNull(mTextDrawer);

    // TODO: Paint() checks mDisableSubpixelAA, we should too.
    RenderToContext(captureCtx, mTextDrawer, aBuilder, true);

    if (!mTextDrawer->CanSerializeFonts()) {
      mTextDrawer = nullptr;
    }
  }
}

LayerState
nsDisplayText::GetLayerState(nsDisplayListBuilder* aBuilder,
                             LayerManager* aManager,
                             const ContainerLayerParameters& aParameters)
{
  // Basic things that all advanced backends need
  if (!mTextDrawer) {
    return mozilla::LAYER_NONE;
  }

  // If we're using the webrender backend, then we're good to go!
  if (aManager->GetBackendType() == layers::LayersBackend::LAYERS_WR) {
    return mozilla::LAYER_ACTIVE;
  }

  // If we're using the TextLayer backend, then we need to make sure
  // the input is plain enough for it to handle

  // Can't handle shadows, selections, or decorations
  if (mTextDrawer->GetShadows().Length() > 0 ||
      mTextDrawer->GetSelections().Length() > 0 ||
      mTextDrawer->GetBeforeDecorations().Length() > 0 ||
      mTextDrawer->GetAfterDecorations().Length() > 0) {
    return mozilla::LAYER_NONE;
  }

  // Must only have one font (multiple colors is fine)
  ScaledFont* font = nullptr;

  for (const mozilla::layout::TextRunFragment& text : mTextDrawer->GetText()) {
    if (!font) {
      font = text.font;
    }
    if (font != text.font) {
      return mozilla::LAYER_NONE;
    }
  }

  // Must have an actual font (i.e. actual text)
  if (!font) {
    return mozilla::LAYER_NONE;
  }

  return mozilla::LAYER_ACTIVE;
}

void
nsDisplayText::Paint(nsDisplayListBuilder* aBuilder,
                     gfxContext* aCtx) {
  AUTO_PROFILER_LABEL("nsDisplayText::Paint", GRAPHICS);

  DrawTargetAutoDisableSubpixelAntialiasing disable(aCtx->GetDrawTarget(),
                                                    mDisableSubpixelAA);
  RenderToContext(aCtx, nullptr, aBuilder);
}

bool
nsDisplayText::CreateWebRenderCommands(mozilla::wr::DisplayListBuilder& aBuilder,
                                       const StackingContextHelper& aSc,
                                       nsTArray<WebRenderParentCommand>& aParentCommands,
                                       WebRenderLayerManager* aManager,
                                       nsDisplayListBuilder* aDisplayListBuilder)
{
  if (aManager->IsLayersFreeTransaction()) {
    ContainerLayerParameters parameter;
    if (GetLayerState(aDisplayListBuilder, aManager, parameter) != LAYER_ACTIVE) {
      return false;
    }
  }

  if (mBounds.IsEmpty()) {
    return true;
  }

  auto appUnitsPerDevPixel = mFrame->PresContext()->AppUnitsPerDevPixel();
  LayoutDeviceRect layoutBoundsRect = LayoutDeviceRect::FromAppUnits(
      mBounds, appUnitsPerDevPixel);
  LayoutDeviceRect layoutClipRect = layoutBoundsRect;
  if (GetClip().HasClip()) {
    layoutClipRect = LayoutDeviceRect::FromAppUnits(
                GetClip().GetClipRect(), appUnitsPerDevPixel);
  }

  LayerRect boundsRect = LayerRect::FromUnknownRect(layoutBoundsRect.ToUnknownRect());
  LayerRect clipRect = LayerRect::FromUnknownRect(layoutClipRect.ToUnknownRect());
  wr::LayoutRect wrClipRect = aSc.ToRelativeLayoutRect(clipRect); // wr::ToLayoutRect(clipRect);
  wr::LayoutRect wrBoundsRect = aSc.ToRelativeLayoutRect(boundsRect); //wr::ToLayoutRect(boundsRect);

  // Drawing order: selections, shadows,
  //                underline, overline, [grouped in one array]
  //                text, emphasisText,  [grouped in one array]
  //                lineThrough

  for (const mozilla::layout::SelectionFragment& selection:
       mTextDrawer->GetSelections()) {
    aBuilder.PushRect(selection.rect, wrClipRect, selection.color);
  }

  // WR takes the shadows in CSS-order (reverse of rendering order),
  // because the drawing of a shadow actually occurs when it's popped.
  for (const wr::TextShadow& shadow : mTextDrawer->GetShadows()) {
    aBuilder.PushTextShadow(wrBoundsRect, wrClipRect, shadow);
  }

  for (const wr::Line& decoration: mTextDrawer->GetBeforeDecorations()) {
    aBuilder.PushLine(wrClipRect, decoration);
  }

  for (const mozilla::layout::TextRunFragment& text: mTextDrawer->GetText()) {
    // mOpacity is set after we do our analysis, so we need to apply it here.
    // mOpacity is only non-trivial when we have "pure" text, so we don't
    // ever need to apply it to shadows or decorations.
    auto color = text.color;
    color.a *= mOpacity;

    aManager->WrBridge()->PushGlyphs(aBuilder, text.glyphs, text.font,
                                     color, aSc, boundsRect, clipRect);
  }

  for (const wr::Line& decoration: mTextDrawer->GetAfterDecorations()) {
    aBuilder.PushLine(wrClipRect, decoration);
  }

  for (size_t i = 0; i < mTextDrawer->GetShadows().Length(); ++i) {
    aBuilder.PopTextShadow();
  }

  return true;
}

already_AddRefed<layers::Layer>
nsDisplayText::BuildLayer(nsDisplayListBuilder* aBuilder,
                          LayerManager* aManager,
                          const ContainerLayerParameters& aContainerParameters)
{
  // If we're using webrender, we want layerless rendering, so emit a dummy.
  // See CreateWebRenderCommands for actual drawing code.
  if (aManager->GetBackendType() == layers::LayersBackend::LAYERS_WR) {
    return BuildDisplayItemLayer(aBuilder, aManager, aContainerParameters);
  }

  // We should have all the glyphs recorded now, build
  // the TextLayer.
  RefPtr<layers::TextLayer> layer = static_cast<layers::TextLayer*>
    (aManager->GetLayerBuilder()->GetLeafLayerFor(aBuilder, this));
  if (!layer) {
    layer = aManager->CreateTextLayer();
  }

  // GetLayerState has guaranteed to us that we have exactly one font
  // so this will be overwritten by the time we use it.
  ScaledFont* font = nullptr;

  nsTArray<GlyphArray> allGlyphs;
  allGlyphs.SetCapacity(mTextDrawer->GetText().Length());
  for (const mozilla::layout::TextRunFragment& text : mTextDrawer->GetText()) {
    if (!font) {
      font = text.font;
    }

    GlyphArray* glyphs = allGlyphs.AppendElement();
    glyphs->glyphs() = text.glyphs;

    // Apply folded alpha (only applies to glyphs)
    auto color = text.color;
    color.a *= mOpacity;
    glyphs->color() = color;
  }

  MOZ_ASSERT(font);

  layer->SetGlyphs(Move(allGlyphs));
  layer->SetScaledFont(font);

  auto A2D = mFrame->PresContext()->AppUnitsPerDevPixel();
  bool dummy;
  const LayoutDeviceIntRect destBounds =
          LayoutDeviceIntRect::FromAppUnitsToOutside(GetBounds(aBuilder, &dummy), A2D);
  layer->SetBounds(IntRect(destBounds.x, destBounds.y, destBounds.width, destBounds.height));

  layer->SetBaseTransform(gfx::Matrix4x4::Translation(aContainerParameters.mOffset.x,
                                                      aContainerParameters.mOffset.y, 0));
  return layer.forget();
}

void
nsDisplayText::RenderToContext(gfxContext* aCtx, TextDrawTarget* aTextDrawer, nsDisplayListBuilder* aBuilder, bool aIsRecording)
{
  nsTextFrame* f = static_cast<nsTextFrame*>(mFrame);

  // Add 1 pixel of dirty area around mVisibleRect to allow us to paint
  // antialiased pixels beyond the measured text extents.
  // This is temporary until we do this in the actual calculation of text extents.
  auto A2D = mFrame->PresContext()->AppUnitsPerDevPixel();
  LayoutDeviceRect extraVisible =
    LayoutDeviceRect::FromAppUnits(mVisibleRect, A2D);
  extraVisible.Inflate(1);

  gfxRect pixelVisible(extraVisible.x, extraVisible.y,
                       extraVisible.width, extraVisible.height);
  pixelVisible.Inflate(2);
  pixelVisible.RoundOut();

  bool willClip = !aBuilder->IsForGenerateGlyphMask() &&
                  !aBuilder->IsForPaintingSelectionBG() &&
                  !aIsRecording;
  if (willClip) {
    aCtx->NewPath();
    aCtx->Rectangle(pixelVisible);
    aCtx->Clip();
  }

  NS_ASSERTION(mVisIStartEdge >= 0, "illegal start edge");
  NS_ASSERTION(mVisIEndEdge >= 0, "illegal end edge");

  gfxContextMatrixAutoSaveRestore matrixSR;

  nsPoint framePt = ToReferenceFrame();
  if (f->StyleContext()->IsTextCombined()) {
    float scaleFactor = GetTextCombineScaleFactor(f);
    if (scaleFactor != 1.0f) {
      matrixSR.SetContext(aCtx);
      // Setup matrix to compress text for text-combine-upright if
      // necessary. This is done here because we want selection be
      // compressed at the same time as text.
      gfxPoint pt = nsLayoutUtils::PointToGfxPoint(framePt, A2D);
      gfxMatrix mat = aCtx->CurrentMatrix()
        .PreTranslate(pt).PreScale(scaleFactor, 1.0).PreTranslate(-pt);
      aCtx->SetMatrix (mat);
    }
  }
  nsTextFrame::PaintTextParams params(aCtx);
  params.framePt = gfxPoint(framePt.x, framePt.y);
  params.dirtyRect = extraVisible;
  params.textDrawer = aTextDrawer;

  if (aBuilder->IsForGenerateGlyphMask()) {
    MOZ_ASSERT(!aBuilder->IsForPaintingSelectionBG());
    params.state = nsTextFrame::PaintTextParams::GenerateTextMask;
  } else if (aBuilder->IsForPaintingSelectionBG()) {
    params.state = nsTextFrame::PaintTextParams::PaintTextBGColor;
  } else {
    params.state = nsTextFrame::PaintTextParams::PaintText;
  }

  f->PaintText(params, *this, mOpacity);

  if (willClip) {
    aCtx->PopClip();
  }
}

void
nsTextFrame::BuildDisplayList(nsDisplayListBuilder*   aBuilder,
                              const nsDisplayListSet& aLists)
{
  if (!IsVisibleForPainting(aBuilder))
    return;

  DO_GLOBAL_REFLOW_COUNT_DSP("nsTextFrame");

  const nsStyleColor* sc = StyleColor();
  const nsStyleText* st = StyleText();
  bool isTextTransparent =
    NS_GET_A(sc->CalcComplexColor(st->mWebkitTextFillColor)) == 0 &&
    NS_GET_A(sc->CalcComplexColor(st->mWebkitTextStrokeColor)) == 0;
  Maybe<bool> isSelected;
  if (((GetStateBits() & TEXT_NO_RENDERED_GLYPHS) ||
       (isTextTransparent && !StyleText()->HasTextShadow())) &&
      aBuilder->IsForPainting() && !nsSVGUtils::IsInSVGTextSubtree(this)) {
    isSelected.emplace(IsSelected());
    if (!isSelected.value()) {
      TextDecorations textDecs;
      GetTextDecorations(PresContext(), eResolvedColors, textDecs);
      if (!textDecs.HasDecorationLines()) {
        return;
      }
    }
  }

  aLists.Content()->AppendNewToTop(
    new (aBuilder) nsDisplayText(aBuilder, this, isSelected));
}

static nsIFrame*
GetGeneratedContentOwner(nsIFrame* aFrame, bool* aIsBefore)
{
  *aIsBefore = false;
  while (aFrame && (aFrame->GetStateBits() & NS_FRAME_GENERATED_CONTENT)) {
    if (aFrame->StyleContext()->GetPseudo() == nsCSSPseudoElements::before) {
      *aIsBefore = true;
    }
    aFrame = aFrame->GetParent();
  }
  return aFrame;
}

UniquePtr<SelectionDetails>
nsTextFrame::GetSelectionDetails()
{
  const nsFrameSelection* frameSelection = GetConstFrameSelection();
  if (frameSelection->GetTableCellSelection()) {
    return nullptr;
  }
  if (!(GetStateBits() & NS_FRAME_GENERATED_CONTENT)) {
    UniquePtr<SelectionDetails> details =
      frameSelection->LookUpSelection(mContent, GetContentOffset(),
                                      GetContentLength(), false);
    for (SelectionDetails* sd = details.get(); sd; sd = sd->mNext.get()) {
      sd->mStart += mContentOffset;
      sd->mEnd += mContentOffset;
    }
    return details;
  }

  // Check if the beginning or end of the element is selected, depending on
  // whether we're :before content or :after content.
  bool isBefore;
  nsIFrame* owner = GetGeneratedContentOwner(this, &isBefore);
  if (!owner || !owner->GetContent())
    return nullptr;

  UniquePtr<SelectionDetails> details =
    frameSelection->LookUpSelection(owner->GetContent(),
        isBefore ? 0 : owner->GetContent()->GetChildCount(), 0, false);
  for (SelectionDetails* sd = details.get(); sd; sd = sd->mNext.get()) {
    // The entire text is selected!
    sd->mStart = GetContentOffset();
    sd->mEnd = GetContentEnd();
  }
  return details;
}

static void
PaintSelectionBackground(DrawTarget& aDrawTarget,
                         nscolor aColor,
                         const LayoutDeviceRect& aDirtyRect,
                         const LayoutDeviceRect& aRect,
                         nsTextFrame::DrawPathCallbacks* aCallbacks)
{
  Rect rect = aRect.Intersect(aDirtyRect).ToUnknownRect();
  MaybeSnapToDevicePixels(rect, aDrawTarget);

  if (aCallbacks) {
    aCallbacks->NotifySelectionBackgroundNeedsFill(rect, aColor, aDrawTarget);
  } else {
    ColorPattern color(ToDeviceColor(aColor));
    aDrawTarget.FillRect(rect, color);
  }
}

// Attempt to get the LineBaselineOffset property of aChildFrame
// If not set, calculate this value for all child frames of aBlockFrame
static nscoord
LazyGetLineBaselineOffset(nsIFrame* aChildFrame, nsBlockFrame* aBlockFrame)
{
  bool offsetFound;
  nscoord offset = aChildFrame->GetProperty(
    nsIFrame::LineBaselineOffset(), &offsetFound);

  if (!offsetFound) {
    for (nsBlockFrame::LineIterator line = aBlockFrame->LinesBegin(),
                                    line_end = aBlockFrame->LinesEnd();
         line != line_end; line++) {
      if (line->IsInline()) {
        int32_t n = line->GetChildCount();
        nscoord lineBaseline = line->BStart() + line->GetLogicalAscent();
        for (nsIFrame* lineFrame = line->mFirstChild;
             n > 0; lineFrame = lineFrame->GetNextSibling(), --n) {
          offset = lineBaseline - lineFrame->GetNormalPosition().y;
          lineFrame->SetProperty(nsIFrame::LineBaselineOffset(), offset);
        }
      }
    }
    return aChildFrame->GetProperty(
      nsIFrame::LineBaselineOffset(), &offsetFound);
  } else {
    return offset;
  }
}

static bool IsUnderlineRight(nsIFrame* aFrame)
{
  nsIAtom* langAtom = aFrame->StyleFont()->mLanguage;
  if (!langAtom) {
    return false;
  }
  nsAtomString langStr(langAtom);
  return (StringBeginsWith(langStr, NS_LITERAL_STRING("ja")) ||
          StringBeginsWith(langStr, NS_LITERAL_STRING("ko"))) &&
         (langStr.Length() == 2 || langStr[2] == '-');
}

void
nsTextFrame::GetTextDecorations(
                    nsPresContext* aPresContext,
                    nsTextFrame::TextDecorationColorResolution aColorResolution,
                    nsTextFrame::TextDecorations& aDecorations)
{
  const nsCompatibility compatMode = aPresContext->CompatibilityMode();

  bool useOverride = false;
  nscolor overrideColor = NS_RGBA(0, 0, 0, 0);

  bool nearestBlockFound = false;
  // Use writing mode of parent frame for orthogonal text frame to work.
  // See comment in nsTextFrame::DrawTextRunAndDecorations.
  WritingMode wm = GetParent()->GetWritingMode();
  bool vertical = wm.IsVertical();

  nscoord ascent = GetLogicalBaseline(wm);
  // physicalBlockStartOffset represents the offset from our baseline
  // to f's physical block start, which is top in horizontal writing
  // mode, and left in vertical writing modes, in our coordinate space.
  // This physical block start is logical block start in most cases,
  // but for vertical-rl, it is logical block end, and consequently in
  // that case, it starts from the descent instead of ascent.
  nscoord physicalBlockStartOffset =
    wm.IsVerticalRL() ? GetSize().width - ascent : ascent;
  // baselineOffset represents the offset from our baseline to f's baseline or
  // the nearest block's baseline, in our coordinate space, whichever is closest
  // during the particular iteration
  nscoord baselineOffset = 0;

  for (nsIFrame* f = this, *fChild = nullptr;
       f;
       fChild = f,
       f = nsLayoutUtils::GetParentOrPlaceholderFor(f))
  {
    nsStyleContext *const context = f->StyleContext();
    if (!context->HasTextDecorationLines()) {
      break;
    }

    const nsStyleTextReset *const styleText = context->StyleTextReset();
    const uint8_t textDecorations = styleText->mTextDecorationLine;

    if (!useOverride &&
        (NS_STYLE_TEXT_DECORATION_LINE_OVERRIDE_ALL & textDecorations)) {
      // This handles the <a href="blah.html"><font color="green">La
      // la la</font></a> case. The link underline should be green.
      useOverride = true;
      overrideColor =
        nsLayoutUtils::GetColor(f, &nsStyleTextReset::mTextDecorationColor);
    }

    nsBlockFrame* fBlock = nsLayoutUtils::GetAsBlock(f);
    const bool firstBlock = !nearestBlockFound && fBlock;

    // Not updating positions once we hit a parent block is equivalent to
    // the CSS 2.1 spec that blocks should propagate decorations down to their
    // children (albeit the style should be preserved)
    // However, if we're vertically aligned within a block, then we need to
    // recover the correct baseline from the line by querying the FrameProperty
    // that should be set (see nsLineLayout::VerticalAlignLine).
    if (firstBlock) {
      // At this point, fChild can't be null since TextFrames can't be blocks
      if (fChild->VerticalAlignEnum() != NS_STYLE_VERTICAL_ALIGN_BASELINE) {

        // Since offset is the offset in the child's coordinate space, we have
        // to undo the accumulation to bring the transform out of the block's
        // coordinate space
        const nscoord lineBaselineOffset = LazyGetLineBaselineOffset(fChild,
                                                                     fBlock);

        baselineOffset = physicalBlockStartOffset - lineBaselineOffset -
          (vertical ? fChild->GetNormalPosition().x
                    : fChild->GetNormalPosition().y);
      }
    }
    else if (!nearestBlockFound) {
      // offset here is the offset from f's baseline to f's top/left
      // boundary. It's descent for vertical-rl, and ascent otherwise.
      nscoord offset = wm.IsVerticalRL() ?
        f->GetSize().width - f->GetLogicalBaseline(wm) :
        f->GetLogicalBaseline(wm);
      baselineOffset = physicalBlockStartOffset - offset;
    }

    nearestBlockFound = nearestBlockFound || firstBlock;
    physicalBlockStartOffset +=
      vertical ? f->GetNormalPosition().x : f->GetNormalPosition().y;

    const uint8_t style = styleText->mTextDecorationStyle;
    if (textDecorations) {
      nscolor color;
      if (useOverride) {
        color = overrideColor;
      } else if (nsSVGUtils::IsInSVGTextSubtree(this)) {
        // XXX We might want to do something with text-decoration-color when
        //     painting SVG text, but it's not clear what we should do.  We
        //     at least need SVG text decorations to paint with 'fill' if
        //     text-decoration-color has its initial value currentColor.
        //     We could choose to interpret currentColor as "currentFill"
        //     for SVG text, and have e.g. text-decoration-color:red to
        //     override the fill paint of the decoration.
        color = aColorResolution == eResolvedColors ?
                  nsLayoutUtils::GetColor(f, &nsStyleSVG::mFill) :
                  NS_SAME_AS_FOREGROUND_COLOR;
      } else {
        color = nsLayoutUtils::
          GetColor(f, &nsStyleTextReset::mTextDecorationColor);
      }

      bool swapUnderlineAndOverline = vertical && IsUnderlineRight(f);
      const uint8_t kUnderline =
        swapUnderlineAndOverline ? NS_STYLE_TEXT_DECORATION_LINE_OVERLINE :
                                   NS_STYLE_TEXT_DECORATION_LINE_UNDERLINE;
      const uint8_t kOverline =
        swapUnderlineAndOverline ? NS_STYLE_TEXT_DECORATION_LINE_UNDERLINE :
                                   NS_STYLE_TEXT_DECORATION_LINE_OVERLINE;

      if (textDecorations & kUnderline) {
        aDecorations.mUnderlines.AppendElement(
          nsTextFrame::LineDecoration(f, baselineOffset, color, style));
      }
      if (textDecorations & kOverline) {
        aDecorations.mOverlines.AppendElement(
          nsTextFrame::LineDecoration(f, baselineOffset, color, style));
      }
      if (textDecorations & NS_STYLE_TEXT_DECORATION_LINE_LINE_THROUGH) {
        aDecorations.mStrikes.AppendElement(
          nsTextFrame::LineDecoration(f, baselineOffset, color, style));
      }
    }

    // In all modes, if we're on an inline-block or inline-table (or
    // inline-stack, inline-box, inline-grid), we're done.
    // If we're on a ruby frame other than ruby text container, we
    // should continue.
    mozilla::StyleDisplay display = f->GetDisplay();
    if (display != mozilla::StyleDisplay::Inline &&
        (!nsStyleDisplay::IsRubyDisplayType(display) ||
         display == mozilla::StyleDisplay::RubyTextContainer) &&
        nsStyleDisplay::IsDisplayTypeInlineOutside(display)) {
      break;
    }

    // In quirks mode, if we're on an HTML table element, we're done.
    if (compatMode == eCompatibility_NavQuirks &&
        f->GetContent()->IsHTMLElement(nsGkAtoms::table)) {
      break;
    }

    // If we're on an absolutely-positioned element or a floating
    // element, we're done.
    if (f->IsFloating() || f->IsAbsolutelyPositioned()) {
      break;
    }

    // If we're an outer <svg> element, which is classified as an atomic
    // inline-level element, we're done.
    if (f->IsSVGOuterSVGFrame()) {
      break;
    }
  }
}

static float
GetInflationForTextDecorations(nsIFrame* aFrame, nscoord aInflationMinFontSize)
{
  if (nsSVGUtils::IsInSVGTextSubtree(aFrame)) {
    const nsIFrame* container = aFrame;
    while (!container->IsSVGTextFrame()) {
      container = container->GetParent();
    }
    NS_ASSERTION(container, "expected to find an ancestor SVGTextFrame");
    return
      static_cast<const SVGTextFrame*>(container)->GetFontSizeScaleFactor();
  }
  return nsLayoutUtils::FontSizeInflationInner(aFrame, aInflationMinFontSize);
}

struct EmphasisMarkInfo
{
  RefPtr<gfxTextRun> textRun;
  gfxFloat advance;
  gfxFloat baselineOffset;
};

NS_DECLARE_FRAME_PROPERTY_DELETABLE(EmphasisMarkProperty, EmphasisMarkInfo)

already_AddRefed<gfxTextRun>
GenerateTextRunForEmphasisMarks(nsTextFrame* aFrame,
                                nsFontMetrics* aFontMetrics,
                                nsStyleContext* aStyleContext,
                                const nsStyleText* aStyleText)
{
  const nsString& emphasisString = aStyleText->mTextEmphasisStyleString;
  RefPtr<DrawTarget> dt = CreateReferenceDrawTarget(aFrame);
  auto appUnitsPerDevUnit = aFrame->PresContext()->AppUnitsPerDevPixel();
  gfx::ShapedTextFlags flags = nsLayoutUtils::GetTextRunOrientFlagsForStyle(aStyleContext);
  if (flags == gfx::ShapedTextFlags::TEXT_ORIENT_VERTICAL_MIXED) {
    // The emphasis marks should always be rendered upright per spec.
    flags = gfx::ShapedTextFlags::TEXT_ORIENT_VERTICAL_UPRIGHT;
  }
  return aFontMetrics->GetThebesFontGroup()->
    MakeTextRun<char16_t>(emphasisString.get(), emphasisString.Length(),
                          dt, appUnitsPerDevUnit, flags,
                          nsTextFrameUtils::Flags(), nullptr);
}

static nsRubyFrame*
FindFurthestInlineRubyAncestor(nsTextFrame* aFrame)
{
  nsRubyFrame* rubyFrame = nullptr;
  for (nsIFrame* frame = aFrame->GetParent();
       frame && frame->IsFrameOfType(nsIFrame::eLineParticipant);
       frame = frame->GetParent()) {
    if (frame->IsRubyFrame()) {
      rubyFrame = static_cast<nsRubyFrame*>(frame);
    }
  }
  return rubyFrame;
}

nsRect
nsTextFrame::UpdateTextEmphasis(WritingMode aWM, PropertyProvider& aProvider)
{
  const nsStyleText* styleText = StyleText();
  if (!styleText->HasTextEmphasis()) {
    DeleteProperty(EmphasisMarkProperty());
    return nsRect();
  }

  nsStyleContext* styleContext = StyleContext();
  bool isTextCombined = styleContext->IsTextCombined();
  if (isTextCombined) {
    styleContext = GetParent()->StyleContext();
  }
  RefPtr<nsFontMetrics> fm = nsLayoutUtils::
    GetFontMetricsOfEmphasisMarks(styleContext, GetFontSizeInflation());
  EmphasisMarkInfo* info = new EmphasisMarkInfo;
  info->textRun =
    GenerateTextRunForEmphasisMarks(this, fm, styleContext, styleText);
  info->advance = info->textRun->GetAdvanceWidth();

  // Calculate the baseline offset
  LogicalSide side = styleText->TextEmphasisSide(aWM);
  LogicalSize frameSize = GetLogicalSize(aWM);
  // The overflow rect is inflated in the inline direction by half
  // advance of the emphasis mark on each side, so that even if a mark
  // is drawn for a zero-width character, it won't be clipped.
  LogicalRect overflowRect(aWM, -info->advance / 2,
                           /* BStart to be computed below */ 0,
                           frameSize.ISize(aWM) + info->advance,
                           fm->MaxAscent() + fm->MaxDescent());
  RefPtr<nsFontMetrics> baseFontMetrics = isTextCombined
    ? nsLayoutUtils::GetInflatedFontMetricsForFrame(GetParent())
    : do_AddRef(aProvider.GetFontMetrics());
  // When the writing mode is vertical-lr the line is inverted, and thus
  // the ascent and descent are swapped.
  nscoord absOffset = (side == eLogicalSideBStart) != aWM.IsLineInverted() ?
    baseFontMetrics->MaxAscent() + fm->MaxDescent() :
    baseFontMetrics->MaxDescent() + fm->MaxAscent();
  RubyBlockLeadings leadings;
  if (nsRubyFrame* ruby = FindFurthestInlineRubyAncestor(this)) {
    leadings = ruby->GetBlockLeadings();
  }
  if (side == eLogicalSideBStart) {
    info->baselineOffset = -absOffset - leadings.mStart;
    overflowRect.BStart(aWM) = -overflowRect.BSize(aWM) - leadings.mStart;
  } else {
    MOZ_ASSERT(side == eLogicalSideBEnd);
    info->baselineOffset = absOffset + leadings.mEnd;
    overflowRect.BStart(aWM) = frameSize.BSize(aWM) + leadings.mEnd;
  }
  // If text combined, fix the gap between the text frame and its parent.
  if (isTextCombined) {
    nscoord gap = (baseFontMetrics->MaxHeight() - frameSize.BSize(aWM)) / 2;
    overflowRect.BStart(aWM) += gap * (side == eLogicalSideBStart ? -1 : 1);
  }

  SetProperty(EmphasisMarkProperty(), info);
  return overflowRect.GetPhysicalRect(aWM, frameSize.GetPhysicalSize(aWM));
}

void
nsTextFrame::UnionAdditionalOverflow(nsPresContext* aPresContext,
                                     nsIFrame* aBlock,
                                     PropertyProvider& aProvider,
                                     nsRect* aVisualOverflowRect,
                                     bool aIncludeTextDecorations)
{
  const WritingMode wm = GetWritingMode();
  bool verticalRun = mTextRun->IsVertical();
  const gfxFloat appUnitsPerDevUnit = aPresContext->AppUnitsPerDevPixel();

  if (IsFloatingFirstLetterChild()) {
    bool inverted = wm.IsLineInverted();
    // The underline/overline drawable area must be contained in the overflow
    // rect when this is in floating first letter frame at *both* modes.
    // In this case, aBlock is the ::first-letter frame.
    uint8_t decorationStyle = aBlock->StyleContext()->
                                StyleTextReset()->mTextDecorationStyle;
    // If the style is none, let's include decoration line rect as solid style
    // since changing the style from none to solid/dotted/dashed doesn't cause
    // reflow.
    if (decorationStyle == NS_STYLE_TEXT_DECORATION_STYLE_NONE) {
      decorationStyle = NS_STYLE_TEXT_DECORATION_STYLE_SOLID;
    }
    nsFontMetrics* fontMetrics = aProvider.GetFontMetrics();
    nscoord underlineOffset, underlineSize;
    fontMetrics->GetUnderline(underlineOffset, underlineSize);
    nscoord maxAscent = inverted ? fontMetrics->MaxDescent()
                                 : fontMetrics->MaxAscent();

    nsCSSRendering::DecorationRectParams params;
    Float gfxWidth =
      (verticalRun ? aVisualOverflowRect->height
                   : aVisualOverflowRect->width) /
      appUnitsPerDevUnit;
    params.lineSize = Size(gfxWidth, underlineSize / appUnitsPerDevUnit);
    params.ascent = gfxFloat(mAscent) / appUnitsPerDevUnit;
    params.style = decorationStyle;
    params.vertical = verticalRun;

    params.offset = underlineOffset / appUnitsPerDevUnit;
    params.decoration = NS_STYLE_TEXT_DECORATION_LINE_UNDERLINE;
    nsRect underlineRect =
      nsCSSRendering::GetTextDecorationRect(aPresContext, params);
    params.offset = maxAscent / appUnitsPerDevUnit;
    params.decoration = NS_STYLE_TEXT_DECORATION_LINE_OVERLINE;
    nsRect overlineRect =
      nsCSSRendering::GetTextDecorationRect(aPresContext, params);

    aVisualOverflowRect->UnionRect(*aVisualOverflowRect, underlineRect);
    aVisualOverflowRect->UnionRect(*aVisualOverflowRect, overlineRect);

    // XXX If strikeoutSize is much thicker than the underlineSize, it may
    //     cause overflowing from the overflow rect.  However, such case
    //     isn't realistic, we don't need to compute it now.
  }
  if (aIncludeTextDecorations) {
    // Use writing mode of parent frame for orthogonal text frame to
    // work. See comment in nsTextFrame::DrawTextRunAndDecorations.
    WritingMode parentWM = GetParent()->GetWritingMode();
    bool verticalDec = parentWM.IsVertical();
    bool useVerticalMetrics = verticalDec != verticalRun
      ? verticalDec : verticalRun && mTextRun->UseCenterBaseline();

    // Since CSS 2.1 requires that text-decoration defined on ancestors maintain
    // style and position, they can be drawn at virtually any y-offset, so
    // maxima and minima are required to reliably generate the rectangle for
    // them
    TextDecorations textDecs;
    GetTextDecorations(aPresContext, eResolvedColors, textDecs);
    if (textDecs.HasDecorationLines()) {
      nscoord inflationMinFontSize =
        nsLayoutUtils::InflationMinFontSizeFor(aBlock);

      const nscoord measure = verticalDec ? GetSize().height : GetSize().width;
      gfxFloat gfxWidth = measure / appUnitsPerDevUnit;
      gfxFloat ascent = gfxFloat(GetLogicalBaseline(parentWM))
                          / appUnitsPerDevUnit;
      nscoord frameBStart = 0;
      if (parentWM.IsVerticalRL()) {
        frameBStart = GetSize().width;
        ascent = -ascent;
      }
      // The decoration-line offsets need to be reversed for sideways-lr mode,
      // so we will multiply the values from metrics by this factor.
      gfxFloat decorationOffsetDir = mTextRun->IsSidewaysLeft() ? -1.0 : 1.0;

      nsCSSRendering::DecorationRectParams params;
      params.lineSize = Size(gfxWidth, 0);
      params.ascent = ascent;
      params.vertical = verticalDec;

      nscoord topOrLeft(nscoord_MAX), bottomOrRight(nscoord_MIN);
      typedef gfxFont::Metrics Metrics;
      auto accumulateDecorationRect = [&](const LineDecoration& dec,
                                          gfxFloat Metrics::* lineSize,
                                          gfxFloat Metrics::* lineOffset) {
        params.style = dec.mStyle;
        // If the style is solid, let's include decoration line rect of solid
        // style since changing the style from none to solid/dotted/dashed
        // doesn't cause reflow.
        if (params.style == NS_STYLE_TEXT_DECORATION_STYLE_NONE) {
          params.style = NS_STYLE_TEXT_DECORATION_STYLE_SOLID;
        }

        float inflation =
          GetInflationForTextDecorations(dec.mFrame, inflationMinFontSize);
        const Metrics metrics =
          GetFirstFontMetrics(GetFontGroupForFrame(dec.mFrame, inflation),
                              useVerticalMetrics);

        params.lineSize.height = metrics.*lineSize;
        params.offset = decorationOffsetDir * metrics.*lineOffset;
        const nsRect decorationRect =
          nsCSSRendering::GetTextDecorationRect(aPresContext, params) +
          (verticalDec ? nsPoint(frameBStart - dec.mBaselineOffset, 0)
                       : nsPoint(0, -dec.mBaselineOffset));

        if (verticalDec) {
          topOrLeft = std::min(decorationRect.x, topOrLeft);
          bottomOrRight = std::max(decorationRect.XMost(), bottomOrRight);
        } else {
          topOrLeft = std::min(decorationRect.y, topOrLeft);
          bottomOrRight = std::max(decorationRect.YMost(), bottomOrRight);
        }
      };

      // Below we loop through all text decorations and compute the rectangle
      // containing all of them, in this frame's coordinate space
      params.decoration = NS_STYLE_TEXT_DECORATION_LINE_UNDERLINE;
      for (const LineDecoration& dec : textDecs.mUnderlines) {
        accumulateDecorationRect(dec, &Metrics::underlineSize,
                                 &Metrics::underlineOffset);
      }
      params.decoration = NS_STYLE_TEXT_DECORATION_LINE_OVERLINE;
      for (const LineDecoration& dec : textDecs.mOverlines) {
        accumulateDecorationRect(dec, &Metrics::underlineSize,
                                 &Metrics::maxAscent);
      }
      params.decoration = NS_STYLE_TEXT_DECORATION_LINE_LINE_THROUGH;
      for (const LineDecoration& dec : textDecs.mStrikes) {
        accumulateDecorationRect(dec, &Metrics::strikeoutSize,
                                 &Metrics::strikeoutOffset);
      }

      aVisualOverflowRect->UnionRect(
        *aVisualOverflowRect,
        verticalDec ? nsRect(topOrLeft, 0, bottomOrRight - topOrLeft, measure)
                    : nsRect(0, topOrLeft, measure, bottomOrRight - topOrLeft));
    }

    aVisualOverflowRect->UnionRect(*aVisualOverflowRect,
                                   UpdateTextEmphasis(parentWM, aProvider));
  }

  // text-stroke overflows
  nscoord textStrokeWidth = StyleText()->mWebkitTextStrokeWidth;
  if (textStrokeWidth > 0) {
    nsRect strokeRect = *aVisualOverflowRect;
    strokeRect.x -= textStrokeWidth;
    strokeRect.y -= textStrokeWidth;
    strokeRect.width += textStrokeWidth;
    strokeRect.height += textStrokeWidth;
    aVisualOverflowRect->UnionRect(*aVisualOverflowRect, strokeRect);
  }

  // Text-shadow overflows
  nsRect shadowRect =
    nsLayoutUtils::GetTextShadowRectsUnion(*aVisualOverflowRect, this);
  aVisualOverflowRect->UnionRect(*aVisualOverflowRect, shadowRect);

  // When this frame is not selected, the text-decoration area must be in
  // frame bounds.
  if (!IsSelected() ||
      !CombineSelectionUnderlineRect(aPresContext, *aVisualOverflowRect))
    return;
  AddStateBits(TEXT_SELECTION_UNDERLINE_OVERFLOWED);
}

gfxFloat
nsTextFrame::ComputeDescentLimitForSelectionUnderline(
               nsPresContext* aPresContext,
               const gfxFont::Metrics& aFontMetrics)
{
  gfxFloat app = aPresContext->AppUnitsPerDevPixel();
  nscoord lineHeightApp =
    ReflowInput::CalcLineHeight(GetContent(),
                                      StyleContext(), NS_AUTOHEIGHT,
                                      GetFontSizeInflation());
  gfxFloat lineHeight = gfxFloat(lineHeightApp) / app;
  if (lineHeight <= aFontMetrics.maxHeight) {
    return aFontMetrics.maxDescent;
  }
  return aFontMetrics.maxDescent + (lineHeight - aFontMetrics.maxHeight) / 2;
}

// Make sure this stays in sync with DrawSelectionDecorations below
static const SelectionTypeMask kSelectionTypesWithDecorations =
  ToSelectionTypeMask(SelectionType::eSpellCheck) |
  ToSelectionTypeMask(SelectionType::eURLStrikeout) |
  ToSelectionTypeMask(SelectionType::eIMERawClause) |
  ToSelectionTypeMask(SelectionType::eIMESelectedRawClause) |
  ToSelectionTypeMask(SelectionType::eIMEConvertedClause) |
  ToSelectionTypeMask(SelectionType::eIMESelectedClause);

/* static */
gfxFloat
nsTextFrame::ComputeSelectionUnderlineHeight(
               nsPresContext* aPresContext,
               const gfxFont::Metrics& aFontMetrics,
               SelectionType aSelectionType)
{
  switch (aSelectionType) {
    case SelectionType::eIMERawClause:
    case SelectionType::eIMESelectedRawClause:
    case SelectionType::eIMEConvertedClause:
    case SelectionType::eIMESelectedClause:
      return aFontMetrics.underlineSize;
    case SelectionType::eSpellCheck: {
      // The thickness of the spellchecker underline shouldn't honor the font
      // metrics.  It should be constant pixels value which is decided from the
      // default font size.  Note that if the actual font size is smaller than
      // the default font size, we should use the actual font size because the
      // computed value from the default font size can be too thick for the
      // current font size.
      nscoord defaultFontSize = aPresContext->GetDefaultFont(
          kPresContext_DefaultVariableFont_ID, nullptr)->size;
      int32_t zoomedFontSize = aPresContext->AppUnitsToDevPixels(
          nsStyleFont::ZoomText(aPresContext, defaultFontSize));
      gfxFloat fontSize = std::min(gfxFloat(zoomedFontSize),
                                   aFontMetrics.emHeight);
      fontSize = std::max(fontSize, 1.0);
      return ceil(fontSize / 20);
    }
    default:
      NS_WARNING("Requested underline style is not valid");
      return aFontMetrics.underlineSize;
  }
}

enum class DecorationType
{
  Normal, Selection
};
struct nsTextFrame::PaintDecorationLineParams
  : nsCSSRendering::DecorationRectParams
{
  gfxContext* context = nullptr;
  TextDrawTarget* textDrawer = nullptr;
  LayoutDeviceRect dirtyRect;
  Point pt;
  const nscolor* overrideColor = nullptr;
  nscolor color = NS_RGBA(0, 0, 0, 0);
  gfxFloat icoordInFrame = 0.0f;
  DecorationType decorationType = DecorationType::Normal;
  DrawPathCallbacks* callbacks = nullptr;
};

void
nsTextFrame::PaintDecorationLine(const PaintDecorationLineParams& aParams)
{
  nsCSSRendering::PaintDecorationLineParams params;
  static_cast<nsCSSRendering::DecorationRectParams&>(params) = aParams;
  params.dirtyRect = aParams.dirtyRect.ToUnknownRect();
  params.pt = aParams.pt;
  params.color = aParams.overrideColor ? *aParams.overrideColor : aParams.color;
  params.icoordInFrame = Float(aParams.icoordInFrame);
  params.textDrawer = aParams.textDrawer;
  if (aParams.callbacks) {
    Rect path = nsCSSRendering::DecorationLineToPath(params);
    if (aParams.decorationType == DecorationType::Normal) {
      aParams.callbacks->PaintDecorationLine(path, params.color);
    } else {
      aParams.callbacks->PaintSelectionDecorationLine(path, params.color);
    }
  } else {
    nsCSSRendering::PaintDecorationLine(
      this, *aParams.context->GetDrawTarget(), params);
  }
}

/**
 * This, plus kSelectionTypesWithDecorations, encapsulates all knowledge
 * about drawing text decoration for selections.
 */
void
nsTextFrame::DrawSelectionDecorations(gfxContext* aContext,
                                      const LayoutDeviceRect& aDirtyRect,
                                      SelectionType aSelectionType,
                                      nsTextPaintStyle& aTextPaintStyle,
                                      const TextRangeStyle &aRangeStyle,
                                      const Point& aPt,
                                      gfxFloat aICoordInFrame,
                                      gfxFloat aWidth,
                                      gfxFloat aAscent,
                                      const gfxFont::Metrics& aFontMetrics,
                                      DrawPathCallbacks* aCallbacks,
                                      bool aVertical,
                                      gfxFloat aDecorationOffsetDir,
                                      uint8_t aDecoration)
{
  PaintDecorationLineParams params;
  params.context = aContext;
  params.dirtyRect = aDirtyRect;
  params.pt = aPt;
  params.lineSize.width = aWidth;
  params.ascent = aAscent;
  params.offset = aDecoration == NS_STYLE_TEXT_DECORATION_LINE_UNDERLINE ?
                  aFontMetrics.underlineOffset : aFontMetrics.maxAscent;
  params.decoration = aDecoration;
  params.decorationType = DecorationType::Selection;
  params.callbacks = aCallbacks;
  params.vertical = aVertical;
  params.descentLimit =
    ComputeDescentLimitForSelectionUnderline(aTextPaintStyle.PresContext(),
                                             aFontMetrics);

  float relativeSize;

  switch (aSelectionType) {
    case SelectionType::eIMERawClause:
    case SelectionType::eIMESelectedRawClause:
    case SelectionType::eIMEConvertedClause:
    case SelectionType::eIMESelectedClause:
    case SelectionType::eSpellCheck: {
      int32_t index = nsTextPaintStyle::
        GetUnderlineStyleIndexForSelectionType(aSelectionType);
      bool weDefineSelectionUnderline =
        aTextPaintStyle.GetSelectionUnderlineForPaint(index, &params.color,
                                                      &relativeSize,
                                                      &params.style);
      params.lineSize.height =
        ComputeSelectionUnderlineHeight(aTextPaintStyle.PresContext(),
                                        aFontMetrics, aSelectionType);
      bool isIMEType = aSelectionType != SelectionType::eSpellCheck;

      if (isIMEType) {
        // IME decoration lines should not be drawn on the both ends, i.e., we
        // need to cut both edges of the decoration lines.  Because same style
        // IME selections can adjoin, but the users need to be able to know
        // where are the boundaries of the selections.
        //
        //  X: underline
        //
        //     IME selection #1        IME selection #2      IME selection #3
        //  |                     |                      |
        //  | XXXXXXXXXXXXXXXXXXX | XXXXXXXXXXXXXXXXXXXX | XXXXXXXXXXXXXXXXXXX
        //  +---------------------+----------------------+--------------------
        //   ^                   ^ ^                    ^ ^
        //  gap                  gap                    gap
        params.pt.x += 1.0;
        params.lineSize.width -= 2.0;
      }
      if (isIMEType && aRangeStyle.IsDefined()) {
        // If IME defines the style, that should override our definition.
        if (aRangeStyle.IsLineStyleDefined()) {
          if (aRangeStyle.mLineStyle == TextRangeStyle::LINESTYLE_NONE) {
            return;
          }
          params.style = aRangeStyle.mLineStyle;
          relativeSize = aRangeStyle.mIsBoldLine ? 2.0f : 1.0f;
        } else if (!weDefineSelectionUnderline) {
          // There is no underline style definition.
          return;
        }
        // If underline color is defined and that doesn't depend on the
        // foreground color, we should use the color directly.
        if (aRangeStyle.IsUnderlineColorDefined() &&
            (!aRangeStyle.IsForegroundColorDefined() ||
             aRangeStyle.mUnderlineColor != aRangeStyle.mForegroundColor)) {
          params.color = aRangeStyle.mUnderlineColor;
        }
        // If foreground color or background color is defined, the both colors
        // are computed by GetSelectionTextColors().  Then, we should use its
        // foreground color always.  The color should have sufficient contrast
        // with the background color.
        else if (aRangeStyle.IsForegroundColorDefined() ||
                 aRangeStyle.IsBackgroundColorDefined()) {
          nscolor bg;
          GetSelectionTextColors(aSelectionType, aTextPaintStyle,
                                 aRangeStyle, &params.color, &bg);
        }
        // Otherwise, use the foreground color of the frame.
        else {
          params.color = aTextPaintStyle.GetTextColor();
        }
      } else if (!weDefineSelectionUnderline) {
        // IME doesn't specify the selection style and we don't define selection
        // underline.
        return;
      }
      break;
    }
    case SelectionType::eURLStrikeout: {
      nscoord inflationMinFontSize =
        nsLayoutUtils::InflationMinFontSizeFor(this);
      float inflation =
        GetInflationForTextDecorations(this, inflationMinFontSize);
      const gfxFont::Metrics metrics =
        GetFirstFontMetrics(GetFontGroupForFrame(this, inflation), aVertical);

      relativeSize = 2.0f;
      aTextPaintStyle.GetURLSecondaryColor(&params.color);
      params.style = NS_STYLE_TEXT_DECORATION_STYLE_SOLID;
      params.lineSize.height = metrics.strikeoutSize;
      params.offset = metrics.strikeoutOffset + 0.5;
      params.decoration = NS_STYLE_TEXT_DECORATION_LINE_LINE_THROUGH;
      break;
    }
    default:
      NS_WARNING("Requested selection decorations when there aren't any");
      return;
  }
  params.offset *= aDecorationOffsetDir;
  params.lineSize.height *= relativeSize;
  params.icoordInFrame = (aVertical ? params.pt.y - aPt.y
                                    : params.pt.x - aPt.x) + aICoordInFrame;
  PaintDecorationLine(params);
}

/* static */
bool
nsTextFrame::GetSelectionTextColors(SelectionType aSelectionType,
                                    nsTextPaintStyle& aTextPaintStyle,
                                    const TextRangeStyle &aRangeStyle,
                                    nscolor* aForeground,
                                    nscolor* aBackground)
{
  switch (aSelectionType) {
    case SelectionType::eNormal:
      return aTextPaintStyle.GetSelectionColors(aForeground, aBackground);
    case SelectionType::eFind:
      aTextPaintStyle.GetHighlightColors(aForeground, aBackground);
      return true;
    case SelectionType::eURLSecondary:
      aTextPaintStyle.GetURLSecondaryColor(aForeground);
      *aBackground = NS_RGBA(0,0,0,0);
      return true;
    case SelectionType::eIMERawClause:
    case SelectionType::eIMESelectedRawClause:
    case SelectionType::eIMEConvertedClause:
    case SelectionType::eIMESelectedClause:
      if (aRangeStyle.IsDefined()) {
        if (!aRangeStyle.IsForegroundColorDefined() &&
            !aRangeStyle.IsBackgroundColorDefined()) {
          *aForeground = aTextPaintStyle.GetTextColor();
          *aBackground = NS_RGBA(0,0,0,0);
          return false;
        }
        if (aRangeStyle.IsForegroundColorDefined()) {
          *aForeground = aRangeStyle.mForegroundColor;
          if (aRangeStyle.IsBackgroundColorDefined()) {
            *aBackground = aRangeStyle.mBackgroundColor;
          } else {
            // If foreground color is defined but background color isn't
            // defined, we can guess that IME must expect that the background
            // color is system's default field background color.
            *aBackground = aTextPaintStyle.GetSystemFieldBackgroundColor();
          }
        } else { // aRangeStyle.IsBackgroundColorDefined() is true
          *aBackground = aRangeStyle.mBackgroundColor;
          // If background color is defined but foreground color isn't defined,
          // we can assume that IME must expect that the foreground color is
          // same as system's field text color.
          *aForeground = aTextPaintStyle.GetSystemFieldForegroundColor();
        }
        return true;
      }
      aTextPaintStyle.GetIMESelectionColors(
        nsTextPaintStyle::GetUnderlineStyleIndexForSelectionType(
          aSelectionType),
        aForeground, aBackground);
      return true;
    default:
      *aForeground = aTextPaintStyle.GetTextColor();
      *aBackground = NS_RGBA(0,0,0,0);
      return false;
  }
}

/**
 * This sets *aShadow to the appropriate shadow, if any, for the given
 * type of selection. Returns true if *aShadow was set.
 * If text-shadow was not specified, *aShadow is left untouched
 * (NOT reset to null), and the function returns false.
 */
static bool GetSelectionTextShadow(nsIFrame* aFrame,
                                   SelectionType aSelectionType,
                                   nsTextPaintStyle& aTextPaintStyle,
                                   nsCSSShadowArray** aShadow)
{
  switch (aSelectionType) {
    case SelectionType::eNormal:
      return aTextPaintStyle.GetSelectionShadow(aShadow);
    default:
      return false;
  }
}

/**
 * This class lets us iterate over chunks of text in a uniform selection state,
 * observing cluster boundaries, in content order, maintaining the current
 * x-offset as we go, and telling whether the text chunk has a hyphen after
 * it or not. The caller is responsible for actually computing the advance
 * width of each chunk.
 */
class SelectionIterator {
public:
  /**
   * aStart and aLength are in the original string. aSelectionDetails is
   * according to the original string.
   * @param aXOffset the offset from the origin of the frame to the start
   * of the text (the left baseline origin for LTR, the right baseline origin
   * for RTL)
   */
  SelectionIterator(SelectionDetails** aSelectionDetails,
                    gfxTextRun::Range aRange, PropertyProvider& aProvider,
                    gfxTextRun* aTextRun, gfxFloat aXOffset);

  /**
   * Returns the next segment of uniformly selected (or not) text.
   * @param aXOffset the offset from the origin of the frame to the start
   * of the text (the left baseline origin for LTR, the right baseline origin
   * for RTL)
   * @param aRange the transformed string range of the text for this segment
   * @param aHyphenWidth if a hyphen is to be rendered after the text, the
   * width of the hyphen, otherwise zero
   * @param aSelectionType the selection type for this segment
   * @param aStyle the selection style for this segment
   * @return false if there are no more segments
   */
  bool GetNextSegment(gfxFloat* aXOffset, gfxTextRun::Range* aRange,
                      gfxFloat* aHyphenWidth,
                      SelectionType* aSelectionType,
                      TextRangeStyle* aStyle);
  void UpdateWithAdvance(gfxFloat aAdvance) {
    mXOffset += aAdvance*mTextRun->GetDirection();
  }

private:
  SelectionDetails**      mSelectionDetails;
  PropertyProvider&       mProvider;
  RefPtr<gfxTextRun>      mTextRun;
  gfxSkipCharsIterator    mIterator;
  gfxTextRun::Range       mOriginalRange;
  gfxFloat                mXOffset;
};

SelectionIterator::SelectionIterator(SelectionDetails** aSelectionDetails,
                                     gfxTextRun::Range aRange,
                                     PropertyProvider& aProvider,
                                     gfxTextRun* aTextRun, gfxFloat aXOffset)
  : mSelectionDetails(aSelectionDetails), mProvider(aProvider),
    mTextRun(aTextRun), mIterator(aProvider.GetStart()),
    mOriginalRange(aRange), mXOffset(aXOffset)
{
  mIterator.SetOriginalOffset(aRange.start);
}

bool SelectionIterator::GetNextSegment(gfxFloat* aXOffset,
                                       gfxTextRun::Range* aRange,
                                       gfxFloat* aHyphenWidth,
                                       SelectionType* aSelectionType,
                                       TextRangeStyle* aStyle)
{
  if (mIterator.GetOriginalOffset() >= int32_t(mOriginalRange.end))
    return false;

  // save offset into transformed string now
  uint32_t runOffset = mIterator.GetSkippedOffset();

  uint32_t index = mIterator.GetOriginalOffset() - mOriginalRange.start;
  SelectionDetails* sdptr = mSelectionDetails[index];
  SelectionType selectionType =
    sdptr ? sdptr->mSelectionType : SelectionType::eNone;
  TextRangeStyle style;
  if (sdptr) {
    style = sdptr->mTextRangeStyle;
  }
  for (++index; index < mOriginalRange.Length(); ++index) {
    if (sdptr != mSelectionDetails[index])
      break;
  }
  mIterator.SetOriginalOffset(index + mOriginalRange.start);

  // Advance to the next cluster boundary
  while (mIterator.GetOriginalOffset() < int32_t(mOriginalRange.end) &&
         !mIterator.IsOriginalCharSkipped() &&
         !mTextRun->IsClusterStart(mIterator.GetSkippedOffset())) {
    mIterator.AdvanceOriginal(1);
  }

  bool haveHyphenBreak =
    (mProvider.GetFrame()->GetStateBits() & TEXT_HYPHEN_BREAK) != 0;
  aRange->start = runOffset;
  aRange->end = mIterator.GetSkippedOffset();
  *aXOffset = mXOffset;
  *aHyphenWidth = 0;
  if (mIterator.GetOriginalOffset() == int32_t(mOriginalRange.end) &&
      haveHyphenBreak) {
    *aHyphenWidth = mProvider.GetHyphenWidth();
  }
  *aSelectionType = selectionType;
  *aStyle = style;
  return true;
}

static void
AddHyphenToMetrics(nsTextFrame* aTextFrame, const gfxTextRun* aBaseTextRun,
                   gfxTextRun::Metrics* aMetrics,
                   gfxFont::BoundingBoxType aBoundingBoxType,
                   DrawTarget* aDrawTarget)
{
  // Fix up metrics to include hyphen
  RefPtr<gfxTextRun> hyphenTextRun =
    GetHyphenTextRun(aBaseTextRun, aDrawTarget, aTextFrame);
  if (!hyphenTextRun) {
    return;
  }

  gfxTextRun::Metrics hyphenMetrics =
    hyphenTextRun->MeasureText(aBoundingBoxType, aDrawTarget);
  if (aTextFrame->GetWritingMode().IsLineInverted()) {
    hyphenMetrics.mBoundingBox.y = -hyphenMetrics.mBoundingBox.YMost();
  }
  aMetrics->CombineWith(hyphenMetrics, aBaseTextRun->IsRightToLeft());
}

void
nsTextFrame::PaintOneShadow(const PaintShadowParams& aParams,
                            nsCSSShadowItem* aShadowDetails,
                            gfxRect& aBoundingBox, uint32_t aBlurFlags)
{
  AUTO_PROFILER_LABEL("nsTextFrame::PaintOneShadow", GRAPHICS);

  gfxPoint shadowOffset(aShadowDetails->mXOffset, aShadowDetails->mYOffset);
  nscoord blurRadius = std::max(aShadowDetails->mRadius, 0);

  // This rect is the box which is equivalent to where the shadow will be painted.
  // The origin of aBoundingBox is the text baseline left, so we must translate it by
  // that much in order to make the origin the top-left corner of the text bounding box.
  // Note that aLeftSideOffset is line-left, so actually means top offset in
  // vertical writing modes.
  gfxRect shadowGfxRect;
  WritingMode wm = GetWritingMode();
  if (wm.IsVertical()) {
    shadowGfxRect = aBoundingBox;
    if (wm.IsVerticalRL()) {
      // for vertical-RL, reverse direction of x-coords of bounding box
      shadowGfxRect.x = -shadowGfxRect.XMost();
    }
    shadowGfxRect += gfxPoint(aParams.textBaselinePt.x,
                              aParams.framePt.y + aParams.leftSideOffset);
  } else {
    shadowGfxRect =
      aBoundingBox + gfxPoint(aParams.framePt.x + aParams.leftSideOffset,
                              aParams.textBaselinePt.y);
  }
  shadowGfxRect += shadowOffset;

  nsRect shadowRect(NSToCoordRound(shadowGfxRect.X()),
                    NSToCoordRound(shadowGfxRect.Y()),
                    NSToCoordRound(shadowGfxRect.Width()),
                    NSToCoordRound(shadowGfxRect.Height()));

  nsContextBoxBlur contextBoxBlur;
  const auto A2D = PresContext()->AppUnitsPerDevPixel();
  gfxContext* shadowContext = contextBoxBlur.Init(
    shadowRect, 0, blurRadius, A2D, aParams.context,
    LayoutDevicePixel::ToAppUnits(aParams.dirtyRect, A2D), nullptr, aBlurFlags);
  if (!shadowContext)
    return;

  nscolor shadowColor = aShadowDetails->mHasColor ? aShadowDetails->mColor
                                                  : aParams.foregroundColor;

  if (aParams.textDrawer) {
    wr::TextShadow wrShadow;

    wrShadow.offset = {
      PresContext()->AppUnitsToFloatDevPixels(aShadowDetails->mXOffset),
      PresContext()->AppUnitsToFloatDevPixels(aShadowDetails->mYOffset)
    };

    wrShadow.blur_radius = PresContext()->AppUnitsToFloatDevPixels(aShadowDetails->mRadius);
    wrShadow.color = wr::ToColorF(ToDeviceColor(shadowColor));

    aParams.textDrawer->AppendShadow(wrShadow);
    return;
  }

  aParams.context->Save();
  aParams.context->SetColor(Color::FromABGR(shadowColor));

  // Draw the text onto our alpha-only surface to capture the alpha values.
  // Remember that the box blur context has a device offset on it, so we don't need to
  // translate any coordinates to fit on the surface.
  gfxFloat advanceWidth;
  nsTextPaintStyle textPaintStyle(this);
  DrawTextParams params(shadowContext);
  params.textDrawer = nullptr; // Don't record anything that happens here
  params.advanceWidth = &advanceWidth;
  params.dirtyRect = aParams.dirtyRect;
  params.framePt = aParams.framePt + shadowOffset;
  params.provider = aParams.provider;
  params.textStyle = &textPaintStyle;
  params.textColor =
    aParams.context == shadowContext ? shadowColor : NS_RGB(0, 0, 0);
  params.clipEdges = aParams.clipEdges;
  params.drawSoftHyphen = (GetStateBits() & TEXT_HYPHEN_BREAK) != 0;
  // Multi-color shadow is not allowed, so we use the same color of the text color.
  params.decorationOverrideColor = &params.textColor;
  DrawText(aParams.range, aParams.textBaselinePt + shadowOffset, params);

  contextBoxBlur.DoPaint();
  aParams.context->Restore();
}

// Paints selection backgrounds and text in the correct colors. Also computes
// aAllTypes, the union of all selection types that are applying to this text.
bool
nsTextFrame::PaintTextWithSelectionColors(
    const PaintTextSelectionParams& aParams,
    const UniquePtr<SelectionDetails>& aDetails,
    SelectionTypeMask* aAllSelectionTypeMask,
    const nsCharClipDisplayItem::ClipEdges& aClipEdges)
{
  const gfxTextRun::Range& contentRange = aParams.contentRange;

  // Figure out which selections control the colors to use for each character.
  // Note: prevailingSelectionsBuffer is keeping extra raw pointers to
  // uniquely-owned resources, but it's safe because it's temporary and the
  // resources are owned by the caller. Therefore, they'll outlive this object.
  AutoTArray<SelectionDetails*,BIG_TEXT_NODE_SIZE> prevailingSelectionsBuffer;
  SelectionDetails** prevailingSelections =
    prevailingSelectionsBuffer.AppendElements(contentRange.Length(), fallible);
  if (!prevailingSelections) {
    return false;
  }

  SelectionTypeMask allSelectionTypeMask = 0;
  for (uint32_t i = 0; i < contentRange.Length(); ++i) {
    prevailingSelections[i] = nullptr;
  }

  bool anyBackgrounds = false;
  for (SelectionDetails* sdptr = aDetails.get(); sdptr; sdptr = sdptr->mNext.get()) {
    int32_t start = std::max(0, sdptr->mStart - int32_t(contentRange.start));
    int32_t end = std::min(int32_t(contentRange.Length()),
                           sdptr->mEnd - int32_t(contentRange.start));
    SelectionType selectionType = sdptr->mSelectionType;
    if (start < end) {
      allSelectionTypeMask |= ToSelectionTypeMask(selectionType);
      // Ignore selections that don't set colors
      nscolor foreground, background;
      if (GetSelectionTextColors(selectionType, *aParams.textPaintStyle,
                                 sdptr->mTextRangeStyle,
                                 &foreground, &background)) {
        if (NS_GET_A(background) > 0) {
          anyBackgrounds = true;
        }
        for (int32_t i = start; i < end; ++i) {
          // Favour normal selection over IME selections
          if (!prevailingSelections[i] ||
              selectionType < prevailingSelections[i]->mSelectionType) {
            prevailingSelections[i] = sdptr;
          }
        }
      }
    }
  }
  *aAllSelectionTypeMask = allSelectionTypeMask;

  if (!allSelectionTypeMask) {
    // Nothing is selected in the given text range. XXX can this still occur?
    return false;
  }

  bool vertical = mTextRun->IsVertical();
  const gfxFloat startIOffset = vertical ?
    aParams.textBaselinePt.y - aParams.framePt.y :
    aParams.textBaselinePt.x - aParams.framePt.x;
  gfxFloat iOffset, hyphenWidth;
  Range range; // in transformed string
  TextRangeStyle rangeStyle;
  // Draw background colors
  if (anyBackgrounds && !aParams.IsGenerateTextMask()) {
    int32_t appUnitsPerDevPixel =
      aParams.textPaintStyle->PresContext()->AppUnitsPerDevPixel();
    SelectionIterator iterator(prevailingSelections, contentRange,
                               *aParams.provider, mTextRun, startIOffset);
    SelectionType selectionType;
    while (iterator.GetNextSegment(&iOffset, &range, &hyphenWidth,
                                   &selectionType, &rangeStyle)) {
      nscolor foreground, background;
      GetSelectionTextColors(selectionType, *aParams.textPaintStyle,
                             rangeStyle, &foreground, &background);
      // Draw background color
      gfxFloat advance = hyphenWidth +
        mTextRun->GetAdvanceWidth(range, aParams.provider);
      if (NS_GET_A(background) > 0) {
        nsRect bgRect;
        gfxFloat offs = iOffset - (mTextRun->IsInlineReversed() ? advance : 0);
        if (vertical) {
          bgRect = nsRect(aParams.framePt.x, aParams.framePt.y + offs,
                          GetSize().width, advance);
        } else {
          bgRect = nsRect(aParams.framePt.x + offs, aParams.framePt.y,
                          advance, GetSize().height);
        }

        LayoutDeviceRect selectionRect =
          LayoutDeviceRect::FromAppUnits(bgRect, appUnitsPerDevPixel);

        if (aParams.textDrawer) {
          aParams.textDrawer->AppendSelection(selectionRect,
                                              ToDeviceColor(background));
        } else {
          PaintSelectionBackground(
            *aParams.context->GetDrawTarget(), background, aParams.dirtyRect,
            selectionRect, aParams.callbacks);
        }
      }
      iterator.UpdateWithAdvance(advance);
    }
  }

  if (aParams.IsPaintBGColor()) {
    return true;
  }

  gfxFloat advance;
  DrawTextParams params(aParams.context);
  params.textDrawer = aParams.textDrawer;
  params.dirtyRect = aParams.dirtyRect;
  params.framePt = aParams.framePt;
  params.provider = aParams.provider;
  params.textStyle = aParams.textPaintStyle;
  params.clipEdges = &aClipEdges;
  params.advanceWidth = &advance;
  params.callbacks = aParams.callbacks;

  PaintShadowParams shadowParams(aParams);
  shadowParams.provider = aParams.provider;
  shadowParams.clipEdges = &aClipEdges;

  // Draw text
  const nsStyleText* textStyle = StyleText();
  SelectionIterator iterator(prevailingSelections, contentRange,
                             *aParams.provider, mTextRun, startIOffset);
  SelectionType selectionType;
  while (iterator.GetNextSegment(&iOffset, &range, &hyphenWidth,
                                 &selectionType, &rangeStyle)) {
    nscolor foreground, background;
    if (aParams.IsGenerateTextMask()) {
      foreground = NS_RGBA(0, 0, 0, 255);
    } else {
      GetSelectionTextColors(selectionType, *aParams.textPaintStyle,
                             rangeStyle, &foreground, &background);
    }

    gfxPoint textBaselinePt = vertical ?
      gfxPoint(aParams.textBaselinePt.x, aParams.framePt.y + iOffset) :
      gfxPoint(aParams.framePt.x + iOffset, aParams.textBaselinePt.y);

    // Determine what shadow, if any, to draw - either from textStyle
    // or from the ::-moz-selection pseudo-class if specified there
    nsCSSShadowArray* shadow = textStyle->GetTextShadow();
    GetSelectionTextShadow(this, selectionType, *aParams.textPaintStyle,
                           &shadow);
    if (shadow) {
      nscoord startEdge = iOffset;
      if (mTextRun->IsInlineReversed()) {
        startEdge -= hyphenWidth +
          mTextRun->GetAdvanceWidth(range, aParams.provider);
      }
      shadowParams.range = range;
      shadowParams.textBaselinePt = textBaselinePt;
      shadowParams.foregroundColor = foreground;
      shadowParams.leftSideOffset = startEdge;
      PaintShadows(shadow, shadowParams);
    }

    // Draw text segment
    params.textColor = foreground;
    params.textStrokeColor = aParams.textPaintStyle->GetWebkitTextStrokeColor();
    params.textStrokeWidth = aParams.textPaintStyle->GetWebkitTextStrokeWidth();
    params.drawSoftHyphen = hyphenWidth > 0;
    DrawText(range, textBaselinePt, params);
    advance += hyphenWidth;
    iterator.UpdateWithAdvance(advance);
  }
  return true;
}

void
nsTextFrame::PaintTextSelectionDecorations(
    const PaintTextSelectionParams& aParams,
    const UniquePtr<SelectionDetails>& aDetails,
    SelectionType aSelectionType)
{
  // Hide text decorations if we're currently hiding @font-face fallback text
  if (aParams.provider->GetFontGroup()->ShouldSkipDrawing())
    return;

  // Figure out which characters will be decorated for this selection.
  // Note: selectedCharsBuffer is keeping extra raw pointers to
  // uniquely-owned resources, but it's safe because it's temporary and the
  // resources are owned by the caller. Therefore, they'll outlive this object.
  const gfxTextRun::Range& contentRange = aParams.contentRange;
  AutoTArray<SelectionDetails*, BIG_TEXT_NODE_SIZE> selectedCharsBuffer;
  SelectionDetails** selectedChars =
    selectedCharsBuffer.AppendElements(contentRange.Length(), fallible);
  if (!selectedChars) {
    return;
  }
  for (uint32_t i = 0; i < contentRange.Length(); ++i) {
    selectedChars[i] = nullptr;
  }

  for (SelectionDetails* sdptr = aDetails.get(); sdptr; sdptr = sdptr->mNext.get()) {
    if (sdptr->mSelectionType == aSelectionType) {
      int32_t start = std::max(0, sdptr->mStart - int32_t(contentRange.start));
      int32_t end = std::min(int32_t(contentRange.Length()),
                             sdptr->mEnd - int32_t(contentRange.start));
      for (int32_t i = start; i < end; ++i) {
        selectedChars[i] = sdptr;
      }
    }
  }

  gfxFont* firstFont = aParams.provider->GetFontGroup()->GetFirstValidFont();
  bool verticalRun = mTextRun->IsVertical();
  bool rightUnderline = verticalRun && IsUnderlineRight(this);
  const uint8_t kDecoration =
    rightUnderline ? NS_STYLE_TEXT_DECORATION_LINE_OVERLINE :
                     NS_STYLE_TEXT_DECORATION_LINE_UNDERLINE;
  bool useVerticalMetrics = verticalRun && mTextRun->UseCenterBaseline();
  gfxFont::Metrics
    decorationMetrics(firstFont->GetMetrics(useVerticalMetrics ?
      gfxFont::eVertical : gfxFont::eHorizontal));
  if (!useVerticalMetrics) {
    // The potential adjustment from using gfxFontGroup::GetUnderlineOffset
    // is only valid for horizontal font metrics.
    decorationMetrics.underlineOffset =
      aParams.provider->GetFontGroup()->GetUnderlineOffset();
  }

  gfxFloat startIOffset = verticalRun ?
    aParams.textBaselinePt.y - aParams.framePt.y :
    aParams.textBaselinePt.x - aParams.framePt.x;
  SelectionIterator iterator(selectedChars, contentRange,
                             *aParams.provider, mTextRun, startIOffset);
  gfxFloat iOffset, hyphenWidth;
  Range range;
  int32_t app = aParams.textPaintStyle->PresContext()->AppUnitsPerDevPixel();
  // XXX aTextBaselinePt is in AppUnits, shouldn't it be nsFloatPoint?
  Point pt;
  if (verticalRun) {
    pt.x = (aParams.textBaselinePt.x - mAscent) / app;
  } else {
    pt.y = (aParams.textBaselinePt.y - mAscent) / app;
  }
  gfxFloat decorationOffsetDir = mTextRun->IsSidewaysLeft() ? -1.0 : 1.0;
  SelectionType nextSelectionType;
  TextRangeStyle selectedStyle;
  while (iterator.GetNextSegment(&iOffset, &range, &hyphenWidth,
                                 &nextSelectionType, &selectedStyle)) {
    gfxFloat advance = hyphenWidth +
      mTextRun->GetAdvanceWidth(range, aParams.provider);
    if (nextSelectionType == aSelectionType) {
      if (verticalRun) {
        pt.y = (aParams.framePt.y + iOffset -
               (mTextRun->IsInlineReversed() ? advance : 0)) / app;
      } else {
        pt.x = (aParams.framePt.x + iOffset -
               (mTextRun->IsInlineReversed() ? advance : 0)) / app;
      }
      gfxFloat width = Abs(advance) / app;
      gfxFloat xInFrame = pt.x - (aParams.framePt.x / app);
      DrawSelectionDecorations(
        aParams.context, aParams.dirtyRect, aSelectionType,
        *aParams.textPaintStyle, selectedStyle, pt, xInFrame,
        width, mAscent / app, decorationMetrics, aParams.callbacks,
        verticalRun, decorationOffsetDir, kDecoration);
    }
    iterator.UpdateWithAdvance(advance);
  }
}

bool
nsTextFrame::PaintTextWithSelection(
    const PaintTextSelectionParams& aParams,
    const nsCharClipDisplayItem::ClipEdges& aClipEdges)
{
  NS_ASSERTION(GetContent()->IsSelectionDescendant(), "wrong paint path");

  UniquePtr<SelectionDetails> details = GetSelectionDetails();
  if (!details) {
    return false;
  }

  SelectionTypeMask allSelectionTypeMask;
  if (!PaintTextWithSelectionColors(aParams, details, &allSelectionTypeMask,
                                    aClipEdges)) {
    return false;
  }
  // Iterate through just the selection rawSelectionTypes that paint decorations
  // and paint decorations for any that actually occur in this frame. Paint
  // higher-numbered selection rawSelectionTypes below lower-numered ones on the
  // general principal that lower-numbered selections are higher priority.
  allSelectionTypeMask &= kSelectionTypesWithDecorations;
  MOZ_ASSERT(kPresentSelectionTypes[0] == SelectionType::eNormal,
             "The following for loop assumes that the first item of "
             "kPresentSelectionTypes is SelectionType::eNormal");
  for (size_t i = ArrayLength(kPresentSelectionTypes) - 1; i >= 1; --i) {
    SelectionType selectionType = kPresentSelectionTypes[i];
    if (ToSelectionTypeMask(selectionType) & allSelectionTypeMask) {
      // There is some selection of this selectionType. Try to paint its
      // decorations (there might not be any for this type but that's OK,
      // PaintTextSelectionDecorations will exit early).
      PaintTextSelectionDecorations(aParams, details, selectionType);
    }
  }

  return true;
}

void
nsTextFrame::DrawEmphasisMarks(gfxContext* aContext, WritingMode aWM,
                               const gfxPoint& aTextBaselinePt,
                               const gfxPoint& aFramePt, Range aRange,
                               const nscolor* aDecorationOverrideColor,
                               PropertyProvider* aProvider)
{
  const EmphasisMarkInfo* info = GetProperty(EmphasisMarkProperty());
  if (!info) {
    return;
  }

  bool isTextCombined = StyleContext()->IsTextCombined();
  nscolor color = aDecorationOverrideColor ? *aDecorationOverrideColor :
    nsLayoutUtils::GetColor(this, &nsStyleText::mTextEmphasisColor);
  aContext->SetColor(Color::FromABGR(color));
  gfxPoint pt;
  if (!isTextCombined) {
    pt = aTextBaselinePt;
  } else {
    MOZ_ASSERT(aWM.IsVertical());
    pt = aFramePt;
    if (aWM.IsVerticalRL()) {
      pt.x += GetSize().width - GetLogicalBaseline(aWM);
    } else {
      pt.x += GetLogicalBaseline(aWM);
    }
  }
  if (!aWM.IsVertical()) {
    pt.y += info->baselineOffset;
  } else {
    if (aWM.IsVerticalRL()) {
      pt.x -= info->baselineOffset;
    } else {
      pt.x += info->baselineOffset;
    }
  }
  if (!isTextCombined) {
    mTextRun->DrawEmphasisMarks(aContext, info->textRun.get(), info->advance,
                                pt, aRange, aProvider);
  } else {
    pt.y += (GetSize().height - info->advance) / 2;
    info->textRun->Draw(Range(info->textRun.get()), pt,
                        gfxTextRun::DrawParams(aContext));
  }
}

nscolor
nsTextFrame::GetCaretColorAt(int32_t aOffset)
{
  NS_PRECONDITION(aOffset >= 0, "aOffset must be positive");

  nscolor result = nsFrame::GetCaretColorAt(aOffset);
  gfxSkipCharsIterator iter = EnsureTextRun(nsTextFrame::eInflated);
  PropertyProvider provider(this, iter, nsTextFrame::eInflated);
  int32_t contentOffset = provider.GetStart().GetOriginalOffset();
  int32_t contentLength = provider.GetOriginalLength();
  NS_PRECONDITION(aOffset >= contentOffset &&
                  aOffset <= contentOffset + contentLength,
                  "aOffset must be in the frame's range");
  int32_t offsetInFrame = aOffset - contentOffset;
  if (offsetInFrame < 0 || offsetInFrame >= contentLength) {
    return result;
  }

  bool isSolidTextColor = true;
  if (nsSVGUtils::IsInSVGTextSubtree(this)) {
    const nsStyleSVG* style = StyleSVG();
    if (style->mFill.Type() != eStyleSVGPaintType_None &&
        style->mFill.Type() != eStyleSVGPaintType_Color) {
      isSolidTextColor = false;
    }
  }

  nsTextPaintStyle textPaintStyle(this);
  textPaintStyle.SetResolveColors(isSolidTextColor);
  UniquePtr<SelectionDetails> details = GetSelectionDetails();
  SelectionType selectionType = SelectionType::eNone;
  for (SelectionDetails* sdptr = details.get(); sdptr; sdptr = sdptr->mNext.get()) {
    int32_t start = std::max(0, sdptr->mStart - contentOffset);
    int32_t end = std::min(contentLength, sdptr->mEnd - contentOffset);
    if (start <= offsetInFrame && offsetInFrame < end &&
        (selectionType == SelectionType::eNone ||
         sdptr->mSelectionType < selectionType)) {
      nscolor foreground, background;
      if (GetSelectionTextColors(sdptr->mSelectionType, textPaintStyle,
                                 sdptr->mTextRangeStyle,
                                 &foreground, &background)) {
        if (!isSolidTextColor &&
            NS_IS_SELECTION_SPECIAL_COLOR(foreground)) {
          result = NS_RGBA(0, 0, 0, 255);
        } else {
          result = foreground;
        }
        selectionType = sdptr->mSelectionType;
      }
    }
  }

  return result;
}

static gfxTextRun::Range
ComputeTransformedRange(PropertyProvider& aProvider)
{
  gfxSkipCharsIterator iter(aProvider.GetStart());
  uint32_t start = iter.GetSkippedOffset();
  iter.AdvanceOriginal(aProvider.GetOriginalLength());
  return gfxTextRun::Range(start, iter.GetSkippedOffset());
}

bool
nsTextFrame::MeasureCharClippedText(nscoord aVisIStartEdge,
                                    nscoord aVisIEndEdge,
                                    nscoord* aSnappedStartEdge,
                                    nscoord* aSnappedEndEdge)
{
  // We need a *reference* rendering context (not one that might have a
  // transform), so we don't have a rendering context argument.
  // XXX get the block and line passed to us somehow! This is slow!
  gfxSkipCharsIterator iter = EnsureTextRun(nsTextFrame::eInflated);
  if (!mTextRun)
    return false;

  PropertyProvider provider(this, iter, nsTextFrame::eInflated);
  // Trim trailing whitespace
  provider.InitializeForDisplay(true);

  Range range = ComputeTransformedRange(provider);
  uint32_t startOffset = range.start;
  uint32_t maxLength = range.Length();
  return MeasureCharClippedText(provider, aVisIStartEdge, aVisIEndEdge,
                                &startOffset, &maxLength,
                                aSnappedStartEdge, aSnappedEndEdge);
}

static uint32_t GetClusterLength(const gfxTextRun* aTextRun,
                                 uint32_t    aStartOffset,
                                 uint32_t    aMaxLength,
                                 bool        aIsRTL)
{
  uint32_t clusterLength = aIsRTL ? 0 : 1;
  while (clusterLength < aMaxLength) {
    if (aTextRun->IsClusterStart(aStartOffset + clusterLength)) {
      if (aIsRTL) {
        ++clusterLength;
      }
      break;
    }
    ++clusterLength;
  }
  return clusterLength;
}

bool
nsTextFrame::MeasureCharClippedText(PropertyProvider& aProvider,
                                    nscoord aVisIStartEdge,
                                    nscoord aVisIEndEdge,
                                    uint32_t* aStartOffset,
                                    uint32_t* aMaxLength,
                                    nscoord*  aSnappedStartEdge,
                                    nscoord*  aSnappedEndEdge)
{
  *aSnappedStartEdge = 0;
  *aSnappedEndEdge = 0;
  if (aVisIStartEdge <= 0 && aVisIEndEdge <= 0) {
    return true;
  }

  uint32_t offset = *aStartOffset;
  uint32_t maxLength = *aMaxLength;
  const nscoord frameISize = ISize();
  const bool rtl = mTextRun->IsRightToLeft();
  gfxFloat advanceWidth = 0;
  const nscoord startEdge = rtl ? aVisIEndEdge : aVisIStartEdge;
  if (startEdge > 0) {
    const gfxFloat maxAdvance = gfxFloat(startEdge);
    while (maxLength > 0) {
      uint32_t clusterLength =
        GetClusterLength(mTextRun, offset, maxLength, rtl);
      advanceWidth += mTextRun->
        GetAdvanceWidth(Range(offset, offset + clusterLength), &aProvider);
      maxLength -= clusterLength;
      offset += clusterLength;
      if (advanceWidth >= maxAdvance) {
        break;
      }
    }
    nscoord* snappedStartEdge = rtl ? aSnappedEndEdge : aSnappedStartEdge;
    *snappedStartEdge = NSToCoordFloor(advanceWidth);
    *aStartOffset = offset;
  }

  const nscoord endEdge = rtl ? aVisIStartEdge : aVisIEndEdge;
  if (endEdge > 0) {
    const gfxFloat maxAdvance = gfxFloat(frameISize - endEdge);
    while (maxLength > 0) {
      uint32_t clusterLength =
        GetClusterLength(mTextRun, offset, maxLength, rtl);
      gfxFloat nextAdvance = advanceWidth + mTextRun->GetAdvanceWidth(
          Range(offset, offset + clusterLength), &aProvider);
      if (nextAdvance > maxAdvance) {
        break;
      }
      // This cluster fits, include it.
      advanceWidth = nextAdvance;
      maxLength -= clusterLength;
      offset += clusterLength;
    }
    maxLength = offset - *aStartOffset;
    nscoord* snappedEndEdge = rtl ? aSnappedStartEdge : aSnappedEndEdge;
    *snappedEndEdge = NSToCoordFloor(gfxFloat(frameISize) - advanceWidth);
  }
  *aMaxLength = maxLength;
  return maxLength != 0;
}

void
nsTextFrame::PaintShadows(nsCSSShadowArray* aShadow,
                          const PaintShadowParams& aParams)
{
  if (!aShadow) {
    return;
  }

  gfxTextRun::Metrics shadowMetrics =
    mTextRun->MeasureText(aParams.range, gfxFont::LOOSE_INK_EXTENTS,
                          nullptr, aParams.provider);
  if (GetWritingMode().IsLineInverted()) {
    Swap(shadowMetrics.mAscent, shadowMetrics.mDescent);
    shadowMetrics.mBoundingBox.y = -shadowMetrics.mBoundingBox.YMost();
  }
  if (GetStateBits() & TEXT_HYPHEN_BREAK) {
    AddHyphenToMetrics(this, mTextRun, &shadowMetrics,
                       gfxFont::LOOSE_INK_EXTENTS,
                       aParams.context->GetDrawTarget());
  }
  // Add bounds of text decorations
  gfxRect decorationRect(0, -shadowMetrics.mAscent,
      shadowMetrics.mAdvanceWidth, shadowMetrics.mAscent + shadowMetrics.mDescent);
  shadowMetrics.mBoundingBox.UnionRect(shadowMetrics.mBoundingBox,
                                       decorationRect);

  // If the textrun uses any color or SVG fonts, we need to force use of a mask
  // for shadow rendering even if blur radius is zero.
  // Force disable hardware acceleration for text shadows since it's usually
  // more expensive than just doing it on the CPU.
  uint32_t blurFlags = nsContextBoxBlur::DISABLE_HARDWARE_ACCELERATION_BLUR;
  uint32_t numGlyphRuns;
  const gfxTextRun::GlyphRun* run = mTextRun->GetGlyphRuns(&numGlyphRuns);
  while (numGlyphRuns-- > 0) {
    if (run->mFont->AlwaysNeedsMaskForShadow()) {
      blurFlags |= nsContextBoxBlur::FORCE_MASK;
      break;
    }
    run++;
  }

  if (mTextRun->IsVertical()) {
    Swap(shadowMetrics.mBoundingBox.x, shadowMetrics.mBoundingBox.y);
    Swap(shadowMetrics.mBoundingBox.width, shadowMetrics.mBoundingBox.height);
  }

  for (uint32_t i = aShadow->Length(); i > 0; --i) {
    PaintOneShadow(aParams, aShadow->ShadowAt(i - 1),
                   shadowMetrics.mBoundingBox, blurFlags);
  }
}

static bool
ShouldDrawSelection(const nsIFrame* aFrame)
{
  // Normal text-with-selection rendering sequence is:
  //   * Paint background > Paint text-selection-color > Paint text
  // When we have an parent frame with background-clip-text style, rendering
  // sequence changes to:
  //   * Paint text-selection-color > Paint background > Paint text
  //
  // If there is a parent frame has background-clip:text style,
  // text-selection-color should be drawn with the background of that parent
  // frame, so we should not draw it again while painting text frames.

  if (!aFrame) {
    return true;
  }

  const nsStyleBackground* bg = aFrame->StyleContext()->StyleBackground();
  const nsStyleImageLayers& layers = bg->mImage;
  NS_FOR_VISIBLE_IMAGE_LAYERS_BACK_TO_FRONT(i, layers) {
    if (layers.mLayers[i].mClip == StyleGeometryBox::Text) {
      return false;
    }
  }

  return ShouldDrawSelection(aFrame->GetParent());
}

void
nsTextFrame::PaintText(const PaintTextParams& aParams,
                       const nsCharClipDisplayItem& aItem,
                       float aOpacity /* = 1.0f */)
{
  // Don't pass in the rendering context here, because we need a
  // *reference* context and rendering context might have some transform
  // in it
  // XXX get the block and line passed to us somehow! This is slow!
  gfxSkipCharsIterator iter = EnsureTextRun(nsTextFrame::eInflated);
  if (!mTextRun)
    return;

  PropertyProvider provider(this, iter, nsTextFrame::eInflated);
  if (aItem.mIsFrameSelected.isNothing()) {
    aItem.mIsFrameSelected.emplace(IsSelected());
  }
  // Trim trailing whitespace, unless we're painting a selection highlight,
  // which should include trailing spaces if present (bug 1146754).
  provider.InitializeForDisplay(!aItem.mIsFrameSelected.value());

  const bool reversed = mTextRun->IsInlineReversed();
  const bool verticalRun = mTextRun->IsVertical();
  WritingMode wm = GetWritingMode();
  const gfxFloat frameWidth = GetSize().width;
  const gfxFloat frameHeight = GetSize().height;
  gfxPoint textBaselinePt;
  if (verticalRun) {
    if (wm.IsVerticalLR()) {
      textBaselinePt.x = nsLayoutUtils::GetSnappedBaselineX(
        this, aParams.context, nscoord(aParams.framePt.x), mAscent);
    } else {
      textBaselinePt.x = nsLayoutUtils::GetSnappedBaselineX(
        this, aParams.context, nscoord(aParams.framePt.x) + frameWidth,
        -mAscent);
    }
    textBaselinePt.y = reversed ? aParams.framePt.y + frameHeight
                                : aParams.framePt.y;
  } else {
    textBaselinePt =
      gfxPoint(reversed ? aParams.framePt.x + frameWidth : aParams.framePt.x,
               nsLayoutUtils::GetSnappedBaselineY(
                 this, aParams.context, aParams.framePt.y, mAscent));
  }
  Range range = ComputeTransformedRange(provider);
  uint32_t startOffset = range.start;
  uint32_t maxLength = range.Length();
  nscoord snappedStartEdge, snappedEndEdge;
  if (!MeasureCharClippedText(provider, aItem.mVisIStartEdge, aItem.mVisIEndEdge,
         &startOffset, &maxLength, &snappedStartEdge, &snappedEndEdge)) {
    return;
  }
  if (verticalRun) {
    textBaselinePt.y += reversed ? -snappedEndEdge : snappedStartEdge;
  } else {
    textBaselinePt.x += reversed ? -snappedEndEdge : snappedStartEdge;
  }
  nsCharClipDisplayItem::ClipEdges clipEdges(aItem, snappedStartEdge,
                                             snappedEndEdge);
  nsTextPaintStyle textPaintStyle(this);
  textPaintStyle.SetResolveColors(!aParams.callbacks);

  // Fork off to the (slower) paint-with-selection path if necessary.
  if (aItem.mIsFrameSelected.value() &&
      (aParams.IsPaintBGColor() || ShouldDrawSelection(this->GetParent()))) {
    MOZ_ASSERT(aOpacity == 1.0f, "We don't support opacity with selections!");
    gfxSkipCharsIterator tmp(provider.GetStart());
    Range contentRange(
      uint32_t(tmp.ConvertSkippedToOriginal(startOffset)),
      uint32_t(tmp.ConvertSkippedToOriginal(startOffset + maxLength)));
    PaintTextSelectionParams params(aParams);
    params.textBaselinePt = textBaselinePt;
    params.provider = &provider;
    params.contentRange = contentRange;
    params.textPaintStyle = &textPaintStyle;
    if (PaintTextWithSelection(params, clipEdges)) {
      return;
    }
  }

  if (aParams.IsPaintBGColor()) {
    return;
  }

  nscolor foregroundColor = aParams.IsGenerateTextMask()
                            ? NS_RGBA(0, 0, 0, 255)
                            : textPaintStyle.GetTextColor();
  if (aOpacity != 1.0f) {
    gfx::Color gfxColor = gfx::Color::FromABGR(foregroundColor);
    gfxColor.a *= aOpacity;
    foregroundColor = gfxColor.ToABGR();
  }

  nscolor textStrokeColor = aParams.IsGenerateTextMask()
                            ? NS_RGBA(0, 0, 0, 255)
                            : textPaintStyle.GetWebkitTextStrokeColor();
  if (aOpacity != 1.0f) {
    gfx::Color gfxColor = gfx::Color::FromABGR(textStrokeColor);
    gfxColor.a *= aOpacity;
    textStrokeColor = gfxColor.ToABGR();
  }

  range = Range(startOffset, startOffset + maxLength);
  if (!aParams.callbacks && aParams.IsPaintText()) {
    const nsStyleText* textStyle = StyleText();
    PaintShadowParams shadowParams(aParams);
    shadowParams.range = range;
    shadowParams.textBaselinePt = textBaselinePt;
    shadowParams.leftSideOffset = snappedStartEdge;
    shadowParams.provider = &provider;
    shadowParams.foregroundColor = foregroundColor;
    shadowParams.clipEdges = &clipEdges;
    PaintShadows(textStyle->mTextShadow, shadowParams);
  }

  gfxFloat advanceWidth;
  DrawTextParams params(aParams.context);
  params.textDrawer = aParams.textDrawer;
  params.dirtyRect = aParams.dirtyRect;
  params.framePt = aParams.framePt;
  params.provider = &provider;
  params.advanceWidth = &advanceWidth;
  params.textStyle = &textPaintStyle;
  params.textColor = foregroundColor;
  params.textStrokeColor = textStrokeColor;
  params.textStrokeWidth = textPaintStyle.GetWebkitTextStrokeWidth();
  params.clipEdges = &clipEdges;
  params.drawSoftHyphen = (GetStateBits() & TEXT_HYPHEN_BREAK) != 0;
  params.contextPaint = aParams.contextPaint;
  params.callbacks = aParams.callbacks;
  DrawText(range, textBaselinePt, params);
}

static void
DrawTextRun(const gfxTextRun* aTextRun,
            const gfxPoint& aTextBaselinePt,
            gfxTextRun::Range aRange,
            const nsTextFrame::DrawTextRunParams& aParams)
{
  gfxTextRun::DrawParams params(aParams.context);
  params.provider = aParams.provider;
  params.advanceWidth = aParams.advanceWidth;
  params.contextPaint = aParams.contextPaint;
  params.callbacks = aParams.callbacks;
  if (aParams.callbacks) {
    aParams.callbacks->NotifyBeforeText(aParams.textColor);
    params.drawMode = DrawMode::GLYPH_PATH;
    aTextRun->Draw(aRange, aTextBaselinePt, params);
    aParams.callbacks->NotifyAfterText();
  } else {
    if (NS_GET_A(aParams.textColor) != 0) {
      aParams.context->SetColor(Color::FromABGR(aParams.textColor));
    } else {
      params.drawMode = DrawMode::GLYPH_STROKE;
    }

    if (NS_GET_A(aParams.textStrokeColor) != 0 &&
        aParams.textStrokeWidth != 0.0f) {
      StrokeOptions strokeOpts;
      params.drawMode |= DrawMode::GLYPH_STROKE;
      params.textStrokeColor = aParams.textStrokeColor;
      strokeOpts.mLineWidth = aParams.textStrokeWidth;
      params.strokeOpts = &strokeOpts;
      aTextRun->Draw(aRange, aTextBaselinePt, params);
    } else {
      aTextRun->Draw(aRange, aTextBaselinePt, params);
    }
  }
}

void
nsTextFrame::DrawTextRun(Range aRange, const gfxPoint& aTextBaselinePt,
                         const DrawTextRunParams& aParams)
{
  MOZ_ASSERT(aParams.advanceWidth, "Must provide advanceWidth");

  if (aParams.textDrawer) {
    aParams.textDrawer->StartDrawing(TextDrawTarget::Phase::eGlyphs);
  }

  ::DrawTextRun(mTextRun, aTextBaselinePt, aRange, aParams);

  if (aParams.drawSoftHyphen) {
    // Don't use ctx as the context, because we need a reference context here,
    // ctx may be transformed.
    RefPtr<gfxTextRun> hyphenTextRun =
      GetHyphenTextRun(mTextRun, nullptr, this);
    if (hyphenTextRun) {
      // For right-to-left text runs, the soft-hyphen is positioned at the left
      // of the text, minus its own width
      gfxFloat hyphenBaselineX = aTextBaselinePt.x +
        mTextRun->GetDirection() * (*aParams.advanceWidth) -
        (mTextRun->IsRightToLeft() ? hyphenTextRun->GetAdvanceWidth() : 0);
      DrawTextRunParams params = aParams;
      params.provider = nullptr;
      params.advanceWidth = nullptr;
      ::DrawTextRun(hyphenTextRun.get(),
                    gfxPoint(hyphenBaselineX, aTextBaselinePt.y),
                    Range(hyphenTextRun.get()), params);
    }
  }
}

void
nsTextFrame::DrawTextRunAndDecorations(Range aRange,
                                       const gfxPoint& aTextBaselinePt,
                                       const DrawTextParams& aParams,
                                       const TextDecorations& aDecorations)
{
    const gfxFloat app =
      aParams.textStyle->PresContext()->AppUnitsPerDevPixel();
    // Writing mode of parent frame is used because the text frame may
    // be orthogonal to its parent when text-combine-upright is used or
    // its parent has "display: contents", and in those cases, we want
    // to draw the decoration lines according to parents' direction
    // rather than ours.
    const WritingMode wm = GetParent()->GetWritingMode();
    bool verticalDec = wm.IsVertical();
    bool verticalRun = mTextRun->IsVertical();
    // If the text run and the decoration is orthogonal, we choose the
    // metrics for decoration so that decoration line won't be broken.
    bool useVerticalMetrics = verticalDec != verticalRun
      ? verticalDec : verticalRun && mTextRun->UseCenterBaseline();

    // XXX aFramePt is in AppUnits, shouldn't it be nsFloatPoint?
    nscoord x = NSToCoordRound(aParams.framePt.x);
    nscoord y = NSToCoordRound(aParams.framePt.y);

    // 'measure' here is textrun-relative, so for a horizontal run it's the
    // width, while for a vertical run it's the height of the decoration
    const nsSize frameSize = GetSize();
    nscoord measure = verticalDec ? frameSize.height : frameSize.width;

    if (verticalDec) {
      aParams.clipEdges->Intersect(&y, &measure);
    } else {
      aParams.clipEdges->Intersect(&x, &measure);
    }

    // decSize is a textrun-relative size, so its 'width' field is actually
    // the run-relative measure, and 'height' will be the line thickness
    gfxFloat ascent = gfxFloat(GetLogicalBaseline(wm)) / app;
    // The starting edge of the frame in block direction
    gfxFloat frameBStart = verticalDec ? aParams.framePt.x : aParams.framePt.y;

    // In vertical-rl mode, block coordinates are measured from the
    // right, so we need to adjust here.
    if (wm.IsVerticalRL()) {
      frameBStart += frameSize.width;
      ascent = -ascent;
    }

    nscoord inflationMinFontSize =
      nsLayoutUtils::InflationMinFontSizeFor(this);

    // The decoration-line offsets need to be reversed for sideways-lr mode,
    // so we will multiply the values from metrics by this factor.
    gfxFloat decorationOffsetDir = mTextRun->IsSidewaysLeft() ? -1.0 : 1.0;

    PaintDecorationLineParams params;
    params.context = aParams.context;
    params.dirtyRect = aParams.dirtyRect;
    params.overrideColor = aParams.decorationOverrideColor;
    params.callbacks = aParams.callbacks;
    params.textDrawer = aParams.textDrawer;
    // pt is the physical point where the decoration is to be drawn,
    // relative to the frame; one of its coordinates will be updated below.
    params.pt = Point(x / app, y / app);
    Float& bCoord = verticalDec ? params.pt.x : params.pt.y;
    params.lineSize = Size(measure / app, 0);
    params.ascent = ascent;
    params.vertical = verticalDec;

    // The matrix of the context may have been altered for text-combine-
    // upright. However, we want to draw decoration lines unscaled, thus
    // we need to revert the scaling here.
    gfxContextMatrixAutoSaveRestore scaledRestorer;
    if (StyleContext()->IsTextCombined()) {
      float scaleFactor = GetTextCombineScaleFactor(this);
      if (scaleFactor != 1.0f) {
        scaledRestorer.SetContext(aParams.context);
        gfxMatrix unscaled = aParams.context->CurrentMatrix();
        gfxPoint pt(x / app, y / app);
        unscaled.PreTranslate(pt).PreScale(1.0f / scaleFactor, 1.0f).PreTranslate(-pt);
        aParams.context->SetMatrix(unscaled);
      }
    }

    typedef gfxFont::Metrics Metrics;
    auto paintDecorationLine = [&](const LineDecoration& dec,
                                   gfxFloat Metrics::* lineSize,
                                   gfxFloat Metrics::* lineOffset) {
      if (dec.mStyle == NS_STYLE_TEXT_DECORATION_STYLE_NONE) {
        return;
      }

      float inflation =
        GetInflationForTextDecorations(dec.mFrame, inflationMinFontSize);
      const Metrics metrics =
        GetFirstFontMetrics(GetFontGroupForFrame(dec.mFrame, inflation),
                            useVerticalMetrics);

      params.lineSize.height = metrics.*lineSize;
      bCoord = (frameBStart - dec.mBaselineOffset) / app;

      params.color = dec.mColor;
      params.offset = decorationOffsetDir * metrics.*lineOffset;
      params.style = dec.mStyle;
      PaintDecorationLine(params);
    };

    // Underlines
    if (aParams.textDrawer && aDecorations.mUnderlines.Length() > 0) {
      aParams.textDrawer->StartDrawing(TextDrawTarget::Phase::eUnderline);
    }
    //
    params.decoration = NS_STYLE_TEXT_DECORATION_LINE_UNDERLINE;
    for (const LineDecoration& dec : Reversed(aDecorations.mUnderlines)) {
      paintDecorationLine(dec, &Metrics::underlineSize,
                          &Metrics::underlineOffset);
    }

    // Overlines
    if (aParams.textDrawer && aDecorations.mOverlines.Length() > 0) {
      aParams.textDrawer->StartDrawing(TextDrawTarget::Phase::eOverline);
    }
    params.decoration = NS_STYLE_TEXT_DECORATION_LINE_OVERLINE;
    for (const LineDecoration& dec : Reversed(aDecorations.mOverlines)) {
      paintDecorationLine(dec, &Metrics::underlineSize, &Metrics::maxAscent);
    }

    {
      gfxContextMatrixAutoSaveRestore unscaledRestorer;
      if (scaledRestorer.HasMatrix()) {
        unscaledRestorer.SetContext(aParams.context);
        aParams.context->SetMatrix(scaledRestorer.Matrix());
      }

      // CSS 2.1 mandates that text be painted after over/underlines,
      // and *then* line-throughs
      DrawTextRun(aRange, aTextBaselinePt, aParams);
    }

    // Emphasis marks
    if (aParams.textDrawer) {
      aParams.textDrawer->StartDrawing(TextDrawTarget::Phase::eEmphasisMarks);
    }
    DrawEmphasisMarks(aParams.context, wm,
                      aTextBaselinePt, aParams.framePt, aRange,
                      aParams.decorationOverrideColor, aParams.provider);

    // Line-throughs
    if (aParams.textDrawer && aDecorations.mStrikes.Length() > 0) {
      aParams.textDrawer->StartDrawing(TextDrawTarget::Phase::eLineThrough);
    }
    params.decoration = NS_STYLE_TEXT_DECORATION_LINE_LINE_THROUGH;
    for (const LineDecoration& dec : Reversed(aDecorations.mStrikes)) {
      paintDecorationLine(dec, &Metrics::strikeoutSize,
                          &Metrics::strikeoutOffset);
    }
}

void
nsTextFrame::DrawText(Range aRange, const gfxPoint& aTextBaselinePt,
                      const DrawTextParams& aParams)
{
  TextDecorations decorations;
  GetTextDecorations(aParams.textStyle->PresContext(),
                     aParams.callbacks ? eUnresolvedColors : eResolvedColors,
                     decorations);

  // Hide text decorations if we're currently hiding @font-face fallback text
  const bool drawDecorations =
    !aParams.provider->GetFontGroup()->ShouldSkipDrawing() &&
    (decorations.HasDecorationLines() || StyleText()->HasTextEmphasis());
  if (drawDecorations) {
    DrawTextRunAndDecorations(aRange, aTextBaselinePt, aParams, decorations);
  } else {
    DrawTextRun(aRange, aTextBaselinePt, aParams);
  }
}

int16_t
nsTextFrame::GetSelectionStatus(int16_t* aSelectionFlags)
{
  // get the selection controller
  nsCOMPtr<nsISelectionController> selectionController;
  nsresult rv = GetSelectionController(PresContext(),
                                       getter_AddRefs(selectionController));
  if (NS_FAILED(rv) || !selectionController)
    return nsISelectionController::SELECTION_OFF;

  selectionController->GetSelectionFlags(aSelectionFlags);

  int16_t selectionValue;
  selectionController->GetDisplaySelection(&selectionValue);

  return selectionValue;
}

bool
nsTextFrame::IsVisibleInSelection(nsISelection* aSelection)
{
  // Check the quick way first
  if (!GetContent()->IsSelectionDescendant())
    return false;

  UniquePtr<SelectionDetails> details = GetSelectionDetails();
  bool found = false;

  // where are the selection points "really"
  for (SelectionDetails* sdptr = details.get(); sdptr; sdptr = sdptr->mNext.get()) {
    if (sdptr->mEnd > GetContentOffset() &&
        sdptr->mStart < GetContentEnd() &&
        sdptr->mSelectionType == SelectionType::eNormal) {
      found = true;
      break;
    }
  }

  return found;
}

/**
 * Compute the longest prefix of text whose width is <= aWidth. Return
 * the length of the prefix. Also returns the width of the prefix in aFitWidth.
 */
static uint32_t
CountCharsFit(const gfxTextRun* aTextRun, gfxTextRun::Range aRange,
              gfxFloat aWidth, PropertyProvider* aProvider,
              gfxFloat* aFitWidth)
{
  uint32_t last = 0;
  gfxFloat width = 0;
  for (uint32_t i = 1; i <= aRange.Length(); ++i) {
    if (i == aRange.Length() || aTextRun->IsClusterStart(aRange.start + i)) {
      gfxTextRun::Range range(aRange.start + last, aRange.start + i);
      gfxFloat nextWidth = width + aTextRun->GetAdvanceWidth(range, aProvider);
      if (nextWidth > aWidth)
        break;
      last = i;
      width = nextWidth;
    }
  }
  *aFitWidth = width;
  return last;
}

nsIFrame::ContentOffsets
nsTextFrame::CalcContentOffsetsFromFramePoint(nsPoint aPoint)
{
  return GetCharacterOffsetAtFramePointInternal(aPoint, true);
}

nsIFrame::ContentOffsets
nsTextFrame::GetCharacterOffsetAtFramePoint(const nsPoint &aPoint)
{
  return GetCharacterOffsetAtFramePointInternal(aPoint, false);
}

nsIFrame::ContentOffsets
nsTextFrame::GetCharacterOffsetAtFramePointInternal(nsPoint aPoint,
                                                    bool aForInsertionPoint)
{
  ContentOffsets offsets;

  gfxSkipCharsIterator iter = EnsureTextRun(nsTextFrame::eInflated);
  if (!mTextRun)
    return offsets;

  PropertyProvider provider(this, iter, nsTextFrame::eInflated);
  // Trim leading but not trailing whitespace if possible
  provider.InitializeForDisplay(false);
  gfxFloat width = mTextRun->IsVertical()
    ? (mTextRun->IsInlineReversed() ? mRect.height - aPoint.y : aPoint.y)
    : (mTextRun->IsInlineReversed() ? mRect.width - aPoint.x : aPoint.x);
  if (StyleContext()->IsTextCombined()) {
    width /= GetTextCombineScaleFactor(this);
  }
  gfxFloat fitWidth;
  Range skippedRange = ComputeTransformedRange(provider);

  uint32_t charsFit = CountCharsFit(mTextRun, skippedRange,
                                    width, &provider, &fitWidth);

  int32_t selectedOffset;
  if (charsFit < skippedRange.Length()) {
    // charsFit characters fitted, but no more could fit. See if we're
    // more than halfway through the cluster.. If we are, choose the next
    // cluster.
    gfxSkipCharsIterator extraCluster(provider.GetStart());
    extraCluster.AdvanceSkipped(charsFit);

    bool allowSplitLigature = true; // Allow selection of partial ligature...

    // ...but don't let selection/insertion-point split two Regional Indicator
    // chars that are ligated in the textrun to form a single flag symbol.
    uint32_t offs = extraCluster.GetOriginalOffset();
    const nsTextFragment* frag = GetContent()->GetText();
    if (offs + 1 < frag->GetLength() &&
        NS_IS_HIGH_SURROGATE(frag->CharAt(offs)) &&
        NS_IS_LOW_SURROGATE(frag->CharAt(offs + 1)) &&
        gfxFontUtils::IsRegionalIndicator
          (SURROGATE_TO_UCS4(frag->CharAt(offs), frag->CharAt(offs + 1)))) {
      allowSplitLigature = false;
      if (extraCluster.GetSkippedOffset() > 1 &&
          !mTextRun->IsLigatureGroupStart(extraCluster.GetSkippedOffset())) {
        // CountCharsFit() left us in the middle of the flag; back up over the
        // first character of the ligature, and adjust fitWidth accordingly.
        extraCluster.AdvanceSkipped(-2); // it's a surrogate pair: 2 code units
        fitWidth -= mTextRun->GetAdvanceWidth(
          Range(extraCluster.GetSkippedOffset(),
                extraCluster.GetSkippedOffset() + 2), &provider);
      }
    }

    gfxSkipCharsIterator extraClusterLastChar(extraCluster);
    FindClusterEnd(mTextRun,
                   provider.GetStart().GetOriginalOffset() + provider.GetOriginalLength(),
                   &extraClusterLastChar, allowSplitLigature);
    PropertyProvider::Spacing spacing;
    Range extraClusterRange(extraCluster.GetSkippedOffset(),
                            extraClusterLastChar.GetSkippedOffset() + 1);
    gfxFloat charWidth =
        mTextRun->GetAdvanceWidth(extraClusterRange, &provider, &spacing);
    charWidth -= spacing.mBefore + spacing.mAfter;
    selectedOffset = !aForInsertionPoint ||
      width <= fitWidth + spacing.mBefore + charWidth/2
        ? extraCluster.GetOriginalOffset()
        : extraClusterLastChar.GetOriginalOffset() + 1;
  } else {
    // All characters fitted, we're at (or beyond) the end of the text.
    // XXX This could be some pathological situation where negative spacing
    // caused characters to move backwards. We can't really handle that
    // in the current frame system because frames can't have negative
    // intrinsic widths.
    selectedOffset =
        provider.GetStart().GetOriginalOffset() + provider.GetOriginalLength();
    // If we're at the end of a preformatted line which has a terminating
    // linefeed, we want to reduce the offset by one to make sure that the
    // selection is placed before the linefeed character.
    if (HasSignificantTerminalNewline()) {
      --selectedOffset;
    }
  }

  offsets.content = GetContent();
  offsets.offset = offsets.secondaryOffset = selectedOffset;
  offsets.associate =
    mContentOffset == offsets.offset ? CARET_ASSOCIATE_AFTER : CARET_ASSOCIATE_BEFORE;
  return offsets;
}

bool
nsTextFrame::CombineSelectionUnderlineRect(nsPresContext* aPresContext,
                                           nsRect& aRect)
{
  if (aRect.IsEmpty())
    return false;

  nsRect givenRect = aRect;

  RefPtr<nsFontMetrics> fm =
    nsLayoutUtils::GetFontMetricsForFrame(this, GetFontSizeInflation());
  gfxFontGroup* fontGroup = fm->GetThebesFontGroup();
  gfxFont* firstFont = fontGroup->GetFirstValidFont();
  WritingMode wm = GetWritingMode();
  bool verticalRun = wm.IsVertical();
  bool useVerticalMetrics = verticalRun && !wm.IsSideways();
  const gfxFont::Metrics& metrics =
    firstFont->GetMetrics(useVerticalMetrics ? gfxFont::eVertical
                                             : gfxFont::eHorizontal);

  nsCSSRendering::DecorationRectParams params;
  params.ascent = aPresContext->AppUnitsToGfxUnits(mAscent);
  params.offset = fontGroup->GetUnderlineOffset();
  params.descentLimit =
    ComputeDescentLimitForSelectionUnderline(aPresContext, metrics);
  params.vertical = verticalRun;

  UniquePtr<SelectionDetails> details = GetSelectionDetails();
  for (SelectionDetails* sd = details.get(); sd; sd = sd->mNext.get()) {
    if (sd->mStart == sd->mEnd ||
        sd->mSelectionType == SelectionType::eInvalid ||
        !(ToSelectionTypeMask(sd->mSelectionType) &
            kSelectionTypesWithDecorations) ||
        // URL strikeout does not use underline.
        sd->mSelectionType == SelectionType::eURLStrikeout) {
      continue;
    }

    float relativeSize;
    int32_t index =
      nsTextPaintStyle::GetUnderlineStyleIndexForSelectionType(
        sd->mSelectionType);
    if (sd->mSelectionType == SelectionType::eSpellCheck) {
      if (!nsTextPaintStyle::GetSelectionUnderline(aPresContext, index, nullptr,
                                                   &relativeSize,
                                                   &params.style)) {
        continue;
      }
    } else {
      // IME selections
      TextRangeStyle& rangeStyle = sd->mTextRangeStyle;
      if (rangeStyle.IsDefined()) {
        if (!rangeStyle.IsLineStyleDefined() ||
            rangeStyle.mLineStyle == TextRangeStyle::LINESTYLE_NONE) {
          continue;
        }
        params.style = rangeStyle.mLineStyle;
        relativeSize = rangeStyle.mIsBoldLine ? 2.0f : 1.0f;
      } else if (!nsTextPaintStyle::GetSelectionUnderline(aPresContext, index,
                                                          nullptr, &relativeSize,
                                                          &params.style)) {
        continue;
      }
    }
    nsRect decorationArea;

    params.lineSize =
      Size(aPresContext->AppUnitsToGfxUnits(aRect.width),
           ComputeSelectionUnderlineHeight(aPresContext, metrics,
                                           sd->mSelectionType));
    relativeSize = std::max(relativeSize, 1.0f);
    params.lineSize.height *= relativeSize;
    decorationArea =
      nsCSSRendering::GetTextDecorationRect(aPresContext, params);
    aRect.UnionRect(aRect, decorationArea);
  }

  return !aRect.IsEmpty() && !givenRect.Contains(aRect);
}

bool
nsTextFrame::IsFrameSelected() const
{
  NS_ASSERTION(!GetContent() || GetContent()->IsSelectionDescendant(),
               "use the public IsSelected() instead");
  return nsRange::IsNodeSelected(GetContent(), GetContentOffset(),
                                 GetContentEnd());
}

void
nsTextFrame::SetSelectedRange(uint32_t aStart, uint32_t aEnd, bool aSelected,
                              SelectionType aSelectionType)
{
  NS_ASSERTION(!GetPrevContinuation(), "Should only be called for primary frame");
  DEBUG_VERIFY_NOT_DIRTY(mState);

  // Selection is collapsed, which can't affect text frame rendering
  if (aStart == aEnd)
    return;

  nsTextFrame* f = this;
  while (f && f->GetContentEnd() <= int32_t(aStart)) {
    f = f->GetNextContinuation();
  }

  nsPresContext* presContext = PresContext();
  while (f && f->GetContentOffset() < int32_t(aEnd)) {
    // We may need to reflow to recompute the overflow area for
    // spellchecking or IME underline if their underline is thicker than
    // the normal decoration line.
    if (ToSelectionTypeMask(aSelectionType) & kSelectionTypesWithDecorations) {
      bool didHaveOverflowingSelection =
        (f->GetStateBits() & TEXT_SELECTION_UNDERLINE_OVERFLOWED) != 0;
      nsRect r(nsPoint(0, 0), GetSize());
      bool willHaveOverflowingSelection =
        aSelected && f->CombineSelectionUnderlineRect(presContext, r);
      if (didHaveOverflowingSelection || willHaveOverflowingSelection) {
        presContext->PresShell()->FrameNeedsReflow(f,
                                                   nsIPresShell::eStyleChange,
                                                   NS_FRAME_IS_DIRTY);
      }
    }
    // Selection might change anything. Invalidate the overflow area.
    f->InvalidateFrame();

    f = f->GetNextContinuation();
  }
}

void
nsTextFrame::UpdateIteratorFromOffset(const PropertyProvider& aProperties,
                                      int32_t& aInOffset,
                                      gfxSkipCharsIterator& aIter)
{
  if (aInOffset < GetContentOffset()){
    NS_WARNING("offset before this frame's content");
    aInOffset = GetContentOffset();
  } else if (aInOffset > GetContentEnd()) {
    NS_WARNING("offset after this frame's content");
    aInOffset = GetContentEnd();
  }

  int32_t trimmedOffset = aProperties.GetStart().GetOriginalOffset();
  int32_t trimmedEnd = trimmedOffset + aProperties.GetOriginalLength();
  aInOffset = std::max(aInOffset, trimmedOffset);
  aInOffset = std::min(aInOffset, trimmedEnd);

  aIter.SetOriginalOffset(aInOffset);

  if (aInOffset < trimmedEnd &&
      !aIter.IsOriginalCharSkipped() &&
      !mTextRun->IsClusterStart(aIter.GetSkippedOffset())) {
    NS_WARNING("called for non-cluster boundary");
    FindClusterStart(mTextRun, trimmedOffset, &aIter);
  }
}

nsPoint
nsTextFrame::GetPointFromIterator(const gfxSkipCharsIterator& aIter,
                                  PropertyProvider& aProperties)
{
  Range range(aProperties.GetStart().GetSkippedOffset(),
              aIter.GetSkippedOffset());
  gfxFloat advance = mTextRun->GetAdvanceWidth(range, &aProperties);
  nscoord iSize = NSToCoordCeilClamped(advance);
  nsPoint point;

  if (mTextRun->IsVertical()) {
    point.x = 0;
    if (mTextRun->IsInlineReversed()) {
      point.y = mRect.height - iSize;
    } else {
      point.y = iSize;
    }
  } else {
    point.y = 0;
    if (mTextRun->IsInlineReversed()) {
      point.x = mRect.width - iSize;
    } else {
      point.x = iSize;
    }
    if (StyleContext()->IsTextCombined()) {
      point.x *= GetTextCombineScaleFactor(this);
    }
  }
  return point;
}

nsresult
nsTextFrame::GetPointFromOffset(int32_t inOffset,
                                nsPoint* outPoint)
{
  if (!outPoint)
    return NS_ERROR_NULL_POINTER;

  DEBUG_VERIFY_NOT_DIRTY(mState);
  if (mState & NS_FRAME_IS_DIRTY)
    return NS_ERROR_UNEXPECTED;

  if (GetContentLength() <= 0) {
    outPoint->x = 0;
    outPoint->y = 0;
    return NS_OK;
  }

  gfxSkipCharsIterator iter = EnsureTextRun(nsTextFrame::eInflated);
  if (!mTextRun)
    return NS_ERROR_FAILURE;

  PropertyProvider properties(this, iter, nsTextFrame::eInflated);
  // Don't trim trailing whitespace, we want the caret to appear in the right
  // place if it's positioned there
  properties.InitializeForDisplay(false);

  UpdateIteratorFromOffset(properties, inOffset, iter);

  *outPoint = GetPointFromIterator(iter, properties);

  return NS_OK;
}

nsresult
nsTextFrame::GetCharacterRectsInRange(int32_t aInOffset,
                                      int32_t aLength,
                                      nsTArray<nsRect>& aRects)
{
  DEBUG_VERIFY_NOT_DIRTY(mState);
  if (mState & NS_FRAME_IS_DIRTY) {
    return NS_ERROR_UNEXPECTED;
  }

  if (GetContentLength() <= 0) {
    return NS_OK;
  }

  if (!mTextRun) {
    return NS_ERROR_FAILURE;
  }

  gfxSkipCharsIterator iter = EnsureTextRun(nsTextFrame::eInflated);
  PropertyProvider properties(this, iter, nsTextFrame::eInflated);
  // Don't trim trailing whitespace, we want the caret to appear in the right
  // place if it's positioned there
  properties.InitializeForDisplay(false);

  UpdateIteratorFromOffset(properties, aInOffset, iter);

  const int32_t kContentEnd = GetContentEnd();
  const int32_t kEndOffset = std::min(aInOffset + aLength, kContentEnd);
  while (aInOffset < kEndOffset) {
    if (!iter.IsOriginalCharSkipped() &&
        !mTextRun->IsClusterStart(iter.GetSkippedOffset())) {
      FindClusterStart(mTextRun,
                       properties.GetStart().GetOriginalOffset() +
                         properties.GetOriginalLength(),
                       &iter);
    }

    nsPoint point = GetPointFromIterator(iter, properties);
    nsRect rect;
    rect.x = point.x;
    rect.y = point.y;

    nscoord iSize = 0;
    if (aInOffset < kContentEnd) {
      gfxSkipCharsIterator nextIter(iter);
      nextIter.AdvanceOriginal(1);
      if (!nextIter.IsOriginalCharSkipped() &&
          !mTextRun->IsClusterStart(nextIter.GetSkippedOffset())) {
        FindClusterEnd(mTextRun, kContentEnd, &nextIter);
      }

      gfxFloat advance =
        mTextRun->GetAdvanceWidth(Range(iter.GetSkippedOffset(),
                                        nextIter.GetSkippedOffset()),
                                  &properties);
      iSize = NSToCoordCeilClamped(advance);
    }

    if (mTextRun->IsVertical()) {
      rect.width = mRect.width;
      rect.height = iSize;
    } else {
      rect.width = iSize;
      rect.height = mRect.height;

      if (StyleContext()->IsTextCombined()) {
        rect.width *= GetTextCombineScaleFactor(this);
      }
    }
    aRects.AppendElement(rect);
    aInOffset++;
    // Don't advance iter if we've reached the end
    if (aInOffset < kEndOffset) {
      iter.AdvanceOriginal(1);
    }
  }

  return NS_OK;
}

nsresult
nsTextFrame::GetChildFrameContainingOffset(int32_t   aContentOffset,
                                           bool      aHint,
                                           int32_t*  aOutOffset,
                                           nsIFrame**aOutFrame)
{
  DEBUG_VERIFY_NOT_DIRTY(mState);
#if 0 //XXXrbs disable due to bug 310227
  if (mState & NS_FRAME_IS_DIRTY)
    return NS_ERROR_UNEXPECTED;
#endif

  NS_ASSERTION(aOutOffset && aOutFrame, "Bad out parameters");
  NS_ASSERTION(aContentOffset >= 0, "Negative content offset, existing code was very broken!");
  nsIFrame* primaryFrame = mContent->GetPrimaryFrame();
  if (this != primaryFrame) {
    // This call needs to happen on the primary frame
    return primaryFrame->GetChildFrameContainingOffset(aContentOffset, aHint,
                                                       aOutOffset, aOutFrame);
  }

  nsTextFrame* f = this;
  int32_t offset = mContentOffset;

  // Try to look up the offset to frame property
  nsTextFrame* cachedFrame = GetProperty(OffsetToFrameProperty());

  if (cachedFrame) {
    f = cachedFrame;
    offset = f->GetContentOffset();

    f->RemoveStateBits(TEXT_IN_OFFSET_CACHE);
  }

  if ((aContentOffset >= offset) &&
      (aHint || aContentOffset != offset)) {
    while (true) {
      nsTextFrame* next = f->GetNextContinuation();
      if (!next || aContentOffset < next->GetContentOffset())
        break;
      if (aContentOffset == next->GetContentOffset()) {
        if (aHint) {
          f = next;
          if (f->GetContentLength() == 0) {
            continue; // use the last of the empty frames with this offset
          }
        }
        break;
      }
      f = next;
    }
  } else {
    while (true) {
      nsTextFrame* prev = f->GetPrevContinuation();
      if (!prev || aContentOffset > f->GetContentOffset())
        break;
      if (aContentOffset == f->GetContentOffset()) {
        if (!aHint) {
          f = prev;
          if (f->GetContentLength() == 0) {
            continue; // use the first of the empty frames with this offset
          }
        }
        break;
      }
      f = prev;
    }
  }

  *aOutOffset = aContentOffset - f->GetContentOffset();
  *aOutFrame = f;

  // cache the frame we found
  SetProperty(OffsetToFrameProperty(), f);
  f->AddStateBits(TEXT_IN_OFFSET_CACHE);

  return NS_OK;
}

nsIFrame::FrameSearchResult
nsTextFrame::PeekOffsetNoAmount(bool aForward, int32_t* aOffset)
{
  NS_ASSERTION(aOffset && *aOffset <= GetContentLength(), "aOffset out of range");

  gfxSkipCharsIterator iter = EnsureTextRun(nsTextFrame::eInflated);
  if (!mTextRun)
    return CONTINUE_EMPTY;

  TrimmedOffsets trimmed = GetTrimmedOffsets(mContent->GetText(), true);
  // Check whether there are nonskipped characters in the trimmmed range
  return (iter.ConvertOriginalToSkipped(trimmed.GetEnd()) >
         iter.ConvertOriginalToSkipped(trimmed.mStart)) ? FOUND : CONTINUE;
}

/**
 * This class iterates through the clusters before or after the given
 * aPosition (which is a content offset). You can test each cluster
 * to see if it's whitespace (as far as selection/caret movement is concerned),
 * or punctuation, or if there is a word break before the cluster. ("Before"
 * is interpreted according to aDirection, so if aDirection is -1, "before"
 * means actually *after* the cluster content.)
 */
class MOZ_STACK_CLASS ClusterIterator {
public:
  ClusterIterator(nsTextFrame* aTextFrame, int32_t aPosition, int32_t aDirection,
                  nsString& aContext);

  bool NextCluster();
  bool IsWhitespace();
  bool IsPunctuation();
  bool HaveWordBreakBefore() { return mHaveWordBreak; }
  int32_t GetAfterOffset();
  int32_t GetBeforeOffset();

private:
  gfxSkipCharsIterator        mIterator;
  const nsTextFragment*       mFrag;
  nsTextFrame*                mTextFrame;
  int32_t                     mDirection;
  int32_t                     mCharIndex;
  nsTextFrame::TrimmedOffsets mTrimmed;
  nsTArray<bool>      mWordBreaks;
  bool                        mHaveWordBreak;
};

static bool
IsAcceptableCaretPosition(const gfxSkipCharsIterator& aIter,
                          bool aRespectClusters,
                          const gfxTextRun* aTextRun,
                          nsIFrame* aFrame)
{
  if (aIter.IsOriginalCharSkipped())
    return false;
  uint32_t index = aIter.GetSkippedOffset();
  if (aRespectClusters && !aTextRun->IsClusterStart(index))
    return false;
  if (index > 0) {
    // Check whether the proposed position is in between the two halves of a
    // surrogate pair, or before a Variation Selector character;
    // if so, this is not a valid character boundary.
    // (In the case where we are respecting clusters, we won't actually get
    // this far because the low surrogate is also marked as non-clusterStart
    // so we'll return FALSE above.)
    uint32_t offs = aIter.GetOriginalOffset();
    const nsTextFragment* frag = aFrame->GetContent()->GetText();
    uint32_t ch = frag->CharAt(offs);

    if (gfxFontUtils::IsVarSelector(ch) ||
        (NS_IS_LOW_SURROGATE(ch) && offs > 0 &&
         NS_IS_HIGH_SURROGATE(frag->CharAt(offs - 1)))) {
      return false;
    }

    // If the proposed position is before a high surrogate, we need to decode
    // the surrogate pair (if valid) and check the resulting character.
    if (NS_IS_HIGH_SURROGATE(ch) && offs + 1 < frag->GetLength()) {
      uint32_t ch2 = frag->CharAt(offs + 1);
      if (NS_IS_LOW_SURROGATE(ch2)) {
        ch = SURROGATE_TO_UCS4(ch, ch2);
        // If the character is a (Plane-14) variation selector,
        // or a Regional Indicator character that is ligated with the previous
        // character, this is not a valid boundary.
        if (gfxFontUtils::IsVarSelector(ch) ||
            (gfxFontUtils::IsRegionalIndicator(ch) &&
             !aTextRun->IsLigatureGroupStart(index))) {
          return false;
        }
      }
    }
  }
  return true;
}

nsIFrame::FrameSearchResult
nsTextFrame::PeekOffsetCharacter(bool aForward, int32_t* aOffset,
                                 PeekOffsetCharacterOptions aOptions)
{
  int32_t contentLength = GetContentLength();
  NS_ASSERTION(aOffset && *aOffset <= contentLength, "aOffset out of range");

  if (!aOptions.mIgnoreUserStyleAll) {
    StyleUserSelect selectStyle;
    IsSelectable(&selectStyle);
    if (selectStyle == StyleUserSelect::All) {
      return CONTINUE_UNSELECTABLE;
    }
  }

  gfxSkipCharsIterator iter = EnsureTextRun(nsTextFrame::eInflated);
  if (!mTextRun)
    return CONTINUE_EMPTY;

  TrimmedOffsets trimmed = GetTrimmedOffsets(mContent->GetText(), false);

  // A negative offset means "end of frame".
  int32_t startOffset = GetContentOffset() + (*aOffset < 0 ? contentLength : *aOffset);

  if (!aForward) {
    // If at the beginning of the line, look at the previous continuation
    for (int32_t i = std::min(trimmed.GetEnd(), startOffset) - 1;
         i >= trimmed.mStart; --i) {
      iter.SetOriginalOffset(i);
      if (IsAcceptableCaretPosition(iter, aOptions.mRespectClusters, mTextRun,
                                    this)) {
        *aOffset = i - mContentOffset;
        return FOUND;
      }
    }
    *aOffset = 0;
  } else {
    // If we're at the end of a line, look at the next continuation
    iter.SetOriginalOffset(startOffset);
    if (startOffset <= trimmed.GetEnd() &&
        !(startOffset < trimmed.GetEnd() &&
          StyleText()->NewlineIsSignificant(this) &&
          iter.GetSkippedOffset() < mTextRun->GetLength() &&
          mTextRun->CharIsNewline(iter.GetSkippedOffset()))) {
      for (int32_t i = startOffset + 1; i <= trimmed.GetEnd(); ++i) {
        iter.SetOriginalOffset(i);
        if (i == trimmed.GetEnd() ||
            IsAcceptableCaretPosition(iter, aOptions.mRespectClusters, mTextRun,
                                      this)) {
          *aOffset = i - mContentOffset;
          return FOUND;
        }
      }
    }
    *aOffset = contentLength;
  }

  return CONTINUE;
}

bool
ClusterIterator::IsWhitespace()
{
  NS_ASSERTION(mCharIndex >= 0, "No cluster selected");
  return IsSelectionSpace(mFrag, mCharIndex);
}

bool
ClusterIterator::IsPunctuation()
{
  NS_ASSERTION(mCharIndex >= 0, "No cluster selected");
  // Return true for all Punctuation categories (Unicode general category P?),
  // and also for Symbol categories (S?) except for Modifier Symbol, which is
  // kept together with any adjacent letter/number. (Bug 1066756)
  uint8_t cat = unicode::GetGeneralCategory(mFrag->CharAt(mCharIndex));
  switch (cat) {
    case HB_UNICODE_GENERAL_CATEGORY_CONNECT_PUNCTUATION: /* Pc */
    case HB_UNICODE_GENERAL_CATEGORY_DASH_PUNCTUATION:    /* Pd */
    case HB_UNICODE_GENERAL_CATEGORY_CLOSE_PUNCTUATION:   /* Pe */
    case HB_UNICODE_GENERAL_CATEGORY_FINAL_PUNCTUATION:   /* Pf */
    case HB_UNICODE_GENERAL_CATEGORY_INITIAL_PUNCTUATION: /* Pi */
    case HB_UNICODE_GENERAL_CATEGORY_OTHER_PUNCTUATION:   /* Po */
    case HB_UNICODE_GENERAL_CATEGORY_OPEN_PUNCTUATION:    /* Ps */
    case HB_UNICODE_GENERAL_CATEGORY_CURRENCY_SYMBOL:     /* Sc */
    // Deliberately omitted:
    // case HB_UNICODE_GENERAL_CATEGORY_MODIFIER_SYMBOL:     /* Sk */
    case HB_UNICODE_GENERAL_CATEGORY_MATH_SYMBOL:         /* Sm */
    case HB_UNICODE_GENERAL_CATEGORY_OTHER_SYMBOL:        /* So */
      return true;
    default:
      return false;
  }
}

int32_t
ClusterIterator::GetBeforeOffset()
{
  NS_ASSERTION(mCharIndex >= 0, "No cluster selected");
  return mCharIndex + (mDirection > 0 ? 0 : 1);
}

int32_t
ClusterIterator::GetAfterOffset()
{
  NS_ASSERTION(mCharIndex >= 0, "No cluster selected");
  return mCharIndex + (mDirection > 0 ? 1 : 0);
}

bool
ClusterIterator::NextCluster()
{
  if (!mDirection)
    return false;
  const gfxTextRun* textRun = mTextFrame->GetTextRun(nsTextFrame::eInflated);

  mHaveWordBreak = false;
  while (true) {
    bool keepGoing = false;
    if (mDirection > 0) {
      if (mIterator.GetOriginalOffset() >= mTrimmed.GetEnd())
        return false;
      keepGoing = mIterator.IsOriginalCharSkipped() ||
          mIterator.GetOriginalOffset() < mTrimmed.mStart ||
          !textRun->IsClusterStart(mIterator.GetSkippedOffset());
      mCharIndex = mIterator.GetOriginalOffset();
      mIterator.AdvanceOriginal(1);
    } else {
      if (mIterator.GetOriginalOffset() <= mTrimmed.mStart)
        return false;
      mIterator.AdvanceOriginal(-1);
      keepGoing = mIterator.IsOriginalCharSkipped() ||
          mIterator.GetOriginalOffset() >= mTrimmed.GetEnd() ||
          !textRun->IsClusterStart(mIterator.GetSkippedOffset());
      mCharIndex = mIterator.GetOriginalOffset();
    }

    if (mWordBreaks[GetBeforeOffset() - mTextFrame->GetContentOffset()]) {
      mHaveWordBreak = true;
    }
    if (!keepGoing)
      return true;
  }
}

ClusterIterator::ClusterIterator(nsTextFrame* aTextFrame, int32_t aPosition,
                                 int32_t aDirection, nsString& aContext)
  : mTextFrame(aTextFrame), mDirection(aDirection), mCharIndex(-1)
{
  mIterator = aTextFrame->EnsureTextRun(nsTextFrame::eInflated);
  if (!aTextFrame->GetTextRun(nsTextFrame::eInflated)) {
    mDirection = 0; // signal failure
    return;
  }
  mIterator.SetOriginalOffset(aPosition);

  mFrag = aTextFrame->GetContent()->GetText();
  mTrimmed = aTextFrame->GetTrimmedOffsets(mFrag, true);

  int32_t textOffset = aTextFrame->GetContentOffset();
  int32_t textLen = aTextFrame->GetContentLength();
  if (!mWordBreaks.AppendElements(textLen + 1)) {
    mDirection = 0; // signal failure
    return;
  }
  memset(mWordBreaks.Elements(), false, (textLen + 1)*sizeof(bool));
  int32_t textStart;
  if (aDirection > 0) {
    if (aContext.IsEmpty()) {
      // No previous context, so it must be the start of a line or text run
      mWordBreaks[0] = true;
    }
    textStart = aContext.Length();
    mFrag->AppendTo(aContext, textOffset, textLen);
  } else {
    if (aContext.IsEmpty()) {
      // No following context, so it must be the end of a line or text run
      mWordBreaks[textLen] = true;
    }
    textStart = 0;
    nsAutoString str;
    mFrag->AppendTo(str, textOffset, textLen);
    aContext.Insert(str, 0);
  }
  nsIWordBreaker* wordBreaker = nsContentUtils::WordBreaker();
  for (int32_t i = 0; i <= textLen; ++i) {
    int32_t indexInText = i + textStart;
    mWordBreaks[i] |=
      wordBreaker->BreakInBetween(aContext.get(), indexInText,
                                  aContext.get() + indexInText,
                                  aContext.Length() - indexInText);
  }
}

nsIFrame::FrameSearchResult
nsTextFrame::PeekOffsetWord(bool aForward, bool aWordSelectEatSpace, bool aIsKeyboardSelect,
                            int32_t* aOffset, PeekWordState* aState)
{
  int32_t contentLength = GetContentLength();
  NS_ASSERTION (aOffset && *aOffset <= contentLength, "aOffset out of range");

  StyleUserSelect selectStyle;
  IsSelectable(&selectStyle);
  if (selectStyle == StyleUserSelect::All)
    return CONTINUE_UNSELECTABLE;

  int32_t offset = GetContentOffset() + (*aOffset < 0 ? contentLength : *aOffset);
  ClusterIterator cIter(this, offset, aForward ? 1 : -1, aState->mContext);

  if (!cIter.NextCluster())
    return CONTINUE_EMPTY;

  do {
    bool isPunctuation = cIter.IsPunctuation();
    bool isWhitespace = cIter.IsWhitespace();
    bool isWordBreakBefore = cIter.HaveWordBreakBefore();
    if (aWordSelectEatSpace == isWhitespace && !aState->mSawBeforeType) {
      aState->SetSawBeforeType();
      aState->Update(isPunctuation, isWhitespace);
      continue;
    }
    // See if we can break before the current cluster
    if (!aState->mAtStart) {
      bool canBreak;
      if (isPunctuation != aState->mLastCharWasPunctuation) {
        canBreak = BreakWordBetweenPunctuation(aState, aForward,
                     isPunctuation, isWhitespace, aIsKeyboardSelect);
      } else if (!aState->mLastCharWasWhitespace &&
                 !isWhitespace && !isPunctuation && isWordBreakBefore) {
        // if both the previous and the current character are not white
        // space but this can be word break before, we don't need to eat
        // a white space in this case. This case happens in some languages
        // that their words are not separated by white spaces. E.g.,
        // Japanese and Chinese.
        canBreak = true;
      } else {
        canBreak = isWordBreakBefore && aState->mSawBeforeType &&
          (aWordSelectEatSpace != isWhitespace);
      }
      if (canBreak) {
        *aOffset = cIter.GetBeforeOffset() - mContentOffset;
        return FOUND;
      }
    }
    aState->Update(isPunctuation, isWhitespace);
  } while (cIter.NextCluster());

  *aOffset = cIter.GetAfterOffset() - mContentOffset;
  return CONTINUE;
}

 // TODO this needs to be deCOMtaminated with the interface fixed in
// nsIFrame.h, but we won't do that until the old textframe is gone.
nsresult
nsTextFrame::CheckVisibility(nsPresContext* aContext, int32_t aStartIndex,
    int32_t aEndIndex, bool aRecurse, bool *aFinished, bool *aRetval)
{
  if (!aRetval)
    return NS_ERROR_NULL_POINTER;

  // Text in the range is visible if there is at least one character in the range
  // that is not skipped and is mapped by this frame (which is the primary frame)
  // or one of its continuations.
  for (nsTextFrame* f = this; f; f = f->GetNextContinuation()) {
    int32_t dummyOffset = 0;
    if (f->PeekOffsetNoAmount(true, &dummyOffset) == FOUND) {
      *aRetval = true;
      return NS_OK;
    }
  }

  *aRetval = false;
  return NS_OK;
}

nsresult
nsTextFrame::GetOffsets(int32_t &start, int32_t &end) const
{
  start = GetContentOffset();
  end = GetContentEnd();
  return NS_OK;
}

static int32_t
FindEndOfPunctuationRun(const nsTextFragment* aFrag,
                        const gfxTextRun* aTextRun,
                        gfxSkipCharsIterator* aIter,
                        int32_t aOffset,
                        int32_t aStart,
                        int32_t aEnd)
{
  int32_t i;

  for (i = aStart; i < aEnd - aOffset; ++i) {
    if (nsContentUtils::IsFirstLetterPunctuationAt(aFrag, aOffset + i)) {
      aIter->SetOriginalOffset(aOffset + i);
      FindClusterEnd(aTextRun, aEnd, aIter);
      i = aIter->GetOriginalOffset() - aOffset;
    } else {
      break;
    }
  }
  return i;
}

/**
 * Returns true if this text frame completes the first-letter, false
 * if it does not contain a true "letter".
 * If returns true, then it also updates aLength to cover just the first-letter
 * text.
 *
 * XXX :first-letter should be handled during frame construction
 * (and it has a good bit in common with nextBidi)
 *
 * @param aLength an in/out parameter: on entry contains the maximum length to
 * return, on exit returns length of the first-letter fragment (which may
 * include leading and trailing punctuation, for example)
 */
static bool
FindFirstLetterRange(const nsTextFragment* aFrag,
                     const gfxTextRun* aTextRun,
                     int32_t aOffset, const gfxSkipCharsIterator& aIter,
                     int32_t* aLength)
{
  int32_t i;
  int32_t length = *aLength;
  int32_t endOffset = aOffset + length;
  gfxSkipCharsIterator iter(aIter);

  // skip leading whitespace, then consume clusters that start with punctuation
  i = FindEndOfPunctuationRun(aFrag, aTextRun, &iter, aOffset,
                              GetTrimmableWhitespaceCount(aFrag, aOffset, length, 1),
                              endOffset);
  if (i == length)
    return false;

  // If the next character is not a letter or number, there is no first-letter.
  // Return true so that we don't go on looking, but set aLength to 0.
  if (!nsContentUtils::IsAlphanumericAt(aFrag, aOffset + i)) {
    *aLength = 0;
    return true;
  }

  // consume another cluster (the actual first letter)

  // For complex scripts such as Indic and SEAsian, where first-letter
  // should extend to entire orthographic "syllable" clusters, we don't
  // want to allow this to split a ligature.
  bool allowSplitLigature;

  typedef unicode::Script Script;
  switch (unicode::GetScriptCode(aFrag->CharAt(aOffset + i))) {
    default:
      allowSplitLigature = true;
      break;

    // For now, lacking any definitive specification of when to apply this
    // behavior, we'll base the decision on the HarfBuzz shaping engine
    // used for each script: those that are handled by the Indic, Tibetan,
    // Myanmar and SEAsian shapers will apply the "don't split ligatures"
    // rule.

    // Indic
    case Script::BENGALI:
    case Script::DEVANAGARI:
    case Script::GUJARATI:
    case Script::GURMUKHI:
    case Script::KANNADA:
    case Script::MALAYALAM:
    case Script::ORIYA:
    case Script::TAMIL:
    case Script::TELUGU:
    case Script::SINHALA:
    case Script::BALINESE:
    case Script::LEPCHA:
    case Script::REJANG:
    case Script::SUNDANESE:
    case Script::JAVANESE:
    case Script::KAITHI:
    case Script::MEETEI_MAYEK:
    case Script::CHAKMA:
    case Script::SHARADA:
    case Script::TAKRI:
    case Script::KHMER:

    // Tibetan
    case Script::TIBETAN:

    // Myanmar
    case Script::MYANMAR:

    // Other SEAsian
    case Script::BUGINESE:
    case Script::NEW_TAI_LUE:
    case Script::CHAM:
    case Script::TAI_THAM:

    // What about Thai/Lao - any special handling needed?
    // Should we special-case Arabic lam-alef?

      allowSplitLigature = false;
      break;
  }

  iter.SetOriginalOffset(aOffset + i);
  FindClusterEnd(aTextRun, endOffset, &iter, allowSplitLigature);

  i = iter.GetOriginalOffset() - aOffset;
  if (i + 1 == length)
    return true;

  // consume clusters that start with punctuation
  i = FindEndOfPunctuationRun(aFrag, aTextRun, &iter, aOffset, i + 1, endOffset);
  if (i < length)
    *aLength = i;
  return true;
}

static uint32_t
FindStartAfterSkippingWhitespace(PropertyProvider* aProvider,
                                 nsIFrame::InlineIntrinsicISizeData* aData,
                                 const nsStyleText* aTextStyle,
                                 gfxSkipCharsIterator* aIterator,
                                 uint32_t aFlowEndInTextRun)
{
  if (aData->mSkipWhitespace) {
    while (aIterator->GetSkippedOffset() < aFlowEndInTextRun &&
           IsTrimmableSpace(aProvider->GetFragment(), aIterator->GetOriginalOffset(), aTextStyle)) {
      aIterator->AdvanceOriginal(1);
    }
  }
  return aIterator->GetSkippedOffset();
}

float
nsTextFrame::GetFontSizeInflation() const
{
  if (!HasFontSizeInflation()) {
    return 1.0f;
  }
  return GetProperty(FontSizeInflationProperty());
}

void
nsTextFrame::SetFontSizeInflation(float aInflation)
{
  if (aInflation == 1.0f) {
    if (HasFontSizeInflation()) {
      RemoveStateBits(TEXT_HAS_FONT_INFLATION);
      DeleteProperty(FontSizeInflationProperty());
    }
    return;
  }

  AddStateBits(TEXT_HAS_FONT_INFLATION);
  SetProperty(FontSizeInflationProperty(), aInflation);
}

/* virtual */
void nsTextFrame::MarkIntrinsicISizesDirty()
{
  ClearTextRuns();
  nsFrame::MarkIntrinsicISizesDirty();
}

// XXX this doesn't handle characters shaped by line endings. We need to
// temporarily override the "current line ending" settings.
void
nsTextFrame::AddInlineMinISizeForFlow(gfxContext *aRenderingContext,
                                      nsIFrame::InlineMinISizeData *aData,
                                      TextRunType aTextRunType)
{
  uint32_t flowEndInTextRun;
  gfxSkipCharsIterator iter =
    EnsureTextRun(aTextRunType, aRenderingContext->GetDrawTarget(),
                  aData->LineContainer(), aData->mLine, &flowEndInTextRun);
  gfxTextRun *textRun = GetTextRun(aTextRunType);
  if (!textRun)
    return;

  // Pass null for the line container. This will disable tab spacing, but that's
  // OK since we can't really handle tabs for intrinsic sizing anyway.
  const nsStyleText* textStyle = StyleText();
  const nsTextFragment* frag = mContent->GetText();

  // If we're hyphenating, the PropertyProvider needs the actual length;
  // otherwise we can just pass INT32_MAX to mean "all the text"
  int32_t len = INT32_MAX;
  bool hyphenating = frag->GetLength() > 0 &&
    (textStyle->mHyphens == StyleHyphens::Auto ||
     (textStyle->mHyphens == StyleHyphens::Manual &&
      !!(textRun->GetFlags() & gfx::ShapedTextFlags::TEXT_ENABLE_HYPHEN_BREAKS)));
  if (hyphenating) {
    gfxSkipCharsIterator tmp(iter);
    len = std::min<int32_t>(GetContentOffset() + GetInFlowContentLength(),
                 tmp.ConvertSkippedToOriginal(flowEndInTextRun)) - iter.GetOriginalOffset();
  }
  PropertyProvider provider(textRun, textStyle, frag, this,
                            iter, len, nullptr, 0, aTextRunType);

  bool collapseWhitespace = !textStyle->WhiteSpaceIsSignificant();
  bool preformatNewlines = textStyle->NewlineIsSignificant(this);
  bool preformatTabs = textStyle->WhiteSpaceIsSignificant();
  gfxFloat tabWidth = -1;
  uint32_t start =
    FindStartAfterSkippingWhitespace(&provider, aData, textStyle, &iter, flowEndInTextRun);

  // text-combine-upright frame is constantly 1em on inline-axis.
  if (StyleContext()->IsTextCombined()) {
    if (start < flowEndInTextRun && textRun->CanBreakLineBefore(start)) {
      aData->OptionallyBreak();
    }
    aData->mCurrentLine += provider.GetFontMetrics()->EmHeight();
    aData->mTrailingWhitespace = 0;
    return;
  }

  AutoTArray<gfxTextRun::HyphenType, BIG_TEXT_NODE_SIZE> hyphBuffer;
  if (hyphenating) {
    if (hyphBuffer.AppendElements(flowEndInTextRun - start, fallible)) {
      provider.GetHyphenationBreaks(Range(start, flowEndInTextRun),
                                    hyphBuffer.Elements());
    } else {
      hyphenating = false;
    }
  }

  for (uint32_t i = start, wordStart = start; i <= flowEndInTextRun; ++i) {
    bool preformattedNewline = false;
    bool preformattedTab = false;
    if (i < flowEndInTextRun) {
      // XXXldb Shouldn't we be including the newline as part of the
      // segment that it ends rather than part of the segment that it
      // starts?
      preformattedNewline = preformatNewlines && textRun->CharIsNewline(i);
      preformattedTab = preformatTabs && textRun->CharIsTab(i);
      if (!textRun->CanBreakLineBefore(i) &&
          !preformattedNewline &&
          !preformattedTab &&
          (!hyphenating ||
           hyphBuffer[i - start] == gfxTextRun::HyphenType::None))
      {
        // we can't break here (and it's not the end of the flow)
        continue;
      }
    }

    if (i > wordStart) {
      nscoord width = NSToCoordCeilClamped(
        textRun->GetAdvanceWidth(Range(wordStart, i), &provider));
      width = std::max(0, width);
      aData->mCurrentLine = NSCoordSaturatingAdd(aData->mCurrentLine, width);
      aData->mAtStartOfLine = false;

      if (collapseWhitespace) {
        uint32_t trimStart = GetEndOfTrimmedText(frag, textStyle, wordStart, i, &iter);
        if (trimStart == start) {
          // This is *all* trimmable whitespace, so whatever trailingWhitespace
          // we saw previously is still trailing...
          aData->mTrailingWhitespace += width;
        } else {
          // Some non-whitespace so the old trailingWhitespace is no longer trailing
          nscoord wsWidth = NSToCoordCeilClamped(
            textRun->GetAdvanceWidth(Range(trimStart, i), &provider));
          aData->mTrailingWhitespace = std::max(0, wsWidth);
        }
      } else {
        aData->mTrailingWhitespace = 0;
      }
    }

    if (preformattedTab) {
      PropertyProvider::Spacing spacing;
      provider.GetSpacing(Range(i, i + 1), &spacing);
      aData->mCurrentLine += nscoord(spacing.mBefore);
      if (tabWidth < 0) {
        tabWidth = ComputeTabWidthAppUnits(this, textRun);
      }
      gfxFloat afterTab =
        AdvanceToNextTab(aData->mCurrentLine, tabWidth);
      aData->mCurrentLine = nscoord(afterTab + spacing.mAfter);
      wordStart = i + 1;
    } else if (i < flowEndInTextRun ||
        (i == textRun->GetLength() &&
         (textRun->GetFlags2() & nsTextFrameUtils::Flags::TEXT_HAS_TRAILING_BREAK))) {
      if (preformattedNewline) {
        aData->ForceBreak();
      } else if (i < flowEndInTextRun && hyphenating &&
                 hyphBuffer[i - start] != gfxTextRun::HyphenType::None) {
        aData->OptionallyBreak(NSToCoordRound(provider.GetHyphenWidth()));
      } else {
        aData->OptionallyBreak();
      }
      wordStart = i;
    }
  }

  if (start < flowEndInTextRun) {
    // Check if we have collapsible whitespace at the end
    aData->mSkipWhitespace =
      IsTrimmableSpace(provider.GetFragment(),
                       iter.ConvertSkippedToOriginal(flowEndInTextRun - 1),
                       textStyle);
  }
}

bool nsTextFrame::IsCurrentFontInflation(float aInflation) const {
  return fabsf(aInflation - GetFontSizeInflation()) < 1e-6;
}

// XXX Need to do something here to avoid incremental reflow bugs due to
// first-line and first-letter changing min-width
/* virtual */ void
nsTextFrame::AddInlineMinISize(gfxContext *aRenderingContext,
                               nsIFrame::InlineMinISizeData *aData)
{
  float inflation = nsLayoutUtils::FontSizeInflationFor(this);
  TextRunType trtype = (inflation == 1.0f) ? eNotInflated : eInflated;

  if (trtype == eInflated && !IsCurrentFontInflation(inflation)) {
    // FIXME: Ideally, if we already have a text run, we'd move it to be
    // the uninflated text run.
    ClearTextRun(nullptr, nsTextFrame::eInflated);
  }

  nsTextFrame* f;
  const gfxTextRun* lastTextRun = nullptr;
  // nsContinuingTextFrame does nothing for AddInlineMinISize; all text frames
  // in the flow are handled right here.
  for (f = this; f; f = f->GetNextContinuation()) {
    // f->GetTextRun(nsTextFrame::eNotInflated) could be null if we
    // haven't set up textruns yet for f.  Except in OOM situations,
    // lastTextRun will only be null for the first text frame.
    if (f == this || f->GetTextRun(trtype) != lastTextRun) {
      nsIFrame* lc;
      if (aData->LineContainer() &&
          aData->LineContainer() != (lc = FindLineContainer(f))) {
        NS_ASSERTION(f != this, "wrong InlineMinISizeData container"
                                " for first continuation");
        aData->mLine = nullptr;
        aData->SetLineContainer(lc);
      }

      // This will process all the text frames that share the same textrun as f.
      f->AddInlineMinISizeForFlow(aRenderingContext, aData, trtype);
      lastTextRun = f->GetTextRun(trtype);
    }
  }
}

// XXX this doesn't handle characters shaped by line endings. We need to
// temporarily override the "current line ending" settings.
void
nsTextFrame::AddInlinePrefISizeForFlow(gfxContext *aRenderingContext,
                                       nsIFrame::InlinePrefISizeData *aData,
                                       TextRunType aTextRunType)
{
  uint32_t flowEndInTextRun;
  gfxSkipCharsIterator iter =
    EnsureTextRun(aTextRunType, aRenderingContext->GetDrawTarget(),
                  aData->LineContainer(), aData->mLine, &flowEndInTextRun);
  gfxTextRun *textRun = GetTextRun(aTextRunType);
  if (!textRun)
    return;

  // Pass null for the line container. This will disable tab spacing, but that's
  // OK since we can't really handle tabs for intrinsic sizing anyway.

  const nsStyleText* textStyle = StyleText();
  const nsTextFragment* frag = mContent->GetText();
  PropertyProvider provider(textRun, textStyle, frag, this,
                            iter, INT32_MAX, nullptr, 0, aTextRunType);

  // text-combine-upright frame is constantly 1em on inline-axis.
  if (StyleContext()->IsTextCombined()) {
    aData->mCurrentLine += provider.GetFontMetrics()->EmHeight();
    aData->mTrailingWhitespace = 0;
    aData->mLineIsEmpty = false;
    return;
  }

  bool collapseWhitespace = !textStyle->WhiteSpaceIsSignificant();
  bool preformatNewlines = textStyle->NewlineIsSignificant(this);
  bool preformatTabs = textStyle->TabIsSignificant();
  gfxFloat tabWidth = -1;
  uint32_t start =
    FindStartAfterSkippingWhitespace(&provider, aData, textStyle, &iter, flowEndInTextRun);

  // XXX Should we consider hyphenation here?
  // If newlines and tabs aren't preformatted, nothing to do inside
  // the loop so make i skip to the end
  uint32_t loopStart = (preformatNewlines || preformatTabs) ? start : flowEndInTextRun;
  for (uint32_t i = loopStart, lineStart = start; i <= flowEndInTextRun; ++i) {
    bool preformattedNewline = false;
    bool preformattedTab = false;
    if (i < flowEndInTextRun) {
      // XXXldb Shouldn't we be including the newline as part of the
      // segment that it ends rather than part of the segment that it
      // starts?
      NS_ASSERTION(preformatNewlines || preformatTabs,
                   "We can't be here unless newlines are "
                   "hard breaks or there are tabs");
      preformattedNewline = preformatNewlines && textRun->CharIsNewline(i);
      preformattedTab = preformatTabs && textRun->CharIsTab(i);
      if (!preformattedNewline && !preformattedTab) {
        // we needn't break here (and it's not the end of the flow)
        continue;
      }
    }

    if (i > lineStart) {
      nscoord width = NSToCoordCeilClamped(
        textRun->GetAdvanceWidth(Range(lineStart, i), &provider));
      width = std::max(0, width);
      aData->mCurrentLine = NSCoordSaturatingAdd(aData->mCurrentLine, width);
      aData->mLineIsEmpty = false;

      if (collapseWhitespace) {
        uint32_t trimStart = GetEndOfTrimmedText(frag, textStyle, lineStart, i, &iter);
        if (trimStart == start) {
          // This is *all* trimmable whitespace, so whatever trailingWhitespace
          // we saw previously is still trailing...
          aData->mTrailingWhitespace += width;
        } else {
          // Some non-whitespace so the old trailingWhitespace is no longer trailing
          nscoord wsWidth = NSToCoordCeilClamped(
            textRun->GetAdvanceWidth(Range(trimStart, i), &provider));
          aData->mTrailingWhitespace = std::max(0, wsWidth);
        }
      } else {
        aData->mTrailingWhitespace = 0;
      }
    }

    if (preformattedTab) {
      PropertyProvider::Spacing spacing;
      provider.GetSpacing(Range(i, i + 1), &spacing);
      aData->mCurrentLine += nscoord(spacing.mBefore);
      if (tabWidth < 0) {
        tabWidth = ComputeTabWidthAppUnits(this, textRun);
      }
      gfxFloat afterTab =
        AdvanceToNextTab(aData->mCurrentLine, tabWidth);
      aData->mCurrentLine = nscoord(afterTab + spacing.mAfter);
      aData->mLineIsEmpty = false;
      lineStart = i + 1;
    } else if (preformattedNewline) {
      aData->ForceBreak();
      lineStart = i;
    }
  }

  // Check if we have collapsible whitespace at the end
  if (start < flowEndInTextRun) {
    aData->mSkipWhitespace =
      IsTrimmableSpace(provider.GetFragment(),
                       iter.ConvertSkippedToOriginal(flowEndInTextRun - 1),
                       textStyle);
  }
}

// XXX Need to do something here to avoid incremental reflow bugs due to
// first-line and first-letter changing pref-width
/* virtual */ void
nsTextFrame::AddInlinePrefISize(gfxContext *aRenderingContext,
                                nsIFrame::InlinePrefISizeData *aData)
{
  float inflation = nsLayoutUtils::FontSizeInflationFor(this);
  TextRunType trtype = (inflation == 1.0f) ? eNotInflated : eInflated;

  if (trtype == eInflated && !IsCurrentFontInflation(inflation)) {
    // FIXME: Ideally, if we already have a text run, we'd move it to be
    // the uninflated text run.
    ClearTextRun(nullptr, nsTextFrame::eInflated);
  }

  nsTextFrame* f;
  const gfxTextRun* lastTextRun = nullptr;
  // nsContinuingTextFrame does nothing for AddInlineMinISize; all text frames
  // in the flow are handled right here.
  for (f = this; f; f = f->GetNextContinuation()) {
    // f->GetTextRun(nsTextFrame::eNotInflated) could be null if we
    // haven't set up textruns yet for f.  Except in OOM situations,
    // lastTextRun will only be null for the first text frame.
    if (f == this || f->GetTextRun(trtype) != lastTextRun) {
      nsIFrame* lc;
      if (aData->LineContainer() &&
          aData->LineContainer() != (lc = FindLineContainer(f))) {
        NS_ASSERTION(f != this, "wrong InlinePrefISizeData container"
                                " for first continuation");
        aData->mLine = nullptr;
        aData->SetLineContainer(lc);
      }

      // This will process all the text frames that share the same textrun as f.
      f->AddInlinePrefISizeForFlow(aRenderingContext, aData, trtype);
      lastTextRun = f->GetTextRun(trtype);
    }
  }
}

/* virtual */
LogicalSize
nsTextFrame::ComputeSize(gfxContext *aRenderingContext,
                         WritingMode aWM,
                         const LogicalSize& aCBSize,
                         nscoord aAvailableISize,
                         const LogicalSize& aMargin,
                         const LogicalSize& aBorder,
                         const LogicalSize& aPadding,
                         ComputeSizeFlags aFlags)
{
  // Inlines and text don't compute size before reflow.
  return LogicalSize(aWM, NS_UNCONSTRAINEDSIZE, NS_UNCONSTRAINEDSIZE);
}

static nsRect
RoundOut(const gfxRect& aRect)
{
  nsRect r;
  r.x = NSToCoordFloor(aRect.X());
  r.y = NSToCoordFloor(aRect.Y());
  r.width = NSToCoordCeil(aRect.XMost()) - r.x;
  r.height = NSToCoordCeil(aRect.YMost()) - r.y;
  return r;
}

nsRect
nsTextFrame::ComputeTightBounds(DrawTarget* aDrawTarget) const
{
  if (StyleContext()->HasTextDecorationLines() ||
      (GetStateBits() & TEXT_HYPHEN_BREAK)) {
    // This is conservative, but OK.
    return GetVisualOverflowRect();
  }

  gfxSkipCharsIterator iter =
    const_cast<nsTextFrame*>(this)->EnsureTextRun(nsTextFrame::eInflated);
  if (!mTextRun)
    return nsRect(0, 0, 0, 0);

  PropertyProvider provider(const_cast<nsTextFrame*>(this), iter,
                            nsTextFrame::eInflated);
  // Trim trailing whitespace
  provider.InitializeForDisplay(true);

  gfxTextRun::Metrics metrics =
        mTextRun->MeasureText(ComputeTransformedRange(provider),
                              gfxFont::TIGHT_HINTED_OUTLINE_EXTENTS,
                              aDrawTarget, &provider);
  if (GetWritingMode().IsLineInverted()) {
    metrics.mBoundingBox.y = -metrics.mBoundingBox.YMost();
  }
  // mAscent should be the same as metrics.mAscent, but it's what we use to
  // paint so that's the one we'll use.
  nsRect boundingBox = RoundOut(metrics.mBoundingBox);
  boundingBox += nsPoint(0, mAscent);
  if (mTextRun->IsVertical()) {
    // Swap line-relative textMetrics dimensions to physical coordinates.
    Swap(boundingBox.x, boundingBox.y);
    Swap(boundingBox.width, boundingBox.height);
  }
  return boundingBox;
}

/* virtual */ nsresult
nsTextFrame::GetPrefWidthTightBounds(gfxContext* aContext,
                                     nscoord* aX,
                                     nscoord* aXMost)
{
  gfxSkipCharsIterator iter =
    const_cast<nsTextFrame*>(this)->EnsureTextRun(nsTextFrame::eInflated);
  if (!mTextRun)
    return NS_ERROR_FAILURE;

  PropertyProvider provider(const_cast<nsTextFrame*>(this), iter,
                            nsTextFrame::eInflated);
  provider.InitializeForMeasure();

  gfxTextRun::Metrics metrics =
        mTextRun->MeasureText(ComputeTransformedRange(provider),
                              gfxFont::TIGHT_HINTED_OUTLINE_EXTENTS,
                              aContext->GetDrawTarget(), &provider);
  // Round it like nsTextFrame::ComputeTightBounds() to ensure consistency.
  *aX = NSToCoordFloor(metrics.mBoundingBox.x);
  *aXMost = NSToCoordCeil(metrics.mBoundingBox.XMost());

  return NS_OK;
}

static bool
HasSoftHyphenBefore(const nsTextFragment* aFrag, const gfxTextRun* aTextRun,
                    int32_t aStartOffset, const gfxSkipCharsIterator& aIter)
{
  if (aIter.GetSkippedOffset() < aTextRun->GetLength() &&
      aTextRun->CanHyphenateBefore(aIter.GetSkippedOffset())) {
    return true;
  }
  if (!(aTextRun->GetFlags2() & nsTextFrameUtils::Flags::TEXT_HAS_SHY))
    return false;
  gfxSkipCharsIterator iter = aIter;
  while (iter.GetOriginalOffset() > aStartOffset) {
    iter.AdvanceOriginal(-1);
    if (!iter.IsOriginalCharSkipped())
      break;
    if (aFrag->CharAt(iter.GetOriginalOffset()) == CH_SHY)
      return true;
  }
  return false;
}

/**
 * Removes all frames from aFrame up to (but not including) aFirstToNotRemove,
 * because their text has all been taken and reflowed by earlier frames.
 */
static void
RemoveEmptyInFlows(nsTextFrame* aFrame, nsTextFrame* aFirstToNotRemove)
{
  NS_PRECONDITION(aFrame != aFirstToNotRemove, "This will go very badly");
  // We have to be careful here, because some RemoveFrame implementations
  // remove and destroy not only the passed-in frame but also all its following
  // in-flows (and sometimes all its following continuations in general).  So
  // we remove |f| and everything up to but not including firstToNotRemove from
  // the flow first, to make sure that only the things we want destroyed are
  // destroyed.

  // This sadly duplicates some of the logic from
  // nsSplittableFrame::RemoveFromFlow.  We can get away with not duplicating
  // all of it, because we know that the prev-continuation links of
  // firstToNotRemove and f are fluid, and non-null.
  NS_ASSERTION(aFirstToNotRemove->GetPrevContinuation() ==
               aFirstToNotRemove->GetPrevInFlow() &&
               aFirstToNotRemove->GetPrevInFlow() != nullptr,
               "aFirstToNotRemove should have a fluid prev continuation");
  NS_ASSERTION(aFrame->GetPrevContinuation() ==
               aFrame->GetPrevInFlow() &&
               aFrame->GetPrevInFlow() != nullptr,
               "aFrame should have a fluid prev continuation");

  nsTextFrame* prevContinuation = aFrame->GetPrevContinuation();
  nsTextFrame* lastRemoved = aFirstToNotRemove->GetPrevContinuation();

  for (nsTextFrame* f = aFrame; f != aFirstToNotRemove;
       f = f->GetNextContinuation()) {
    // f is going to be destroyed soon, after it is unlinked from the
    // continuation chain. If its textrun is going to be destroyed we need to
    // do it now, before we unlink the frames to remove from the flow,
    // because DestroyFrom calls ClearTextRuns() and that will start at the
    // first frame with the text run and walk the continuations.
    if (f->IsInTextRunUserData()) {
      f->ClearTextRuns();
    } else {
      f->DisconnectTextRuns();
    }
  }

  prevContinuation->SetNextInFlow(aFirstToNotRemove);
  aFirstToNotRemove->SetPrevInFlow(prevContinuation);

  aFrame->SetPrevInFlow(nullptr);
  lastRemoved->SetNextInFlow(nullptr);

  nsContainerFrame* parent = aFrame->GetParent();
  nsBlockFrame* parentBlock = nsLayoutUtils::GetAsBlock(parent);
  if (parentBlock) {
    // Manually call DoRemoveFrame so we can tell it that we're
    // removing empty frames; this will keep it from blowing away
    // text runs.
    parentBlock->DoRemoveFrame(aFrame, nsBlockFrame::FRAMES_ARE_EMPTY);
  } else {
    // Just remove it normally; use kNoReflowPrincipalList to avoid posting
    // new reflows.
    parent->RemoveFrame(nsIFrame::kNoReflowPrincipalList, aFrame);
  }
}

void
nsTextFrame::SetLength(int32_t aLength, nsLineLayout* aLineLayout,
                       uint32_t aSetLengthFlags)
{
  mContentLengthHint = aLength;
  int32_t end = GetContentOffset() + aLength;
  nsTextFrame* f = GetNextInFlow();
  if (!f)
    return;

  // If our end offset is moving, then even if frames are not being pushed or
  // pulled, content is moving to or from the next line and the next line
  // must be reflowed.
  // If the next-continuation is dirty, then we should dirty the next line now
  // because we may have skipped doing it if we dirtied it in
  // CharacterDataChanged. This is ugly but teaching FrameNeedsReflow
  // and ChildIsDirty to handle a range of frames would be worse.
  if (aLineLayout &&
      (end != f->mContentOffset || (f->GetStateBits() & NS_FRAME_IS_DIRTY))) {
    aLineLayout->SetDirtyNextLine();
  }

  if (end < f->mContentOffset) {
    // Our frame is shrinking. Give the text to our next in flow.
    if (aLineLayout && HasSignificantTerminalNewline() &&
        !GetParent()->IsLetterFrame() &&
        (aSetLengthFlags & ALLOW_FRAME_CREATION_AND_DESTRUCTION)) {
      // Whatever text we hand to our next-in-flow will end up in a frame all of
      // its own, since it ends in a forced linebreak.  Might as well just put
      // it in a separate frame now.  This is important to prevent text run
      // churn; if we did not do that, then we'd likely end up rebuilding
      // textruns for all our following continuations.
      // We skip this optimization when the parent is a first-letter frame
      // because it doesn't deal well with more than one child frame.
      // We also skip this optimization if we were called during bidi
      // resolution, so as not to create a new frame which doesn't appear in
      // the bidi resolver's list of frames
      nsPresContext* presContext = PresContext();
      nsIFrame* newFrame = presContext->PresShell()->FrameConstructor()->
        CreateContinuingFrame(presContext, this, GetParent());
      nsTextFrame* next = static_cast<nsTextFrame*>(newFrame);
      nsFrameList temp(next, next);
      GetParent()->InsertFrames(kNoReflowPrincipalList, this, temp);
      f = next;
    }

    f->mContentOffset = end;
    if (f->GetTextRun(nsTextFrame::eInflated) != mTextRun) {
      ClearTextRuns();
      f->ClearTextRuns();
    }
    return;
  }
  // Our frame is growing. Take text from our in-flow(s).
  // We can take text from frames in lines beyond just the next line.
  // We don't dirty those lines. That's OK, because when we reflow
  // our empty next-in-flow, it will take text from its next-in-flow and
  // dirty that line.

  // Note that in the process we may end up removing some frames from
  // the flow if they end up empty.
  nsTextFrame* framesToRemove = nullptr;
  while (f && f->mContentOffset < end) {
    f->mContentOffset = end;
    if (f->GetTextRun(nsTextFrame::eInflated) != mTextRun) {
      ClearTextRuns();
      f->ClearTextRuns();
    }
    nsTextFrame* next = f->GetNextInFlow();
    // Note: the "f->GetNextSibling() == next" check below is to restrict
    // this optimization to the case where they are on the same child list.
    // Otherwise we might remove the only child of a nsFirstLetterFrame
    // for example and it can't handle that.  See bug 597627 for details.
    if (next && next->mContentOffset <= end && f->GetNextSibling() == next &&
        (aSetLengthFlags & ALLOW_FRAME_CREATION_AND_DESTRUCTION)) {
      // |f| is now empty.  We may as well remove it, instead of copying all
      // the text from |next| into it instead; the latter leads to use
      // rebuilding textruns for all following continuations.
      // We skip this optimization if we were called during bidi resolution,
      // since the bidi resolver may try to handle the destroyed frame later
      // and crash
      if (!framesToRemove) {
        // Remember that we have to remove this frame.
        framesToRemove = f;
      }
    } else if (framesToRemove) {
      RemoveEmptyInFlows(framesToRemove, f);
      framesToRemove = nullptr;
    }
    f = next;
  }
  NS_POSTCONDITION(!framesToRemove || (f && f->mContentOffset == end),
                   "How did we exit the loop if we null out framesToRemove if "
                   "!next || next->mContentOffset > end ?");
  if (framesToRemove) {
    // We are guaranteed that we exited the loop with f not null, per the
    // postcondition above
    RemoveEmptyInFlows(framesToRemove, f);
  }

#ifdef DEBUG
  f = this;
  int32_t iterations = 0;
  while (f && iterations < 10) {
    f->GetContentLength(); // Assert if negative length
    f = f->GetNextContinuation();
    ++iterations;
  }
  f = this;
  iterations = 0;
  while (f && iterations < 10) {
    f->GetContentLength(); // Assert if negative length
    f = f->GetPrevContinuation();
    ++iterations;
  }
#endif
}

bool
nsTextFrame::IsFloatingFirstLetterChild() const
{
  nsIFrame* frame = GetParent();
  return frame && frame->IsFloating() && frame->IsLetterFrame();
}

bool
nsTextFrame::IsInitialLetterChild() const
{
  nsIFrame* frame = GetParent();
  return frame && frame->StyleTextReset()->mInitialLetterSize != 0.0f &&
         frame->IsLetterFrame();
}

struct NewlineProperty {
  int32_t mStartOffset;
  // The offset of the first \n after mStartOffset, or -1 if there is none
  int32_t mNewlineOffset;
};

void
nsTextFrame::Reflow(nsPresContext*           aPresContext,
                    ReflowOutput&     aMetrics,
                    const ReflowInput& aReflowInput,
                    nsReflowStatus&          aStatus)
{
  MarkInReflow();
  DO_GLOBAL_REFLOW_COUNT("nsTextFrame");
  DISPLAY_REFLOW(aPresContext, this, aReflowInput, aMetrics, aStatus);

  // XXX If there's no line layout, we shouldn't even have created this
  // frame. This may happen if, for example, this is text inside a table
  // but not inside a cell. For now, just don't reflow.
  if (!aReflowInput.mLineLayout) {
    ClearMetrics(aMetrics);
    aStatus.Reset();
    return;
  }

  ReflowText(*aReflowInput.mLineLayout, aReflowInput.AvailableWidth(),
             aReflowInput.mRenderingContext->GetDrawTarget(), aMetrics, aStatus);

  NS_FRAME_SET_TRUNCATION(aStatus, aReflowInput, aMetrics);
}

#ifdef ACCESSIBILITY
/**
 * Notifies accessibility about text reflow. Used by nsTextFrame::ReflowText.
 */
class MOZ_STACK_CLASS ReflowTextA11yNotifier
{
public:
  ReflowTextA11yNotifier(nsPresContext* aPresContext, nsIContent* aContent) :
    mContent(aContent), mPresContext(aPresContext)
  {
  }
  ~ReflowTextA11yNotifier()
  {
    nsAccessibilityService* accService = nsIPresShell::AccService();
    if (accService) {
      accService->UpdateText(mPresContext->PresShell(), mContent);
    }
  }
private:
  ReflowTextA11yNotifier();
  ReflowTextA11yNotifier(const ReflowTextA11yNotifier&);
  ReflowTextA11yNotifier& operator =(const ReflowTextA11yNotifier&);

  nsIContent* mContent;
  nsPresContext* mPresContext;
};
#endif

void
nsTextFrame::ReflowText(nsLineLayout& aLineLayout, nscoord aAvailableWidth,
                        DrawTarget* aDrawTarget,
                        ReflowOutput& aMetrics,
                        nsReflowStatus& aStatus)
{
#ifdef NOISY_REFLOW
  ListTag(stdout);
  printf(": BeginReflow: availableWidth=%d\n", aAvailableWidth);
#endif

  nsPresContext* presContext = PresContext();

#ifdef ACCESSIBILITY
  // Schedule the update of accessible tree since rendered text might be changed.
  if (StyleVisibility()->IsVisible()) {
    ReflowTextA11yNotifier(presContext, mContent);
  }
#endif

  /////////////////////////////////////////////////////////////////////
  // Set up flags and clear out state
  /////////////////////////////////////////////////////////////////////

  // Clear out the reflow state flags in mState. We also clear the whitespace
  // flags because this can change whether the frame maps whitespace-only text
  // or not. We also clear the flag that tracks whether we had a pending
  // reflow request from CharacterDataChanged (since we're reflowing now).
  RemoveStateBits(TEXT_REFLOW_FLAGS | TEXT_WHITESPACE_FLAGS);
  mReflowRequestedForCharDataChange = false;

  // Temporarily map all possible content while we construct our new textrun.
  // so that when doing reflow our styles prevail over any part of the
  // textrun we look at. Note that next-in-flows may be mapping the same
  // content; gfxTextRun construction logic will ensure that we take priority.
  int32_t maxContentLength = GetInFlowContentLength();

  // We don't need to reflow if there is no content.
  if (!maxContentLength) {
    ClearMetrics(aMetrics);
    aStatus.Reset();
    return;
  }

#ifdef NOISY_BIDI
    printf("Reflowed textframe\n");
#endif

  const nsStyleText* textStyle = StyleText();

  bool atStartOfLine = aLineLayout.LineAtStart();
  if (atStartOfLine) {
    AddStateBits(TEXT_START_OF_LINE);
  }

  uint32_t flowEndInTextRun;
  nsIFrame* lineContainer = aLineLayout.LineContainerFrame();
  const nsTextFragment* frag = mContent->GetText();

  // DOM offsets of the text range we need to measure, after trimming
  // whitespace, restricting to first-letter, and restricting preformatted text
  // to nearest newline
  int32_t length = maxContentLength;
  int32_t offset = GetContentOffset();

  // Restrict preformatted text to the nearest newline
  int32_t newLineOffset = -1; // this will be -1 or a content offset
  int32_t contentNewLineOffset = -1;
  // Pointer to the nsGkAtoms::newline set on this frame's element
  NewlineProperty* cachedNewlineOffset = nullptr;
  if (textStyle->NewlineIsSignificant(this)) {
    cachedNewlineOffset =
      mContent->HasFlag(NS_HAS_NEWLINE_PROPERTY)
      ? static_cast<NewlineProperty*>(mContent->GetProperty(nsGkAtoms::newline))
      : nullptr;
    if (cachedNewlineOffset && cachedNewlineOffset->mStartOffset <= offset &&
        (cachedNewlineOffset->mNewlineOffset == -1 ||
         cachedNewlineOffset->mNewlineOffset >= offset)) {
      contentNewLineOffset = cachedNewlineOffset->mNewlineOffset;
    } else {
      contentNewLineOffset = FindChar(frag, offset,
                                      mContent->TextLength() - offset, '\n');
    }
    if (contentNewLineOffset < offset + length) {
      /*
        The new line offset could be outside this frame if the frame has been
        split by bidi resolution. In that case we won't use it in this reflow
        (newLineOffset will remain -1), but we will still cache it in mContent
      */
      newLineOffset = contentNewLineOffset;
    }
    if (newLineOffset >= 0) {
      length = newLineOffset + 1 - offset;
    }
  }
  if ((atStartOfLine && !textStyle->WhiteSpaceIsSignificant()) ||
      (GetStateBits() & TEXT_IS_IN_TOKEN_MATHML)) {
    // Skip leading whitespace. Make sure we don't skip a 'pre-line'
    // newline if there is one.
    int32_t skipLength = newLineOffset >= 0 ? length - 1 : length;
    int32_t whitespaceCount =
      GetTrimmableWhitespaceCount(frag, offset, skipLength, 1);
    if (whitespaceCount) {
      offset += whitespaceCount;
      length -= whitespaceCount;
      // Make sure this frame maps the trimmable whitespace.
      if (MOZ_UNLIKELY(offset > GetContentEnd())) {
        SetLength(offset - GetContentOffset(), &aLineLayout,
                  ALLOW_FRAME_CREATION_AND_DESTRUCTION);
      }
    }
  }

  bool completedFirstLetter = false;
  // Layout dependent styles are a problem because we need to reconstruct
  // the gfxTextRun based on our layout.
  if (aLineLayout.GetInFirstLetter() || aLineLayout.GetInFirstLine()) {
    SetLength(maxContentLength, &aLineLayout,
              ALLOW_FRAME_CREATION_AND_DESTRUCTION);

    if (aLineLayout.GetInFirstLetter()) {
      // floating first-letter boundaries are significant in textrun
      // construction, so clear the textrun out every time we hit a first-letter
      // and have changed our length (which controls the first-letter boundary)
      ClearTextRuns();
      // Find the length of the first-letter. We need a textrun for this.
      // REVIEW: maybe-bogus inflation should be ok (fixed below)
      gfxSkipCharsIterator iter =
        EnsureTextRun(nsTextFrame::eInflated, aDrawTarget,
                      lineContainer, aLineLayout.GetLine(),
                      &flowEndInTextRun);

      if (mTextRun) {
        int32_t firstLetterLength = length;
        if (aLineLayout.GetFirstLetterStyleOK()) {
          completedFirstLetter =
            FindFirstLetterRange(frag, mTextRun, offset, iter, &firstLetterLength);
          if (newLineOffset >= 0) {
            // Don't allow a preformatted newline to be part of a first-letter.
            firstLetterLength = std::min(firstLetterLength, length - 1);
            if (length == 1) {
              // There is no text to be consumed by the first-letter before the
              // preformatted newline. Note that the first letter is therefore
              // complete (FindFirstLetterRange will have returned false).
              completedFirstLetter = true;
            }
          }
        } else {
          // We're in a first-letter frame's first in flow, so if there
          // was a first-letter, we'd be it. However, for one reason
          // or another (e.g., preformatted line break before this text),
          // we're not actually supposed to have first-letter style. So
          // just make a zero-length first-letter.
          firstLetterLength = 0;
          completedFirstLetter = true;
        }
        length = firstLetterLength;
        if (length) {
          AddStateBits(TEXT_FIRST_LETTER);
        }
        // Change this frame's length to the first-letter length right now
        // so that when we rebuild the textrun it will be built with the
        // right first-letter boundary
        SetLength(offset + length - GetContentOffset(), &aLineLayout,
                  ALLOW_FRAME_CREATION_AND_DESTRUCTION);
        // Ensure that the textrun will be rebuilt
        ClearTextRuns();
      }
    }
  }

  float fontSizeInflation = nsLayoutUtils::FontSizeInflationFor(this);

  if (!IsCurrentFontInflation(fontSizeInflation)) {
    // FIXME: Ideally, if we already have a text run, we'd move it to be
    // the uninflated text run.
    ClearTextRun(nullptr, nsTextFrame::eInflated);
  }

  gfxSkipCharsIterator iter =
    EnsureTextRun(nsTextFrame::eInflated, aDrawTarget,
                  lineContainer, aLineLayout.GetLine(), &flowEndInTextRun);

  NS_ASSERTION(IsCurrentFontInflation(fontSizeInflation),
               "EnsureTextRun should have set font size inflation");

  if (mTextRun && iter.GetOriginalEnd() < offset + length) {
    // The textrun does not map enough text for this frame. This can happen
    // when the textrun was ended in the middle of a text node because a
    // preformatted newline was encountered, and prev-in-flow frames have
    // consumed all the text of the textrun. We need a new textrun.
    ClearTextRuns();
    iter = EnsureTextRun(nsTextFrame::eInflated, aDrawTarget,
                         lineContainer, aLineLayout.GetLine(),
                         &flowEndInTextRun);
  }

  if (!mTextRun) {
    ClearMetrics(aMetrics);
    aStatus.Reset();
    return;
  }

  NS_ASSERTION(gfxSkipCharsIterator(iter).ConvertOriginalToSkipped(offset + length)
                    <= mTextRun->GetLength(),
               "Text run does not map enough text for our reflow");

  /////////////////////////////////////////////////////////////////////
  // See how much text should belong to this text frame, and measure it
  /////////////////////////////////////////////////////////////////////

  iter.SetOriginalOffset(offset);
  nscoord xOffsetForTabs = (mTextRun->GetFlags2() & nsTextFrameUtils::Flags::TEXT_HAS_TAB) ?
    (aLineLayout.GetCurrentFrameInlineDistanceFromBlock() -
       lineContainer->GetUsedBorderAndPadding().left)
    : -1;
  PropertyProvider provider(mTextRun, textStyle, frag, this, iter, length,
      lineContainer, xOffsetForTabs, nsTextFrame::eInflated);

  uint32_t transformedOffset = provider.GetStart().GetSkippedOffset();

  // The metrics for the text go in here
  gfxTextRun::Metrics textMetrics;
  gfxFont::BoundingBoxType boundingBoxType =
    IsFloatingFirstLetterChild() || IsInitialLetterChild()
    ? gfxFont::TIGHT_HINTED_OUTLINE_EXTENTS
    : gfxFont::LOOSE_INK_EXTENTS;
  NS_ASSERTION(!(NS_REFLOW_CALC_BOUNDING_METRICS & aMetrics.mFlags),
               "We shouldn't be passed NS_REFLOW_CALC_BOUNDING_METRICS anymore");

  int32_t limitLength = length;
  int32_t forceBreak = aLineLayout.GetForcedBreakPosition(this);
  bool forceBreakAfter = false;
  if (forceBreak >= length) {
    forceBreakAfter = forceBreak == length;
    // The break is not within the text considered for this textframe.
    forceBreak = -1;
  }
  if (forceBreak >= 0) {
    limitLength = forceBreak;
  }
  // This is the heart of text reflow right here! We don't know where
  // to break, so we need to see how much text fits in the available width.
  uint32_t transformedLength;
  if (offset + limitLength >= int32_t(frag->GetLength())) {
    NS_ASSERTION(offset + limitLength == int32_t(frag->GetLength()),
                 "Content offset/length out of bounds");
    NS_ASSERTION(flowEndInTextRun >= transformedOffset,
                 "Negative flow length?");
    transformedLength = flowEndInTextRun - transformedOffset;
  } else {
    // we're not looking at all the content, so we need to compute the
    // length of the transformed substring we're looking at
    gfxSkipCharsIterator iter(provider.GetStart());
    iter.SetOriginalOffset(offset + limitLength);
    transformedLength = iter.GetSkippedOffset() - transformedOffset;
  }
  uint32_t transformedLastBreak = 0;
  bool usedHyphenation;
  gfxFloat trimmedWidth = 0;
  gfxFloat availWidth = aAvailableWidth;
  if (StyleContext()->IsTextCombined()) {
    // If text-combine-upright is 'all', we would compress whatever long
    // text into ~1em width, so there is no limited on the avail width.
    availWidth = std::numeric_limits<gfxFloat>::infinity();
  }
  bool canTrimTrailingWhitespace = !textStyle->WhiteSpaceIsSignificant() ||
                                   (GetStateBits() & TEXT_IS_IN_TOKEN_MATHML);
  // allow whitespace to overflow the container
  bool whitespaceCanHang = textStyle->WhiteSpaceCanWrapStyle() &&
                           textStyle->WhiteSpaceIsSignificant();
  gfxBreakPriority breakPriority = aLineLayout.LastOptionalBreakPriority();
  gfxTextRun::SuppressBreak suppressBreak = gfxTextRun::eNoSuppressBreak;
  bool shouldSuppressLineBreak = ShouldSuppressLineBreak();
  if (shouldSuppressLineBreak) {
    suppressBreak = gfxTextRun::eSuppressAllBreaks;
  } else if (!aLineLayout.LineIsBreakable()) {
    suppressBreak = gfxTextRun::eSuppressInitialBreak;
  }
  uint32_t transformedCharsFit =
    mTextRun->BreakAndMeasureText(transformedOffset, transformedLength,
                                  (GetStateBits() & TEXT_START_OF_LINE) != 0,
                                  availWidth,
                                  &provider, suppressBreak,
                                  canTrimTrailingWhitespace ? &trimmedWidth : nullptr,
                                  whitespaceCanHang,
                                  &textMetrics, boundingBoxType,
                                  aDrawTarget,
                                  &usedHyphenation, &transformedLastBreak,
                                  textStyle->WordCanWrap(this), &breakPriority);
  if (!length && !textMetrics.mAscent && !textMetrics.mDescent) {
    // If we're measuring a zero-length piece of text, update
    // the height manually.
    nsFontMetrics* fm = provider.GetFontMetrics();
    if (fm) {
      textMetrics.mAscent = gfxFloat(fm->MaxAscent());
      textMetrics.mDescent = gfxFloat(fm->MaxDescent());
    }
  }
  if (GetWritingMode().IsLineInverted()) {
    Swap(textMetrics.mAscent, textMetrics.mDescent);
    textMetrics.mBoundingBox.y = -textMetrics.mBoundingBox.YMost();
  }
  // The "end" iterator points to the first character after the string mapped
  // by this frame. Basically, its original-string offset is offset+charsFit
  // after we've computed charsFit.
  gfxSkipCharsIterator end(provider.GetEndHint());
  end.SetSkippedOffset(transformedOffset + transformedCharsFit);
  int32_t charsFit = end.GetOriginalOffset() - offset;
  if (offset + charsFit == newLineOffset) {
    // We broke before a trailing preformatted '\n'. The newline should
    // be assigned to this frame. Note that newLineOffset will be -1 if
    // there was no preformatted newline, so we wouldn't get here in that
    // case.
    ++charsFit;
  }
  // That might have taken us beyond our assigned content range (because
  // we might have advanced over some skipped chars that extend outside
  // this frame), so get back in.
  int32_t lastBreak = -1;
  if (charsFit >= limitLength) {
    charsFit = limitLength;
    if (transformedLastBreak != UINT32_MAX) {
      // lastBreak is needed.
      // This may set lastBreak greater than 'length', but that's OK
      lastBreak = end.ConvertSkippedToOriginal(transformedOffset + transformedLastBreak);
    }
    end.SetOriginalOffset(offset + charsFit);
    // If we were forced to fit, and the break position is after a soft hyphen,
    // note that this is a hyphenation break.
    if ((forceBreak >= 0 || forceBreakAfter) &&
        HasSoftHyphenBefore(frag, mTextRun, offset, end)) {
      usedHyphenation = true;
    }
  }
  if (usedHyphenation) {
    // Fix up metrics to include hyphen
    AddHyphenToMetrics(this, mTextRun, &textMetrics, boundingBoxType,
                       aDrawTarget);
    AddStateBits(TEXT_HYPHEN_BREAK | TEXT_HAS_NONCOLLAPSED_CHARACTERS);
  }
  if (textMetrics.mBoundingBox.IsEmpty()) {
    AddStateBits(TEXT_NO_RENDERED_GLYPHS);
  }

  gfxFloat trimmableWidth = 0;
  bool brokeText = forceBreak >= 0 || transformedCharsFit < transformedLength;
  if (canTrimTrailingWhitespace) {
    // Optimization: if we trimmed trailing whitespace, and we can be sure
    // this frame will be at the end of the line, then leave it trimmed off.
    // Otherwise we have to undo the trimming, in case we're not at the end of
    // the line. (If we actually do end up at the end of the line, we'll have
    // to trim it off again in TrimTrailingWhiteSpace, and we'd like to avoid
    // having to re-do it.)
    if (brokeText ||
        (GetStateBits() & TEXT_IS_IN_TOKEN_MATHML)) {
      // We're definitely going to break so our trailing whitespace should
      // definitely be trimmed. Record that we've already done it.
      AddStateBits(TEXT_TRIMMED_TRAILING_WHITESPACE);
    } else if (!(GetStateBits() & TEXT_IS_IN_TOKEN_MATHML)) {
      // We might not be at the end of the line. (Note that even if this frame
      // ends in breakable whitespace, it might not be at the end of the line
      // because it might be followed by breakable, but preformatted, whitespace.)
      // Undo the trimming.
      textMetrics.mAdvanceWidth += trimmedWidth;
      trimmableWidth = trimmedWidth;
      if (mTextRun->IsRightToLeft()) {
        // Space comes before text, so the bounding box is moved to the
        // right by trimmdWidth
        textMetrics.mBoundingBox.MoveBy(gfxPoint(trimmedWidth, 0));
      }
    }
  }

  if (!brokeText && lastBreak >= 0) {
    // Since everything fit and no break was forced,
    // record the last break opportunity
    NS_ASSERTION(textMetrics.mAdvanceWidth - trimmableWidth <= availWidth,
                 "If the text doesn't fit, and we have a break opportunity, why didn't MeasureText use it?");
    MOZ_ASSERT(lastBreak >= offset, "Strange break position");
    aLineLayout.NotifyOptionalBreakPosition(this, lastBreak - offset,
                                            true, breakPriority);
  }

  int32_t contentLength = offset + charsFit - GetContentOffset();

  /////////////////////////////////////////////////////////////////////
  // Compute output metrics
  /////////////////////////////////////////////////////////////////////

  // first-letter frames should use the tight bounding box metrics for ascent/descent
  // for good drop-cap effects
  if (GetStateBits() & TEXT_FIRST_LETTER) {
    textMetrics.mAscent = std::max(gfxFloat(0.0), -textMetrics.mBoundingBox.Y());
    textMetrics.mDescent = std::max(gfxFloat(0.0), textMetrics.mBoundingBox.YMost());
  }

  // Setup metrics for caller
  // Disallow negative widths
  WritingMode wm = GetWritingMode();
  LogicalSize finalSize(wm);
  finalSize.ISize(wm) = NSToCoordCeil(std::max(gfxFloat(0.0),
                                               textMetrics.mAdvanceWidth));

  if (transformedCharsFit == 0 && !usedHyphenation) {
    aMetrics.SetBlockStartAscent(0);
    finalSize.BSize(wm) = 0;
  } else if (boundingBoxType != gfxFont::LOOSE_INK_EXTENTS) {
    // Use actual text metrics for floating first letter frame.
    aMetrics.SetBlockStartAscent(NSToCoordCeil(textMetrics.mAscent));
    finalSize.BSize(wm) = aMetrics.BlockStartAscent() +
      NSToCoordCeil(textMetrics.mDescent);
  } else {
    // Otherwise, ascent should contain the overline drawable area.
    // And also descent should contain the underline drawable area.
    // nsFontMetrics::GetMaxAscent/GetMaxDescent contains them.
    nsFontMetrics* fm = provider.GetFontMetrics();
    nscoord fontAscent =
      wm.IsLineInverted() ? fm->MaxDescent() : fm->MaxAscent();
    nscoord fontDescent =
      wm.IsLineInverted() ? fm->MaxAscent() : fm->MaxDescent();
    aMetrics.SetBlockStartAscent(std::max(NSToCoordCeil(textMetrics.mAscent), fontAscent));
    nscoord descent = std::max(NSToCoordCeil(textMetrics.mDescent), fontDescent);
    finalSize.BSize(wm) = aMetrics.BlockStartAscent() + descent;
  }
  if (StyleContext()->IsTextCombined()) {
    nsFontMetrics* fm = provider.GetFontMetrics();
    gfxFloat width = finalSize.ISize(wm);
    gfxFloat em = fm->EmHeight();
    // Compress the characters in horizontal axis if necessary.
    if (width <= em) {
      RemoveProperty(TextCombineScaleFactorProperty());
    } else {
      SetProperty(TextCombineScaleFactorProperty(), em / width);
      finalSize.ISize(wm) = em;
    }
    // Make the characters be in an 1em square.
    if (finalSize.BSize(wm) != em) {
      aMetrics.SetBlockStartAscent(aMetrics.BlockStartAscent() +
                                   (em - finalSize.BSize(wm)) / 2);
      finalSize.BSize(wm) = em;
    }
  }
  aMetrics.SetSize(wm, finalSize);

  NS_ASSERTION(aMetrics.BlockStartAscent() >= 0,
               "Negative ascent???");
  NS_ASSERTION((StyleContext()->IsTextCombined()
                ? aMetrics.ISize(aMetrics.GetWritingMode())
                : aMetrics.BSize(aMetrics.GetWritingMode())) -
               aMetrics.BlockStartAscent() >= 0,
               "Negative descent???");

  mAscent = aMetrics.BlockStartAscent();

  // Handle text that runs outside its normal bounds.
  nsRect boundingBox = RoundOut(textMetrics.mBoundingBox);
  if (mTextRun->IsVertical()) {
    // Swap line-relative textMetrics dimensions to physical coordinates.
    Swap(boundingBox.x, boundingBox.y);
    Swap(boundingBox.width, boundingBox.height);
    if (GetWritingMode().IsVerticalRL()) {
      boundingBox.x = -boundingBox.XMost();
      boundingBox.x += aMetrics.Width() - mAscent;
    } else {
      boundingBox.x += mAscent;
    }
  } else {
    boundingBox.y += mAscent;
  }
  aMetrics.SetOverflowAreasToDesiredBounds();
  aMetrics.VisualOverflow().UnionRect(aMetrics.VisualOverflow(), boundingBox);

  // When we have text decorations, we don't need to compute their overflow now
  // because we're guaranteed to do it later
  // (see nsLineLayout::RelativePositionFrames)
  UnionAdditionalOverflow(presContext, aLineLayout.LineContainerRI()->mFrame,
                          provider, &aMetrics.VisualOverflow(), false);

  /////////////////////////////////////////////////////////////////////
  // Clean up, update state
  /////////////////////////////////////////////////////////////////////

  // If all our characters are discarded or collapsed, then trimmable width
  // from the last textframe should be preserved. Otherwise the trimmable width
  // from this textframe overrides. (Currently in CSS trimmable width can be
  // at most one space so there's no way for trimmable width from a previous
  // frame to accumulate with trimmable width from this frame.)
  if (transformedCharsFit > 0) {
    aLineLayout.SetTrimmableISize(NSToCoordFloor(trimmableWidth));
    AddStateBits(TEXT_HAS_NONCOLLAPSED_CHARACTERS);
  }
  bool breakAfter = forceBreakAfter;
  if (!shouldSuppressLineBreak) {
    if (charsFit > 0 && charsFit == length &&
        textStyle->mHyphens != StyleHyphens::None &&
        HasSoftHyphenBefore(frag, mTextRun, offset, end)) {
      bool fits =
        textMetrics.mAdvanceWidth + provider.GetHyphenWidth() <= availWidth;
      // Record a potential break after final soft hyphen
      aLineLayout.NotifyOptionalBreakPosition(this, length, fits,
                                              gfxBreakPriority::eNormalBreak);
    }
    // length == 0 means either the text is empty or it's all collapsed away
    bool emptyTextAtStartOfLine = atStartOfLine && length == 0;
    if (!breakAfter && charsFit == length && !emptyTextAtStartOfLine &&
        transformedOffset + transformedLength == mTextRun->GetLength() &&
        (mTextRun->GetFlags2() & nsTextFrameUtils::Flags::TEXT_HAS_TRAILING_BREAK)) {
      // We placed all the text in the textrun and we have a break opportunity
      // at the end of the textrun. We need to record it because the following
      // content may not care about nsLineBreaker.

      // Note that because we didn't break, we can be sure that (thanks to the
      // code up above) textMetrics.mAdvanceWidth includes the width of any
      // trailing whitespace. So we need to subtract trimmableWidth here
      // because if we did break at this point, that much width would be
      // trimmed.
      if (textMetrics.mAdvanceWidth - trimmableWidth > availWidth) {
        breakAfter = true;
      } else {
        aLineLayout.NotifyOptionalBreakPosition(this, length, true,
                                                gfxBreakPriority::eNormalBreak);
      }
    }
  }

  // Compute reflow status
  aStatus.Reset();
  if (contentLength != maxContentLength) {
    aStatus.SetIncomplete();
  }

  if (charsFit == 0 && length > 0 && !usedHyphenation) {
    // Couldn't place any text
    aStatus.SetInlineLineBreakBeforeAndReset();
  } else if (contentLength > 0 && mContentOffset + contentLength - 1 == newLineOffset) {
    // Ends in \n
    aStatus.SetInlineLineBreakAfter();
    aLineLayout.SetLineEndsInBR(true);
  } else if (breakAfter) {
    aStatus.SetInlineLineBreakAfter();
  }
  if (completedFirstLetter) {
    aLineLayout.SetFirstLetterStyleOK(false);
    aStatus.SetFirstLetterComplete();
  }

  // Updated the cached NewlineProperty, or delete it.
  if (contentLength < maxContentLength &&
      textStyle->NewlineIsSignificant(this) &&
      (contentNewLineOffset < 0 ||
       mContentOffset + contentLength <= contentNewLineOffset)) {
    if (!cachedNewlineOffset) {
      cachedNewlineOffset = new NewlineProperty;
      if (NS_FAILED(mContent->SetProperty(nsGkAtoms::newline, cachedNewlineOffset,
                                          nsINode::DeleteProperty<NewlineProperty>))) {
        delete cachedNewlineOffset;
        cachedNewlineOffset = nullptr;
      }
      mContent->SetFlags(NS_HAS_NEWLINE_PROPERTY);
    }
    if (cachedNewlineOffset) {
      cachedNewlineOffset->mStartOffset = offset;
      cachedNewlineOffset->mNewlineOffset = contentNewLineOffset;
    }
  } else if (cachedNewlineOffset) {
    mContent->DeleteProperty(nsGkAtoms::newline);
    mContent->UnsetFlags(NS_HAS_NEWLINE_PROPERTY);
  }

  // Compute space and letter counts for justification, if required
  if (!textStyle->WhiteSpaceIsSignificant() &&
      (lineContainer->StyleText()->mTextAlign == NS_STYLE_TEXT_ALIGN_JUSTIFY ||
       lineContainer->StyleText()->mTextAlignLast == NS_STYLE_TEXT_ALIGN_JUSTIFY ||
       shouldSuppressLineBreak) &&
      !nsSVGUtils::IsInSVGTextSubtree(lineContainer)) {
    AddStateBits(TEXT_JUSTIFICATION_ENABLED);
    Range range(uint32_t(offset), uint32_t(offset + charsFit));
    aLineLayout.SetJustificationInfo(provider.ComputeJustification(range));
  }

  SetLength(contentLength, &aLineLayout, ALLOW_FRAME_CREATION_AND_DESTRUCTION);

  InvalidateFrame();

#ifdef NOISY_REFLOW
  ListTag(stdout);
  printf(": desiredSize=%d,%d(b=%d) status=%x\n",
         aMetrics.Width(), aMetrics.Height(), aMetrics.BlockStartAscent(),
         aStatus);
#endif
}

/* virtual */ bool
nsTextFrame::CanContinueTextRun() const
{
  // We can continue a text run through a text frame
  return true;
}

nsTextFrame::TrimOutput
nsTextFrame::TrimTrailingWhiteSpace(DrawTarget* aDrawTarget)
{
  TrimOutput result;
  result.mChanged = false;
  result.mDeltaWidth = 0;

  AddStateBits(TEXT_END_OF_LINE);

  int32_t contentLength = GetContentLength();
  if (!contentLength)
    return result;

  gfxSkipCharsIterator start =
    EnsureTextRun(nsTextFrame::eInflated, aDrawTarget);
  NS_ENSURE_TRUE(mTextRun, result);

  uint32_t trimmedStart = start.GetSkippedOffset();

  const nsTextFragment* frag = mContent->GetText();
  TrimmedOffsets trimmed = GetTrimmedOffsets(frag, true);
  gfxSkipCharsIterator trimmedEndIter = start;
  const nsStyleText* textStyle = StyleText();
  gfxFloat delta = 0;
  uint32_t trimmedEnd = trimmedEndIter.ConvertOriginalToSkipped(trimmed.GetEnd());

  if (!(GetStateBits() & TEXT_TRIMMED_TRAILING_WHITESPACE) &&
      trimmed.GetEnd() < GetContentEnd()) {
    gfxSkipCharsIterator end = trimmedEndIter;
    uint32_t endOffset = end.ConvertOriginalToSkipped(GetContentOffset() + contentLength);
    if (trimmedEnd < endOffset) {
      // We can't be dealing with tabs here ... they wouldn't be trimmed. So it's
      // OK to pass null for the line container.
      PropertyProvider provider(mTextRun, textStyle, frag, this, start, contentLength,
                                nullptr, 0, nsTextFrame::eInflated);
      delta = mTextRun->
        GetAdvanceWidth(Range(trimmedEnd, endOffset), &provider);
      result.mChanged = true;
    }
  }

  gfxFloat advanceDelta;
  mTextRun->SetLineBreaks(Range(trimmedStart, trimmedEnd),
                          (GetStateBits() & TEXT_START_OF_LINE) != 0, true,
                          &advanceDelta);
  if (advanceDelta != 0) {
    result.mChanged = true;
  }

  // aDeltaWidth is *subtracted* from our width.
  // If advanceDelta is positive then setting the line break made us longer,
  // so aDeltaWidth could go negative.
  result.mDeltaWidth = NSToCoordFloor(delta - advanceDelta);
  // If aDeltaWidth goes negative, that means this frame might not actually fit
  // anymore!!! We need higher level line layout to recover somehow.
  // If it's because the frame has a soft hyphen that is now being displayed,
  // this should actually be OK, because our reflow recorded the break
  // opportunity that allowed the soft hyphen to be used, and we wouldn't
  // have recorded the opportunity unless the hyphen fit (or was the first
  // opportunity on the line).
  // Otherwise this can/ really only happen when we have glyphs with special
  // shapes at the end of lines, I think. Breaking inside a kerning pair won't
  // do it because that would mean we broke inside this textrun, and
  // BreakAndMeasureText should make sure the resulting shaped substring fits.
  // Maybe if we passed a maxTextLength? But that only happens at direction
  // changes (so we wouldn't kern across the boundary) or for first-letter
  // (which always fits because it starts the line!).
  NS_WARNING_ASSERTION(result.mDeltaWidth >= 0,
                       "Negative deltawidth, something odd is happening");

#ifdef NOISY_TRIM
  ListTag(stdout);
  printf(": trim => %d\n", result.mDeltaWidth);
#endif
  return result;
}

nsOverflowAreas
nsTextFrame::RecomputeOverflow(nsIFrame* aBlockFrame)
{
  nsRect bounds(nsPoint(0, 0), GetSize());
  nsOverflowAreas result(bounds, bounds);

  gfxSkipCharsIterator iter = EnsureTextRun(nsTextFrame::eInflated);
  if (!mTextRun)
    return result;

  PropertyProvider provider(this, iter, nsTextFrame::eInflated);
  // Don't trim trailing space, in case we need to paint it as selected.
  provider.InitializeForDisplay(false);

  gfxTextRun::Metrics textMetrics =
    mTextRun->MeasureText(ComputeTransformedRange(provider),
                          gfxFont::LOOSE_INK_EXTENTS, nullptr,
                          &provider);
  if (GetWritingMode().IsLineInverted()) {
    textMetrics.mBoundingBox.y = -textMetrics.mBoundingBox.YMost();
  }
  nsRect boundingBox = RoundOut(textMetrics.mBoundingBox);
  boundingBox += nsPoint(0, mAscent);
  if (mTextRun->IsVertical()) {
    // Swap line-relative textMetrics dimensions to physical coordinates.
    Swap(boundingBox.x, boundingBox.y);
    Swap(boundingBox.width, boundingBox.height);
  }
  nsRect &vis = result.VisualOverflow();
  vis.UnionRect(vis, boundingBox);
  UnionAdditionalOverflow(PresContext(), aBlockFrame, provider, &vis, true);
  return result;
}

static void TransformChars(nsTextFrame* aFrame, const nsStyleText* aStyle,
                           const gfxTextRun* aTextRun, uint32_t aSkippedOffset,
                           const nsTextFragment* aFrag, int32_t aFragOffset,
                           int32_t aFragLen, nsAString& aOut)
{
  nsAutoString fragString;
  char16_t* out;
  if (aStyle->mTextTransform == NS_STYLE_TEXT_TRANSFORM_NONE) {
    // No text-transform, so we can copy directly to the output string.
    aOut.SetLength(aOut.Length() + aFragLen);
    out = aOut.EndWriting() - aFragLen;
  } else {
    // Use a temporary string as source for the transform.
    fragString.SetLength(aFragLen);
    out = fragString.BeginWriting();
  }

  // Copy the text, with \n and \t replaced by <space> if appropriate.
  for (int32_t i = 0; i < aFragLen; ++i) {
    char16_t ch = aFrag->CharAt(aFragOffset + i);
    if ((ch == '\n' && !aStyle->NewlineIsSignificant(aFrame)) ||
        (ch == '\t' && !aStyle->TabIsSignificant())) {
      ch = ' ';
    }
    out[i] = ch;
  }

  if (aStyle->mTextTransform != NS_STYLE_TEXT_TRANSFORM_NONE) {
    MOZ_ASSERT(aTextRun->GetFlags2() & nsTextFrameUtils::Flags::TEXT_IS_TRANSFORMED);
    if (aTextRun->GetFlags2() & nsTextFrameUtils::Flags::TEXT_IS_TRANSFORMED) {
      // Apply text-transform according to style in the transformed run.
      auto transformedTextRun =
        static_cast<const nsTransformedTextRun*>(aTextRun);
      nsAutoString convertedString;
      AutoTArray<bool,50> charsToMergeArray;
      AutoTArray<bool,50> deletedCharsArray;
      nsCaseTransformTextRunFactory::TransformString(fragString,
                                                     convertedString,
                                                     false, nullptr,
                                                     charsToMergeArray,
                                                     deletedCharsArray,
                                                     transformedTextRun,
                                                     aSkippedOffset);
      aOut.Append(convertedString);
    } else {
      // Should not happen (see assertion above), but as a fallback...
      aOut.Append(fragString);
    }
  }
}

static bool
LineEndsInHardLineBreak(nsTextFrame* aFrame, nsBlockFrame* aLineContainer)
{
  bool foundValidLine;
  nsBlockInFlowLineIterator iter(aLineContainer, aFrame, &foundValidLine);
  if (!foundValidLine) {
    NS_ERROR("Invalid line!");
    return true;
  }
  return !iter.GetLine()->IsLineWrapped();
}

nsIFrame::RenderedText
nsTextFrame::GetRenderedText(uint32_t aStartOffset,
                             uint32_t aEndOffset,
                             TextOffsetType aOffsetType,
                             TrailingWhitespace aTrimTrailingWhitespace)
{
  MOZ_ASSERT(aStartOffset <= aEndOffset, "bogus offsets");
  MOZ_ASSERT(!GetPrevContinuation() ||
             (aOffsetType == TextOffsetType::OFFSETS_IN_CONTENT_TEXT &&
              aStartOffset >= (uint32_t)GetContentOffset() &&
              aEndOffset <= (uint32_t)GetContentEnd()),
             "Must be called on first-in-flow, or content offsets must be "
             "given and be within this frame.");

  // The handling of offsets could be more efficient...
  RenderedText result;
  nsBlockFrame* lineContainer = nullptr;
  nsTextFrame* textFrame;
  const nsTextFragment* textFrag = mContent->GetText();
  uint32_t offsetInRenderedString = 0;
  bool haveOffsets = false;

  Maybe<nsBlockFrame::AutoLineCursorSetup> autoLineCursor;
  for (textFrame = this; textFrame;
       textFrame = textFrame->GetNextContinuation()) {
    if (textFrame->GetStateBits() & NS_FRAME_IS_DIRTY) {
      // We don't trust dirty frames, especially when computing rendered text.
      break;
    }

    // Ensure the text run and grab the gfxSkipCharsIterator for it
    gfxSkipCharsIterator iter =
      textFrame->EnsureTextRun(nsTextFrame::eInflated);
    if (!textFrame->mTextRun) {
      break;
    }
    gfxSkipCharsIterator tmpIter = iter;

    // Whether we need to trim whitespaces after the text frame.
    bool trimAfter;
    if (!textFrame->IsAtEndOfLine() ||
        aTrimTrailingWhitespace !=
          TrailingWhitespace::TRIM_TRAILING_WHITESPACE) {
      trimAfter = false;
    } else if (nsBlockFrame* thisLc =
               do_QueryFrame(FindLineContainer(textFrame))) {
      if (thisLc != lineContainer) {
        // Setup line cursor when needed.
        lineContainer = thisLc;
        autoLineCursor.reset();
        autoLineCursor.emplace(lineContainer);
      }
      trimAfter = LineEndsInHardLineBreak(textFrame, lineContainer);
    } else {
      // Weird situation where we have a line layout without a block.
      // No soft breaks occur in this situation.
      trimAfter = true;
    }

    // Skip to the start of the text run, past ignored chars at start of line
    TrimmedOffsets trimmedOffsets =
        textFrame->GetTrimmedOffsets(textFrag, trimAfter);
    bool trimmedSignificantNewline =
        trimmedOffsets.GetEnd() < GetContentEnd() &&
        HasSignificantTerminalNewline();
    uint32_t skippedToRenderedStringOffset = offsetInRenderedString -
        tmpIter.ConvertOriginalToSkipped(trimmedOffsets.mStart);
    uint32_t nextOffsetInRenderedString =
        tmpIter.ConvertOriginalToSkipped(trimmedOffsets.GetEnd()) +
        (trimmedSignificantNewline ? 1 : 0) + skippedToRenderedStringOffset;

    if (aOffsetType == TextOffsetType::OFFSETS_IN_RENDERED_TEXT) {
      if (nextOffsetInRenderedString <= aStartOffset) {
        offsetInRenderedString = nextOffsetInRenderedString;
        continue;
      }
      if (!haveOffsets) {
        result.mOffsetWithinNodeText =
            tmpIter.ConvertSkippedToOriginal(aStartOffset - skippedToRenderedStringOffset);
        result.mOffsetWithinNodeRenderedText = aStartOffset;
        haveOffsets = true;
      }
      if (offsetInRenderedString >= aEndOffset) {
        break;
      }
    } else {
      if (uint32_t(textFrame->GetContentEnd()) <= aStartOffset) {
        offsetInRenderedString = nextOffsetInRenderedString;
        continue;
      }
      if (!haveOffsets) {
        result.mOffsetWithinNodeText = aStartOffset;
        // Skip trimmed space when computed the rendered text offset.
        int32_t clamped = std::max<int32_t>(aStartOffset, trimmedOffsets.mStart);
        result.mOffsetWithinNodeRenderedText =
            tmpIter.ConvertOriginalToSkipped(clamped) + skippedToRenderedStringOffset;
        MOZ_ASSERT(result.mOffsetWithinNodeRenderedText >= offsetInRenderedString &&
                   result.mOffsetWithinNodeRenderedText <= INT32_MAX,
                   "Bad offset within rendered text");
        haveOffsets = true;
      }
      if (uint32_t(textFrame->mContentOffset) >= aEndOffset) {
        break;
      }
    }

    int32_t startOffset;
    int32_t endOffset;
    if (aOffsetType == TextOffsetType::OFFSETS_IN_RENDERED_TEXT) {
      startOffset =
        tmpIter.ConvertSkippedToOriginal(aStartOffset - skippedToRenderedStringOffset);
      endOffset =
        tmpIter.ConvertSkippedToOriginal(aEndOffset - skippedToRenderedStringOffset);
    } else {
      startOffset = aStartOffset;
      endOffset = std::min<uint32_t>(INT32_MAX, aEndOffset);
    }
    trimmedOffsets.mStart = std::max<uint32_t>(trimmedOffsets.mStart,
        startOffset);
    trimmedOffsets.mLength = std::min<uint32_t>(trimmedOffsets.GetEnd(),
        endOffset) - trimmedOffsets.mStart;
    if (trimmedOffsets.mLength <= 0) {
      offsetInRenderedString = nextOffsetInRenderedString;
      continue;
    }

    const nsStyleText* textStyle = textFrame->StyleText();
    iter.SetOriginalOffset(trimmedOffsets.mStart);
    while (iter.GetOriginalOffset() < trimmedOffsets.GetEnd()) {
      int32_t runLength;
      bool isSkipped = iter.IsOriginalCharSkipped(&runLength);
      runLength = std::min(runLength,
                           trimmedOffsets.GetEnd() - iter.GetOriginalOffset());
      if (isSkipped) {
        for (int32_t i = 0; i < runLength; ++i) {
          char16_t ch = textFrag->CharAt(iter.GetOriginalOffset() + i);
          if (ch == CH_SHY) {
            // We should preserve soft hyphens. They can't be transformed.
            result.mString.Append(ch);
          }
        }
      } else {
        TransformChars(textFrame, textStyle, textFrame->mTextRun,
                       iter.GetSkippedOffset(), textFrag,
                       iter.GetOriginalOffset(), runLength, result.mString);
      }
      iter.AdvanceOriginal(runLength);
    }

    if (trimmedSignificantNewline && GetContentEnd() <= endOffset) {
      // A significant newline was trimmed off (we must be
      // white-space:pre-line). Put it back.
      result.mString.Append('\n');
    }
    offsetInRenderedString = nextOffsetInRenderedString;
  }

  if (!haveOffsets) {
    result.mOffsetWithinNodeText = textFrag->GetLength();
    result.mOffsetWithinNodeRenderedText = offsetInRenderedString;
  }
  return result;
}

/* virtual */ bool
nsTextFrame::IsEmpty()
{
  NS_ASSERTION(!(mState & TEXT_IS_ONLY_WHITESPACE) ||
               !(mState & TEXT_ISNOT_ONLY_WHITESPACE),
               "Invalid state");

  // XXXldb Should this check compatibility mode as well???
  const nsStyleText* textStyle = StyleText();
  if (textStyle->WhiteSpaceIsSignificant()) {
    // XXX shouldn't we return true if the length is zero?
    return false;
  }

  if (mState & TEXT_ISNOT_ONLY_WHITESPACE) {
    return false;
  }

  if (mState & TEXT_IS_ONLY_WHITESPACE) {
    return true;
  }

  bool isEmpty =
    IsAllWhitespace(mContent->GetText(),
                    textStyle->mWhiteSpace != mozilla::StyleWhiteSpace::PreLine);
  mState |= (isEmpty ? TEXT_IS_ONLY_WHITESPACE : TEXT_ISNOT_ONLY_WHITESPACE);
  return isEmpty;
}

#ifdef DEBUG_FRAME_DUMP
// Translate the mapped content into a string that's printable
void
nsTextFrame::ToCString(nsCString& aBuf, int32_t* aTotalContentLength) const
{
  // Get the frames text content
  const nsTextFragment* frag = mContent->GetText();
  if (!frag) {
    return;
  }

  // Compute the total length of the text content.
  *aTotalContentLength = frag->GetLength();

  int32_t contentLength = GetContentLength();
  // Set current fragment and current fragment offset
  if (0 == contentLength) {
    return;
  }
  int32_t fragOffset = GetContentOffset();
  int32_t n = fragOffset + contentLength;
  while (fragOffset < n) {
    char16_t ch = frag->CharAt(fragOffset++);
    if (ch == '\r') {
      aBuf.AppendLiteral("\\r");
    } else if (ch == '\n') {
      aBuf.AppendLiteral("\\n");
    } else if (ch == '\t') {
      aBuf.AppendLiteral("\\t");
    } else if ((ch < ' ') || (ch >= 127)) {
      aBuf.Append(nsPrintfCString("\\u%04x", ch));
    } else {
      aBuf.Append(ch);
    }
  }
}

nsresult
nsTextFrame::GetFrameName(nsAString& aResult) const
{
  MakeFrameName(NS_LITERAL_STRING("Text"), aResult);
  int32_t totalContentLength;
  nsAutoCString tmp;
  ToCString(tmp, &totalContentLength);
  tmp.SetLength(std::min(tmp.Length(), 50u));
  aResult += NS_LITERAL_STRING("\"") + NS_ConvertASCIItoUTF16(tmp) + NS_LITERAL_STRING("\"");
  return NS_OK;
}

void
nsTextFrame::List(FILE* out, const char* aPrefix, uint32_t aFlags) const
{
  nsCString str;
  ListGeneric(str, aPrefix, aFlags);

  str += nsPrintfCString(" [run=%p]", static_cast<void*>(mTextRun));

  // Output the first/last content offset and prev/next in flow info
  bool isComplete = uint32_t(GetContentEnd()) == GetContent()->TextLength();
  str += nsPrintfCString("[%d,%d,%c] ", GetContentOffset(), GetContentLength(),
          isComplete ? 'T':'F');

  if (IsSelected()) {
    str += " SELECTED";
  }
  fprintf_stderr(out, "%s\n", str.get());
}
#endif

#ifdef DEBUG
nsFrameState
nsTextFrame::GetDebugStateBits() const
{
  // mask out our emptystate flags; those are just caches
  return nsFrame::GetDebugStateBits() &
    ~(TEXT_WHITESPACE_FLAGS | TEXT_REFLOW_FLAGS);
}
#endif

void
nsTextFrame::AdjustOffsetsForBidi(int32_t aStart, int32_t aEnd)
{
  AddStateBits(NS_FRAME_IS_BIDI);
  if (mContent->HasFlag(NS_HAS_FLOWLENGTH_PROPERTY)) {
    mContent->DeleteProperty(nsGkAtoms::flowlength);
    mContent->UnsetFlags(NS_HAS_FLOWLENGTH_PROPERTY);
  }

  /*
   * After Bidi resolution we may need to reassign text runs.
   * This is called during bidi resolution from the block container, so we
   * shouldn't be holding a local reference to a textrun anywhere.
   */
  ClearTextRuns();

  nsTextFrame* prev = GetPrevContinuation();
  if (prev) {
    // the bidi resolver can be very evil when columns/pages are involved. Don't
    // let it violate our invariants.
    int32_t prevOffset = prev->GetContentOffset();
    aStart = std::max(aStart, prevOffset);
    aEnd = std::max(aEnd, prevOffset);
    prev->ClearTextRuns();
  }

  mContentOffset = aStart;
  SetLength(aEnd - aStart, nullptr, 0);
}

/**
 * @return true if this text frame ends with a newline character.  It should return
 * false if it is not a text frame.
 */
bool
nsTextFrame::HasSignificantTerminalNewline() const
{
  return ::HasTerminalNewline(this) && StyleText()->NewlineIsSignificant(this);
}

bool
nsTextFrame::IsAtEndOfLine() const
{
  return (GetStateBits() & TEXT_END_OF_LINE) != 0;
}

nscoord
nsTextFrame::GetLogicalBaseline(WritingMode aWM) const
{
  if (!aWM.IsOrthogonalTo(GetWritingMode())) {
    return mAscent;
  }

  // When the text frame has a writing mode orthogonal to the desired
  // writing mode, return a baseline coincides its parent frame.
  nsIFrame* parent = GetParent();
  nsPoint position = GetNormalPosition();
  nscoord parentAscent = parent->GetLogicalBaseline(aWM);
  if (aWM.IsVerticalRL()) {
    nscoord parentDescent = parent->GetSize().width - parentAscent;
    nscoord descent = parentDescent - position.x;
    return GetSize().width - descent;
  }
  return parentAscent - (aWM.IsVertical() ? position.x : position.y);
}

bool
nsTextFrame::HasAnyNoncollapsedCharacters()
{
  gfxSkipCharsIterator iter = EnsureTextRun(nsTextFrame::eInflated);
  int32_t offset = GetContentOffset(),
          offsetEnd = GetContentEnd();
  int32_t skippedOffset = iter.ConvertOriginalToSkipped(offset);
  int32_t skippedOffsetEnd = iter.ConvertOriginalToSkipped(offsetEnd);
  return skippedOffset != skippedOffsetEnd;
}

bool
nsTextFrame::ComputeCustomOverflow(nsOverflowAreas& aOverflowAreas)
{
  if (GetStateBits() & NS_FRAME_FIRST_REFLOW) {
    return true;
  }

  nsIFrame* decorationsBlock;
  if (IsFloatingFirstLetterChild()) {
    decorationsBlock = GetParent();
  } else {
    nsIFrame* f = this;
    for (;;) {
      nsBlockFrame* fBlock = nsLayoutUtils::GetAsBlock(f);
      if (fBlock) {
        decorationsBlock = fBlock;
        break;
      }

      f = f->GetParent();
      if (!f) {
        NS_ERROR("Couldn't find any block ancestor (for text decorations)");
        return nsFrame::ComputeCustomOverflow(aOverflowAreas);
      }
    }
  }

  aOverflowAreas = RecomputeOverflow(decorationsBlock);
  return nsFrame::ComputeCustomOverflow(aOverflowAreas);
}

NS_DECLARE_FRAME_PROPERTY_SMALL_VALUE(JustificationAssignmentProperty, int32_t)

void
nsTextFrame::AssignJustificationGaps(
    const mozilla::JustificationAssignment& aAssign)
{
  int32_t encoded = (aAssign.mGapsAtStart << 8) | aAssign.mGapsAtEnd;
  static_assert(sizeof(aAssign) == 1,
                "The encoding might be broken if JustificationAssignment "
                "is larger than 1 byte");
  SetProperty(JustificationAssignmentProperty(), encoded);
}

mozilla::JustificationAssignment
nsTextFrame::GetJustificationAssignment() const
{
  int32_t encoded = GetProperty(JustificationAssignmentProperty());
  mozilla::JustificationAssignment result;
  result.mGapsAtStart = encoded >> 8;
  result.mGapsAtEnd = encoded & 0xFF;
  return result;
}

uint32_t
nsTextFrame::CountGraphemeClusters() const
{
  const nsTextFragment* frag = GetContent()->GetText();
  MOZ_ASSERT(frag, "Text frame must have text fragment");
  nsAutoString content;
  frag->AppendTo(content, GetContentOffset(), GetContentLength());
  return unicode::CountGraphemeClusters(content.Data(), content.Length());
}<|MERGE_RESOLUTION|>--- conflicted
+++ resolved
@@ -5053,14 +5053,6 @@
 #endif
   }
 
-<<<<<<< HEAD
-  void GetMergedFrames(nsTArray<nsIFrame*>* aFrames) const override
-  {
-    aFrames->AppendElements(mMergedFrames);
-  }
-
-=======
->>>>>>> 63267249
   RefPtr<TextDrawTarget> mTextDrawer;
 
   nsRect mBounds;
