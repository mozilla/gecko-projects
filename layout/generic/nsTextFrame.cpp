/* -*- Mode: C++; tab-width: 8; indent-tabs-mode: nil; c-basic-offset: 2 -*- */
/* vim: set ts=8 sts=2 et sw=2 tw=80: */
/* This Source Code Form is subject to the terms of the Mozilla Public
 * License, v. 2.0. If a copy of the MPL was not distributed with this
 * file, You can obtain one at http://mozilla.org/MPL/2.0/. */

/* rendering object for textual content of elements */

#include "nsTextFrame.h"

#include "gfx2DGlue.h"
#include "gfxPrefs.h"
#include "gfxUtils.h"
#include "mozilla/Attributes.h"
#include "mozilla/DebugOnly.h"
#include "mozilla/gfx/2D.h"
#include "mozilla/Likely.h"
#include "mozilla/MathAlgorithms.h"
#include "mozilla/TextEvents.h"
#include "mozilla/BinarySearch.h"
#include "mozilla/IntegerRange.h"
#include "mozilla/Unused.h"
#include "mozilla/PodOperations.h"

#include "nsCOMPtr.h"
#include "nsBlockFrame.h"
#include "nsFontMetrics.h"
#include "nsSplittableFrame.h"
#include "nsLineLayout.h"
#include "nsString.h"
#include "nsUnicharUtils.h"
#include "nsPresContext.h"
#include "nsIContent.h"
#include "nsStyleConsts.h"
#include "nsStyleContext.h"
#include "nsStyleStruct.h"
#include "nsStyleStructInlines.h"
#include "SVGTextFrame.h"
#include "nsCoord.h"
#include "gfxContext.h"
#include "nsIPresShell.h"
#include "nsTArray.h"
#include "nsCSSPseudoElements.h"
#include "nsCSSFrameConstructor.h"
#include "nsCompatibility.h"
#include "nsCSSColorUtils.h"
#include "nsLayoutUtils.h"
#include "nsDisplayList.h"
#include "nsFrame.h"
#include "nsIMathMLFrame.h"
#include "nsPlaceholderFrame.h"
#include "nsTextFrameUtils.h"
#include "nsTextRunTransformations.h"
#include "MathMLTextRunFactory.h"
#include "nsUnicodeProperties.h"
#include "nsStyleUtil.h"
#include "nsRubyFrame.h"
#include "TextDrawTarget.h"

#include "nsTextFragment.h"
#include "nsGkAtoms.h"
#include "nsFrameSelection.h"
#include "nsRange.h"
#include "nsCSSRendering.h"
#include "nsContentUtils.h"
#include "nsLineBreaker.h"
#include "nsIWordBreaker.h"
#include "nsIFrameInlines.h"
#include "mozilla/StyleSetHandle.h"
#include "mozilla/StyleSetHandleInlines.h"
#include "mozilla/layers/LayersMessages.h"
#include "mozilla/layers/WebRenderLayerManager.h"
#include "mozilla/layers/WebRenderBridgeChild.h"
#include "mozilla/webrender/WebRenderAPI.h"
#include "mozilla/layers/StackingContextHelper.h"

#include <algorithm>
#include <limits>
#ifdef ACCESSIBILITY
#include "nsAccessibilityService.h"
#endif

#include "nsPrintfCString.h"

#include "gfxContext.h"
#include "mozilla/gfx/DrawTargetRecording.h"

#include "mozilla/UniquePtr.h"
#include "mozilla/dom/Element.h"
#include "mozilla/LookAndFeel.h"

#include "GeckoProfiler.h"

#ifdef DEBUG
#undef NOISY_REFLOW
#undef NOISY_TRIM
#else
#undef NOISY_REFLOW
#undef NOISY_TRIM
#endif

#ifdef DrawText
#undef DrawText
#endif

using namespace mozilla;
using namespace mozilla::dom;
using namespace mozilla::gfx;
using namespace mozilla::layers;

typedef mozilla::layout::TextDrawTarget TextDrawTarget;

struct TabWidth {
  TabWidth(uint32_t aOffset, uint32_t aWidth)
    : mOffset(aOffset), mWidth(float(aWidth))
  { }

  uint32_t mOffset; // DOM offset relative to the current frame's offset.
  float    mWidth;  // extra space to be added at this position (in app units)
};

struct TabWidthStore {
  explicit TabWidthStore(int32_t aValidForContentOffset)
    : mLimit(0)
    , mValidForContentOffset(aValidForContentOffset)
  { }

  // Apply tab widths to the aSpacing array, which corresponds to characters
  // beginning at aOffset and has length aLength. (Width records outside this
  // range will be ignored.)
  void ApplySpacing(gfxTextRun::PropertyProvider::Spacing *aSpacing,
                    uint32_t aOffset, uint32_t aLength);

  // Offset up to which tabs have been measured; positions beyond this have not
  // been calculated yet but may be appended if needed later.  It's a DOM
  // offset relative to the current frame's offset.
  uint32_t mLimit;

  // Need to recalc tab offsets if frame content offset differs from this.
  int32_t mValidForContentOffset;

  // A TabWidth record for each tab character measured so far.
  nsTArray<TabWidth> mWidths;
};

namespace {

struct TabwidthAdaptor
{
  const nsTArray<TabWidth>& mWidths;
  explicit TabwidthAdaptor(const nsTArray<TabWidth>& aWidths)
    : mWidths(aWidths) {}
  uint32_t operator[](size_t aIdx) const {
    return mWidths[aIdx].mOffset;
  }
};

} // namespace

void
TabWidthStore::ApplySpacing(gfxTextRun::PropertyProvider::Spacing *aSpacing,
                            uint32_t aOffset, uint32_t aLength)
{
  size_t i = 0;
  const size_t len = mWidths.Length();

  // If aOffset is non-zero, do a binary search to find where to start
  // processing the tab widths, in case the list is really long. (See bug
  // 953247.)
  // We need to start from the first entry where mOffset >= aOffset.
  if (aOffset > 0) {
    mozilla::BinarySearch(TabwidthAdaptor(mWidths), 0, len, aOffset, &i);
  }

  uint32_t limit = aOffset + aLength;
  while (i < len) {
    const TabWidth& tw = mWidths[i];
    if (tw.mOffset >= limit) {
      break;
    }
    aSpacing[tw.mOffset - aOffset].mAfter += tw.mWidth;
    i++;
  }
}

NS_DECLARE_FRAME_PROPERTY_DELETABLE(TabWidthProperty, TabWidthStore)

NS_DECLARE_FRAME_PROPERTY_WITHOUT_DTOR(OffsetToFrameProperty, nsTextFrame)

NS_DECLARE_FRAME_PROPERTY_RELEASABLE(UninflatedTextRunProperty, gfxTextRun)

NS_DECLARE_FRAME_PROPERTY_SMALL_VALUE(FontSizeInflationProperty, float)

/**
 * A glyph observer for the change of a font glyph in a text run.
 *
 * This is stored in {Simple, Complex}TextRunUserData.
 */
class GlyphObserver : public gfxFont::GlyphChangeObserver {
public:
  GlyphObserver(gfxFont* aFont, gfxTextRun* aTextRun)
    : gfxFont::GlyphChangeObserver(aFont), mTextRun(aTextRun) {
    MOZ_ASSERT(aTextRun->GetUserData());
  }
  virtual void NotifyGlyphsChanged() override;
private:
  gfxTextRun* mTextRun;
};

static const nsFrameState TEXT_REFLOW_FLAGS =
   TEXT_FIRST_LETTER |
   TEXT_START_OF_LINE |
   TEXT_END_OF_LINE |
   TEXT_HYPHEN_BREAK |
   TEXT_TRIMMED_TRAILING_WHITESPACE |
   TEXT_JUSTIFICATION_ENABLED |
   TEXT_HAS_NONCOLLAPSED_CHARACTERS |
   TEXT_SELECTION_UNDERLINE_OVERFLOWED |
   TEXT_NO_RENDERED_GLYPHS;

static const nsFrameState TEXT_WHITESPACE_FLAGS =
    TEXT_IS_ONLY_WHITESPACE |
    TEXT_ISNOT_ONLY_WHITESPACE;

/*
 * Some general notes
 *
 * Text frames delegate work to gfxTextRun objects. The gfxTextRun object
 * transforms text to positioned glyphs. It can report the geometry of the
 * glyphs and paint them. Text frames configure gfxTextRuns by providing text,
 * spacing, language, and other information.
 *
 * A gfxTextRun can cover more than one DOM text node. This is necessary to
 * get kerning, ligatures and shaping for text that spans multiple text nodes
 * but is all the same font.
 *
 * The userdata for a gfxTextRun object can be:
 *
 *   - A nsTextFrame* in the case a text run maps to only one flow. In this
 *   case, the textrun's user data pointer is a pointer to mStartFrame for that
 *   flow, mDOMOffsetToBeforeTransformOffset is zero, and mContentLength is the
 *   length of the text node.
 *
 *   - A SimpleTextRunUserData in the case a text run maps to one flow, but we
 *   still have to keep a list of glyph observers.
 *
 *   - A ComplexTextRunUserData in the case a text run maps to multiple flows,
 *   but we need to keep a list of glyph observers.
 *
 *   - A TextRunUserData in the case a text run maps multiple flows, but it
 *   doesn't have any glyph observer for changes in SVG fonts.
 *
 * You can differentiate between the four different cases with the
 * TEXT_IS_SIMPLE_FLOW and TEXT_MIGHT_HAVE_GLYPH_CHANGES flags.
 *
 * We go to considerable effort to make sure things work even if in-flow
 * siblings have different style contexts (i.e., first-letter and first-line).
 *
 * Our convention is that unsigned integer character offsets are offsets into
 * the transformed string. Signed integer character offsets are offsets into
 * the DOM string.
 *
 * XXX currently we don't handle hyphenated breaks between text frames where the
 * hyphen occurs at the end of the first text frame, e.g.
 *   <b>Kit&shy;</b>ty
 */

/**
 * This is our user data for the textrun, when textRun->GetFlags2() has
 * TEXT_IS_SIMPLE_FLOW set, and also TEXT_MIGHT_HAVE_GLYPH_CHANGES.
 *
 * This allows having an array of observers if there are fonts whose glyphs
 * might change, but also avoid allocation in the simple case that there aren't.
 */
struct SimpleTextRunUserData {
  nsTArray<UniquePtr<GlyphObserver>> mGlyphObservers;
  nsTextFrame* mFrame;
  explicit SimpleTextRunUserData(nsTextFrame* aFrame)
    : mFrame(aFrame)
  {
  }
};

/**
 * We use an array of these objects to record which text frames
 * are associated with the textrun. mStartFrame is the start of a list of
 * text frames. Some sequence of its continuations are covered by the textrun.
 * A content textnode can have at most one TextRunMappedFlow associated with it
 * for a given textrun.
 *
 * mDOMOffsetToBeforeTransformOffset is added to DOM offsets for those frames to obtain
 * the offset into the before-transformation text of the textrun. It can be
 * positive (when a text node starts in the middle of a text run) or
 * negative (when a text run starts in the middle of a text node). Of course
 * it can also be zero.
 */
struct TextRunMappedFlow {
  nsTextFrame* mStartFrame;
  int32_t      mDOMOffsetToBeforeTransformOffset;
  // The text mapped starts at mStartFrame->GetContentOffset() and is this long
  uint32_t     mContentLength;
};

/**
 * This is the type in the gfxTextRun's userdata field in the common case that
 * the text run maps to multiple flows, but no fonts have been found with
 * animatable glyphs.
 *
 * This way, we avoid allocating and constructing the extra nsTArray.
 */
struct TextRunUserData {
#ifdef DEBUG
  TextRunMappedFlow* mMappedFlows;
#endif
  uint32_t           mMappedFlowCount;
  uint32_t           mLastFlowIndex;
};

/**
 * This is our user data for the textrun, when textRun->GetFlags2() does not
 * have TEXT_IS_SIMPLE_FLOW set and has the TEXT_MIGHT HAVE_GLYPH_CHANGES flag.
 */
struct ComplexTextRunUserData : public TextRunUserData {
  nsTArray<UniquePtr<GlyphObserver>> mGlyphObservers;
};

/**
 * This helper object computes colors used for painting, and also IME
 * underline information. The data is computed lazily and cached as necessary.
 * These live for just the duration of one paint operation.
 */
class nsTextPaintStyle {
public:
  explicit nsTextPaintStyle(nsTextFrame* aFrame);

  void SetResolveColors(bool aResolveColors) {
    mResolveColors = aResolveColors;
  }

  nscolor GetTextColor();

  // SVG text has its own painting process, so we should never get its stroke
  // property from here.
  nscolor GetWebkitTextStrokeColor() {
    if (nsSVGUtils::IsInSVGTextSubtree(mFrame)) {
      return 0;
    }
    return mFrame->StyleColor()->
      CalcComplexColor(mFrame->StyleText()->mWebkitTextStrokeColor);
  }
  float GetWebkitTextStrokeWidth() {
    if (nsSVGUtils::IsInSVGTextSubtree(mFrame)) {
      return 0.0f;
    }
    nscoord coord = mFrame->StyleText()->mWebkitTextStrokeWidth;
    return mFrame->PresContext()->AppUnitsToFloatDevPixels(coord);
  }

  /**
   * Compute the colors for normally-selected text. Returns false if
   * the normal selection is not being displayed.
   */
  bool GetSelectionColors(nscolor* aForeColor,
                            nscolor* aBackColor);
  void GetHighlightColors(nscolor* aForeColor,
                          nscolor* aBackColor);
  void GetURLSecondaryColor(nscolor* aForeColor);
  void GetIMESelectionColors(int32_t  aIndex,
                             nscolor* aForeColor,
                             nscolor* aBackColor);
  // if this returns false, we don't need to draw underline.
  bool GetSelectionUnderlineForPaint(int32_t  aIndex,
                                       nscolor* aLineColor,
                                       float*   aRelativeSize,
                                       uint8_t* aStyle);

  // if this returns false, we don't need to draw underline.
  static bool GetSelectionUnderline(nsPresContext* aPresContext,
                                      int32_t aIndex,
                                      nscolor* aLineColor,
                                      float* aRelativeSize,
                                      uint8_t* aStyle);

  // if this returns false, no text-shadow was specified for the selection
  // and the *aShadow parameter was not modified.
  bool GetSelectionShadow(nsCSSShadowArray** aShadow);

  nsPresContext* PresContext() const { return mPresContext; }

  enum {
    eIndexRawInput = 0,
    eIndexSelRawText,
    eIndexConvText,
    eIndexSelConvText,
    eIndexSpellChecker
  };

  static int32_t GetUnderlineStyleIndexForSelectionType(
                   SelectionType aSelectionType)
  {
    switch (aSelectionType) {
      case SelectionType::eIMERawClause:
        return eIndexRawInput;
      case SelectionType::eIMESelectedRawClause:
        return eIndexSelRawText;
      case SelectionType::eIMEConvertedClause:
        return eIndexConvText;
      case SelectionType::eIMESelectedClause:
        return eIndexSelConvText;
      case SelectionType::eSpellCheck:
        return eIndexSpellChecker;
      default:
        NS_WARNING("non-IME selection type");
        return eIndexRawInput;
    }
  }

  nscolor GetSystemFieldForegroundColor();
  nscolor GetSystemFieldBackgroundColor();

protected:
  nsTextFrame*   mFrame;
  nsPresContext* mPresContext;
  bool           mInitCommonColors;
  bool           mInitSelectionColorsAndShadow;
  bool           mResolveColors;

  // Selection data

  int16_t      mSelectionStatus; // see nsIDocument.h SetDisplaySelection()
  nscolor      mSelectionTextColor;
  nscolor      mSelectionBGColor;
  RefPtr<nsCSSShadowArray> mSelectionShadow;
  bool                       mHasSelectionShadow;

  // Common data

  int32_t mSufficientContrast;
  nscolor mFrameBackgroundColor;
  nscolor mSystemFieldForegroundColor;
  nscolor mSystemFieldBackgroundColor;

  // selection colors and underline info, the colors are resolved colors if
  // mResolveColors is true (which is the default), i.e., the foreground color
  // and background color are swapped if it's needed. And also line color will
  // be resolved from them.
  struct nsSelectionStyle {
    bool    mInit;
    nscolor mTextColor;
    nscolor mBGColor;
    nscolor mUnderlineColor;
    uint8_t mUnderlineStyle;
    float   mUnderlineRelativeSize;
  };
  nsSelectionStyle mSelectionStyle[5];

  // Color initializations
  void InitCommonColors();
  bool InitSelectionColorsAndShadow();

  nsSelectionStyle* GetSelectionStyle(int32_t aIndex);
  void InitSelectionStyle(int32_t aIndex);

  bool EnsureSufficientContrast(nscolor *aForeColor, nscolor *aBackColor);

  nscolor GetResolvedForeColor(nscolor aColor, nscolor aDefaultForeColor,
                               nscolor aBackColor);
};

static TextRunUserData*
CreateUserData(uint32_t aMappedFlowCount)
{
  TextRunUserData* data = static_cast<TextRunUserData*>
      (moz_xmalloc(sizeof(TextRunUserData) +
       aMappedFlowCount * sizeof(TextRunMappedFlow)));
#ifdef DEBUG
  data->mMappedFlows = reinterpret_cast<TextRunMappedFlow*>(data + 1);
#endif
  data->mMappedFlowCount = aMappedFlowCount;
  data->mLastFlowIndex = 0;
  return data;
}

static void
DestroyUserData(TextRunUserData* aUserData)
{
  if (aUserData) {
    free(aUserData);
  }
}

static ComplexTextRunUserData*
CreateComplexUserData(uint32_t aMappedFlowCount)
{
  ComplexTextRunUserData* data = static_cast<ComplexTextRunUserData*>
      (moz_xmalloc(sizeof(ComplexTextRunUserData) +
       aMappedFlowCount * sizeof(TextRunMappedFlow)));
  new (data) ComplexTextRunUserData();
#ifdef DEBUG
  data->mMappedFlows = reinterpret_cast<TextRunMappedFlow*>(data + 1);
#endif
  data->mMappedFlowCount = aMappedFlowCount;
  data->mLastFlowIndex = 0;
  return data;
}

static void
DestroyComplexUserData(ComplexTextRunUserData* aUserData)
{
  if (aUserData) {
    aUserData->~ComplexTextRunUserData();
    free(aUserData);
  }
}

static void
DestroyTextRunUserData(gfxTextRun* aTextRun)
{
  MOZ_ASSERT(aTextRun->GetUserData());
  if (aTextRun->GetFlags2() & nsTextFrameUtils::Flags::TEXT_IS_SIMPLE_FLOW) {
    if (aTextRun->GetFlags2() & nsTextFrameUtils::Flags::TEXT_MIGHT_HAVE_GLYPH_CHANGES) {
      delete static_cast<SimpleTextRunUserData*>(aTextRun->GetUserData());
    }
  } else {
    if (aTextRun->GetFlags2() & nsTextFrameUtils::Flags::TEXT_MIGHT_HAVE_GLYPH_CHANGES) {
      DestroyComplexUserData(
        static_cast<ComplexTextRunUserData*>(aTextRun->GetUserData()));
    } else {
      DestroyUserData(
        static_cast<TextRunUserData*>(aTextRun->GetUserData()));
    }
  }
  aTextRun->ClearFlagBits(nsTextFrameUtils::Flags::TEXT_MIGHT_HAVE_GLYPH_CHANGES);
  aTextRun->SetUserData(nullptr);
}

static TextRunMappedFlow*
GetMappedFlows(const gfxTextRun* aTextRun)
{
  MOZ_ASSERT(aTextRun->GetUserData(), "UserData must exist.");
  MOZ_ASSERT(!(aTextRun->GetFlags2() & nsTextFrameUtils::Flags::TEXT_IS_SIMPLE_FLOW),
            "The method should not be called for simple flows.");
  TextRunMappedFlow* flows;
  if (aTextRun->GetFlags2() & nsTextFrameUtils::Flags::TEXT_MIGHT_HAVE_GLYPH_CHANGES) {
    flows = reinterpret_cast<TextRunMappedFlow*>(
      static_cast<ComplexTextRunUserData*>(aTextRun->GetUserData()) + 1);
  } else {
    flows = reinterpret_cast<TextRunMappedFlow*>(
      static_cast<TextRunUserData*>(aTextRun->GetUserData()) + 1);
  }
  MOZ_ASSERT(static_cast<TextRunUserData*>(aTextRun->GetUserData())->
             mMappedFlows == flows,
             "GetMappedFlows should return the same pointer as mMappedFlows.");
  return flows;
}

/**
 * These are utility functions just for helping with the complexity related with
 * the text runs user data.
 */
static nsTextFrame*
GetFrameForSimpleFlow(const gfxTextRun* aTextRun)
{
  MOZ_ASSERT(aTextRun->GetFlags2() & nsTextFrameUtils::Flags::TEXT_IS_SIMPLE_FLOW,
             "Not so simple flow?");
  if (aTextRun->GetFlags2() & nsTextFrameUtils::Flags::TEXT_MIGHT_HAVE_GLYPH_CHANGES) {
    return static_cast<SimpleTextRunUserData*>(aTextRun->GetUserData())->mFrame;
  }

  return static_cast<nsTextFrame*>(aTextRun->GetUserData());
}

/**
 * Remove |aTextRun| from the frame continuation chain starting at
 * |aStartContinuation| if non-null, otherwise starting at |aFrame|.
 * Unmark |aFrame| as a text run owner if it's the frame we start at.
 * Return true if |aStartContinuation| is non-null and was found
 * in the next-continuation chain of |aFrame|.
 */
static bool
ClearAllTextRunReferences(nsTextFrame* aFrame, gfxTextRun* aTextRun,
                          nsTextFrame* aStartContinuation,
                          nsFrameState aWhichTextRunState)
{
  NS_PRECONDITION(aFrame, "");
  NS_PRECONDITION(!aStartContinuation ||
                  (!aStartContinuation->GetTextRun(nsTextFrame::eInflated) ||
                   aStartContinuation->GetTextRun(nsTextFrame::eInflated) == aTextRun) ||
                  (!aStartContinuation->GetTextRun(nsTextFrame::eNotInflated) ||
                   aStartContinuation->GetTextRun(nsTextFrame::eNotInflated) == aTextRun),
                  "wrong aStartContinuation for this text run");

  if (!aStartContinuation || aStartContinuation == aFrame) {
    aFrame->RemoveStateBits(aWhichTextRunState);
  } else {
    do {
      NS_ASSERTION(aFrame->IsTextFrame(), "Bad frame");
      aFrame = aFrame->GetNextContinuation();
    } while (aFrame && aFrame != aStartContinuation);
  }
  bool found = aStartContinuation == aFrame;
  while (aFrame) {
    NS_ASSERTION(aFrame->IsTextFrame(), "Bad frame");
    if (!aFrame->RemoveTextRun(aTextRun)) {
      break;
    }
    aFrame = aFrame->GetNextContinuation();
  }
  NS_POSTCONDITION(!found || aStartContinuation, "how did we find null?");
  return found;
}

/**
 * Kill all references to |aTextRun| starting at |aStartContinuation|.
 * It could be referenced by any of its owners, and all their in-flows.
 * If |aStartContinuation| is null then process all userdata frames
 * and their continuations.
 * @note the caller is expected to take care of possibly destroying the
 * text run if all userdata frames were reset (userdata is deallocated
 * by this function though). The caller can detect this has occured by
 * checking |aTextRun->GetUserData() == nullptr|.
 */
static void
UnhookTextRunFromFrames(gfxTextRun* aTextRun, nsTextFrame* aStartContinuation)
{
  if (!aTextRun->GetUserData()) {
    return;
  }

  if (aTextRun->GetFlags2() & nsTextFrameUtils::Flags::TEXT_IS_SIMPLE_FLOW) {
    nsTextFrame* userDataFrame = GetFrameForSimpleFlow(aTextRun);
    nsFrameState whichTextRunState =
      userDataFrame->GetTextRun(nsTextFrame::eInflated) == aTextRun
        ? TEXT_IN_TEXTRUN_USER_DATA
        : TEXT_IN_UNINFLATED_TEXTRUN_USER_DATA;
    DebugOnly<bool> found =
      ClearAllTextRunReferences(userDataFrame, aTextRun,
                                aStartContinuation, whichTextRunState);
    NS_ASSERTION(!aStartContinuation || found,
                 "aStartContinuation wasn't found in simple flow text run");
    if (!(userDataFrame->GetStateBits() & whichTextRunState)) {
      DestroyTextRunUserData(aTextRun);
    }
  } else {
    auto userData = static_cast<TextRunUserData*>(aTextRun->GetUserData());
    TextRunMappedFlow* userMappedFlows = GetMappedFlows(aTextRun);
    int32_t destroyFromIndex = aStartContinuation ? -1 : 0;
    for (uint32_t i = 0; i < userData->mMappedFlowCount; ++i) {
      nsTextFrame* userDataFrame = userMappedFlows[i].mStartFrame;
      nsFrameState whichTextRunState =
        userDataFrame->GetTextRun(nsTextFrame::eInflated) == aTextRun
          ? TEXT_IN_TEXTRUN_USER_DATA
          : TEXT_IN_UNINFLATED_TEXTRUN_USER_DATA;
      bool found =
        ClearAllTextRunReferences(userDataFrame, aTextRun,
                                  aStartContinuation, whichTextRunState);
      if (found) {
        if (userDataFrame->GetStateBits() & whichTextRunState) {
          destroyFromIndex = i + 1;
        } else {
          destroyFromIndex = i;
        }
        aStartContinuation = nullptr;
      }
    }
    NS_ASSERTION(destroyFromIndex >= 0,
                 "aStartContinuation wasn't found in multi flow text run");
    if (destroyFromIndex == 0) {
      DestroyTextRunUserData(aTextRun);
    } else {
      userData->mMappedFlowCount = uint32_t(destroyFromIndex);
      if (userData->mLastFlowIndex >= uint32_t(destroyFromIndex)) {
        userData->mLastFlowIndex = uint32_t(destroyFromIndex) - 1;
      }
    }
  }
}

static void
InvalidateFrameDueToGlyphsChanged(nsIFrame* aFrame)
{
  MOZ_ASSERT(aFrame);

  nsIPresShell* shell = aFrame->PresContext()->PresShell();
  for (nsIFrame* f = aFrame; f;
       f = nsLayoutUtils::GetNextContinuationOrIBSplitSibling(f)) {
    f->InvalidateFrame();

    // If this is a non-display text frame within SVG <text>, we need
    // to reflow the SVGTextFrame. (This is similar to reflowing the
    // SVGTextFrame in response to style changes, in
    // SVGTextFrame::DidSetStyleContext.)
    if (nsSVGUtils::IsInSVGTextSubtree(f) &&
        f->GetStateBits() & NS_FRAME_IS_NONDISPLAY) {
      auto svgTextFrame = static_cast<SVGTextFrame*>(
        nsLayoutUtils::GetClosestFrameOfType(f, LayoutFrameType::SVGText));
      svgTextFrame->ScheduleReflowSVGNonDisplayText(nsIPresShell::eResize);
    } else {
      // Theoretically we could just update overflow areas, perhaps using
      // OverflowChangedTracker, but that would do a bunch of work eagerly that
      // we should probably do lazily here since there could be a lot
      // of text frames affected and we'd like to coalesce the work. So that's
      // not easy to do well.
      shell->FrameNeedsReflow(f, nsIPresShell::eResize, NS_FRAME_IS_DIRTY);
    }
  }
}

void
GlyphObserver::NotifyGlyphsChanged()
{
  if (mTextRun->GetFlags2() & nsTextFrameUtils::Flags::TEXT_IS_SIMPLE_FLOW) {
    InvalidateFrameDueToGlyphsChanged(GetFrameForSimpleFlow(mTextRun));
    return;
  }

  auto data = static_cast<TextRunUserData*>(mTextRun->GetUserData());
  TextRunMappedFlow* userMappedFlows = GetMappedFlows(mTextRun);
  for (uint32_t i = 0; i < data->mMappedFlowCount; ++i) {
    InvalidateFrameDueToGlyphsChanged(userMappedFlows[i].mStartFrame);
  }
}

int32_t nsTextFrame::GetContentEnd() const {
  nsTextFrame* next = GetNextContinuation();
  return next ? next->GetContentOffset() : mContent->GetText()->GetLength();
}

struct FlowLengthProperty {
  int32_t mStartOffset;
  // The offset of the next fixed continuation after mStartOffset, or
  // of the end of the text if there is none
  int32_t mEndFlowOffset;
};

int32_t nsTextFrame::GetInFlowContentLength() {
  if (!(mState & NS_FRAME_IS_BIDI)) {
    return mContent->TextLength() - mContentOffset;
  }

  FlowLengthProperty* flowLength =
    mContent->HasFlag(NS_HAS_FLOWLENGTH_PROPERTY)
    ? static_cast<FlowLengthProperty*>(mContent->GetProperty(nsGkAtoms::flowlength))
    : nullptr;

  /**
   * This frame must start inside the cached flow. If the flow starts at
   * mContentOffset but this frame is empty, logically it might be before the
   * start of the cached flow.
   */
  if (flowLength &&
      (flowLength->mStartOffset < mContentOffset ||
       (flowLength->mStartOffset == mContentOffset && GetContentEnd() > mContentOffset)) &&
      flowLength->mEndFlowOffset > mContentOffset) {
#ifdef DEBUG
    NS_ASSERTION(flowLength->mEndFlowOffset >= GetContentEnd(),
		 "frame crosses fixed continuation boundary");
#endif
    return flowLength->mEndFlowOffset - mContentOffset;
  }

  nsTextFrame* nextBidi = LastInFlow()->GetNextContinuation();
  int32_t endFlow = nextBidi ? nextBidi->GetContentOffset() : mContent->TextLength();

  if (!flowLength) {
    flowLength = new FlowLengthProperty;
    if (NS_FAILED(mContent->SetProperty(nsGkAtoms::flowlength, flowLength,
                                        nsINode::DeleteProperty<FlowLengthProperty>))) {
      delete flowLength;
      flowLength = nullptr;
    }
    mContent->SetFlags(NS_HAS_FLOWLENGTH_PROPERTY);
  }
  if (flowLength) {
    flowLength->mStartOffset = mContentOffset;
    flowLength->mEndFlowOffset = endFlow;
  }

  return endFlow - mContentOffset;
}

// Smarter versions of dom::IsSpaceCharacter.
// Unicode is really annoying; sometimes a space character isn't whitespace ---
// when it combines with another character
// So we have several versions of IsSpace for use in different contexts.

static bool IsSpaceCombiningSequenceTail(const nsTextFragment* aFrag, uint32_t aPos)
{
  NS_ASSERTION(aPos <= aFrag->GetLength(), "Bad offset");
  if (!aFrag->Is2b())
    return false;
  return nsTextFrameUtils::IsSpaceCombiningSequenceTail(
    aFrag->Get2b() + aPos, aFrag->GetLength() - aPos);
}

// Check whether aPos is a space for CSS 'word-spacing' purposes
static bool
IsCSSWordSpacingSpace(const nsTextFragment* aFrag, uint32_t aPos,
                      const nsTextFrame* aFrame, const nsStyleText* aStyleText)
{
  NS_ASSERTION(aPos < aFrag->GetLength(), "No text for IsSpace!");

  char16_t ch = aFrag->CharAt(aPos);
  switch (ch) {
  case ' ':
  case CH_NBSP:
    return !IsSpaceCombiningSequenceTail(aFrag, aPos + 1);
  case '\r':
  case '\t': return !aStyleText->WhiteSpaceIsSignificant();
  case '\n': return !aStyleText->NewlineIsSignificant(aFrame);
  default: return false;
  }
}

// Check whether the string aChars/aLength starts with space that's
// trimmable according to CSS 'white-space:normal/nowrap'.
static bool IsTrimmableSpace(const char16_t* aChars, uint32_t aLength)
{
  NS_ASSERTION(aLength > 0, "No text for IsSpace!");

  char16_t ch = *aChars;
  if (ch == ' ')
    return !nsTextFrameUtils::IsSpaceCombiningSequenceTail(aChars + 1, aLength - 1);
  return ch == '\t' || ch == '\f' || ch == '\n' || ch == '\r';
}

// Check whether the character aCh is trimmable according to CSS
// 'white-space:normal/nowrap'
static bool IsTrimmableSpace(char aCh)
{
  return aCh == ' ' || aCh == '\t' || aCh == '\f' || aCh == '\n' || aCh == '\r';
}

static bool IsTrimmableSpace(const nsTextFragment* aFrag, uint32_t aPos,
                               const nsStyleText* aStyleText)
{
  NS_ASSERTION(aPos < aFrag->GetLength(), "No text for IsSpace!");

  switch (aFrag->CharAt(aPos)) {
  case ' ': return !aStyleText->WhiteSpaceIsSignificant() &&
                   !IsSpaceCombiningSequenceTail(aFrag, aPos + 1);
  case '\n': return !aStyleText->NewlineIsSignificantStyle() &&
                    aStyleText->mWhiteSpace != mozilla::StyleWhiteSpace::PreSpace;
  case '\t':
  case '\r':
  case '\f': return !aStyleText->WhiteSpaceIsSignificant();
  default: return false;
  }
}

static bool IsSelectionSpace(const nsTextFragment* aFrag, uint32_t aPos)
{
  NS_ASSERTION(aPos < aFrag->GetLength(), "No text for IsSpace!");
  char16_t ch = aFrag->CharAt(aPos);
  if (ch == ' ' || ch == CH_NBSP)
    return !IsSpaceCombiningSequenceTail(aFrag, aPos + 1);
  return ch == '\t' || ch == '\n' || ch == '\f' || ch == '\r';
}

// Count the amount of trimmable whitespace (as per CSS
// 'white-space:normal/nowrap') in a text fragment. The first
// character is at offset aStartOffset; the maximum number of characters
// to check is aLength. aDirection is -1 or 1 depending on whether we should
// progress backwards or forwards.
static uint32_t
GetTrimmableWhitespaceCount(const nsTextFragment* aFrag,
                            int32_t aStartOffset, int32_t aLength,
                            int32_t aDirection)
{
  int32_t count = 0;
  if (aFrag->Is2b()) {
    const char16_t* str = aFrag->Get2b() + aStartOffset;
    int32_t fragLen = aFrag->GetLength() - aStartOffset;
    for (; count < aLength; ++count) {
      if (!IsTrimmableSpace(str, fragLen))
        break;
      str += aDirection;
      fragLen -= aDirection;
    }
  } else {
    const char* str = aFrag->Get1b() + aStartOffset;
    for (; count < aLength; ++count) {
      if (!IsTrimmableSpace(*str))
        break;
      str += aDirection;
    }
  }
  return count;
}

static bool
IsAllWhitespace(const nsTextFragment* aFrag, bool aAllowNewline)
{
  if (aFrag->Is2b())
    return false;
  int32_t len = aFrag->GetLength();
  const char* str = aFrag->Get1b();
  for (int32_t i = 0; i < len; ++i) {
    char ch = str[i];
    if (ch == ' ' || ch == '\t' || ch == '\r' || (ch == '\n' && aAllowNewline))
      continue;
    return false;
  }
  return true;
}

static void
ClearObserversFromTextRun(gfxTextRun* aTextRun)
{
  if (!(aTextRun->GetFlags2() & nsTextFrameUtils::Flags::TEXT_MIGHT_HAVE_GLYPH_CHANGES)) {
    return;
  }

  if (aTextRun->GetFlags2() & nsTextFrameUtils::Flags::TEXT_IS_SIMPLE_FLOW) {
    static_cast<SimpleTextRunUserData*>(aTextRun->GetUserData())
      ->mGlyphObservers.Clear();
  } else {
    static_cast<ComplexTextRunUserData*>(aTextRun->GetUserData())
      ->mGlyphObservers.Clear();
  }
}

static void
CreateObserversForAnimatedGlyphs(gfxTextRun* aTextRun)
{
  if (!aTextRun->GetUserData()) {
    return;
  }

  ClearObserversFromTextRun(aTextRun);

  nsTArray<gfxFont*> fontsWithAnimatedGlyphs;
  uint32_t numGlyphRuns;
  const gfxTextRun::GlyphRun* glyphRuns =
    aTextRun->GetGlyphRuns(&numGlyphRuns);
  for (uint32_t i = 0; i < numGlyphRuns; ++i) {
    gfxFont* font = glyphRuns[i].mFont;
    if (font->GlyphsMayChange() && !fontsWithAnimatedGlyphs.Contains(font)) {
      fontsWithAnimatedGlyphs.AppendElement(font);
    }
  }
  if (fontsWithAnimatedGlyphs.IsEmpty()) {
    // NB: Theoretically, we should clear the TEXT_MIGHT_HAVE_GLYPH_CHANGES
    // here. That would involve de-allocating the simple user data struct if
    // present too, and resetting the pointer to the frame. In practice, I
    // don't think worth doing that work here, given the flag's only purpose is
    // to distinguish what kind of user data is there.
    return;
  }

  nsTArray<UniquePtr<GlyphObserver>>* observers;

  if (aTextRun->GetFlags2() & nsTextFrameUtils::Flags::TEXT_IS_SIMPLE_FLOW) {
    // Swap the frame pointer for a just-allocated SimpleTextRunUserData if
    // appropriate.
    if (!(aTextRun->GetFlags2() & nsTextFrameUtils::Flags::TEXT_MIGHT_HAVE_GLYPH_CHANGES)) {
      auto frame = static_cast<nsTextFrame*>(aTextRun->GetUserData());
      aTextRun->SetUserData(new SimpleTextRunUserData(frame));
    }

    auto data =
      static_cast<SimpleTextRunUserData*>(aTextRun->GetUserData());
    observers = &data->mGlyphObservers;
  } else {
    if (!(aTextRun->GetFlags2() & nsTextFrameUtils::Flags::TEXT_MIGHT_HAVE_GLYPH_CHANGES)) {
      auto oldData = static_cast<TextRunUserData*>(aTextRun->GetUserData());
      TextRunMappedFlow* oldMappedFlows = GetMappedFlows(aTextRun);
      ComplexTextRunUserData* data =
        CreateComplexUserData(oldData->mMappedFlowCount);
      TextRunMappedFlow* dataMappedFlows =
        reinterpret_cast<TextRunMappedFlow*>(data + 1);
      data->mLastFlowIndex = oldData->mLastFlowIndex;
      for (uint32_t i = 0; i < oldData->mMappedFlowCount; ++i) {
        dataMappedFlows[i] = oldMappedFlows[i];
      }
      DestroyUserData(oldData);
      aTextRun->SetUserData(data);
    }
    auto data = static_cast<ComplexTextRunUserData*>(aTextRun->GetUserData());
    observers = &data->mGlyphObservers;
  }

  aTextRun->SetFlagBits(nsTextFrameUtils::Flags::TEXT_MIGHT_HAVE_GLYPH_CHANGES);

  for (auto font : fontsWithAnimatedGlyphs) {
    observers->AppendElement(new GlyphObserver(font, aTextRun));
  }
}

/**
 * This class accumulates state as we scan a paragraph of text. It detects
 * textrun boundaries (changes from text to non-text, hard
 * line breaks, and font changes) and builds a gfxTextRun at each boundary.
 * It also detects linebreaker run boundaries (changes from text to non-text,
 * and hard line breaks) and at each boundary runs the linebreaker to compute
 * potential line breaks. It also records actual line breaks to store them in
 * the textruns.
 */
class BuildTextRunsScanner {
public:
  BuildTextRunsScanner(nsPresContext* aPresContext, DrawTarget* aDrawTarget,
      nsIFrame* aLineContainer, nsTextFrame::TextRunType aWhichTextRun) :
    mDrawTarget(aDrawTarget),
    mLineContainer(aLineContainer),
    mCommonAncestorWithLastFrame(nullptr),
    mMissingFonts(aPresContext->MissingFontRecorder()),
    mBidiEnabled(aPresContext->BidiEnabled()),
    mSkipIncompleteTextRuns(false),
    mWhichTextRun(aWhichTextRun),
    mNextRunContextInfo(nsTextFrameUtils::INCOMING_NONE),
    mCurrentRunContextInfo(nsTextFrameUtils::INCOMING_NONE) {
    ResetRunInfo();
  }
  ~BuildTextRunsScanner() {
    NS_ASSERTION(mBreakSinks.IsEmpty(), "Should have been cleared");
    NS_ASSERTION(mLineBreakBeforeFrames.IsEmpty(), "Should have been cleared");
    NS_ASSERTION(mMappedFlows.IsEmpty(), "Should have been cleared");
  }

  void SetAtStartOfLine() {
    mStartOfLine = true;
    mCanStopOnThisLine = false;
  }
  void SetSkipIncompleteTextRuns(bool aSkip) {
    mSkipIncompleteTextRuns = aSkip;
  }
  void SetCommonAncestorWithLastFrame(nsIFrame* aFrame) {
    mCommonAncestorWithLastFrame = aFrame;
  }
  bool CanStopOnThisLine() {
    return mCanStopOnThisLine;
  }
  nsIFrame* GetCommonAncestorWithLastFrame() {
    return mCommonAncestorWithLastFrame;
  }
  void LiftCommonAncestorWithLastFrameToParent(nsIFrame* aFrame) {
    if (mCommonAncestorWithLastFrame &&
        mCommonAncestorWithLastFrame->GetParent() == aFrame) {
      mCommonAncestorWithLastFrame = aFrame;
    }
  }
  void ScanFrame(nsIFrame* aFrame);
  bool IsTextRunValidForMappedFlows(const gfxTextRun* aTextRun);
  void FlushFrames(bool aFlushLineBreaks, bool aSuppressTrailingBreak);
  void FlushLineBreaks(gfxTextRun* aTrailingTextRun);
  void ResetRunInfo() {
    mLastFrame = nullptr;
    mMappedFlows.Clear();
    mLineBreakBeforeFrames.Clear();
    mMaxTextLength = 0;
    mDoubleByteText = false;
  }
  void AccumulateRunInfo(nsTextFrame* aFrame);
  /**
   * @return null to indicate either textrun construction failed or
   * we constructed just a partial textrun to set up linebreaker and other
   * state for following textruns.
   */
  already_AddRefed<gfxTextRun> BuildTextRunForFrames(void* aTextBuffer);
  bool SetupLineBreakerContext(gfxTextRun *aTextRun);
  void AssignTextRun(gfxTextRun* aTextRun, float aInflation);
  nsTextFrame* GetNextBreakBeforeFrame(uint32_t* aIndex);
  void SetupBreakSinksForTextRun(gfxTextRun* aTextRun, const void* aTextPtr);
  void SetupTextEmphasisForTextRun(gfxTextRun* aTextRun, const void* aTextPtr);
  struct FindBoundaryState {
    nsIFrame*    mStopAtFrame;
    nsTextFrame* mFirstTextFrame;
    nsTextFrame* mLastTextFrame;
    bool mSeenTextRunBoundaryOnLaterLine;
    bool mSeenTextRunBoundaryOnThisLine;
    bool mSeenSpaceForLineBreakingOnThisLine;
    nsTArray<char16_t>& mBuffer;
  };
  enum FindBoundaryResult {
    FB_CONTINUE,
    FB_STOPPED_AT_STOP_FRAME,
    FB_FOUND_VALID_TEXTRUN_BOUNDARY
  };
  FindBoundaryResult FindBoundaries(nsIFrame* aFrame, FindBoundaryState* aState);

  bool ContinueTextRunAcrossFrames(nsTextFrame* aFrame1, nsTextFrame* aFrame2);

  // Like TextRunMappedFlow but with some differences. mStartFrame to mEndFrame
  // (exclusive) are a sequence of in-flow frames (if mEndFrame is null, then
  // continuations starting from mStartFrame are a sequence of in-flow frames).
  struct MappedFlow {
    nsTextFrame* mStartFrame;
    nsTextFrame* mEndFrame;
    // When we consider breaking between elements, the nearest common
    // ancestor of the elements containing the characters is the one whose
    // CSS 'white-space' property governs. So this records the nearest common
    // ancestor of mStartFrame and the previous text frame, or null if there
    // was no previous text frame on this line.
    nsIFrame*    mAncestorControllingInitialBreak;

    int32_t GetContentEnd() {
      return mEndFrame ? mEndFrame->GetContentOffset()
          : mStartFrame->GetContent()->GetText()->GetLength();
    }
  };

  class BreakSink final : public nsILineBreakSink {
  public:
    BreakSink(gfxTextRun* aTextRun, DrawTarget* aDrawTarget,
              uint32_t aOffsetIntoTextRun)
      : mTextRun(aTextRun)
      , mDrawTarget(aDrawTarget)
      , mOffsetIntoTextRun(aOffsetIntoTextRun)
    {}

    virtual void SetBreaks(uint32_t aOffset, uint32_t aLength,
                           uint8_t* aBreakBefore) override {
      gfxTextRun::Range range(aOffset + mOffsetIntoTextRun,
                              aOffset + mOffsetIntoTextRun + aLength);
      if (mTextRun->SetPotentialLineBreaks(range, aBreakBefore)) {
        // Be conservative and assume that some breaks have been set
        mTextRun->ClearFlagBits(nsTextFrameUtils::Flags::TEXT_NO_BREAKS);
      }
    }

    virtual void SetCapitalization(uint32_t aOffset, uint32_t aLength,
                                   bool* aCapitalize) override {
      MOZ_ASSERT(mTextRun->GetFlags2() & nsTextFrameUtils::Flags::TEXT_IS_TRANSFORMED,
                 "Text run should be transformed!");
      if (mTextRun->GetFlags2() & nsTextFrameUtils::Flags::TEXT_IS_TRANSFORMED) {
        nsTransformedTextRun* transformedTextRun =
          static_cast<nsTransformedTextRun*>(mTextRun.get());
        transformedTextRun->SetCapitalization(aOffset + mOffsetIntoTextRun, aLength,
                                              aCapitalize);
      }
    }

    void Finish(gfxMissingFontRecorder* aMFR) {
      MOZ_ASSERT(!(mTextRun->GetFlags2() & nsTextFrameUtils::Flags::TEXT_UNUSED_FLAGS),
                   "Flag set that should never be set! (memory safety error?)");
      if (mTextRun->GetFlags2() & nsTextFrameUtils::Flags::TEXT_IS_TRANSFORMED) {
        nsTransformedTextRun* transformedTextRun =
          static_cast<nsTransformedTextRun*>(mTextRun.get());
        transformedTextRun->FinishSettingProperties(mDrawTarget, aMFR);
      }
      // The way nsTransformedTextRun is implemented, its glyph runs aren't
      // available until after nsTransformedTextRun::FinishSettingProperties()
      // is called. So that's why we defer checking for animated glyphs to here.
      CreateObserversForAnimatedGlyphs(mTextRun);
    }

    RefPtr<gfxTextRun> mTextRun;
    DrawTarget*  mDrawTarget;
    uint32_t     mOffsetIntoTextRun;
  };

private:
  AutoTArray<MappedFlow,10>   mMappedFlows;
  AutoTArray<nsTextFrame*,50> mLineBreakBeforeFrames;
  AutoTArray<UniquePtr<BreakSink>,10> mBreakSinks;
  nsLineBreaker                 mLineBreaker;
  RefPtr<gfxTextRun>            mCurrentFramesAllSameTextRun;
  DrawTarget*                   mDrawTarget;
  nsIFrame*                     mLineContainer;
  nsTextFrame*                  mLastFrame;
  // The common ancestor of the current frame and the previous leaf frame
  // on the line, or null if there was no previous leaf frame.
  nsIFrame*                     mCommonAncestorWithLastFrame;
  gfxMissingFontRecorder*       mMissingFonts;
  // mMaxTextLength is an upper bound on the size of the text in all mapped frames
  // The value UINT32_MAX represents overflow; text will be discarded
  uint32_t                      mMaxTextLength;
  bool                          mDoubleByteText;
  bool                          mBidiEnabled;
  bool                          mStartOfLine;
  bool                          mSkipIncompleteTextRuns;
  bool                          mCanStopOnThisLine;
  nsTextFrame::TextRunType      mWhichTextRun;
  uint8_t                       mNextRunContextInfo;
  uint8_t                       mCurrentRunContextInfo;
};

static nsIFrame*
FindLineContainer(nsIFrame* aFrame)
{
  while (aFrame && (aFrame->IsFrameOfType(nsIFrame::eLineParticipant) ||
                    aFrame->CanContinueTextRun())) {
    aFrame = aFrame->GetParent();
  }
  return aFrame;
}

static bool
IsLineBreakingWhiteSpace(char16_t aChar)
{
  // 0x0A (\n) is not handled as white-space by the line breaker, since
  // we break before it, if it isn't transformed to a normal space.
  // (If we treat it as normal white-space then we'd only break after it.)
  // However, it does induce a line break or is converted to a regular
  // space, and either way it can be used to bound the region of text
  // that needs to be analyzed for line breaking.
  return nsLineBreaker::IsSpace(aChar) || aChar == 0x0A;
}

static bool
TextContainsLineBreakerWhiteSpace(const void* aText, uint32_t aLength,
                                  bool aIsDoubleByte)
{
  if (aIsDoubleByte) {
    const char16_t* chars = static_cast<const char16_t*>(aText);
    for (uint32_t i = 0; i < aLength; ++i) {
      if (IsLineBreakingWhiteSpace(chars[i]))
        return true;
    }
    return false;
  } else {
    const uint8_t* chars = static_cast<const uint8_t*>(aText);
    for (uint32_t i = 0; i < aLength; ++i) {
      if (IsLineBreakingWhiteSpace(chars[i]))
        return true;
    }
    return false;
  }
}

static_assert(uint8_t(mozilla::StyleWhiteSpace::Normal) == 0, "Convention: StyleWhiteSpace::Normal should be 0");
static_assert(uint8_t(mozilla::StyleWhiteSpace::Pre) == 1, "Convention: StyleWhiteSpace::Pre should be 1");
static_assert(uint8_t(mozilla::StyleWhiteSpace::Nowrap) == 2, "Convention: StyleWhiteSpace::NoWrap should be 2");
static_assert(uint8_t(mozilla::StyleWhiteSpace::PreWrap) == 3, "Convention: StyleWhiteSpace::PreWrap should be 3");
static_assert(uint8_t(mozilla::StyleWhiteSpace::PreLine) == 4, "Convention: StyleWhiteSpace::PreLine should be 4");
static_assert(uint8_t(mozilla::StyleWhiteSpace::PreSpace) == 5, "Convention: StyleWhiteSpace::PreSpace should be 5");

static nsTextFrameUtils::CompressionMode
GetCSSWhitespaceToCompressionMode(nsTextFrame* aFrame,
                                  const nsStyleText* aStyleText)
{
  static const nsTextFrameUtils::CompressionMode sModes[] =
  {
    nsTextFrameUtils::COMPRESS_WHITESPACE_NEWLINE,     // normal
    nsTextFrameUtils::COMPRESS_NONE,                   // pre
    nsTextFrameUtils::COMPRESS_WHITESPACE_NEWLINE,     // nowrap
    nsTextFrameUtils::COMPRESS_NONE,                   // pre-wrap
    nsTextFrameUtils::COMPRESS_WHITESPACE,             // pre-line
    nsTextFrameUtils::COMPRESS_NONE_TRANSFORM_TO_SPACE // -moz-pre-space
  };

  auto compression = sModes[uint8_t(aStyleText->mWhiteSpace)];
  if (compression == nsTextFrameUtils::COMPRESS_NONE &&
      !aStyleText->NewlineIsSignificant(aFrame)) {
    // If newline is set to be preserved, but then suppressed,
    // transform newline to space.
    compression = nsTextFrameUtils::COMPRESS_NONE_TRANSFORM_TO_SPACE;
  }
  return compression;
}

struct FrameTextTraversal
{
  FrameTextTraversal()
    : mFrameToScan(nullptr)
    , mOverflowFrameToScan(nullptr)
    , mScanSiblings(false)
    , mLineBreakerCanCrossFrameBoundary(false)
    , mTextRunCanCrossFrameBoundary(false)
  {}

  // These fields identify which frames should be recursively scanned
  // The first normal frame to scan (or null, if no such frame should be scanned)
  nsIFrame*    mFrameToScan;
  // The first overflow frame to scan (or null, if no such frame should be scanned)
  nsIFrame*    mOverflowFrameToScan;
  // Whether to scan the siblings of mFrameToDescendInto/mOverflowFrameToDescendInto
  bool mScanSiblings;

  // These identify the boundaries of the context required for
  // line breaking or textrun construction
  bool mLineBreakerCanCrossFrameBoundary;
  bool mTextRunCanCrossFrameBoundary;

  nsIFrame* NextFrameToScan() {
    nsIFrame* f;
    if (mFrameToScan) {
      f = mFrameToScan;
      mFrameToScan = mScanSiblings ? f->GetNextSibling() : nullptr;
    } else if (mOverflowFrameToScan) {
      f = mOverflowFrameToScan;
      mOverflowFrameToScan = mScanSiblings ? f->GetNextSibling() : nullptr;
    } else {
      f = nullptr;
    }
    return f;
  }
};

static FrameTextTraversal
CanTextCrossFrameBoundary(nsIFrame* aFrame)
{
  FrameTextTraversal result;

  bool continuesTextRun = aFrame->CanContinueTextRun();
  if (aFrame->IsPlaceholderFrame()) {
    // placeholders are "invisible", so a text run should be able to span
    // across one. But don't descend into the out-of-flow.
    result.mLineBreakerCanCrossFrameBoundary = true;
    if (continuesTextRun) {
      // ... Except for first-letter floats, which are really in-flow
      // from the point of view of capitalization etc, so we'd better
      // descend into them. But we actually need to break the textrun for
      // first-letter floats since things look bad if, say, we try to make a
      // ligature across the float boundary.
      result.mFrameToScan =
        (static_cast<nsPlaceholderFrame*>(aFrame))->GetOutOfFlowFrame();
    } else {
      result.mTextRunCanCrossFrameBoundary = true;
    }
  } else {
    if (continuesTextRun) {
      result.mFrameToScan = aFrame->PrincipalChildList().FirstChild();
      result.mOverflowFrameToScan =
        aFrame->GetChildList(nsIFrame::kOverflowList).FirstChild();
      NS_WARNING_ASSERTION(
        !result.mOverflowFrameToScan,
        "Scanning overflow inline frames is something we should avoid");
      result.mScanSiblings = true;
      result.mTextRunCanCrossFrameBoundary = true;
      result.mLineBreakerCanCrossFrameBoundary = true;
    } else {
      MOZ_ASSERT(!aFrame->IsRubyTextContainerFrame(),
                 "Shouldn't call this method for ruby text container");
    }
  }
  return result;
}

BuildTextRunsScanner::FindBoundaryResult
BuildTextRunsScanner::FindBoundaries(nsIFrame* aFrame, FindBoundaryState* aState)
{
  LayoutFrameType frameType = aFrame->Type();
  if (frameType == LayoutFrameType::RubyTextContainer) {
    // Don't stop a text run for ruby text container. We want ruby text
    // containers to be skipped, but continue the text run across them.
    return FB_CONTINUE;
  }

  nsTextFrame* textFrame = frameType == LayoutFrameType::Text
                             ? static_cast<nsTextFrame*>(aFrame)
                             : nullptr;
  if (textFrame) {
    if (aState->mLastTextFrame &&
        textFrame != aState->mLastTextFrame->GetNextInFlow() &&
        !ContinueTextRunAcrossFrames(aState->mLastTextFrame, textFrame)) {
      aState->mSeenTextRunBoundaryOnThisLine = true;
      if (aState->mSeenSpaceForLineBreakingOnThisLine)
        return FB_FOUND_VALID_TEXTRUN_BOUNDARY;
    }
    if (!aState->mFirstTextFrame) {
      aState->mFirstTextFrame = textFrame;
    }
    aState->mLastTextFrame = textFrame;
  }

  if (aFrame == aState->mStopAtFrame)
    return FB_STOPPED_AT_STOP_FRAME;

  if (textFrame) {
    if (aState->mSeenSpaceForLineBreakingOnThisLine) {
      return FB_CONTINUE;
    }
    const nsTextFragment* frag = textFrame->GetContent()->GetText();
    uint32_t start = textFrame->GetContentOffset();
    uint32_t length = textFrame->GetContentLength();
    const void* text;
    if (frag->Is2b()) {
      // It is possible that we may end up removing all whitespace in
      // a piece of text because of The White Space Processing Rules,
      // so we need to transform it before we can check existence of
      // such whitespaces.
      aState->mBuffer.EnsureLengthAtLeast(length);
      nsTextFrameUtils::CompressionMode compression =
        GetCSSWhitespaceToCompressionMode(textFrame, textFrame->StyleText());
      uint8_t incomingFlags = 0;
      gfxSkipChars skipChars;
      nsTextFrameUtils::Flags analysisFlags;
      char16_t* bufStart = aState->mBuffer.Elements();
      char16_t* bufEnd = nsTextFrameUtils::TransformText(
        frag->Get2b() + start, length, bufStart, compression,
        &incomingFlags, &skipChars, &analysisFlags);
      text = bufStart;
      length = bufEnd - bufStart;
    } else {
      // If the text only contains ASCII characters, it is currently
      // impossible that TransformText would remove all whitespaces,
      // and thus the check below should return the same result for
      // transformed text and original text. So we don't need to try
      // transforming it here.
      text = static_cast<const void*>(frag->Get1b() + start);
    }
    if (TextContainsLineBreakerWhiteSpace(text, length, frag->Is2b())) {
      aState->mSeenSpaceForLineBreakingOnThisLine = true;
      if (aState->mSeenTextRunBoundaryOnLaterLine) {
        return FB_FOUND_VALID_TEXTRUN_BOUNDARY;
      }
    }
    return FB_CONTINUE;
  }

  FrameTextTraversal traversal = CanTextCrossFrameBoundary(aFrame);
  if (!traversal.mTextRunCanCrossFrameBoundary) {
    aState->mSeenTextRunBoundaryOnThisLine = true;
    if (aState->mSeenSpaceForLineBreakingOnThisLine)
      return FB_FOUND_VALID_TEXTRUN_BOUNDARY;
  }

  for (nsIFrame* f = traversal.NextFrameToScan(); f;
       f = traversal.NextFrameToScan()) {
    FindBoundaryResult result = FindBoundaries(f, aState);
    if (result != FB_CONTINUE)
      return result;
  }

  if (!traversal.mTextRunCanCrossFrameBoundary) {
    aState->mSeenTextRunBoundaryOnThisLine = true;
    if (aState->mSeenSpaceForLineBreakingOnThisLine)
      return FB_FOUND_VALID_TEXTRUN_BOUNDARY;
  }

  return FB_CONTINUE;
}

// build text runs for the 200 lines following aForFrame, and stop after that
// when we get a chance.
#define NUM_LINES_TO_BUILD_TEXT_RUNS 200

/**
 * General routine for building text runs. This is hairy because of the need
 * to build text runs that span content nodes.
 *
 * @param aContext The gfxContext we're using to construct this text run.
 * @param aForFrame The nsTextFrame for which we're building this text run.
 * @param aLineContainer the line container containing aForFrame; if null,
 *        we'll walk the ancestors to find it.  It's required to be non-null
 *        when aForFrameLine is non-null.
 * @param aForFrameLine the line containing aForFrame; if null, we'll figure
 *        out the line (slowly)
 * @param aWhichTextRun The type of text run we want to build. If font inflation
 *        is enabled, this will be eInflated, otherwise it's eNotInflated.
 */
static void
BuildTextRuns(DrawTarget* aDrawTarget, nsTextFrame* aForFrame,
              nsIFrame* aLineContainer,
              const nsLineList::iterator* aForFrameLine,
              nsTextFrame::TextRunType aWhichTextRun)
{
  MOZ_ASSERT(aForFrame, "for no frame?");
  NS_ASSERTION(!aForFrameLine || aLineContainer,
               "line but no line container");

  nsIFrame* lineContainerChild = aForFrame;
  if (!aLineContainer) {
    if (aForFrame->IsFloatingFirstLetterChild()) {
      lineContainerChild = aForFrame->GetParent()->GetPlaceholderFrame();
    }
    aLineContainer = FindLineContainer(lineContainerChild);
  } else {
    NS_ASSERTION((aLineContainer == FindLineContainer(aForFrame) ||
                  (aLineContainer->IsLetterFrame() &&
                   aLineContainer->IsFloating())),
                 "Wrong line container hint");
  }

  if (aForFrame->HasAnyStateBits(TEXT_IS_IN_TOKEN_MATHML)) {
    aLineContainer->AddStateBits(TEXT_IS_IN_TOKEN_MATHML);
    if (aForFrame->HasAnyStateBits(NS_FRAME_IS_IN_SINGLE_CHAR_MI)) {
      aLineContainer->AddStateBits(NS_FRAME_IS_IN_SINGLE_CHAR_MI);
    }
  }
  if (aForFrame->HasAnyStateBits(NS_FRAME_MATHML_SCRIPT_DESCENDANT)) {
    aLineContainer->AddStateBits(NS_FRAME_MATHML_SCRIPT_DESCENDANT);
  }

  nsPresContext* presContext = aLineContainer->PresContext();
  BuildTextRunsScanner scanner(presContext, aDrawTarget,
                               aLineContainer, aWhichTextRun);

  nsBlockFrame* block = nsLayoutUtils::GetAsBlock(aLineContainer);

  if (!block) {
    nsIFrame* textRunContainer = aLineContainer;
    if (aLineContainer->IsRubyTextContainerFrame()) {
      textRunContainer = aForFrame;
      while (textRunContainer && !textRunContainer->IsRubyTextFrame()) {
        textRunContainer = textRunContainer->GetParent();
      }
      MOZ_ASSERT(textRunContainer &&
                 textRunContainer->GetParent() == aLineContainer);
    } else {
      NS_ASSERTION(
        !aLineContainer->GetPrevInFlow() && !aLineContainer->GetNextInFlow(),
        "Breakable non-block line containers other than "
        "ruby text container is not supported");
    }
    // Just loop through all the children of the linecontainer ... it's really
    // just one line
    scanner.SetAtStartOfLine();
    scanner.SetCommonAncestorWithLastFrame(nullptr);
    for (nsIFrame* child : textRunContainer->PrincipalChildList()) {
      scanner.ScanFrame(child);
    }
    // Set mStartOfLine so FlushFrames knows its textrun ends a line
    scanner.SetAtStartOfLine();
    scanner.FlushFrames(true, false);
    return;
  }

  // Find the line containing 'lineContainerChild'.

  bool isValid = true;
  nsBlockInFlowLineIterator backIterator(block, &isValid);
  if (aForFrameLine) {
    backIterator = nsBlockInFlowLineIterator(block, *aForFrameLine);
  } else {
    backIterator = nsBlockInFlowLineIterator(block, lineContainerChild, &isValid);
    NS_ASSERTION(isValid, "aForFrame not found in block, someone lied to us");
    NS_ASSERTION(backIterator.GetContainer() == block,
                 "Someone lied to us about the block");
  }
  nsBlockFrame::LineIterator startLine = backIterator.GetLine();

  // Find a line where we can start building text runs. We choose the last line
  // where:
  // -- there is a textrun boundary between the start of the line and the
  // start of aForFrame
  // -- there is a space between the start of the line and the textrun boundary
  // (this is so we can be sure the line breaks will be set properly
  // on the textruns we construct).
  // The possibly-partial text runs up to and including the first space
  // are not reconstructed. We construct partial text runs for that text ---
  // for the sake of simplifying the code and feeding the linebreaker ---
  // but we discard them instead of assigning them to frames.
  // This is a little awkward because we traverse lines in the reverse direction
  // but we traverse the frames in each line in the forward direction.
  nsBlockInFlowLineIterator forwardIterator = backIterator;
  nsIFrame* stopAtFrame = lineContainerChild;
  nsTextFrame* nextLineFirstTextFrame = nullptr;
  AutoTArray<char16_t, BIG_TEXT_NODE_SIZE> buffer;
  bool seenTextRunBoundaryOnLaterLine = false;
  bool mayBeginInTextRun = true;
  while (true) {
    forwardIterator = backIterator;
    nsBlockFrame::LineIterator line = backIterator.GetLine();
    if (!backIterator.Prev() || backIterator.GetLine()->IsBlock()) {
      mayBeginInTextRun = false;
      break;
    }

    BuildTextRunsScanner::FindBoundaryState state = { stopAtFrame, nullptr, nullptr,
      bool(seenTextRunBoundaryOnLaterLine), false, false, buffer };
    nsIFrame* child = line->mFirstChild;
    bool foundBoundary = false;
    for (int32_t i = line->GetChildCount() - 1; i >= 0; --i) {
      BuildTextRunsScanner::FindBoundaryResult result =
          scanner.FindBoundaries(child, &state);
      if (result == BuildTextRunsScanner::FB_FOUND_VALID_TEXTRUN_BOUNDARY) {
        foundBoundary = true;
        break;
      } else if (result == BuildTextRunsScanner::FB_STOPPED_AT_STOP_FRAME) {
        break;
      }
      child = child->GetNextSibling();
    }
    if (foundBoundary)
      break;
    if (!stopAtFrame && state.mLastTextFrame && nextLineFirstTextFrame &&
        !scanner.ContinueTextRunAcrossFrames(state.mLastTextFrame, nextLineFirstTextFrame)) {
      // Found a usable textrun boundary at the end of the line
      if (state.mSeenSpaceForLineBreakingOnThisLine)
        break;
      seenTextRunBoundaryOnLaterLine = true;
    } else if (state.mSeenTextRunBoundaryOnThisLine) {
      seenTextRunBoundaryOnLaterLine = true;
    }
    stopAtFrame = nullptr;
    if (state.mFirstTextFrame) {
      nextLineFirstTextFrame = state.mFirstTextFrame;
    }
  }
  scanner.SetSkipIncompleteTextRuns(mayBeginInTextRun);

  // Now iterate over all text frames starting from the current line. First-in-flow
  // text frames will be accumulated into textRunFrames as we go. When a
  // text run boundary is required we flush textRunFrames ((re)building their
  // gfxTextRuns as necessary).
  bool seenStartLine = false;
  uint32_t linesAfterStartLine = 0;
  do {
    nsBlockFrame::LineIterator line = forwardIterator.GetLine();
    if (line->IsBlock())
      break;
    line->SetInvalidateTextRuns(false);
    scanner.SetAtStartOfLine();
    scanner.SetCommonAncestorWithLastFrame(nullptr);
    nsIFrame* child = line->mFirstChild;
    for (int32_t i = line->GetChildCount() - 1; i >= 0; --i) {
      scanner.ScanFrame(child);
      child = child->GetNextSibling();
    }
    if (line.get() == startLine.get()) {
      seenStartLine = true;
    }
    if (seenStartLine) {
      ++linesAfterStartLine;
      if (linesAfterStartLine >= NUM_LINES_TO_BUILD_TEXT_RUNS && scanner.CanStopOnThisLine()) {
        // Don't flush frames; we may be in the middle of a textrun
        // that we can't end here. That's OK, we just won't build it.
        // Note that we must already have finished the textrun for aForFrame,
        // because we've seen the end of a textrun in a line after the line
        // containing aForFrame.
        scanner.FlushLineBreaks(nullptr);
        // This flushes out mMappedFlows and mLineBreakBeforeFrames, which
        // silences assertions in the scanner destructor.
        scanner.ResetRunInfo();
        return;
      }
    }
  } while (forwardIterator.Next());

  // Set mStartOfLine so FlushFrames knows its textrun ends a line
  scanner.SetAtStartOfLine();
  scanner.FlushFrames(true, false);
}

static char16_t*
ExpandBuffer(char16_t* aDest, uint8_t* aSrc, uint32_t aCount)
{
  while (aCount) {
    *aDest = *aSrc;
    ++aDest;
    ++aSrc;
    --aCount;
  }
  return aDest;
}

bool
BuildTextRunsScanner::IsTextRunValidForMappedFlows(const gfxTextRun* aTextRun)
{
  if (aTextRun->GetFlags2() & nsTextFrameUtils::Flags::TEXT_IS_SIMPLE_FLOW) {
    return mMappedFlows.Length() == 1 &&
      mMappedFlows[0].mStartFrame == GetFrameForSimpleFlow(aTextRun) &&
      mMappedFlows[0].mEndFrame == nullptr;
  }

  auto userData = static_cast<TextRunUserData*>(aTextRun->GetUserData());
  TextRunMappedFlow* userMappedFlows = GetMappedFlows(aTextRun);
  if (userData->mMappedFlowCount != mMappedFlows.Length())
    return false;
  for (uint32_t i = 0; i < mMappedFlows.Length(); ++i) {
    if (userMappedFlows[i].mStartFrame != mMappedFlows[i].mStartFrame ||
        int32_t(userMappedFlows[i].mContentLength) !=
            mMappedFlows[i].GetContentEnd() - mMappedFlows[i].mStartFrame->GetContentOffset())
      return false;
  }
  return true;
}

/**
 * This gets called when we need to make a text run for the current list of
 * frames.
 */
void BuildTextRunsScanner::FlushFrames(bool aFlushLineBreaks, bool aSuppressTrailingBreak)
{
  RefPtr<gfxTextRun> textRun;
  if (!mMappedFlows.IsEmpty()) {
    if (!mSkipIncompleteTextRuns && mCurrentFramesAllSameTextRun &&
        !!(mCurrentFramesAllSameTextRun->GetFlags2() & nsTextFrameUtils::Flags::TEXT_INCOMING_WHITESPACE) ==
        !!(mCurrentRunContextInfo & nsTextFrameUtils::INCOMING_WHITESPACE) &&
        !!(mCurrentFramesAllSameTextRun->GetFlags() & gfx::ShapedTextFlags::TEXT_INCOMING_ARABICCHAR) ==
        !!(mCurrentRunContextInfo & nsTextFrameUtils::INCOMING_ARABICCHAR) &&
        IsTextRunValidForMappedFlows(mCurrentFramesAllSameTextRun)) {
      // Optimization: We do not need to (re)build the textrun.
      textRun = mCurrentFramesAllSameTextRun;

      // Feed this run's text into the linebreaker to provide context.
      if (!SetupLineBreakerContext(textRun)) {
        return;
      }

      // Update mNextRunContextInfo appropriately
      mNextRunContextInfo = nsTextFrameUtils::INCOMING_NONE;
      if (textRun->GetFlags2() & nsTextFrameUtils::Flags::TEXT_TRAILING_WHITESPACE) {
        mNextRunContextInfo |= nsTextFrameUtils::INCOMING_WHITESPACE;
      }
      if (textRun->GetFlags() & gfx::ShapedTextFlags::TEXT_TRAILING_ARABICCHAR) {
        mNextRunContextInfo |= nsTextFrameUtils::INCOMING_ARABICCHAR;
      }
    } else {
      AutoTArray<uint8_t,BIG_TEXT_NODE_SIZE> buffer;
      uint32_t bufferSize = mMaxTextLength*(mDoubleByteText ? 2 : 1);
      if (bufferSize < mMaxTextLength || bufferSize == UINT32_MAX ||
          !buffer.AppendElements(bufferSize, fallible)) {
        return;
      }
      textRun = BuildTextRunForFrames(buffer.Elements());
    }
  }

  if (aFlushLineBreaks) {
    FlushLineBreaks(aSuppressTrailingBreak ? nullptr : textRun.get());
  }

  mCanStopOnThisLine = true;
  ResetRunInfo();
}

void BuildTextRunsScanner::FlushLineBreaks(gfxTextRun* aTrailingTextRun)
{
  bool trailingLineBreak;
  nsresult rv = mLineBreaker.Reset(&trailingLineBreak);
  // textRun may be null for various reasons, including because we constructed
  // a partial textrun just to get the linebreaker and other state set up
  // to build the next textrun.
  if (NS_SUCCEEDED(rv) && trailingLineBreak && aTrailingTextRun) {
    aTrailingTextRun->SetFlagBits(nsTextFrameUtils::Flags::TEXT_HAS_TRAILING_BREAK);
  }

  for (uint32_t i = 0; i < mBreakSinks.Length(); ++i) {
    // TODO cause frames associated with the textrun to be reflowed, if they
    // aren't being reflowed already!
    mBreakSinks[i]->Finish(mMissingFonts);
  }
  mBreakSinks.Clear();
}

void BuildTextRunsScanner::AccumulateRunInfo(nsTextFrame* aFrame)
{
  if (mMaxTextLength != UINT32_MAX) {
    NS_ASSERTION(mMaxTextLength < UINT32_MAX - aFrame->GetContentLength(), "integer overflow");
    if (mMaxTextLength >= UINT32_MAX - aFrame->GetContentLength()) {
      mMaxTextLength = UINT32_MAX;
    } else {
      mMaxTextLength += aFrame->GetContentLength();
    }
  }
  mDoubleByteText |= aFrame->GetContent()->GetText()->Is2b();
  mLastFrame = aFrame;
  mCommonAncestorWithLastFrame = aFrame->GetParent();

  MappedFlow* mappedFlow = &mMappedFlows[mMappedFlows.Length() - 1];
  NS_ASSERTION(mappedFlow->mStartFrame == aFrame ||
               mappedFlow->GetContentEnd() == aFrame->GetContentOffset(),
               "Overlapping or discontiguous frames => BAD");
  mappedFlow->mEndFrame = aFrame->GetNextContinuation();
  if (mCurrentFramesAllSameTextRun != aFrame->GetTextRun(mWhichTextRun)) {
    mCurrentFramesAllSameTextRun = nullptr;
  }

  if (mStartOfLine) {
    mLineBreakBeforeFrames.AppendElement(aFrame);
    mStartOfLine = false;
  }
}

static bool
HasTerminalNewline(const nsTextFrame* aFrame)
{
  if (aFrame->GetContentLength() == 0)
    return false;
  const nsTextFragment* frag = aFrame->GetContent()->GetText();
  return frag->CharAt(aFrame->GetContentEnd() - 1) == '\n';
}

static gfxFont::Metrics
GetFirstFontMetrics(gfxFontGroup* aFontGroup, bool aVerticalMetrics)
{
  if (!aFontGroup)
    return gfxFont::Metrics();
  gfxFont* font = aFontGroup->GetFirstValidFont();
  return font->GetMetrics(aVerticalMetrics ? gfxFont::eVertical
                                           : gfxFont::eHorizontal);
}

static gfxFloat
GetSpaceWidthAppUnits(const gfxTextRun* aTextRun)
{
  // Round the space width when converting to appunits the same way textruns
  // do.
  gfxFloat spaceWidthAppUnits =
    NS_round(GetFirstFontMetrics(aTextRun->GetFontGroup(),
                                 aTextRun->UseCenterBaseline()).spaceWidth *
             aTextRun->GetAppUnitsPerDevUnit());

  return spaceWidthAppUnits;
}

static nscoord
LetterSpacing(nsIFrame* aFrame, const nsStyleText* aStyleText = nullptr)
{
  if (nsSVGUtils::IsInSVGTextSubtree(aFrame)) {
    return 0;
  }
  if (!aStyleText) {
    aStyleText = aFrame->StyleText();
  }

  const nsStyleCoord& coord = aStyleText->mLetterSpacing;
  if (eStyleUnit_Coord == coord.GetUnit()) {
    return coord.GetCoordValue();
  }
  return 0;
}

// This function converts non-coord values (e.g. percentages) to nscoord.
static nscoord
WordSpacing(nsIFrame* aFrame, const gfxTextRun* aTextRun,
            const nsStyleText* aStyleText = nullptr)
{
  if (nsSVGUtils::IsInSVGTextSubtree(aFrame)) {
    return 0;
  }
  if (!aStyleText) {
    aStyleText = aFrame->StyleText();
  }

  const nsStyleCoord& coord = aStyleText->mWordSpacing;
  if (coord.IsCoordPercentCalcUnit()) {
    nscoord pctBasis = coord.HasPercent() ? GetSpaceWidthAppUnits(aTextRun) : 0;
    return nsRuleNode::ComputeCoordPercentCalc(coord, pctBasis);
  }
  return 0;
}

// Returns gfxTextRunFactory::TEXT_ENABLE_SPACING if non-standard
// letter-spacing or word-spacing is present.
static gfx::ShapedTextFlags
GetSpacingFlags(nsIFrame* aFrame, const nsStyleText* aStyleText = nullptr)
{
  if (nsSVGUtils::IsInSVGTextSubtree(aFrame)) {
    return gfx::ShapedTextFlags();
  }

  const nsStyleText* styleText = aFrame->StyleText();
  const nsStyleCoord& ls = styleText->mLetterSpacing;
  const nsStyleCoord& ws = styleText->mWordSpacing;

  // It's possible to have a calc() value that computes to zero but for which
  // IsDefinitelyZero() is false, in which case we'll return
  // TEXT_ENABLE_SPACING unnecessarily. That's ok because such cases are likely
  // to be rare, and avoiding TEXT_ENABLE_SPACING is just an optimization.
  bool nonStandardSpacing =
    (eStyleUnit_Coord == ls.GetUnit() && ls.GetCoordValue() != 0) ||
    (eStyleUnit_Coord == ws.GetUnit() && ws.GetCoordValue() != 0) ||
    (eStyleUnit_Percent == ws.GetUnit() && ws.GetPercentValue() != 0) ||
    (eStyleUnit_Calc == ws.GetUnit() && !ws.GetCalcValue()->IsDefinitelyZero());

  return nonStandardSpacing
    ? gfx::ShapedTextFlags::TEXT_ENABLE_SPACING
    : gfx::ShapedTextFlags();
}

bool
BuildTextRunsScanner::ContinueTextRunAcrossFrames(nsTextFrame* aFrame1, nsTextFrame* aFrame2)
{
  // We don't need to check font size inflation, since
  // |FindLineContainer| above (via |nsIFrame::CanContinueTextRun|)
  // ensures that text runs never cross block boundaries.  This means
  // that the font size inflation on all text frames in the text run is
  // already guaranteed to be the same as each other (and for the line
  // container).
  if (mBidiEnabled) {
    FrameBidiData data1 = aFrame1->GetBidiData();
    FrameBidiData data2 = aFrame2->GetBidiData();
    if (data1.embeddingLevel != data2.embeddingLevel ||
        data2.precedingControl != kBidiLevelNone) {
      return false;
    }
  }

  nsStyleContext* sc1 = aFrame1->StyleContext();
  const nsStyleText* textStyle1 = sc1->StyleText();
  // If the first frame ends in a preformatted newline, then we end the textrun
  // here. This avoids creating giant textruns for an entire plain text file.
  // Note that we create a single text frame for a preformatted text node,
  // even if it has newlines in it, so typically we won't see trailing newlines
  // until after reflow has broken up the frame into one (or more) frames per
  // line. That's OK though.
  if (textStyle1->NewlineIsSignificant(aFrame1) && HasTerminalNewline(aFrame1))
    return false;

  if (aFrame1->GetContent() == aFrame2->GetContent() &&
      aFrame1->GetNextInFlow() != aFrame2) {
    // aFrame2 must be a non-fluid continuation of aFrame1. This can happen
    // sometimes when the unicode-bidi property is used; the bidi resolver
    // breaks text into different frames even though the text has the same
    // direction. We can't allow these two frames to share the same textrun
    // because that would violate our invariant that two flows in the same
    // textrun have different content elements.
    return false;
  }

  nsStyleContext* sc2 = aFrame2->StyleContext();
  const nsStyleText* textStyle2 = sc2->StyleText();
  if (sc1 == sc2)
    return true;

  const nsStyleFont* fontStyle1 = sc1->StyleFont();
  const nsStyleFont* fontStyle2 = sc2->StyleFont();
  nscoord letterSpacing1 = LetterSpacing(aFrame1);
  nscoord letterSpacing2 = LetterSpacing(aFrame2);
  return fontStyle1->mFont == fontStyle2->mFont &&
    fontStyle1->mLanguage == fontStyle2->mLanguage &&
    textStyle1->mTextTransform == textStyle2->mTextTransform &&
    nsLayoutUtils::GetTextRunFlagsForStyle(sc1, fontStyle1, textStyle1, letterSpacing1) ==
      nsLayoutUtils::GetTextRunFlagsForStyle(sc2, fontStyle2, textStyle2, letterSpacing2);
}

void BuildTextRunsScanner::ScanFrame(nsIFrame* aFrame)
{
  LayoutFrameType frameType = aFrame->Type();
  if (frameType == LayoutFrameType::RubyTextContainer) {
    // Don't include any ruby text container into the text run.
    return;
  }

  // First check if we can extend the current mapped frame block. This is common.
  if (mMappedFlows.Length() > 0) {
    MappedFlow* mappedFlow = &mMappedFlows[mMappedFlows.Length() - 1];
    if (mappedFlow->mEndFrame == aFrame &&
        (aFrame->GetStateBits() & NS_FRAME_IS_FLUID_CONTINUATION)) {
      NS_ASSERTION(frameType == LayoutFrameType::Text,
                   "Flow-sibling of a text frame is not a text frame?");

      // Don't do this optimization if mLastFrame has a terminal newline...
      // it's quite likely preformatted and we might want to end the textrun here.
      // This is almost always true:
      if (mLastFrame->StyleContext() == aFrame->StyleContext() &&
          !HasTerminalNewline(mLastFrame)) {
        AccumulateRunInfo(static_cast<nsTextFrame*>(aFrame));
        return;
      }
    }
  }

  // Now see if we can add a new set of frames to the current textrun
  if (frameType == LayoutFrameType::Text) {
    nsTextFrame* frame = static_cast<nsTextFrame*>(aFrame);

    if (mLastFrame) {
      if (!ContinueTextRunAcrossFrames(mLastFrame, frame)) {
        FlushFrames(false, false);
      } else {
        if (mLastFrame->GetContent() == frame->GetContent()) {
          AccumulateRunInfo(frame);
          return;
        }
      }
    }

    MappedFlow* mappedFlow = mMappedFlows.AppendElement();
    if (!mappedFlow)
      return;

    mappedFlow->mStartFrame = frame;
    mappedFlow->mAncestorControllingInitialBreak = mCommonAncestorWithLastFrame;

    AccumulateRunInfo(frame);
    if (mMappedFlows.Length() == 1) {
      mCurrentFramesAllSameTextRun = frame->GetTextRun(mWhichTextRun);
      mCurrentRunContextInfo = mNextRunContextInfo;
    }
    return;
  }

  FrameTextTraversal traversal = CanTextCrossFrameBoundary(aFrame);
  bool isBR = frameType == LayoutFrameType::Br;
  if (!traversal.mLineBreakerCanCrossFrameBoundary) {
    // BR frames are special. We do not need or want to record a break opportunity
    // before a BR frame.
    FlushFrames(true, isBR);
    mCommonAncestorWithLastFrame = aFrame;
    mNextRunContextInfo &= ~nsTextFrameUtils::INCOMING_WHITESPACE;
    mStartOfLine = false;
  } else if (!traversal.mTextRunCanCrossFrameBoundary) {
    FlushFrames(false, false);
  }

  for (nsIFrame* f = traversal.NextFrameToScan(); f;
       f = traversal.NextFrameToScan()) {
    ScanFrame(f);
  }

  if (!traversal.mLineBreakerCanCrossFrameBoundary) {
    // Really if we're a BR frame this is unnecessary since descendInto will be
    // false. In fact this whole "if" statement should move into the descendInto.
    FlushFrames(true, isBR);
    mCommonAncestorWithLastFrame = aFrame;
    mNextRunContextInfo &= ~nsTextFrameUtils::INCOMING_WHITESPACE;
  } else if (!traversal.mTextRunCanCrossFrameBoundary) {
    FlushFrames(false, false);
  }

  LiftCommonAncestorWithLastFrameToParent(aFrame->GetParent());
}

nsTextFrame*
BuildTextRunsScanner::GetNextBreakBeforeFrame(uint32_t* aIndex)
{
  uint32_t index = *aIndex;
  if (index >= mLineBreakBeforeFrames.Length())
    return nullptr;
  *aIndex = index + 1;
  return static_cast<nsTextFrame*>(mLineBreakBeforeFrames.ElementAt(index));
}

static gfxFontGroup*
GetFontGroupForFrame(const nsIFrame* aFrame, float aFontSizeInflation,
                     nsFontMetrics** aOutFontMetrics = nullptr)
{
  RefPtr<nsFontMetrics> metrics =
    nsLayoutUtils::GetFontMetricsForFrame(aFrame, aFontSizeInflation);
  gfxFontGroup* fontGroup = metrics->GetThebesFontGroup();

  // Populate outparam before we return:
  if (aOutFontMetrics) {
    metrics.forget(aOutFontMetrics);
  }
  // XXX this is a bit bogus, we're releasing 'metrics' so the
  // returned font-group might actually be torn down, although because
  // of the way the device context caches font metrics, this seems to
  // not actually happen. But we should fix this.
  return fontGroup;
}

static already_AddRefed<DrawTarget>
CreateReferenceDrawTarget(const nsTextFrame* aTextFrame)
{
  RefPtr<gfxContext> ctx =
    aTextFrame->PresContext()->PresShell()->CreateReferenceRenderingContext();
  RefPtr<DrawTarget> dt = ctx->GetDrawTarget();
  return dt.forget();
}

static already_AddRefed<gfxTextRun>
GetHyphenTextRun(const gfxTextRun* aTextRun, DrawTarget* aDrawTarget,
                 nsTextFrame* aTextFrame)
{
  RefPtr<DrawTarget> dt = aDrawTarget;
  if (!dt) {
    dt = CreateReferenceDrawTarget(aTextFrame);
    if (!dt) {
      return nullptr;
    }
  }

  return aTextRun->GetFontGroup()->
    MakeHyphenTextRun(dt, aTextRun->GetAppUnitsPerDevUnit());
}

already_AddRefed<gfxTextRun>
BuildTextRunsScanner::BuildTextRunForFrames(void* aTextBuffer)
{
  gfxSkipChars skipChars;

  const void* textPtr = aTextBuffer;
  bool anyTextTransformStyle = false;
  bool anyMathMLStyling = false;
  bool anyTextEmphasis = false;
  uint8_t sstyScriptLevel = 0;
  uint32_t mathFlags = 0;
  gfx::ShapedTextFlags flags = gfx::ShapedTextFlags();
  nsTextFrameUtils::Flags flags2 = nsTextFrameUtils::Flags::TEXT_NO_BREAKS;

  if (mCurrentRunContextInfo & nsTextFrameUtils::INCOMING_WHITESPACE) {
    flags2 |= nsTextFrameUtils::Flags::TEXT_INCOMING_WHITESPACE;
  }
  if (mCurrentRunContextInfo & nsTextFrameUtils::INCOMING_ARABICCHAR) {
    flags |= gfx::ShapedTextFlags::TEXT_INCOMING_ARABICCHAR;
  }

  AutoTArray<int32_t,50> textBreakPoints;
  TextRunUserData dummyData;
  TextRunMappedFlow dummyMappedFlow;
  TextRunMappedFlow* userMappedFlows;
  TextRunUserData* userData;
  TextRunUserData* userDataToDestroy;
  // If the situation is particularly simple (and common) we don't need to
  // allocate userData.
  if (mMappedFlows.Length() == 1 && !mMappedFlows[0].mEndFrame &&
      mMappedFlows[0].mStartFrame->GetContentOffset() == 0) {
    userData = &dummyData;
    userMappedFlows = &dummyMappedFlow;
    userDataToDestroy = nullptr;
    dummyData.mMappedFlowCount = mMappedFlows.Length();
    dummyData.mLastFlowIndex = 0;
  } else {
    userData = CreateUserData(mMappedFlows.Length());
    userMappedFlows = reinterpret_cast<TextRunMappedFlow*>(userData + 1);
    userDataToDestroy = userData;
  }

  uint32_t currentTransformedTextOffset = 0;

  uint32_t nextBreakIndex = 0;
  nsTextFrame* nextBreakBeforeFrame = GetNextBreakBeforeFrame(&nextBreakIndex);
  bool isSVG = nsSVGUtils::IsInSVGTextSubtree(mLineContainer);
  bool enabledJustification =
    (mLineContainer->StyleText()->mTextAlign == NS_STYLE_TEXT_ALIGN_JUSTIFY ||
     mLineContainer->StyleText()->mTextAlignLast == NS_STYLE_TEXT_ALIGN_JUSTIFY);

  const nsStyleText* textStyle = nullptr;
  const nsStyleFont* fontStyle = nullptr;
  nsStyleContext* lastStyleContext = nullptr;
  for (uint32_t i = 0; i < mMappedFlows.Length(); ++i) {
    MappedFlow* mappedFlow = &mMappedFlows[i];
    nsTextFrame* f = mappedFlow->mStartFrame;

    lastStyleContext = f->StyleContext();
    // Detect use of text-transform or font-variant anywhere in the run
    textStyle = f->StyleText();
    if (NS_STYLE_TEXT_TRANSFORM_NONE != textStyle->mTextTransform ||
        // text-combine-upright requires converting from full-width
        // characters to non-full-width correspendent in some cases.
        lastStyleContext->IsTextCombined()) {
      anyTextTransformStyle = true;
    }
    if (textStyle->HasTextEmphasis()) {
      anyTextEmphasis = true;
    }
    flags |= GetSpacingFlags(f);
    nsTextFrameUtils::CompressionMode compression =
      GetCSSWhitespaceToCompressionMode(f, textStyle);
    if ((enabledJustification || f->ShouldSuppressLineBreak()) &&
        !textStyle->WhiteSpaceIsSignificant() && !isSVG) {
      flags |= gfx::ShapedTextFlags::TEXT_ENABLE_SPACING;
    }
    fontStyle = f->StyleFont();
    nsIFrame* parent = mLineContainer->GetParent();
    if (NS_MATHML_MATHVARIANT_NONE != fontStyle->mMathVariant) {
      if (NS_MATHML_MATHVARIANT_NORMAL != fontStyle->mMathVariant) {
        anyMathMLStyling = true;
      }
    } else if (mLineContainer->GetStateBits() & NS_FRAME_IS_IN_SINGLE_CHAR_MI) {
      flags2 |= nsTextFrameUtils::Flags::TEXT_IS_SINGLE_CHAR_MI;
      anyMathMLStyling = true;
      // Test for fontstyle attribute as StyleFont() may not be accurate
      // To be consistent in terms of ignoring CSS style changes, fontweight
      // gets checked too.
      if (parent) {
        nsIContent* content = parent->GetContent();
        if (content) {
          if (content->AttrValueIs(kNameSpaceID_None,
                                  nsGkAtoms::fontstyle_,
                                  NS_LITERAL_STRING("normal"),
                                  eCaseMatters)) {
            mathFlags |= MathMLTextRunFactory::MATH_FONT_STYLING_NORMAL;
          }
          if (content->AttrValueIs(kNameSpaceID_None,
                                   nsGkAtoms::fontweight_,
                                   NS_LITERAL_STRING("bold"),
                                   eCaseMatters)) {
            mathFlags |= MathMLTextRunFactory::MATH_FONT_WEIGHT_BOLD;
          }
        }
      }
    }
    if (mLineContainer->HasAnyStateBits(TEXT_IS_IN_TOKEN_MATHML)) {
      // All MathML tokens except <mtext> use 'math' script.
      if (!(parent && parent->GetContent() &&
          parent->GetContent()->IsMathMLElement(nsGkAtoms::mtext_))) {
        flags |= gfx::ShapedTextFlags::TEXT_USE_MATH_SCRIPT;
      }
      nsIMathMLFrame* mathFrame = do_QueryFrame(parent);
      if (mathFrame) {
        nsPresentationData presData;
        mathFrame->GetPresentationData(presData);
        if (NS_MATHML_IS_DTLS_SET(presData.flags)) {
          mathFlags |= MathMLTextRunFactory::MATH_FONT_FEATURE_DTLS;
          anyMathMLStyling = true;
        }
      }
    }
    nsIFrame* child = mLineContainer;
    uint8_t oldScriptLevel = 0;
    while (parent &&
           child->HasAnyStateBits(NS_FRAME_MATHML_SCRIPT_DESCENDANT)) {
      // Reconstruct the script level ignoring any user overrides. It is
      // calculated this way instead of using scriptlevel to ensure the
      // correct ssty font feature setting is used even if the user sets a
      // different (especially negative) scriptlevel.
      nsIMathMLFrame* mathFrame= do_QueryFrame(parent);
      if (mathFrame) {
        sstyScriptLevel += mathFrame->ScriptIncrement(child);
      }
      if (sstyScriptLevel < oldScriptLevel) {
        // overflow
        sstyScriptLevel = UINT8_MAX;
        break;
      }
      child = parent;
      parent = parent->GetParent();
      oldScriptLevel = sstyScriptLevel;
    }
    if (sstyScriptLevel) {
      anyMathMLStyling = true;
    }

    // Figure out what content is included in this flow.
    nsIContent* content = f->GetContent();
    const nsTextFragment* frag = content->GetText();
    int32_t contentStart = mappedFlow->mStartFrame->GetContentOffset();
    int32_t contentEnd = mappedFlow->GetContentEnd();
    int32_t contentLength = contentEnd - contentStart;

    TextRunMappedFlow* newFlow = &userMappedFlows[i];
    newFlow->mStartFrame = mappedFlow->mStartFrame;
    newFlow->mDOMOffsetToBeforeTransformOffset = skipChars.GetOriginalCharCount() -
      mappedFlow->mStartFrame->GetContentOffset();
    newFlow->mContentLength = contentLength;

    while (nextBreakBeforeFrame && nextBreakBeforeFrame->GetContent() == content) {
      textBreakPoints.AppendElement(
          nextBreakBeforeFrame->GetContentOffset() + newFlow->mDOMOffsetToBeforeTransformOffset);
      nextBreakBeforeFrame = GetNextBreakBeforeFrame(&nextBreakIndex);
    }

    nsTextFrameUtils::Flags analysisFlags;
    if (frag->Is2b()) {
      NS_ASSERTION(mDoubleByteText, "Wrong buffer char size!");
      char16_t* bufStart = static_cast<char16_t*>(aTextBuffer);
      char16_t* bufEnd = nsTextFrameUtils::TransformText(
          frag->Get2b() + contentStart, contentLength, bufStart,
          compression, &mNextRunContextInfo, &skipChars, &analysisFlags);
      aTextBuffer = bufEnd;
      currentTransformedTextOffset = bufEnd - static_cast<const char16_t*>(textPtr);
    } else {
      if (mDoubleByteText) {
        // Need to expand the text. First transform it into a temporary buffer,
        // then expand.
        AutoTArray<uint8_t,BIG_TEXT_NODE_SIZE> tempBuf;
        uint8_t* bufStart = tempBuf.AppendElements(contentLength, fallible);
        if (!bufStart) {
          DestroyUserData(userDataToDestroy);
          return nullptr;
        }
        uint8_t* end = nsTextFrameUtils::TransformText(
            reinterpret_cast<const uint8_t*>(frag->Get1b()) + contentStart, contentLength,
            bufStart, compression, &mNextRunContextInfo, &skipChars, &analysisFlags);
        aTextBuffer = ExpandBuffer(static_cast<char16_t*>(aTextBuffer),
                                   tempBuf.Elements(), end - tempBuf.Elements());
        currentTransformedTextOffset =
          static_cast<char16_t*>(aTextBuffer) - static_cast<const char16_t*>(textPtr);
      } else {
        uint8_t* bufStart = static_cast<uint8_t*>(aTextBuffer);
        uint8_t* end = nsTextFrameUtils::TransformText(
            reinterpret_cast<const uint8_t*>(frag->Get1b()) + contentStart, contentLength,
            bufStart, compression, &mNextRunContextInfo, &skipChars, &analysisFlags);
        aTextBuffer = end;
        currentTransformedTextOffset = end - static_cast<const uint8_t*>(textPtr);
      }
    }
    flags2 |= analysisFlags;
  }

  void* finalUserData;
  if (userData == &dummyData) {
    flags2 |= nsTextFrameUtils::Flags::TEXT_IS_SIMPLE_FLOW;
    userData = nullptr;
    finalUserData = mMappedFlows[0].mStartFrame;
  } else {
    finalUserData = userData;
  }

  uint32_t transformedLength = currentTransformedTextOffset;

  // Now build the textrun
  nsTextFrame* firstFrame = mMappedFlows[0].mStartFrame;
  float fontInflation;
  if (mWhichTextRun == nsTextFrame::eNotInflated) {
    fontInflation = 1.0f;
  } else {
    fontInflation = nsLayoutUtils::FontSizeInflationFor(firstFrame);
  }

  gfxFontGroup* fontGroup = GetFontGroupForFrame(firstFrame, fontInflation);
  if (!fontGroup) {
    DestroyUserData(userDataToDestroy);
    return nullptr;
  }

  if (flags2 & nsTextFrameUtils::Flags::TEXT_HAS_TAB) {
    flags |= gfx::ShapedTextFlags::TEXT_ENABLE_SPACING;
  }
  if (flags2 & nsTextFrameUtils::Flags::TEXT_HAS_SHY) {
    flags |= gfx::ShapedTextFlags::TEXT_ENABLE_HYPHEN_BREAKS;
  }
  if (mBidiEnabled && (IS_LEVEL_RTL(firstFrame->GetEmbeddingLevel()))) {
    flags |= gfx::ShapedTextFlags::TEXT_IS_RTL;
  }
  if (mNextRunContextInfo & nsTextFrameUtils::INCOMING_WHITESPACE) {
    flags2 |= nsTextFrameUtils::Flags::TEXT_TRAILING_WHITESPACE;
  }
  if (mNextRunContextInfo & nsTextFrameUtils::INCOMING_ARABICCHAR) {
    flags |= gfx::ShapedTextFlags::TEXT_TRAILING_ARABICCHAR;
  }
  // ContinueTextRunAcrossFrames guarantees that it doesn't matter which
  // frame's style is used, so we use a mixture of the first frame and
  // last frame's style
  flags |= nsLayoutUtils::GetTextRunFlagsForStyle(lastStyleContext,
      fontStyle, textStyle, LetterSpacing(firstFrame, textStyle));
  // XXX this is a bit of a hack. For performance reasons, if we're favouring
  // performance over quality, don't try to get accurate glyph extents.
  if (!(flags & gfx::ShapedTextFlags::TEXT_OPTIMIZE_SPEED)) {
    flags |= gfx::ShapedTextFlags::TEXT_NEED_BOUNDING_BOX;
  }

  // Convert linebreak coordinates to transformed string offsets
  NS_ASSERTION(nextBreakIndex == mLineBreakBeforeFrames.Length(),
               "Didn't find all the frames to break-before...");
  gfxSkipCharsIterator iter(skipChars);
  AutoTArray<uint32_t,50> textBreakPointsAfterTransform;
  for (uint32_t i = 0; i < textBreakPoints.Length(); ++i) {
    nsTextFrameUtils::AppendLineBreakOffset(&textBreakPointsAfterTransform,
            iter.ConvertOriginalToSkipped(textBreakPoints[i]));
  }
  if (mStartOfLine) {
    nsTextFrameUtils::AppendLineBreakOffset(&textBreakPointsAfterTransform,
                                            transformedLength);
  }

  // Setup factory chain
  UniquePtr<nsTransformingTextRunFactory> transformingFactory;
  if (anyTextTransformStyle) {
    transformingFactory =
      MakeUnique<nsCaseTransformTextRunFactory>(Move(transformingFactory));
  }
  if (anyMathMLStyling) {
    transformingFactory =
      MakeUnique<MathMLTextRunFactory>(Move(transformingFactory), mathFlags,
                                       sstyScriptLevel, fontInflation);
  }
  nsTArray<RefPtr<nsTransformedCharStyle>> styles;
  if (transformingFactory) {
    iter.SetOriginalOffset(0);
    for (uint32_t i = 0; i < mMappedFlows.Length(); ++i) {
      MappedFlow* mappedFlow = &mMappedFlows[i];
      nsTextFrame* f;
      nsStyleContext* sc = nullptr;
      RefPtr<nsTransformedCharStyle> charStyle;
      for (f = mappedFlow->mStartFrame; f != mappedFlow->mEndFrame;
           f = f->GetNextContinuation()) {
        uint32_t offset = iter.GetSkippedOffset();
        iter.AdvanceOriginal(f->GetContentLength());
        uint32_t end = iter.GetSkippedOffset();
        // Text-combined frames have content-dependent transform, so we
        // want to create new nsTransformedCharStyle for them anyway.
        if (sc != f->StyleContext() || sc->IsTextCombined()) {
          sc = f->StyleContext();
          charStyle = new nsTransformedCharStyle(sc);
          if (sc->IsTextCombined() && f->CountGraphemeClusters() > 1) {
            charStyle->mForceNonFullWidth = true;
          }
        }
        uint32_t j;
        for (j = offset; j < end; ++j) {
          styles.AppendElement(charStyle);
        }
      }
    }
    flags2 |= nsTextFrameUtils::Flags::TEXT_IS_TRANSFORMED;
    NS_ASSERTION(iter.GetSkippedOffset() == transformedLength,
                 "We didn't cover all the characters in the text run!");
  }

  RefPtr<gfxTextRun> textRun;
  gfxTextRunFactory::Parameters params =
      { mDrawTarget, finalUserData, &skipChars,
        textBreakPointsAfterTransform.Elements(),
        uint32_t(textBreakPointsAfterTransform.Length()),
        int32_t(firstFrame->PresContext()->AppUnitsPerDevPixel())};

  if (mDoubleByteText) {
    const char16_t* text = static_cast<const char16_t*>(textPtr);
    if (transformingFactory) {
      textRun = transformingFactory->MakeTextRun(text, transformedLength,
                                                 &params, fontGroup, flags, flags2,
                                                 Move(styles), true);
      if (textRun) {
        // ownership of the factory has passed to the textrun
        // TODO: bug 1285316: clean up ownership transfer from the factory to
        // the textrun
        Unused << transformingFactory.release();
      }
    } else {
      textRun = fontGroup->MakeTextRun(text, transformedLength, &params,
                                       flags, flags2, mMissingFonts);
    }
  } else {
    const uint8_t* text = static_cast<const uint8_t*>(textPtr);
    flags |= gfx::ShapedTextFlags::TEXT_IS_8BIT;
    if (transformingFactory) {
      textRun = transformingFactory->MakeTextRun(text, transformedLength,
                                                 &params, fontGroup, flags, flags2,
                                                 Move(styles), true);
      if (textRun) {
        // ownership of the factory has passed to the textrun
        // TODO: bug 1285316: clean up ownership transfer from the factory to
        // the textrun
        Unused << transformingFactory.release();
      }
    } else {
      textRun = fontGroup->MakeTextRun(text, transformedLength, &params,
                                       flags, flags2, mMissingFonts);
    }
  }
  if (!textRun) {
    DestroyUserData(userDataToDestroy);
    return nullptr;
  }

  // We have to set these up after we've created the textrun, because
  // the breaks may be stored in the textrun during this very call.
  // This is a bit annoying because it requires another loop over the frames
  // making up the textrun, but I don't see a way to avoid this.
  SetupBreakSinksForTextRun(textRun.get(), textPtr);

  if (anyTextEmphasis) {
    SetupTextEmphasisForTextRun(textRun.get(), textPtr);
  }

  if (mSkipIncompleteTextRuns) {
    mSkipIncompleteTextRuns = !TextContainsLineBreakerWhiteSpace(textPtr,
        transformedLength, mDoubleByteText);
    // Since we're doing to destroy the user data now, avoid a dangling
    // pointer. Strictly speaking we don't need to do this since it should
    // not be used (since this textrun will not be used and will be
    // itself deleted soon), but it's always better to not have dangling
    // pointers around.
    textRun->SetUserData(nullptr);
    DestroyUserData(userDataToDestroy);
    return nullptr;
  }

  // Actually wipe out the textruns associated with the mapped frames and associate
  // those frames with this text run.
  AssignTextRun(textRun.get(), fontInflation);
  return textRun.forget();
}

// This is a cut-down version of BuildTextRunForFrames used to set up
// context for the line-breaker, when the textrun has already been created.
// So it does the same walk over the mMappedFlows, but doesn't actually
// build a new textrun.
bool
BuildTextRunsScanner::SetupLineBreakerContext(gfxTextRun *aTextRun)
{
  AutoTArray<uint8_t,BIG_TEXT_NODE_SIZE> buffer;
  uint32_t bufferSize = mMaxTextLength*(mDoubleByteText ? 2 : 1);
  if (bufferSize < mMaxTextLength || bufferSize == UINT32_MAX) {
    return false;
  }
  void *textPtr = buffer.AppendElements(bufferSize, fallible);
  if (!textPtr) {
    return false;
  }

  gfxSkipChars skipChars;

  AutoTArray<int32_t,50> textBreakPoints;
  TextRunUserData dummyData;
  TextRunMappedFlow dummyMappedFlow;
  TextRunMappedFlow* userMappedFlows;
  TextRunUserData* userData;
  TextRunUserData* userDataToDestroy;
  // If the situation is particularly simple (and common) we don't need to
  // allocate userData.
  if (mMappedFlows.Length() == 1 && !mMappedFlows[0].mEndFrame &&
      mMappedFlows[0].mStartFrame->GetContentOffset() == 0) {
    userData = &dummyData;
    userMappedFlows = &dummyMappedFlow;
    userDataToDestroy = nullptr;
    dummyData.mMappedFlowCount = mMappedFlows.Length();
    dummyData.mLastFlowIndex = 0;
  } else {
    userData = CreateUserData(mMappedFlows.Length());
    userMappedFlows = reinterpret_cast<TextRunMappedFlow*>(userData + 1);
    userDataToDestroy = userData;
  }

  uint32_t nextBreakIndex = 0;
  nsTextFrame* nextBreakBeforeFrame = GetNextBreakBeforeFrame(&nextBreakIndex);

  const nsStyleText* textStyle = nullptr;
  for (uint32_t i = 0; i < mMappedFlows.Length(); ++i) {
    MappedFlow* mappedFlow = &mMappedFlows[i];
    nsTextFrame* f = mappedFlow->mStartFrame;

    textStyle = f->StyleText();
    nsTextFrameUtils::CompressionMode compression =
      GetCSSWhitespaceToCompressionMode(f, textStyle);

    // Figure out what content is included in this flow.
    nsIContent* content = f->GetContent();
    const nsTextFragment* frag = content->GetText();
    int32_t contentStart = mappedFlow->mStartFrame->GetContentOffset();
    int32_t contentEnd = mappedFlow->GetContentEnd();
    int32_t contentLength = contentEnd - contentStart;

    TextRunMappedFlow* newFlow = &userMappedFlows[i];
    newFlow->mStartFrame = mappedFlow->mStartFrame;
    newFlow->mDOMOffsetToBeforeTransformOffset = skipChars.GetOriginalCharCount() -
      mappedFlow->mStartFrame->GetContentOffset();
    newFlow->mContentLength = contentLength;

    while (nextBreakBeforeFrame && nextBreakBeforeFrame->GetContent() == content) {
      textBreakPoints.AppendElement(
          nextBreakBeforeFrame->GetContentOffset() + newFlow->mDOMOffsetToBeforeTransformOffset);
      nextBreakBeforeFrame = GetNextBreakBeforeFrame(&nextBreakIndex);
    }

    nsTextFrameUtils::Flags analysisFlags;
    if (frag->Is2b()) {
      NS_ASSERTION(mDoubleByteText, "Wrong buffer char size!");
      char16_t* bufStart = static_cast<char16_t*>(textPtr);
      char16_t* bufEnd = nsTextFrameUtils::TransformText(
          frag->Get2b() + contentStart, contentLength, bufStart,
          compression, &mNextRunContextInfo, &skipChars, &analysisFlags);
      textPtr = bufEnd;
    } else {
      if (mDoubleByteText) {
        // Need to expand the text. First transform it into a temporary buffer,
        // then expand.
        AutoTArray<uint8_t,BIG_TEXT_NODE_SIZE> tempBuf;
        uint8_t* bufStart = tempBuf.AppendElements(contentLength, fallible);
        if (!bufStart) {
          DestroyUserData(userDataToDestroy);
          return false;
        }
        uint8_t* end = nsTextFrameUtils::TransformText(
            reinterpret_cast<const uint8_t*>(frag->Get1b()) + contentStart, contentLength,
            bufStart, compression, &mNextRunContextInfo, &skipChars, &analysisFlags);
        textPtr = ExpandBuffer(static_cast<char16_t*>(textPtr),
                               tempBuf.Elements(), end - tempBuf.Elements());
      } else {
        uint8_t* bufStart = static_cast<uint8_t*>(textPtr);
        uint8_t* end = nsTextFrameUtils::TransformText(
            reinterpret_cast<const uint8_t*>(frag->Get1b()) + contentStart, contentLength,
            bufStart, compression, &mNextRunContextInfo, &skipChars, &analysisFlags);
        textPtr = end;
      }
    }
  }

  // We have to set these up after we've created the textrun, because
  // the breaks may be stored in the textrun during this very call.
  // This is a bit annoying because it requires another loop over the frames
  // making up the textrun, but I don't see a way to avoid this.
  SetupBreakSinksForTextRun(aTextRun, buffer.Elements());

  DestroyUserData(userDataToDestroy);

  return true;
}

static bool
HasCompressedLeadingWhitespace(nsTextFrame* aFrame, const nsStyleText* aStyleText,
                               int32_t aContentEndOffset,
                               const gfxSkipCharsIterator& aIterator)
{
  if (!aIterator.IsOriginalCharSkipped())
    return false;

  gfxSkipCharsIterator iter = aIterator;
  int32_t frameContentOffset = aFrame->GetContentOffset();
  const nsTextFragment* frag = aFrame->GetContent()->GetText();
  while (frameContentOffset < aContentEndOffset && iter.IsOriginalCharSkipped()) {
    if (IsTrimmableSpace(frag, frameContentOffset, aStyleText))
      return true;
    ++frameContentOffset;
    iter.AdvanceOriginal(1);
  }
  return false;
}

void
BuildTextRunsScanner::SetupBreakSinksForTextRun(gfxTextRun* aTextRun,
                                                const void* aTextPtr)
{
  // for word-break style
  switch (mLineContainer->StyleText()->mWordBreak) {
    case NS_STYLE_WORDBREAK_BREAK_ALL:
      mLineBreaker.SetWordBreak(nsILineBreaker::kWordBreak_BreakAll);
      break;
    case NS_STYLE_WORDBREAK_KEEP_ALL:
      mLineBreaker.SetWordBreak(nsILineBreaker::kWordBreak_KeepAll);
      break;
    default:
      mLineBreaker.SetWordBreak(nsILineBreaker::kWordBreak_Normal);
      break;
  }

  // textruns have uniform language
  const nsStyleFont *styleFont = mMappedFlows[0].mStartFrame->StyleFont();
  // We should only use a language for hyphenation if it was specified
  // explicitly.
  nsIAtom* hyphenationLanguage =
    styleFont->mExplicitLanguage ? styleFont->mLanguage.get() : nullptr;
  // We keep this pointed at the skip-chars data for the current mappedFlow.
  // This lets us cheaply check whether the flow has compressed initial
  // whitespace...
  gfxSkipCharsIterator iter(aTextRun->GetSkipChars());

  for (uint32_t i = 0; i < mMappedFlows.Length(); ++i) {
    MappedFlow* mappedFlow = &mMappedFlows[i];
    uint32_t offset = iter.GetSkippedOffset();
    gfxSkipCharsIterator iterNext = iter;
    iterNext.AdvanceOriginal(mappedFlow->GetContentEnd() -
            mappedFlow->mStartFrame->GetContentOffset());

    UniquePtr<BreakSink>* breakSink =
      mBreakSinks.AppendElement(MakeUnique<BreakSink>(aTextRun, mDrawTarget, offset));
    if (!breakSink || !*breakSink)
      return;

    uint32_t length = iterNext.GetSkippedOffset() - offset;
    uint32_t flags = 0;
    nsIFrame* initialBreakController = mappedFlow->mAncestorControllingInitialBreak;
    if (!initialBreakController) {
      initialBreakController = mLineContainer;
    }
    if (!initialBreakController->StyleText()->
                                 WhiteSpaceCanWrap(initialBreakController)) {
      flags |= nsLineBreaker::BREAK_SUPPRESS_INITIAL;
    }
    nsTextFrame* startFrame = mappedFlow->mStartFrame;
    const nsStyleText* textStyle = startFrame->StyleText();
    if (!textStyle->WhiteSpaceCanWrap(startFrame)) {
      flags |= nsLineBreaker::BREAK_SUPPRESS_INSIDE;
    }
    if (aTextRun->GetFlags2() & nsTextFrameUtils::Flags::TEXT_NO_BREAKS) {
      flags |= nsLineBreaker::BREAK_SKIP_SETTING_NO_BREAKS;
    }
    if (textStyle->mTextTransform == NS_STYLE_TEXT_TRANSFORM_CAPITALIZE) {
      flags |= nsLineBreaker::BREAK_NEED_CAPITALIZATION;
    }
    if (textStyle->mHyphens == StyleHyphens::Auto) {
      flags |= nsLineBreaker::BREAK_USE_AUTO_HYPHENATION;
    }

    if (HasCompressedLeadingWhitespace(startFrame, textStyle,
                                       mappedFlow->GetContentEnd(), iter)) {
      mLineBreaker.AppendInvisibleWhitespace(flags);
    }

    if (length > 0) {
      BreakSink* sink =
        mSkipIncompleteTextRuns ? nullptr : (*breakSink).get();
      if (mDoubleByteText) {
        const char16_t* text = reinterpret_cast<const char16_t*>(aTextPtr);
        mLineBreaker.AppendText(hyphenationLanguage, text + offset,
                                length, flags, sink);
      } else {
        const uint8_t* text = reinterpret_cast<const uint8_t*>(aTextPtr);
        mLineBreaker.AppendText(hyphenationLanguage, text + offset,
                                length, flags, sink);
      }
    }

    iter = iterNext;
  }
}

static bool
MayCharacterHaveEmphasisMark(uint32_t aCh)
{
  auto category = unicode::GetGeneralCategory(aCh);
  // Comparing an unsigned variable against zero is a compile error,
  // so we use static assert here to ensure we really don't need to
  // compare it with the given constant.
  static_assert(IsUnsigned<decltype(category)>::value &&
                HB_UNICODE_GENERAL_CATEGORY_CONTROL == 0,
                "if this constant is not zero, or category is signed, "
                "we need to explicitly do the comparison below");
  return !(category <= HB_UNICODE_GENERAL_CATEGORY_UNASSIGNED ||
           (category >= HB_UNICODE_GENERAL_CATEGORY_LINE_SEPARATOR &&
            category <= HB_UNICODE_GENERAL_CATEGORY_SPACE_SEPARATOR));
}

static bool
MayCharacterHaveEmphasisMark(uint8_t aCh)
{
  // 0x00~0x1f and 0x7f~0x9f are in category Cc
  // 0x20 and 0xa0 are in category Zs
  bool result = !(aCh <= 0x20 || (aCh >= 0x7f && aCh <= 0xa0));
  MOZ_ASSERT(result == MayCharacterHaveEmphasisMark(uint32_t(aCh)),
             "result for uint8_t should match result for uint32_t");
  return result;
}

void
BuildTextRunsScanner::SetupTextEmphasisForTextRun(gfxTextRun* aTextRun,
                                                  const void* aTextPtr)
{
  if (!mDoubleByteText) {
    auto text = reinterpret_cast<const uint8_t*>(aTextPtr);
    for (auto i : IntegerRange(aTextRun->GetLength())) {
      if (!MayCharacterHaveEmphasisMark(text[i])) {
        aTextRun->SetNoEmphasisMark(i);
      }
    }
  } else {
    auto text = reinterpret_cast<const char16_t*>(aTextPtr);
    auto length = aTextRun->GetLength();
    for (size_t i = 0; i < length; ++i) {
      if (NS_IS_HIGH_SURROGATE(text[i]) && i + 1 < length &&
          NS_IS_LOW_SURROGATE(text[i + 1])) {
        uint32_t ch = SURROGATE_TO_UCS4(text[i], text[i + 1]);
        if (!MayCharacterHaveEmphasisMark(ch)) {
          aTextRun->SetNoEmphasisMark(i);
          aTextRun->SetNoEmphasisMark(i + 1);
        }
        ++i;
      } else {
        if (!MayCharacterHaveEmphasisMark(uint32_t(text[i]))) {
          aTextRun->SetNoEmphasisMark(i);
        }
      }
    }
  }
}

// Find the flow corresponding to aContent in aUserData
static inline TextRunMappedFlow*
FindFlowForContent(TextRunUserData* aUserData, nsIContent* aContent,
                   TextRunMappedFlow* userMappedFlows)
{
  // Find the flow that contains us
  int32_t i = aUserData->mLastFlowIndex;
  int32_t delta = 1;
  int32_t sign = 1;
  // Search starting at the current position and examine close-by
  // positions first, moving further and further away as we go.
  while (i >= 0 && uint32_t(i) < aUserData->mMappedFlowCount) {
    TextRunMappedFlow* flow = &userMappedFlows[i];
    if (flow->mStartFrame->GetContent() == aContent) {
      return flow;
    }

    i += delta;
    sign = -sign;
    delta = -delta + sign;
  }

  // We ran into an array edge.  Add |delta| to |i| once more to get
  // back to the side where we still need to search, then step in
  // the |sign| direction.
  i += delta;
  if (sign > 0) {
    for (; i < int32_t(aUserData->mMappedFlowCount); ++i) {
      TextRunMappedFlow* flow = &userMappedFlows[i];
      if (flow->mStartFrame->GetContent() == aContent) {
        return flow;
      }
    }
  } else {
    for (; i >= 0; --i) {
      TextRunMappedFlow* flow = &userMappedFlows[i];
      if (flow->mStartFrame->GetContent() == aContent) {
        return flow;
      }
    }
  }

  return nullptr;
}

void
BuildTextRunsScanner::AssignTextRun(gfxTextRun* aTextRun, float aInflation)
{
  for (uint32_t i = 0; i < mMappedFlows.Length(); ++i) {
    MappedFlow* mappedFlow = &mMappedFlows[i];
    nsTextFrame* startFrame = mappedFlow->mStartFrame;
    nsTextFrame* endFrame = mappedFlow->mEndFrame;
    nsTextFrame* f;
    for (f = startFrame; f != endFrame; f = f->GetNextContinuation()) {
#ifdef DEBUG_roc
      if (f->GetTextRun(mWhichTextRun)) {
        gfxTextRun* textRun = f->GetTextRun(mWhichTextRun);
        if (textRun->GetFlags2() & nsTextFrameUtils::Flags::TEXT_IS_SIMPLE_FLOW) {
          if (mMappedFlows[0].mStartFrame != GetFrameForSimpleFlow(textRun)) {
            NS_WARNING("REASSIGNING SIMPLE FLOW TEXT RUN!");
          }
        } else {
          auto userData = static_cast<TextRunUserData*>(aTextRun->GetUserData());
          TextRunMappedFlow* userMappedFlows = GetMappedFlows(aTextRun);
          if (userData->mMappedFlowCount >= mMappedFlows.Length() ||
              userMappedFlows[userData->mMappedFlowCount - 1].mStartFrame !=
              mMappedFlows[userdata->mMappedFlowCount - 1].mStartFrame) {
            NS_WARNING("REASSIGNING MULTIFLOW TEXT RUN (not append)!");
          }
        }
      }
#endif

      gfxTextRun* oldTextRun = f->GetTextRun(mWhichTextRun);
      if (oldTextRun) {
        nsTextFrame* firstFrame = nullptr;
        uint32_t startOffset = 0;
        if (oldTextRun->GetFlags2() & nsTextFrameUtils::Flags::TEXT_IS_SIMPLE_FLOW) {
          firstFrame = GetFrameForSimpleFlow(oldTextRun);
        } else {
          auto userData = static_cast<TextRunUserData*>(oldTextRun->GetUserData());
          TextRunMappedFlow* userMappedFlows = GetMappedFlows(oldTextRun);
          firstFrame = userMappedFlows[0].mStartFrame;
          if (MOZ_UNLIKELY(f != firstFrame)) {
            TextRunMappedFlow* flow =
              FindFlowForContent(userData, f->GetContent(), userMappedFlows);
            if (flow) {
              startOffset = flow->mDOMOffsetToBeforeTransformOffset;
            } else {
              NS_ERROR("Can't find flow containing frame 'f'");
            }
          }
        }

        // Optimization: if |f| is the first frame in the flow then there are no
        // prev-continuations that use |oldTextRun|.
        nsTextFrame* clearFrom = nullptr;
        if (MOZ_UNLIKELY(f != firstFrame)) {
          // If all the frames in the mapped flow starting at |f| (inclusive)
          // are empty then we let the prev-continuations keep the old text run.
          gfxSkipCharsIterator iter(oldTextRun->GetSkipChars(), startOffset, f->GetContentOffset());
          uint32_t textRunOffset = iter.ConvertOriginalToSkipped(f->GetContentOffset());
          clearFrom = textRunOffset == oldTextRun->GetLength() ? f : nullptr;
        }
        f->ClearTextRun(clearFrom, mWhichTextRun);

#ifdef DEBUG
        if (firstFrame && !firstFrame->GetTextRun(mWhichTextRun)) {
          // oldTextRun was destroyed - assert that we don't reference it.
          for (uint32_t j = 0; j < mBreakSinks.Length(); ++j) {
            NS_ASSERTION(oldTextRun != mBreakSinks[j]->mTextRun,
                         "destroyed text run is still in use");
          }
        }
#endif
      }
      f->SetTextRun(aTextRun, mWhichTextRun, aInflation);
    }
    // Set this bit now; we can't set it any earlier because
    // f->ClearTextRun() might clear it out.
    nsFrameState whichTextRunState =
      startFrame->GetTextRun(nsTextFrame::eInflated) == aTextRun
        ? TEXT_IN_TEXTRUN_USER_DATA
        : TEXT_IN_UNINFLATED_TEXTRUN_USER_DATA;
    startFrame->AddStateBits(whichTextRunState);
  }
}

NS_QUERYFRAME_HEAD(nsTextFrame)
  NS_QUERYFRAME_ENTRY(nsTextFrame)
NS_QUERYFRAME_TAIL_INHERITING(nsFrame)

gfxSkipCharsIterator
nsTextFrame::EnsureTextRun(TextRunType aWhichTextRun,
                           DrawTarget* aRefDrawTarget,
                           nsIFrame* aLineContainer,
                           const nsLineList::iterator* aLine,
                           uint32_t* aFlowEndInTextRun)
{
  gfxTextRun *textRun = GetTextRun(aWhichTextRun);
  if (!textRun || (aLine && (*aLine)->GetInvalidateTextRuns())) {
    RefPtr<DrawTarget> refDT = aRefDrawTarget;
    if (!refDT) {
      refDT = CreateReferenceDrawTarget(this);
    }
    if (refDT) {
      BuildTextRuns(refDT, this, aLineContainer, aLine, aWhichTextRun);
    }
    textRun = GetTextRun(aWhichTextRun);
    if (!textRun) {
      // A text run was not constructed for this frame. This is bad. The caller
      // will check mTextRun.
      return gfxSkipCharsIterator(gfxPlatform::
                                  GetPlatform()->EmptySkipChars(), 0);
    }
    TabWidthStore* tabWidths = GetProperty(TabWidthProperty());
    if (tabWidths && tabWidths->mValidForContentOffset != GetContentOffset()) {
      DeleteProperty(TabWidthProperty());
    }
  }

  if (textRun->GetFlags2() & nsTextFrameUtils::Flags::TEXT_IS_SIMPLE_FLOW) {
    if (aFlowEndInTextRun) {
      *aFlowEndInTextRun = textRun->GetLength();
    }
    return gfxSkipCharsIterator(textRun->GetSkipChars(), 0, mContentOffset);
  }

  auto userData = static_cast<TextRunUserData*>(textRun->GetUserData());
  TextRunMappedFlow* userMappedFlows = GetMappedFlows(textRun);
  TextRunMappedFlow* flow =
    FindFlowForContent(userData, mContent, userMappedFlows);
  if (flow) {
    // Since textruns can only contain one flow for a given content element,
    // this must be our flow.
    uint32_t flowIndex = flow - userMappedFlows;
    userData->mLastFlowIndex = flowIndex;
    gfxSkipCharsIterator iter(textRun->GetSkipChars(),
                              flow->mDOMOffsetToBeforeTransformOffset, mContentOffset);
    if (aFlowEndInTextRun) {
      if (flowIndex + 1 < userData->mMappedFlowCount) {
        gfxSkipCharsIterator end(textRun->GetSkipChars());
        *aFlowEndInTextRun = end.ConvertOriginalToSkipped(
              flow[1].mStartFrame->GetContentOffset() + flow[1].mDOMOffsetToBeforeTransformOffset);
      } else {
        *aFlowEndInTextRun = textRun->GetLength();
      }
    }
    return iter;
  }

  NS_ERROR("Can't find flow containing this frame???");
  return gfxSkipCharsIterator(gfxPlatform::GetPlatform()->EmptySkipChars(), 0);
}

static uint32_t
GetEndOfTrimmedText(const nsTextFragment* aFrag, const nsStyleText* aStyleText,
                    uint32_t aStart, uint32_t aEnd,
                    gfxSkipCharsIterator* aIterator)
{
  aIterator->SetSkippedOffset(aEnd);
  while (aIterator->GetSkippedOffset() > aStart) {
    aIterator->AdvanceSkipped(-1);
    if (!IsTrimmableSpace(aFrag, aIterator->GetOriginalOffset(), aStyleText))
      return aIterator->GetSkippedOffset() + 1;
  }
  return aStart;
}

nsTextFrame::TrimmedOffsets
nsTextFrame::GetTrimmedOffsets(const nsTextFragment* aFrag,
                               bool aTrimAfter, bool aPostReflow) const
{
  NS_ASSERTION(mTextRun, "Need textrun here");
  if (aPostReflow) {
    // This should not be used during reflow. We need our TEXT_REFLOW_FLAGS
    // to be set correctly.  If our parent wasn't reflowed due to the frame
    // tree being too deep then the return value doesn't matter.
    NS_ASSERTION(!(GetStateBits() & NS_FRAME_FIRST_REFLOW) ||
                 (GetParent()->GetStateBits() &
                  NS_FRAME_TOO_DEEP_IN_FRAME_TREE),
                 "Can only call this on frames that have been reflowed");
    NS_ASSERTION(!(GetStateBits() & NS_FRAME_IN_REFLOW),
                 "Can only call this on frames that are not being reflowed");
  }

  TrimmedOffsets offsets = { GetContentOffset(), GetContentLength() };
  const nsStyleText* textStyle = StyleText();
  // Note that pre-line newlines should still allow us to trim spaces
  // for display
  if (textStyle->WhiteSpaceIsSignificant())
    return offsets;

  if (!aPostReflow || (GetStateBits() & TEXT_START_OF_LINE)) {
    int32_t whitespaceCount =
      GetTrimmableWhitespaceCount(aFrag,
                                  offsets.mStart, offsets.mLength, 1);
    offsets.mStart += whitespaceCount;
    offsets.mLength -= whitespaceCount;
  }

  if (aTrimAfter && (!aPostReflow || (GetStateBits() & TEXT_END_OF_LINE))) {
    // This treats a trailing 'pre-line' newline as trimmable. That's fine,
    // it's actually what we want since we want whitespace before it to
    // be trimmed.
    int32_t whitespaceCount =
      GetTrimmableWhitespaceCount(aFrag,
                                  offsets.GetEnd() - 1, offsets.mLength, -1);
    offsets.mLength -= whitespaceCount;
  }
  return offsets;
}

static bool IsJustifiableCharacter(const nsStyleText* aTextStyle,
                                   const nsTextFragment* aFrag, int32_t aPos,
                                   bool aLangIsCJ)
{
  NS_ASSERTION(aPos >= 0, "negative position?!");

  StyleTextJustify justifyStyle = aTextStyle->mTextJustify;
  if (justifyStyle == StyleTextJustify::None) {
    return false;
  }

  char16_t ch = aFrag->CharAt(aPos);
  if (ch == '\n' || ch == '\t' || ch == '\r') {
    return true;
  }
  if (ch == ' ' || ch == CH_NBSP) {
    // Don't justify spaces that are combined with diacriticals
    if (!aFrag->Is2b()) {
      return true;
    }
    return !nsTextFrameUtils::IsSpaceCombiningSequenceTail(
      aFrag->Get2b() + aPos + 1, aFrag->GetLength() - (aPos + 1));
  }

  if (justifyStyle == StyleTextJustify::InterCharacter) {
    return true;
  } else if (justifyStyle == StyleTextJustify::InterWord) {
    return false;
  }

  // text-justify: auto
  if (ch < 0x2150u) {
    return false;
  }
  if (aLangIsCJ) {
    if ((0x2150u <= ch && ch <= 0x22ffu) || // Number Forms, Arrows, Mathematical Operators
        (0x2460u <= ch && ch <= 0x24ffu) || // Enclosed Alphanumerics
        (0x2580u <= ch && ch <= 0x27bfu) || // Block Elements, Geometric Shapes, Miscellaneous Symbols, Dingbats
        (0x27f0u <= ch && ch <= 0x2bffu) || // Supplemental Arrows-A, Braille Patterns, Supplemental Arrows-B,
                                            // Miscellaneous Mathematical Symbols-B, Supplemental Mathematical Operators,
                                            // Miscellaneous Symbols and Arrows
        (0x2e80u <= ch && ch <= 0x312fu) || // CJK Radicals Supplement, CJK Radicals Supplement,
                                            // Ideographic Description Characters, CJK Symbols and Punctuation,
                                            // Hiragana, Katakana, Bopomofo
        (0x3190u <= ch && ch <= 0xabffu) || // Kanbun, Bopomofo Extended, Katakana Phonetic Extensions,
                                            // Enclosed CJK Letters and Months, CJK Compatibility,
                                            // CJK Unified Ideographs Extension A, Yijing Hexagram Symbols,
                                            // CJK Unified Ideographs, Yi Syllables, Yi Radicals
        (0xf900u <= ch && ch <= 0xfaffu) || // CJK Compatibility Ideographs
        (0xff5eu <= ch && ch <= 0xff9fu)    // Halfwidth and Fullwidth Forms(a part)
       ) {
      return true;
    }
    char16_t ch2;
    if (NS_IS_HIGH_SURROGATE(ch) && aFrag->GetLength() > uint32_t(aPos) + 1 &&
        NS_IS_LOW_SURROGATE(ch2 = aFrag->CharAt(aPos + 1))) {
      uint32_t u = SURROGATE_TO_UCS4(ch, ch2);
      if (0x20000u <= u && u <= 0x2ffffu) { // CJK Unified Ideographs Extension B,
                                            // CJK Unified Ideographs Extension C,
                                            // CJK Unified Ideographs Extension D,
                                            // CJK Compatibility Ideographs Supplement
        return true;
      }
    }
  }
  return false;
}

void
nsTextFrame::ClearMetrics(ReflowOutput& aMetrics)
{
  aMetrics.ClearSize();
  aMetrics.SetBlockStartAscent(0);
  mAscent = 0;

  AddStateBits(TEXT_NO_RENDERED_GLYPHS);
}

static int32_t FindChar(const nsTextFragment* frag,
                        int32_t aOffset, int32_t aLength, char16_t ch)
{
  int32_t i = 0;
  if (frag->Is2b()) {
    const char16_t* str = frag->Get2b() + aOffset;
    for (; i < aLength; ++i) {
      if (*str == ch)
        return i + aOffset;
      ++str;
    }
  } else {
    if (uint16_t(ch) <= 0xFF) {
      const char* str = frag->Get1b() + aOffset;
      const void* p = memchr(str, ch, aLength);
      if (p)
        return (static_cast<const char*>(p) - str) + aOffset;
    }
  }
  return -1;
}

static bool IsChineseOrJapanese(const nsTextFrame* aFrame)
{
  if (aFrame->ShouldSuppressLineBreak()) {
    // Always treat ruby as CJ language so that those characters can
    // be expanded properly even when surrounded by other language.
    return true;
  }

  nsIAtom* language = aFrame->StyleFont()->mLanguage;
  if (!language) {
    return false;
  }
  return nsStyleUtil::MatchesLanguagePrefix(language, u"ja") ||
         nsStyleUtil::MatchesLanguagePrefix(language, u"zh");
}

#ifdef DEBUG
static bool IsInBounds(const gfxSkipCharsIterator& aStart, int32_t aContentLength,
                       gfxTextRun::Range aRange) {
  if (aStart.GetSkippedOffset() > aRange.start)
    return false;
  if (aContentLength == INT32_MAX)
    return true;
  gfxSkipCharsIterator iter(aStart);
  iter.AdvanceOriginal(aContentLength);
  return iter.GetSkippedOffset() >= aRange.end;
}
#endif

class MOZ_STACK_CLASS PropertyProvider final : public gfxTextRun::PropertyProvider {
  typedef gfxTextRun::Range Range;
  typedef gfxTextRun::HyphenType HyphenType;

public:
  /**
   * Use this constructor for reflow, when we don't know what text is
   * really mapped by the frame and we have a lot of other data around.
   *
   * @param aLength can be INT32_MAX to indicate we cover all the text
   * associated with aFrame up to where its flow chain ends in the given
   * textrun. If INT32_MAX is passed, justification and hyphen-related methods
   * cannot be called, nor can GetOriginalLength().
   */
  PropertyProvider(gfxTextRun* aTextRun, const nsStyleText* aTextStyle,
                   const nsTextFragment* aFrag, nsTextFrame* aFrame,
                   const gfxSkipCharsIterator& aStart, int32_t aLength,
                   nsIFrame* aLineContainer,
                   nscoord aOffsetFromBlockOriginForTabs,
                   nsTextFrame::TextRunType aWhichTextRun)
    : mTextRun(aTextRun), mFontGroup(nullptr),
      mTextStyle(aTextStyle), mFrag(aFrag),
      mLineContainer(aLineContainer),
      mFrame(aFrame), mStart(aStart), mTempIterator(aStart),
      mTabWidths(nullptr), mTabWidthsAnalyzedLimit(0),
      mLength(aLength),
      mWordSpacing(WordSpacing(aFrame, mTextRun, aTextStyle)),
      mLetterSpacing(LetterSpacing(aFrame, aTextStyle)),
      mHyphenWidth(-1),
      mOffsetFromBlockOriginForTabs(aOffsetFromBlockOriginForTabs),
      mReflowing(true),
      mWhichTextRun(aWhichTextRun)
  {
    NS_ASSERTION(mStart.IsInitialized(), "Start not initialized?");
  }

  /**
   * Use this constructor after the frame has been reflowed and we don't
   * have other data around. Gets everything from the frame. EnsureTextRun
   * *must* be called before this!!!
   */
  PropertyProvider(nsTextFrame* aFrame, const gfxSkipCharsIterator& aStart,
                   nsTextFrame::TextRunType aWhichTextRun)
    : mTextRun(aFrame->GetTextRun(aWhichTextRun)), mFontGroup(nullptr),
      mTextStyle(aFrame->StyleText()),
      mFrag(aFrame->GetContent()->GetText()),
      mLineContainer(nullptr),
      mFrame(aFrame), mStart(aStart), mTempIterator(aStart),
      mTabWidths(nullptr), mTabWidthsAnalyzedLimit(0),
      mLength(aFrame->GetContentLength()),
      mWordSpacing(WordSpacing(aFrame, mTextRun)),
      mLetterSpacing(LetterSpacing(aFrame)),
      mHyphenWidth(-1),
      mOffsetFromBlockOriginForTabs(0),
      mReflowing(false),
      mWhichTextRun(aWhichTextRun)
  {
    NS_ASSERTION(mTextRun, "Textrun not initialized!");
  }

  // Call this after construction if you're not going to reflow the text
  void InitializeForDisplay(bool aTrimAfter);

  void InitializeForMeasure();

  void GetSpacing(Range aRange, Spacing* aSpacing) const;
  gfxFloat GetHyphenWidth() const;
  void GetHyphenationBreaks(Range aRange, HyphenType* aBreakBefore) const;
  StyleHyphens GetHyphensOption() const {
    return mTextStyle->mHyphens;
  }

  already_AddRefed<DrawTarget> GetDrawTarget() const {
    return CreateReferenceDrawTarget(GetFrame());
  }

  uint32_t GetAppUnitsPerDevUnit() const {
    return mTextRun->GetAppUnitsPerDevUnit();
  }

  void GetSpacingInternal(Range aRange, Spacing* aSpacing, bool aIgnoreTabs) const;

  /**
   * Compute the justification information in given DOM range, return
   * justification info and assignments if requested.
   */
  JustificationInfo ComputeJustification(
    Range aRange, nsTArray<JustificationAssignment>* aAssignments = nullptr);

  const nsTextFrame* GetFrame() const { return mFrame; }
  // This may not be equal to the frame offset/length in because we may have
  // adjusted for whitespace trimming according to the state bits set in the frame
  // (for the static provider)
  const gfxSkipCharsIterator& GetStart() const { return mStart; }
  // May return INT32_MAX if that was given to the constructor
  uint32_t GetOriginalLength() const {
    NS_ASSERTION(mLength != INT32_MAX, "Length not known");
    return mLength;
  }
  const nsTextFragment* GetFragment() const { return mFrag; }

  gfxFontGroup* GetFontGroup() const {
    if (!mFontGroup) {
      InitFontGroupAndFontMetrics();
    }
    return mFontGroup;
  }

  nsFontMetrics* GetFontMetrics() const {
    if (!mFontMetrics) {
      InitFontGroupAndFontMetrics();
    }
    return mFontMetrics;
  }

  void CalcTabWidths(Range aTransformedRange, gfxFloat aTabWidth) const;

  const gfxSkipCharsIterator& GetEndHint() const { return mTempIterator; }

protected:
  void SetupJustificationSpacing(bool aPostReflow);

  void InitFontGroupAndFontMetrics() const {
    float inflation = (mWhichTextRun == nsTextFrame::eInflated)
      ? mFrame->GetFontSizeInflation() : 1.0f;
    mFontGroup = GetFontGroupForFrame(mFrame, inflation,
                                      getter_AddRefs(mFontMetrics));
  }

  const RefPtr<gfxTextRun>        mTextRun;
  mutable gfxFontGroup*           mFontGroup;
  mutable RefPtr<nsFontMetrics>   mFontMetrics;
  const nsStyleText*              mTextStyle;
  const nsTextFragment*           mFrag;
  const nsIFrame*                 mLineContainer;
  nsTextFrame*                    mFrame;
  gfxSkipCharsIterator            mStart;  // Offset in original and transformed string
  const gfxSkipCharsIterator      mTempIterator;

  // Either null, or pointing to the frame's TabWidthProperty.
  mutable TabWidthStore*          mTabWidths;
  // How far we've done tab-width calculation; this is ONLY valid when
  // mTabWidths is nullptr (otherwise rely on mTabWidths->mLimit instead).
  // It's a DOM offset relative to the current frame's offset.
  mutable uint32_t                mTabWidthsAnalyzedLimit;

  int32_t                         mLength;  // DOM string length, may be INT32_MAX
  const gfxFloat                  mWordSpacing; // space for each whitespace char
  const gfxFloat                  mLetterSpacing; // space for each letter
  mutable gfxFloat                mHyphenWidth;
  mutable gfxFloat                mOffsetFromBlockOriginForTabs;

  // The values in mJustificationSpacings corresponds to unskipped
  // characters start from mJustificationArrayStart.
  uint32_t                        mJustificationArrayStart;
  nsTArray<Spacing>               mJustificationSpacings;

  const bool                      mReflowing;
  const nsTextFrame::TextRunType  mWhichTextRun;
};

/**
 * Finds the offset of the first character of the cluster containing aPos
 */
static void FindClusterStart(const gfxTextRun* aTextRun,
                             int32_t aOriginalStart,
                             gfxSkipCharsIterator* aPos)
{
  while (aPos->GetOriginalOffset() > aOriginalStart) {
    if (aPos->IsOriginalCharSkipped() ||
        aTextRun->IsClusterStart(aPos->GetSkippedOffset())) {
      break;
    }
    aPos->AdvanceOriginal(-1);
  }
}

/**
 * Finds the offset of the last character of the cluster containing aPos.
 * If aAllowSplitLigature is false, we also check for a ligature-group
 * start.
 */
static void FindClusterEnd(const gfxTextRun* aTextRun,
                           int32_t aOriginalEnd,
                           gfxSkipCharsIterator* aPos,
                           bool aAllowSplitLigature = true)
{
  NS_PRECONDITION(aPos->GetOriginalOffset() < aOriginalEnd,
                  "character outside string");
  aPos->AdvanceOriginal(1);
  while (aPos->GetOriginalOffset() < aOriginalEnd) {
    if (aPos->IsOriginalCharSkipped() ||
        (aTextRun->IsClusterStart(aPos->GetSkippedOffset()) &&
         (aAllowSplitLigature ||
          aTextRun->IsLigatureGroupStart(aPos->GetSkippedOffset())))) {
      break;
    }
    aPos->AdvanceOriginal(1);
  }
  aPos->AdvanceOriginal(-1);
}

JustificationInfo
PropertyProvider::ComputeJustification(
  Range aRange, nsTArray<JustificationAssignment>* aAssignments)
{
  JustificationInfo info;

  // Horizontal-in-vertical frame is orthogonal to the line, so it
  // doesn't actually include any justification opportunity inside.
  // The spec says such frame should be treated as a U+FFFC. Since we
  // do not insert justification opportunities on the sides of that
  // character, the sides of this frame are not justifiable either.
  if (mFrame->StyleContext()->IsTextCombined()) {
    return info;
  }

  bool isCJ = IsChineseOrJapanese(mFrame);
  nsSkipCharsRunIterator run(
    mStart, nsSkipCharsRunIterator::LENGTH_INCLUDES_SKIPPED, aRange.Length());
  run.SetOriginalOffset(aRange.start);
  mJustificationArrayStart = run.GetSkippedOffset();

  nsTArray<JustificationAssignment> assignments;
  assignments.SetCapacity(aRange.Length());
  while (run.NextRun()) {
    uint32_t originalOffset = run.GetOriginalOffset();
    uint32_t skippedOffset = run.GetSkippedOffset();
    uint32_t length = run.GetRunLength();
    assignments.SetLength(skippedOffset + length - mJustificationArrayStart);

    gfxSkipCharsIterator iter = run.GetPos();
    for (uint32_t i = 0; i < length; ++i) {
      uint32_t offset = originalOffset + i;
      if (!IsJustifiableCharacter(mTextStyle, mFrag, offset, isCJ)) {
        continue;
      }

      iter.SetOriginalOffset(offset);

      FindClusterStart(mTextRun, originalOffset, &iter);
      uint32_t firstCharOffset = iter.GetSkippedOffset();
      uint32_t firstChar = firstCharOffset > mJustificationArrayStart ?
        firstCharOffset - mJustificationArrayStart : 0;
      if (!firstChar) {
        info.mIsStartJustifiable = true;
      } else {
        auto& assign = assignments[firstChar];
        auto& prevAssign = assignments[firstChar - 1];
        if (prevAssign.mGapsAtEnd) {
          prevAssign.mGapsAtEnd = 1;
          assign.mGapsAtStart = 1;
        } else {
          assign.mGapsAtStart = 2;
          info.mInnerOpportunities++;
        }
      }

      FindClusterEnd(mTextRun, originalOffset + length, &iter);
      uint32_t lastChar = iter.GetSkippedOffset() - mJustificationArrayStart;
      // Assign the two gaps temporary to the last char. If the next cluster is
      // justifiable as well, one of the gaps will be removed by code above.
      assignments[lastChar].mGapsAtEnd = 2;
      info.mInnerOpportunities++;

      // Skip the whole cluster
      i = iter.GetOriginalOffset() - originalOffset;
    }
  }

  if (!assignments.IsEmpty() && assignments.LastElement().mGapsAtEnd) {
    // We counted the expansion opportunity after the last character,
    // but it is not an inner opportunity.
    MOZ_ASSERT(info.mInnerOpportunities > 0);
    info.mInnerOpportunities--;
    info.mIsEndJustifiable = true;
  }

  if (aAssignments) {
    *aAssignments = Move(assignments);
  }
  return info;
}

// aStart, aLength in transformed string offsets
void
PropertyProvider::GetSpacing(Range aRange, Spacing* aSpacing) const
{
  GetSpacingInternal(aRange, aSpacing,
                     !(mTextRun->GetFlags2() & nsTextFrameUtils::Flags::TEXT_HAS_TAB));
}

static bool
CanAddSpacingAfter(const gfxTextRun* aTextRun, uint32_t aOffset)
{
  if (aOffset + 1 >= aTextRun->GetLength())
    return true;
  return aTextRun->IsClusterStart(aOffset + 1) &&
    aTextRun->IsLigatureGroupStart(aOffset + 1);
}

static gfxFloat
ComputeTabWidthAppUnits(const nsIFrame* aFrame, gfxTextRun* aTextRun)
{
  const nsStyleText* textStyle = aFrame->StyleText();
  if (textStyle->mTabSize.GetUnit() != eStyleUnit_Factor) {
    nscoord w = textStyle->mTabSize.GetCoordValue();
    MOZ_ASSERT(w >= 0);
    return w;
  }

  gfxFloat spaces = textStyle->mTabSize.GetFactorValue();
  MOZ_ASSERT(spaces >= 0);

  // Round the space width when converting to appunits the same way
  // textruns do.
  gfxFloat spaceWidthAppUnits =
    NS_round(GetFirstFontMetrics(aTextRun->GetFontGroup(),
                                 aTextRun->IsVertical()).spaceWidth *
             aTextRun->GetAppUnitsPerDevUnit());
  return spaces * spaceWidthAppUnits;
}

void
PropertyProvider::GetSpacingInternal(Range aRange, Spacing* aSpacing,
                                     bool aIgnoreTabs) const
{
  NS_PRECONDITION(IsInBounds(mStart, mLength, aRange), "Range out of bounds");

  uint32_t index;
  for (index = 0; index < aRange.Length(); ++index) {
    aSpacing[index].mBefore = 0.0;
    aSpacing[index].mAfter = 0.0;
  }

  if (mFrame->StyleContext()->IsTextCombined()) {
    return;
  }

  // Find our offset into the original+transformed string
  gfxSkipCharsIterator start(mStart);
  start.SetSkippedOffset(aRange.start);

  // First, compute the word and letter spacing
  if (mWordSpacing || mLetterSpacing) {
    // Iterate over non-skipped characters
    nsSkipCharsRunIterator run(
        start, nsSkipCharsRunIterator::LENGTH_UNSKIPPED_ONLY, aRange.Length());
    while (run.NextRun()) {
      uint32_t runOffsetInSubstring = run.GetSkippedOffset() - aRange.start;
      gfxSkipCharsIterator iter = run.GetPos();
      for (int32_t i = 0; i < run.GetRunLength(); ++i) {
        if (CanAddSpacingAfter(mTextRun, run.GetSkippedOffset() + i)) {
          // End of a cluster, not in a ligature: put letter-spacing after it
          aSpacing[runOffsetInSubstring + i].mAfter += mLetterSpacing;
        }
        if (IsCSSWordSpacingSpace(mFrag, i + run.GetOriginalOffset(),
                                  mFrame, mTextStyle)) {
          // It kinda sucks, but space characters can be part of clusters,
          // and even still be whitespace (I think!)
          iter.SetSkippedOffset(run.GetSkippedOffset() + i);
          FindClusterEnd(mTextRun, run.GetOriginalOffset() + run.GetRunLength(),
                         &iter);
          uint32_t runOffset = iter.GetSkippedOffset() - aRange.start;
          aSpacing[runOffset].mAfter += mWordSpacing;
        }
      }
    }
  }

  // Now add tab spacing, if there is any
  if (!aIgnoreTabs) {
    gfxFloat tabWidth = ComputeTabWidthAppUnits(mFrame, mTextRun);
    if (tabWidth > 0) {
      CalcTabWidths(aRange, tabWidth);
      if (mTabWidths) {
        mTabWidths->ApplySpacing(aSpacing,
                                 aRange.start - mStart.GetSkippedOffset(),
                                 aRange.Length());
      }
    }
  }

  // Now add in justification spacing
  if (mJustificationSpacings.Length() > 0) {
    // If there is any spaces trimmed at the end, aStart + aLength may
    // be larger than the flags array. When that happens, we can simply
    // ignore those spaces.
    auto arrayEnd = mJustificationArrayStart +
      static_cast<uint32_t>(mJustificationSpacings.Length());
    auto end = std::min(aRange.end, arrayEnd);
    MOZ_ASSERT(aRange.start >= mJustificationArrayStart);
    for (auto i = aRange.start; i < end; i++) {
      const auto& spacing =
        mJustificationSpacings[i - mJustificationArrayStart];
      uint32_t offset = i - aRange.start;
      aSpacing[offset].mBefore += spacing.mBefore;
      aSpacing[offset].mAfter += spacing.mAfter;
    }
  }
}

// aX and the result are in whole appunits.
static gfxFloat
AdvanceToNextTab(gfxFloat aX, gfxFloat aTabWidth)
{

  // Advance aX to the next multiple of *aCachedTabWidth. We must advance
  // by at least 1 appunit.
  // XXX should we make this 1 CSS pixel?
  return ceil((aX + 1) / aTabWidth) * aTabWidth;
}

void
PropertyProvider::CalcTabWidths(Range aRange, gfxFloat aTabWidth) const
{
  MOZ_ASSERT(aTabWidth > 0);

  if (!mTabWidths) {
    if (mReflowing && !mLineContainer) {
      // Intrinsic width computation does its own tab processing. We
      // just don't do anything here.
      return;
    }
    if (!mReflowing) {
      mTabWidths = mFrame->GetProperty(TabWidthProperty());
#ifdef DEBUG
      // If we're not reflowing, we should have already computed the
      // tab widths; check that they're available as far as the last
      // tab character present (if any)
      for (uint32_t i = aRange.end; i > aRange.start; --i) {
        if (mTextRun->CharIsTab(i - 1)) {
          uint32_t startOffset = mStart.GetSkippedOffset();
          NS_ASSERTION(mTabWidths && mTabWidths->mLimit + startOffset >= i,
                       "Precomputed tab widths are missing!");
          break;
        }
      }
#endif
      return;
    }
  }

  uint32_t startOffset = mStart.GetSkippedOffset();
  MOZ_ASSERT(aRange.start >= startOffset, "wrong start offset");
  MOZ_ASSERT(aRange.end <= startOffset + mLength, "beyond the end");
  uint32_t tabsEnd =
    (mTabWidths ? mTabWidths->mLimit : mTabWidthsAnalyzedLimit) + startOffset;
  if (tabsEnd < aRange.end) {
    NS_ASSERTION(mReflowing,
                 "We need precomputed tab widths, but don't have enough.");

    for (uint32_t i = tabsEnd; i < aRange.end; ++i) {
      Spacing spacing;
      GetSpacingInternal(Range(i, i + 1), &spacing, true);
      mOffsetFromBlockOriginForTabs += spacing.mBefore;

      if (!mTextRun->CharIsTab(i)) {
        if (mTextRun->IsClusterStart(i)) {
          uint32_t clusterEnd = i + 1;
          while (clusterEnd < mTextRun->GetLength() &&
                 !mTextRun->IsClusterStart(clusterEnd)) {
            ++clusterEnd;
          }
          mOffsetFromBlockOriginForTabs +=
            mTextRun->GetAdvanceWidth(Range(i, clusterEnd), nullptr);
        }
      } else {
        if (!mTabWidths) {
          mTabWidths = new TabWidthStore(mFrame->GetContentOffset());
          mFrame->SetProperty(TabWidthProperty(), mTabWidths);
        }
        double nextTab = AdvanceToNextTab(mOffsetFromBlockOriginForTabs,
                                          aTabWidth);
        mTabWidths->mWidths.AppendElement(TabWidth(i - startOffset,
                NSToIntRound(nextTab - mOffsetFromBlockOriginForTabs)));
        mOffsetFromBlockOriginForTabs = nextTab;
      }

      mOffsetFromBlockOriginForTabs += spacing.mAfter;
    }

    if (mTabWidths) {
      mTabWidths->mLimit = aRange.end - startOffset;
    }
  }

  if (!mTabWidths) {
    // Delete any stale property that may be left on the frame
    mFrame->DeleteProperty(TabWidthProperty());
    mTabWidthsAnalyzedLimit = std::max(mTabWidthsAnalyzedLimit,
                                       aRange.end - startOffset);
  }
}

gfxFloat
PropertyProvider::GetHyphenWidth() const
{
  if (mHyphenWidth < 0) {
    mHyphenWidth = GetFontGroup()->GetHyphenWidth(this);
  }
  return mHyphenWidth + mLetterSpacing;
}

static inline bool
IS_HYPHEN(char16_t u)
{
  return (u == char16_t('-') ||
          u == 0x058A || // ARMENIAN HYPHEN
          u == 0x2010 || // HYPHEN
          u == 0x2012 || // FIGURE DASH
          u == 0x2013);  // EN DASH
}

void
PropertyProvider::GetHyphenationBreaks(Range aRange, HyphenType* aBreakBefore) const
{
  NS_PRECONDITION(IsInBounds(mStart, mLength, aRange), "Range out of bounds");
  NS_PRECONDITION(mLength != INT32_MAX, "Can't call this with undefined length");

  if (!mTextStyle->WhiteSpaceCanWrap(mFrame) ||
      mTextStyle->mHyphens == StyleHyphens::None)
  {
    memset(aBreakBefore, static_cast<uint8_t>(HyphenType::None),
           aRange.Length() * sizeof(HyphenType));
    return;
  }

  // Iterate through the original-string character runs
  nsSkipCharsRunIterator run(
      mStart, nsSkipCharsRunIterator::LENGTH_UNSKIPPED_ONLY, aRange.Length());
  run.SetSkippedOffset(aRange.start);
  // We need to visit skipped characters so that we can detect SHY
  run.SetVisitSkipped();

  int32_t prevTrailingCharOffset = run.GetPos().GetOriginalOffset() - 1;
  bool allowHyphenBreakBeforeNextChar =
    prevTrailingCharOffset >= mStart.GetOriginalOffset() &&
    prevTrailingCharOffset < mStart.GetOriginalOffset() + mLength &&
    mFrag->CharAt(prevTrailingCharOffset) == CH_SHY;

  while (run.NextRun()) {
    NS_ASSERTION(run.GetRunLength() > 0, "Shouldn't return zero-length runs");
    if (run.IsSkipped()) {
      // Check if there's a soft hyphen which would let us hyphenate before
      // the next non-skipped character. Don't look at soft hyphens followed
      // by other skipped characters, we won't use them.
      allowHyphenBreakBeforeNextChar =
        mFrag->CharAt(run.GetOriginalOffset() + run.GetRunLength() - 1) == CH_SHY;
    } else {
      int32_t runOffsetInSubstring = run.GetSkippedOffset() - aRange.start;
      memset(aBreakBefore + runOffsetInSubstring,
             static_cast<uint8_t>(HyphenType::None),
             run.GetRunLength() * sizeof(HyphenType));
      // Don't allow hyphen breaks at the start of the line
      aBreakBefore[runOffsetInSubstring] =
          allowHyphenBreakBeforeNextChar &&
          (!(mFrame->GetStateBits() & TEXT_START_OF_LINE) ||
           run.GetSkippedOffset() > mStart.GetSkippedOffset())
          ? HyphenType::Soft
          : HyphenType::None;
      allowHyphenBreakBeforeNextChar = false;
    }
  }

  if (mTextStyle->mHyphens == StyleHyphens::Auto) {
    for (uint32_t i = 0; i < aRange.Length(); ++i) {
      int32_t fragIndex = mFrag->GetLength() > aRange.end ?
                          aRange.start + i : i;
      if (IS_HYPHEN(mFrag->CharAt(fragIndex))) {
        aBreakBefore[i] = HyphenType::Explicit;
        continue;
      }

      if (mTextRun->CanHyphenateBefore(aRange.start + i) &&
          aBreakBefore[i] == HyphenType::None) {
        aBreakBefore[i] = HyphenType::AutoWithoutManualInSameWord;
      }
    }
  }
}

void
PropertyProvider::InitializeForDisplay(bool aTrimAfter)
{
  nsTextFrame::TrimmedOffsets trimmed =
    mFrame->GetTrimmedOffsets(mFrag, aTrimAfter);
  mStart.SetOriginalOffset(trimmed.mStart);
  mLength = trimmed.mLength;
  SetupJustificationSpacing(true);
}

void
PropertyProvider::InitializeForMeasure()
{
  nsTextFrame::TrimmedOffsets trimmed =
    mFrame->GetTrimmedOffsets(mFrag, true, false);
  mStart.SetOriginalOffset(trimmed.mStart);
  mLength = trimmed.mLength;
  SetupJustificationSpacing(false);
}


void
PropertyProvider::SetupJustificationSpacing(bool aPostReflow)
{
  NS_PRECONDITION(mLength != INT32_MAX, "Can't call this with undefined length");

  if (!(mFrame->GetStateBits() & TEXT_JUSTIFICATION_ENABLED)) {
    return;
  }

  gfxSkipCharsIterator start(mStart), end(mStart);
  // We can't just use our mLength here; when InitializeForDisplay is
  // called with false for aTrimAfter, we still shouldn't be assigning
  // justification space to any trailing whitespace.
  nsTextFrame::TrimmedOffsets trimmed =
    mFrame->GetTrimmedOffsets(mFrag, true, aPostReflow);
  end.AdvanceOriginal(trimmed.mLength);
  gfxSkipCharsIterator realEnd(end);

  Range range(uint32_t(start.GetOriginalOffset()),
              uint32_t(end.GetOriginalOffset()));
  nsTArray<JustificationAssignment> assignments;
  JustificationInfo info = ComputeJustification(range, &assignments);

  auto assign = mFrame->GetJustificationAssignment();
  auto totalGaps = JustificationUtils::CountGaps(info, assign);
  if (!totalGaps || assignments.IsEmpty()) {
    // Nothing to do, nothing is justifiable and we shouldn't have any
    // justification space assigned
    return;
  }

  // Remember that textrun measurements are in the run's orientation,
  // so its advance "width" is actually a height in vertical writing modes,
  // corresponding to the inline-direction of the frame.
  gfxFloat naturalWidth =
    mTextRun->GetAdvanceWidth(Range(mStart.GetSkippedOffset(),
                                    realEnd.GetSkippedOffset()), this);
  if (mFrame->GetStateBits() & TEXT_HYPHEN_BREAK) {
    naturalWidth += GetHyphenWidth();
  }
  nscoord totalSpacing = mFrame->ISize() - naturalWidth;
  if (totalSpacing <= 0) {
    // No space available
    return;
  }

  assignments[0].mGapsAtStart = assign.mGapsAtStart;
  assignments.LastElement().mGapsAtEnd = assign.mGapsAtEnd;

  MOZ_ASSERT(mJustificationSpacings.IsEmpty());
  JustificationApplicationState state(totalGaps, totalSpacing);
  mJustificationSpacings.SetCapacity(assignments.Length());
  for (const JustificationAssignment& assign : assignments) {
    Spacing* spacing = mJustificationSpacings.AppendElement();
    spacing->mBefore = state.Consume(assign.mGapsAtStart);
    spacing->mAfter = state.Consume(assign.mGapsAtEnd);
  }
}

//----------------------------------------------------------------------

static nscolor
EnsureDifferentColors(nscolor colorA, nscolor colorB)
{
  if (colorA == colorB) {
    nscolor res;
    res = NS_RGB(NS_GET_R(colorA) ^ 0xff,
                 NS_GET_G(colorA) ^ 0xff,
                 NS_GET_B(colorA) ^ 0xff);
    return res;
  }
  return colorA;
}

//-----------------------------------------------------------------------------

nsTextPaintStyle::nsTextPaintStyle(nsTextFrame* aFrame)
  : mFrame(aFrame),
    mPresContext(aFrame->PresContext()),
    mInitCommonColors(false),
    mInitSelectionColorsAndShadow(false),
    mResolveColors(true),
    mHasSelectionShadow(false)
{
  for (uint32_t i = 0; i < ArrayLength(mSelectionStyle); i++)
    mSelectionStyle[i].mInit = false;
}

bool
nsTextPaintStyle::EnsureSufficientContrast(nscolor *aForeColor, nscolor *aBackColor)
{
  InitCommonColors();

  // If the combination of selection background color and frame background color
  // is sufficient contrast, don't exchange the selection colors.
  int32_t backLuminosityDifference =
            NS_LUMINOSITY_DIFFERENCE(*aBackColor, mFrameBackgroundColor);
  if (backLuminosityDifference >= mSufficientContrast)
    return false;

  // Otherwise, we should use the higher-contrast color for the selection
  // background color.
  int32_t foreLuminosityDifference =
            NS_LUMINOSITY_DIFFERENCE(*aForeColor, mFrameBackgroundColor);
  if (backLuminosityDifference < foreLuminosityDifference) {
    nscolor tmpColor = *aForeColor;
    *aForeColor = *aBackColor;
    *aBackColor = tmpColor;
    return true;
  }
  return false;
}

nscolor
nsTextPaintStyle::GetTextColor()
{
  if (nsSVGUtils::IsInSVGTextSubtree(mFrame)) {
    if (!mResolveColors)
      return NS_SAME_AS_FOREGROUND_COLOR;

    const nsStyleSVG* style = mFrame->StyleSVG();
    switch (style->mFill.Type()) {
      case eStyleSVGPaintType_None:
        return NS_RGBA(0, 0, 0, 0);
      case eStyleSVGPaintType_Color:
        return nsLayoutUtils::GetColor(mFrame, &nsStyleSVG::mFill);
      default:
        NS_ERROR("cannot resolve SVG paint to nscolor");
        return NS_RGBA(0, 0, 0, 255);
    }
  }

  return nsLayoutUtils::GetColor(mFrame, &nsStyleText::mWebkitTextFillColor);
}

bool
nsTextPaintStyle::GetSelectionColors(nscolor* aForeColor,
                                     nscolor* aBackColor)
{
  NS_ASSERTION(aForeColor, "aForeColor is null");
  NS_ASSERTION(aBackColor, "aBackColor is null");

  if (!InitSelectionColorsAndShadow())
    return false;

  *aForeColor = mSelectionTextColor;
  *aBackColor = mSelectionBGColor;
  return true;
}

void
nsTextPaintStyle::GetHighlightColors(nscolor* aForeColor,
                                     nscolor* aBackColor)
{
  NS_ASSERTION(aForeColor, "aForeColor is null");
  NS_ASSERTION(aBackColor, "aBackColor is null");

  const nsFrameSelection* frameSelection = mFrame->GetConstFrameSelection();
  const Selection* selection =
    frameSelection->GetSelection(SelectionType::eFind);
  const SelectionCustomColors* customColors = nullptr;
  if (selection) {
    customColors = selection->GetCustomColors();
  }

  if (!customColors) {
    nscolor backColor =
      LookAndFeel::GetColor(LookAndFeel::eColorID_TextHighlightBackground);
    nscolor foreColor =
      LookAndFeel::GetColor(LookAndFeel::eColorID_TextHighlightForeground);
    EnsureSufficientContrast(&foreColor, &backColor);
    *aForeColor = foreColor;
    *aBackColor = backColor;

    return;
  }

  if (customColors->mForegroundColor && customColors->mBackgroundColor) {
    nscolor foreColor = *customColors->mForegroundColor;
    nscolor backColor = *customColors->mBackgroundColor;

    if (EnsureSufficientContrast(&foreColor, &backColor) &&
        customColors->mAltForegroundColor &&
        customColors->mAltBackgroundColor) {
      foreColor = *customColors->mAltForegroundColor;
      backColor = *customColors->mAltBackgroundColor;
    }

    *aForeColor = foreColor;
    *aBackColor = backColor;
    return;
  }

  InitCommonColors();

  if (customColors->mBackgroundColor) {
    // !mForegroundColor means "currentColor"; the current color of the text.
    nscolor foreColor = GetTextColor();
    nscolor backColor = *customColors->mBackgroundColor;

    int32_t luminosityDifference =
              NS_LUMINOSITY_DIFFERENCE(foreColor, backColor);

    if (mSufficientContrast > luminosityDifference &&
        customColors->mAltBackgroundColor) {
      int32_t altLuminosityDifference =
                NS_LUMINOSITY_DIFFERENCE(foreColor, *customColors->mAltBackgroundColor);

      if (luminosityDifference < altLuminosityDifference) {
        backColor = *customColors->mAltBackgroundColor;
      }
    }

    *aForeColor = foreColor;
    *aBackColor = backColor;
    return;
  }

  if (customColors->mForegroundColor) {
    nscolor foreColor = *customColors->mForegroundColor;
    // !mBackgroundColor means "transparent"; the current color of the background.

    int32_t luminosityDifference =
              NS_LUMINOSITY_DIFFERENCE(foreColor, mFrameBackgroundColor);

    if (mSufficientContrast > luminosityDifference &&
        customColors->mAltForegroundColor) {
      int32_t altLuminosityDifference =
                NS_LUMINOSITY_DIFFERENCE(*customColors->mForegroundColor, mFrameBackgroundColor);

      if (luminosityDifference < altLuminosityDifference) {
        foreColor = *customColors->mAltForegroundColor;
      }
    }

    *aForeColor = foreColor;
    *aBackColor = NS_TRANSPARENT;
    return;
  }

  // There are neither mForegroundColor nor mBackgroundColor.
  *aForeColor = GetTextColor();
  *aBackColor = NS_TRANSPARENT;
}

void
nsTextPaintStyle::GetURLSecondaryColor(nscolor* aForeColor)
{
  NS_ASSERTION(aForeColor, "aForeColor is null");

  nscolor textColor = GetTextColor();
  textColor = NS_RGBA(NS_GET_R(textColor),
                      NS_GET_G(textColor),
                      NS_GET_B(textColor),
                      (uint8_t)(255 * 0.5f));
  // Don't use true alpha color for readability.
  InitCommonColors();
  *aForeColor = NS_ComposeColors(mFrameBackgroundColor, textColor);
}

void
nsTextPaintStyle::GetIMESelectionColors(int32_t  aIndex,
                                        nscolor* aForeColor,
                                        nscolor* aBackColor)
{
  NS_ASSERTION(aForeColor, "aForeColor is null");
  NS_ASSERTION(aBackColor, "aBackColor is null");
  NS_ASSERTION(aIndex >= 0 && aIndex < 5, "Index out of range");

  nsSelectionStyle* selectionStyle = GetSelectionStyle(aIndex);
  *aForeColor = selectionStyle->mTextColor;
  *aBackColor = selectionStyle->mBGColor;
}

bool
nsTextPaintStyle::GetSelectionUnderlineForPaint(int32_t  aIndex,
                                                nscolor* aLineColor,
                                                float*   aRelativeSize,
                                                uint8_t* aStyle)
{
  NS_ASSERTION(aLineColor, "aLineColor is null");
  NS_ASSERTION(aRelativeSize, "aRelativeSize is null");
  NS_ASSERTION(aIndex >= 0 && aIndex < 5, "Index out of range");

  nsSelectionStyle* selectionStyle = GetSelectionStyle(aIndex);
  if (selectionStyle->mUnderlineStyle == NS_STYLE_BORDER_STYLE_NONE ||
      selectionStyle->mUnderlineColor == NS_TRANSPARENT ||
      selectionStyle->mUnderlineRelativeSize <= 0.0f)
    return false;

  *aLineColor = selectionStyle->mUnderlineColor;
  *aRelativeSize = selectionStyle->mUnderlineRelativeSize;
  *aStyle = selectionStyle->mUnderlineStyle;
  return true;
}

void
nsTextPaintStyle::InitCommonColors()
{
  if (mInitCommonColors)
    return;

  nsIFrame* bgFrame =
    nsCSSRendering::FindNonTransparentBackgroundFrame(mFrame);
  NS_ASSERTION(bgFrame, "Cannot find NonTransparentBackgroundFrame.");
  nscolor bgColor = bgFrame->
    GetVisitedDependentColor(&nsStyleBackground::mBackgroundColor);

  nscolor defaultBgColor = mPresContext->DefaultBackgroundColor();
  mFrameBackgroundColor = NS_ComposeColors(defaultBgColor, bgColor);

  mSystemFieldForegroundColor =
    LookAndFeel::GetColor(LookAndFeel::eColorID__moz_fieldtext);
  mSystemFieldBackgroundColor =
    LookAndFeel::GetColor(LookAndFeel::eColorID__moz_field);

  if (bgFrame->IsThemed()) {
    // Assume a native widget has sufficient contrast always
    mSufficientContrast = 0;
    mInitCommonColors = true;
    return;
  }

  NS_ASSERTION(NS_GET_A(defaultBgColor) == 255,
               "default background color is not opaque");

  nscolor defaultWindowBackgroundColor =
    LookAndFeel::GetColor(LookAndFeel::eColorID_WindowBackground);
  nscolor selectionTextColor =
    LookAndFeel::GetColor(LookAndFeel::eColorID_TextSelectForeground);
  nscolor selectionBGColor =
    LookAndFeel::GetColor(LookAndFeel::eColorID_TextSelectBackground);

  mSufficientContrast =
    std::min(std::min(NS_SUFFICIENT_LUMINOSITY_DIFFERENCE,
                  NS_LUMINOSITY_DIFFERENCE(selectionTextColor,
                                           selectionBGColor)),
                  NS_LUMINOSITY_DIFFERENCE(defaultWindowBackgroundColor,
                                           selectionBGColor));

  mInitCommonColors = true;
}

nscolor
nsTextPaintStyle::GetSystemFieldForegroundColor()
{
  InitCommonColors();
  return mSystemFieldForegroundColor;
}

nscolor
nsTextPaintStyle::GetSystemFieldBackgroundColor()
{
  InitCommonColors();
  return mSystemFieldBackgroundColor;
}

static Element*
FindElementAncestorForMozSelection(nsIContent* aContent)
{
  NS_ENSURE_TRUE(aContent, nullptr);
  while (aContent && aContent->IsInNativeAnonymousSubtree()) {
    aContent = aContent->GetBindingParent();
  }
  NS_ASSERTION(aContent, "aContent isn't in non-anonymous tree?");
  while (aContent && !aContent->IsElement()) {
    aContent = aContent->GetParent();
  }
  return aContent ? aContent->AsElement() : nullptr;
}

bool
nsTextPaintStyle::InitSelectionColorsAndShadow()
{
  if (mInitSelectionColorsAndShadow)
    return true;

  int16_t selectionFlags;
  int16_t selectionStatus = mFrame->GetSelectionStatus(&selectionFlags);
  if (!(selectionFlags & nsISelectionDisplay::DISPLAY_TEXT) ||
      selectionStatus < nsISelectionController::SELECTION_ON) {
    // Not displaying the normal selection.
    // We're not caching this fact, so every call to GetSelectionColors
    // will come through here. We could avoid this, but it's not really worth it.
    return false;
  }

  mInitSelectionColorsAndShadow = true;

  nsIFrame* nonGeneratedAncestor = nsLayoutUtils::GetNonGeneratedAncestor(mFrame);
  Element* selectionElement =
    FindElementAncestorForMozSelection(nonGeneratedAncestor->GetContent());

  if (selectionElement &&
      selectionStatus == nsISelectionController::SELECTION_ON) {
    RefPtr<nsStyleContext> sc =
      mPresContext->StyleSet()->
        ProbePseudoElementStyle(selectionElement,
                                CSSPseudoElementType::mozSelection,
                                mFrame->StyleContext());
    // Use -moz-selection pseudo class.
    if (sc) {
      mSelectionBGColor =
        sc->GetVisitedDependentColor(&nsStyleBackground::mBackgroundColor);
      mSelectionTextColor =
        sc->GetVisitedDependentColor(&nsStyleText::mWebkitTextFillColor);
      if (auto* geckoStyleContext = sc->GetAsGecko()) {
        mHasSelectionShadow =
          nsRuleNode::HasAuthorSpecifiedRules(geckoStyleContext,
                                              NS_AUTHOR_SPECIFIED_TEXT_SHADOW,
                                              true);
      } else {
        NS_WARNING("stylo: Need a way to get HasAuthorSpecifiedRules from a "
                   "raw style context");
        // Or at least an element and a pseudo-style, which is probably a bit
        // more doable, since we know that, at least when not in the presence of
        // first-line / first-letter, we're inheriting from selectionElement.
        mHasSelectionShadow = true;
      }
      if (mHasSelectionShadow) {
        mSelectionShadow = sc->StyleText()->mTextShadow;
      }
      return true;
    }
  }

  nscolor selectionBGColor =
    LookAndFeel::GetColor(LookAndFeel::eColorID_TextSelectBackground);

  if (selectionStatus == nsISelectionController::SELECTION_ATTENTION) {
    mSelectionBGColor =
      LookAndFeel::GetColor(
        LookAndFeel::eColorID_TextSelectBackgroundAttention);
    mSelectionBGColor  = EnsureDifferentColors(mSelectionBGColor,
                                               selectionBGColor);
  } else if (selectionStatus != nsISelectionController::SELECTION_ON) {
    mSelectionBGColor =
      LookAndFeel::GetColor(LookAndFeel::eColorID_TextSelectBackgroundDisabled);
    mSelectionBGColor  = EnsureDifferentColors(mSelectionBGColor,
                                               selectionBGColor);
  } else {
    mSelectionBGColor = selectionBGColor;
  }

  mSelectionTextColor =
    LookAndFeel::GetColor(LookAndFeel::eColorID_TextSelectForeground);

  if (mResolveColors) {
    // On MacOS X, we don't exchange text color and BG color.
    if (mSelectionTextColor == NS_DONT_CHANGE_COLOR) {
      nscolor frameColor = nsSVGUtils::IsInSVGTextSubtree(mFrame)
        ? mFrame->GetVisitedDependentColor(&nsStyleSVG::mFill)
        : mFrame->GetVisitedDependentColor(&nsStyleText::mWebkitTextFillColor);
      mSelectionTextColor = EnsureDifferentColors(frameColor, mSelectionBGColor);
    } else if (mSelectionTextColor == NS_CHANGE_COLOR_IF_SAME_AS_BG) {
      nscolor frameColor = nsSVGUtils::IsInSVGTextSubtree(mFrame)
        ? mFrame->GetVisitedDependentColor(&nsStyleSVG::mFill)
        : mFrame->GetVisitedDependentColor(&nsStyleText::mWebkitTextFillColor);
      if (frameColor == mSelectionBGColor) {
        mSelectionTextColor =
          LookAndFeel::GetColor(LookAndFeel::eColorID_TextSelectForegroundCustom);
      }
    } else {
      EnsureSufficientContrast(&mSelectionTextColor, &mSelectionBGColor);
    }
  } else {
    if (mSelectionTextColor == NS_DONT_CHANGE_COLOR) {
      mSelectionTextColor = NS_SAME_AS_FOREGROUND_COLOR;
    }
  }
  return true;
}

nsTextPaintStyle::nsSelectionStyle*
nsTextPaintStyle::GetSelectionStyle(int32_t aIndex)
{
  InitSelectionStyle(aIndex);
  return &mSelectionStyle[aIndex];
}

struct StyleIDs {
  LookAndFeel::ColorID mForeground, mBackground, mLine;
  LookAndFeel::IntID mLineStyle;
  LookAndFeel::FloatID mLineRelativeSize;
};
static StyleIDs SelectionStyleIDs[] = {
  { LookAndFeel::eColorID_IMERawInputForeground,
    LookAndFeel::eColorID_IMERawInputBackground,
    LookAndFeel::eColorID_IMERawInputUnderline,
    LookAndFeel::eIntID_IMERawInputUnderlineStyle,
    LookAndFeel::eFloatID_IMEUnderlineRelativeSize },
  { LookAndFeel::eColorID_IMESelectedRawTextForeground,
    LookAndFeel::eColorID_IMESelectedRawTextBackground,
    LookAndFeel::eColorID_IMESelectedRawTextUnderline,
    LookAndFeel::eIntID_IMESelectedRawTextUnderlineStyle,
    LookAndFeel::eFloatID_IMEUnderlineRelativeSize },
  { LookAndFeel::eColorID_IMEConvertedTextForeground,
    LookAndFeel::eColorID_IMEConvertedTextBackground,
    LookAndFeel::eColorID_IMEConvertedTextUnderline,
    LookAndFeel::eIntID_IMEConvertedTextUnderlineStyle,
    LookAndFeel::eFloatID_IMEUnderlineRelativeSize },
  { LookAndFeel::eColorID_IMESelectedConvertedTextForeground,
    LookAndFeel::eColorID_IMESelectedConvertedTextBackground,
    LookAndFeel::eColorID_IMESelectedConvertedTextUnderline,
    LookAndFeel::eIntID_IMESelectedConvertedTextUnderline,
    LookAndFeel::eFloatID_IMEUnderlineRelativeSize },
  { LookAndFeel::eColorID_LAST_COLOR,
    LookAndFeel::eColorID_LAST_COLOR,
    LookAndFeel::eColorID_SpellCheckerUnderline,
    LookAndFeel::eIntID_SpellCheckerUnderlineStyle,
    LookAndFeel::eFloatID_SpellCheckerUnderlineRelativeSize }
};

void
nsTextPaintStyle::InitSelectionStyle(int32_t aIndex)
{
  NS_ASSERTION(aIndex >= 0 && aIndex < 5, "aIndex is invalid");
  nsSelectionStyle* selectionStyle = &mSelectionStyle[aIndex];
  if (selectionStyle->mInit)
    return;

  StyleIDs* styleIDs = &SelectionStyleIDs[aIndex];

  nscolor foreColor, backColor;
  if (styleIDs->mForeground == LookAndFeel::eColorID_LAST_COLOR) {
    foreColor = NS_SAME_AS_FOREGROUND_COLOR;
  } else {
    foreColor = LookAndFeel::GetColor(styleIDs->mForeground);
  }
  if (styleIDs->mBackground == LookAndFeel::eColorID_LAST_COLOR) {
    backColor = NS_TRANSPARENT;
  } else {
    backColor = LookAndFeel::GetColor(styleIDs->mBackground);
  }

  // Convert special color to actual color
  NS_ASSERTION(foreColor != NS_TRANSPARENT,
               "foreColor cannot be NS_TRANSPARENT");
  NS_ASSERTION(backColor != NS_SAME_AS_FOREGROUND_COLOR,
               "backColor cannot be NS_SAME_AS_FOREGROUND_COLOR");
  NS_ASSERTION(backColor != NS_40PERCENT_FOREGROUND_COLOR,
               "backColor cannot be NS_40PERCENT_FOREGROUND_COLOR");

  if (mResolveColors) {
    foreColor = GetResolvedForeColor(foreColor, GetTextColor(), backColor);

    if (NS_GET_A(backColor) > 0)
      EnsureSufficientContrast(&foreColor, &backColor);
  }

  nscolor lineColor;
  float relativeSize;
  uint8_t lineStyle;
  GetSelectionUnderline(mPresContext, aIndex,
                        &lineColor, &relativeSize, &lineStyle);

  if (mResolveColors)
    lineColor = GetResolvedForeColor(lineColor, foreColor, backColor);

  selectionStyle->mTextColor       = foreColor;
  selectionStyle->mBGColor         = backColor;
  selectionStyle->mUnderlineColor  = lineColor;
  selectionStyle->mUnderlineStyle  = lineStyle;
  selectionStyle->mUnderlineRelativeSize = relativeSize;
  selectionStyle->mInit            = true;
}

/* static */ bool
nsTextPaintStyle::GetSelectionUnderline(nsPresContext* aPresContext,
                                        int32_t aIndex,
                                        nscolor* aLineColor,
                                        float* aRelativeSize,
                                        uint8_t* aStyle)
{
  NS_ASSERTION(aPresContext, "aPresContext is null");
  NS_ASSERTION(aRelativeSize, "aRelativeSize is null");
  NS_ASSERTION(aStyle, "aStyle is null");
  NS_ASSERTION(aIndex >= 0 && aIndex < 5, "Index out of range");

  StyleIDs& styleID = SelectionStyleIDs[aIndex];

  nscolor color = LookAndFeel::GetColor(styleID.mLine);
  int32_t style = LookAndFeel::GetInt(styleID.mLineStyle);
  if (style > NS_STYLE_TEXT_DECORATION_STYLE_MAX) {
    NS_ERROR("Invalid underline style value is specified");
    style = NS_STYLE_TEXT_DECORATION_STYLE_SOLID;
  }
  float size = LookAndFeel::GetFloat(styleID.mLineRelativeSize);

  NS_ASSERTION(size, "selection underline relative size must be larger than 0");

  if (aLineColor) {
    *aLineColor = color;
  }
  *aRelativeSize = size;
  *aStyle = style;

  return style != NS_STYLE_TEXT_DECORATION_STYLE_NONE &&
         color != NS_TRANSPARENT &&
         size > 0.0f;
}

bool
nsTextPaintStyle::GetSelectionShadow(nsCSSShadowArray** aShadow)
{
  if (!InitSelectionColorsAndShadow()) {
    return false;
  }

  if (mHasSelectionShadow) {
    *aShadow = mSelectionShadow;
    return true;
  }

  return false;
}

inline nscolor Get40PercentColor(nscolor aForeColor, nscolor aBackColor)
{
  nscolor foreColor = NS_RGBA(NS_GET_R(aForeColor),
                              NS_GET_G(aForeColor),
                              NS_GET_B(aForeColor),
                              (uint8_t)(255 * 0.4f));
  // Don't use true alpha color for readability.
  return NS_ComposeColors(aBackColor, foreColor);
}

nscolor
nsTextPaintStyle::GetResolvedForeColor(nscolor aColor,
                                       nscolor aDefaultForeColor,
                                       nscolor aBackColor)
{
  if (aColor == NS_SAME_AS_FOREGROUND_COLOR)
    return aDefaultForeColor;

  if (aColor != NS_40PERCENT_FOREGROUND_COLOR)
    return aColor;

  // Get actual background color
  nscolor actualBGColor = aBackColor;
  if (actualBGColor == NS_TRANSPARENT) {
    InitCommonColors();
    actualBGColor = mFrameBackgroundColor;
  }
  return Get40PercentColor(aDefaultForeColor, actualBGColor);
}

//-----------------------------------------------------------------------------

#ifdef ACCESSIBILITY
a11y::AccType
nsTextFrame::AccessibleType()
{
  if (IsEmpty()) {
    RenderedText text = GetRenderedText(0,
        UINT32_MAX, TextOffsetType::OFFSETS_IN_CONTENT_TEXT,
        TrailingWhitespace::DONT_TRIM_TRAILING_WHITESPACE);
    if (text.mString.IsEmpty()) {
      return a11y::eNoType;
    }
  }

  return a11y::eTextLeafType;
}
#endif


//-----------------------------------------------------------------------------
void
nsTextFrame::Init(nsIContent*       aContent,
                  nsContainerFrame* aParent,
                  nsIFrame*         aPrevInFlow)
{
  NS_ASSERTION(!aPrevInFlow, "Can't be a continuation!");
  NS_PRECONDITION(aContent->IsNodeOfType(nsINode::eTEXT),
                  "Bogus content!");

  // Remove any NewlineOffsetProperty or InFlowContentLengthProperty since they
  // might be invalid if the content was modified while there was no frame
  if (aContent->HasFlag(NS_HAS_NEWLINE_PROPERTY)) {
    aContent->DeleteProperty(nsGkAtoms::newline);
    aContent->UnsetFlags(NS_HAS_NEWLINE_PROPERTY);
  }
  if (aContent->HasFlag(NS_HAS_FLOWLENGTH_PROPERTY)) {
    aContent->DeleteProperty(nsGkAtoms::flowlength);
    aContent->UnsetFlags(NS_HAS_FLOWLENGTH_PROPERTY);
  }

  // Since our content has a frame now, this flag is no longer needed.
  aContent->UnsetFlags(NS_CREATE_FRAME_IF_NON_WHITESPACE);

  // We're not a continuing frame.
  // mContentOffset = 0; not necessary since we get zeroed out at init
  nsFrame::Init(aContent, aParent, aPrevInFlow);
}

void
nsTextFrame::ClearFrameOffsetCache()
{
  // See if we need to remove ourselves from the offset cache
  if (GetStateBits() & TEXT_IN_OFFSET_CACHE) {
    nsIFrame* primaryFrame = mContent->GetPrimaryFrame();
    if (primaryFrame) {
      // The primary frame might be null here.  For example, nsLineBox::DeleteLineList
      // just destroys the frames in order, which means that the primary frame is already
      // dead if we're a continuing text frame, in which case, all of its properties are
      // gone, and we don't need to worry about deleting this property here.
      primaryFrame->DeleteProperty(OffsetToFrameProperty());
    }
    RemoveStateBits(TEXT_IN_OFFSET_CACHE);
  }
}

void
nsTextFrame::DestroyFrom(nsIFrame* aDestructRoot)
{
  ClearFrameOffsetCache();

  // We might want to clear NS_CREATE_FRAME_IF_NON_WHITESPACE or
  // NS_REFRAME_IF_WHITESPACE on mContent here, since our parent frame
  // type might be changing.  Not clear whether it's worth it.
  ClearTextRuns();
  if (mNextContinuation) {
    mNextContinuation->SetPrevInFlow(nullptr);
  }
  // Let the base class destroy the frame
  nsFrame::DestroyFrom(aDestructRoot);
}

class nsContinuingTextFrame final : public nsTextFrame
{
public:
  NS_DECL_FRAMEARENA_HELPERS(nsContinuingTextFrame)

  friend nsIFrame* NS_NewContinuingTextFrame(nsIPresShell* aPresShell, nsStyleContext* aContext);

  void Init(nsIContent* aContent,
            nsContainerFrame* aParent,
            nsIFrame* aPrevInFlow) override;

  void DestroyFrom(nsIFrame* aDestructRoot) override;

  nsTextFrame* GetPrevContinuation() const override
  {
    return mPrevContinuation;
  }
  void SetPrevContinuation(nsIFrame* aPrevContinuation) override
  {
    NS_ASSERTION(!aPrevContinuation || Type() == aPrevContinuation->Type(),
                 "setting a prev continuation with incorrect type!");
    NS_ASSERTION (!nsSplittableFrame::IsInPrevContinuationChain(aPrevContinuation, this),
                  "creating a loop in continuation chain!");
    mPrevContinuation = static_cast<nsTextFrame*>(aPrevContinuation);
    RemoveStateBits(NS_FRAME_IS_FLUID_CONTINUATION);
  }
  nsIFrame* GetPrevInFlowVirtual() const override { return GetPrevInFlow(); }
  nsTextFrame* GetPrevInFlow() const
  {
    return (GetStateBits() & NS_FRAME_IS_FLUID_CONTINUATION) ? mPrevContinuation : nullptr;
  }
  void SetPrevInFlow(nsIFrame* aPrevInFlow) override
  {
    NS_ASSERTION(!aPrevInFlow || Type() == aPrevInFlow->Type(),
                 "setting a prev in flow with incorrect type!");
    NS_ASSERTION (!nsSplittableFrame::IsInPrevContinuationChain(aPrevInFlow, this),
                  "creating a loop in continuation chain!");
    mPrevContinuation = static_cast<nsTextFrame*>(aPrevInFlow);
    AddStateBits(NS_FRAME_IS_FLUID_CONTINUATION);
  }
  nsIFrame* FirstInFlow() const override;
  nsIFrame* FirstContinuation() const override;

  void AddInlineMinISize(gfxContext* aRenderingContext,
                         InlineMinISizeData* aData) override;
  void AddInlinePrefISize(gfxContext* aRenderingContext,
                          InlinePrefISizeData* aData) override;

protected:
  explicit nsContinuingTextFrame(nsStyleContext* aContext)
    : nsTextFrame(aContext, kClassID)
  {}

  nsTextFrame* mPrevContinuation;
};

void
nsContinuingTextFrame::Init(nsIContent*       aContent,
                            nsContainerFrame* aParent,
                            nsIFrame*         aPrevInFlow)
{
  NS_ASSERTION(aPrevInFlow, "Must be a continuation!");
  // NOTE: bypassing nsTextFrame::Init!!!
  nsFrame::Init(aContent, aParent, aPrevInFlow);

  nsTextFrame* prev = static_cast<nsTextFrame*>(aPrevInFlow);
  nsTextFrame* nextContinuation = prev->GetNextContinuation();
  // Hook the frame into the flow
  SetPrevInFlow(aPrevInFlow);
  aPrevInFlow->SetNextInFlow(this);
  mContentOffset = prev->GetContentOffset() + prev->GetContentLengthHint();
  NS_ASSERTION(mContentOffset < int32_t(aContent->GetText()->GetLength()),
               "Creating ContinuingTextFrame, but there is no more content");
  if (prev->StyleContext() != StyleContext()) {
    // We're taking part of prev's text, and its style may be different
    // so clear its textrun which may no longer be valid (and don't set ours)
    prev->ClearTextRuns();
  } else {
    float inflation = prev->GetFontSizeInflation();
    SetFontSizeInflation(inflation);
    mTextRun = prev->GetTextRun(nsTextFrame::eInflated);
    if (inflation != 1.0f) {
      gfxTextRun *uninflatedTextRun =
        prev->GetTextRun(nsTextFrame::eNotInflated);
      if (uninflatedTextRun) {
        SetTextRun(uninflatedTextRun, nsTextFrame::eNotInflated, 1.0f);
      }
    }
  }
  if (aPrevInFlow->GetStateBits() & NS_FRAME_IS_BIDI) {
    FrameBidiData bidiData = aPrevInFlow->GetBidiData();
    bidiData.precedingControl = kBidiLevelNone;
    SetProperty(BidiDataProperty(), bidiData);

    if (nextContinuation) {
      SetNextContinuation(nextContinuation);
      nextContinuation->SetPrevContinuation(this);
      // Adjust next-continuations' content offset as needed.
      while (nextContinuation &&
             nextContinuation->GetContentOffset() < mContentOffset) {
#ifdef DEBUG
        FrameBidiData nextBidiData = nextContinuation->GetBidiData();
        NS_ASSERTION(bidiData.embeddingLevel == nextBidiData.embeddingLevel &&
                     bidiData.baseLevel == nextBidiData.baseLevel,
                     "stealing text from different type of BIDI continuation");
        MOZ_ASSERT(nextBidiData.precedingControl == kBidiLevelNone,
                   "There shouldn't be any virtual bidi formatting character "
                   "between continuations");
#endif
        nextContinuation->mContentOffset = mContentOffset;
        nextContinuation = nextContinuation->GetNextContinuation();
      }
    }
    mState |= NS_FRAME_IS_BIDI;
  } // prev frame is bidi
}

void
nsContinuingTextFrame::DestroyFrom(nsIFrame* aDestructRoot)
{
  ClearFrameOffsetCache();

  // The text associated with this frame will become associated with our
  // prev-continuation. If that means the text has changed style, then
  // we need to wipe out the text run for the text.
  // Note that mPrevContinuation can be null if we're destroying the whole
  // frame chain from the start to the end.
  // If this frame is mentioned in the userData for a textrun (say
  // because there's a direction change at the start of this frame), then
  // we have to clear the textrun because we're going away and the
  // textrun had better not keep a dangling reference to us.
  if (IsInTextRunUserData() ||
      (mPrevContinuation &&
       mPrevContinuation->StyleContext() != StyleContext())) {
    ClearTextRuns();
    // Clear the previous continuation's text run also, so that it can rebuild
    // the text run to include our text.
    if (mPrevContinuation) {
      mPrevContinuation->ClearTextRuns();
    }
  }
  nsSplittableFrame::RemoveFromFlow(this);
  // Let the base class destroy the frame
  nsFrame::DestroyFrom(aDestructRoot);
}

nsIFrame*
nsContinuingTextFrame::FirstInFlow() const
{
  // Can't cast to |nsContinuingTextFrame*| because the first one isn't.
  nsIFrame *firstInFlow,
           *previous = const_cast<nsIFrame*>
                                 (static_cast<const nsIFrame*>(this));
  do {
    firstInFlow = previous;
    previous = firstInFlow->GetPrevInFlow();
  } while (previous);
  MOZ_ASSERT(firstInFlow, "post-condition failed");
  return firstInFlow;
}

nsIFrame*
nsContinuingTextFrame::FirstContinuation() const
{
  // Can't cast to |nsContinuingTextFrame*| because the first one isn't.
  nsIFrame *firstContinuation,
  *previous = const_cast<nsIFrame*>
                        (static_cast<const nsIFrame*>(mPrevContinuation));

  NS_ASSERTION(previous, "How can an nsContinuingTextFrame be the first continuation?");

  do {
    firstContinuation = previous;
    previous = firstContinuation->GetPrevContinuation();
  } while (previous);
  MOZ_ASSERT(firstContinuation, "post-condition failed");
  return firstContinuation;
}

// XXX Do we want to do all the work for the first-in-flow or do the
// work for each part?  (Be careful of first-letter / first-line, though,
// especially first-line!)  Doing all the work on the first-in-flow has
// the advantage of avoiding the potential for incremental reflow bugs,
// but depends on our maintining the frame tree in reasonable ways even
// for edge cases (block-within-inline splits, nextBidi, etc.)

// XXX We really need to make :first-letter happen during frame
// construction.

// Needed for text frames in XUL.
/* virtual */ nscoord
nsTextFrame::GetMinISize(gfxContext *aRenderingContext)
{
  return nsLayoutUtils::MinISizeFromInline(this, aRenderingContext);
}

// Needed for text frames in XUL.
/* virtual */ nscoord
nsTextFrame::GetPrefISize(gfxContext *aRenderingContext)
{
  return nsLayoutUtils::PrefISizeFromInline(this, aRenderingContext);
}

/* virtual */ void
nsContinuingTextFrame::AddInlineMinISize(gfxContext *aRenderingContext,
                                         InlineMinISizeData *aData)
{
  // Do nothing, since the first-in-flow accounts for everything.
}

/* virtual */ void
nsContinuingTextFrame::AddInlinePrefISize(gfxContext *aRenderingContext,
                                          InlinePrefISizeData *aData)
{
  // Do nothing, since the first-in-flow accounts for everything.
}

//----------------------------------------------------------------------

#if defined(DEBUG_rbs) || defined(DEBUG_bzbarsky)
static void
VerifyNotDirty(nsFrameState state)
{
  bool isZero = state & NS_FRAME_FIRST_REFLOW;
  bool isDirty = state & NS_FRAME_IS_DIRTY;
  if (!isZero && isDirty)
    NS_WARNING("internal offsets may be out-of-sync");
}
#define DEBUG_VERIFY_NOT_DIRTY(state) \
VerifyNotDirty(state)
#else
#define DEBUG_VERIFY_NOT_DIRTY(state)
#endif

nsIFrame*
NS_NewTextFrame(nsIPresShell* aPresShell, nsStyleContext* aContext)
{
  return new (aPresShell) nsTextFrame(aContext);
}

NS_IMPL_FRAMEARENA_HELPERS(nsTextFrame)

nsIFrame*
NS_NewContinuingTextFrame(nsIPresShell* aPresShell, nsStyleContext* aContext)
{
  return new (aPresShell) nsContinuingTextFrame(aContext);
}

NS_IMPL_FRAMEARENA_HELPERS(nsContinuingTextFrame)

nsTextFrame::~nsTextFrame()
{
}

nsresult
nsTextFrame::GetCursor(const nsPoint& aPoint,
                       nsIFrame::Cursor& aCursor)
{
  FillCursorInformationFromStyle(StyleUserInterface(), aCursor);
  if (NS_STYLE_CURSOR_AUTO == aCursor.mCursor) {
    if (!IsSelectable(nullptr)) {
      aCursor.mCursor = NS_STYLE_CURSOR_DEFAULT;
    } else {
      aCursor.mCursor = GetWritingMode().IsVertical()
        ? NS_STYLE_CURSOR_VERTICAL_TEXT : NS_STYLE_CURSOR_TEXT;
    }
    return NS_OK;
  } else {
    return nsFrame::GetCursor(aPoint, aCursor);
  }
}

nsTextFrame*
nsTextFrame::LastInFlow() const
{
  nsTextFrame* lastInFlow = const_cast<nsTextFrame*>(this);
  while (lastInFlow->GetNextInFlow())  {
    lastInFlow = lastInFlow->GetNextInFlow();
  }
  MOZ_ASSERT(lastInFlow, "post-condition failed");
  return lastInFlow;
}

nsTextFrame*
nsTextFrame::LastContinuation() const
{
  nsTextFrame* lastContinuation = const_cast<nsTextFrame*>(this);
  while (lastContinuation->mNextContinuation)  {
    lastContinuation = lastContinuation->mNextContinuation;
  }
  MOZ_ASSERT(lastContinuation, "post-condition failed");
  return lastContinuation;
}

void
nsTextFrame::InvalidateFrame(uint32_t aDisplayItemKey)
{
  if (nsSVGUtils::IsInSVGTextSubtree(this)) {
    nsIFrame* svgTextFrame = nsLayoutUtils::GetClosestFrameOfType(
      GetParent(), LayoutFrameType::SVGText);
    svgTextFrame->InvalidateFrame();
    return;
  }
  nsFrame::InvalidateFrame(aDisplayItemKey);
}

void
nsTextFrame::InvalidateFrameWithRect(const nsRect& aRect, uint32_t aDisplayItemKey)
{
  if (nsSVGUtils::IsInSVGTextSubtree(this)) {
    nsIFrame* svgTextFrame = nsLayoutUtils::GetClosestFrameOfType(
      GetParent(), LayoutFrameType::SVGText);
    svgTextFrame->InvalidateFrame();
    return;
  }
  nsFrame::InvalidateFrameWithRect(aRect, aDisplayItemKey);
}

gfxTextRun*
nsTextFrame::GetUninflatedTextRun()
{
  return GetProperty(UninflatedTextRunProperty());
}

void
nsTextFrame::SetTextRun(gfxTextRun* aTextRun, TextRunType aWhichTextRun,
                        float aInflation)
{
  NS_ASSERTION(aTextRun, "must have text run");

  // Our inflated text run is always stored in mTextRun.  In the cases
  // where our current inflation is not 1.0, however, we store two text
  // runs, and the uninflated one goes in a frame property.  We never
  // store a single text run in both.
  if (aWhichTextRun == eInflated) {
    if (HasFontSizeInflation() && aInflation == 1.0f) {
      // FIXME: Probably shouldn't do this within each SetTextRun
      // method, but it doesn't hurt.
      ClearTextRun(nullptr, nsTextFrame::eNotInflated);
    }
    SetFontSizeInflation(aInflation);
  } else {
    MOZ_ASSERT(aInflation == 1.0f, "unexpected inflation");
    if (HasFontSizeInflation()) {
      // Setting the property will not automatically increment the textrun's
      // reference count, so we need to do it here.
      aTextRun->AddRef();
      SetProperty(UninflatedTextRunProperty(), aTextRun);
      return;
    }
    // fall through to setting mTextRun
  }

  mTextRun = aTextRun;

  // FIXME: Add assertions testing the relationship between
  // GetFontSizeInflation() and whether we have an uninflated text run
  // (but be aware that text runs can go away).
}

bool
nsTextFrame::RemoveTextRun(gfxTextRun* aTextRun)
{
  if (aTextRun == mTextRun) {
    mTextRun = nullptr;
    return true;
  }
  if ((GetStateBits() & TEXT_HAS_FONT_INFLATION) &&
      GetProperty(UninflatedTextRunProperty()) == aTextRun) {
    DeleteProperty(UninflatedTextRunProperty());
    return true;
  }
  return false;
}

void
nsTextFrame::ClearTextRun(nsTextFrame* aStartContinuation,
                          TextRunType aWhichTextRun)
{
  RefPtr<gfxTextRun> textRun = GetTextRun(aWhichTextRun);
  if (!textRun) {
    return;
  }

  DebugOnly<bool> checkmTextrun = textRun == mTextRun;
  UnhookTextRunFromFrames(textRun, aStartContinuation);
  MOZ_ASSERT(checkmTextrun ? !mTextRun
                           : !GetProperty(UninflatedTextRunProperty()));
}

void
nsTextFrame::DisconnectTextRuns()
{
  MOZ_ASSERT(!IsInTextRunUserData(),
             "Textrun mentions this frame in its user data so we can't just disconnect");
  mTextRun = nullptr;
  if ((GetStateBits() & TEXT_HAS_FONT_INFLATION)) {
    DeleteProperty(UninflatedTextRunProperty());
  }
}

nsresult
nsTextFrame::CharacterDataChanged(CharacterDataChangeInfo* aInfo)
{
  if (mContent->HasFlag(NS_HAS_NEWLINE_PROPERTY)) {
    mContent->DeleteProperty(nsGkAtoms::newline);
    mContent->UnsetFlags(NS_HAS_NEWLINE_PROPERTY);
  }
  if (mContent->HasFlag(NS_HAS_FLOWLENGTH_PROPERTY)) {
    mContent->DeleteProperty(nsGkAtoms::flowlength);
    mContent->UnsetFlags(NS_HAS_FLOWLENGTH_PROPERTY);
  }

  // Find the first frame whose text has changed. Frames that are entirely
  // before the text change are completely unaffected.
  nsTextFrame* next;
  nsTextFrame* textFrame = this;
  while (true) {
    next = textFrame->GetNextContinuation();
    if (!next || next->GetContentOffset() > int32_t(aInfo->mChangeStart))
      break;
    textFrame = next;
  }

  int32_t endOfChangedText = aInfo->mChangeStart + aInfo->mReplaceLength;

  // Parent of the last frame that we passed to FrameNeedsReflow (or noticed
  // had already received an earlier FrameNeedsReflow call).
  // (For subsequent frames with this same parent, we can just set their
  // dirty bit without bothering to call FrameNeedsReflow again.)
  nsIFrame* lastDirtiedFrameParent = nullptr;

  nsIPresShell* shell = PresContext()->GetPresShell();
  do {
    // textFrame contained deleted text (or the insertion point,
    // if this was a pure insertion).
    textFrame->mState &= ~TEXT_WHITESPACE_FLAGS;
    textFrame->ClearTextRuns();

    nsIFrame* parentOfTextFrame = textFrame->GetParent();
    bool areAncestorsAwareOfReflowRequest = false;
    if (lastDirtiedFrameParent == parentOfTextFrame) {
      // An earlier iteration of this loop already called
      // FrameNeedsReflow for a sibling of |textFrame|.
      areAncestorsAwareOfReflowRequest = true;
    } else {
      lastDirtiedFrameParent = parentOfTextFrame;
    }

    if (textFrame->mReflowRequestedForCharDataChange) {
      // We already requested a reflow for this frame; nothing to do.
      MOZ_ASSERT(textFrame->HasAnyStateBits(NS_FRAME_IS_DIRTY),
                 "mReflowRequestedForCharDataChange should only be set "
                 "on dirty frames");
    } else {
      // Make sure textFrame is queued up for a reflow.  Also set a flag so we
      // don't waste time doing this again in repeated calls to this method.
      textFrame->mReflowRequestedForCharDataChange = true;
      if (!areAncestorsAwareOfReflowRequest) {
        // Ask the parent frame to reflow me.
        shell->FrameNeedsReflow(textFrame, nsIPresShell::eStyleChange,
                                NS_FRAME_IS_DIRTY);
      } else {
        // We already called FrameNeedsReflow on behalf of an earlier sibling,
        // so we can just mark this frame as dirty and don't need to bother
        // telling its ancestors.
        // Note: if the parent is a block, we're cheating here because we should
        // be marking our line dirty, but we're not. nsTextFrame::SetLength will
        // do that when it gets called during reflow.
        textFrame->AddStateBits(NS_FRAME_IS_DIRTY);
      }
    }
    textFrame->InvalidateFrame();

    // Below, frames that start after the deleted text will be adjusted so that
    // their offsets move with the trailing unchanged text. If this change
    // deletes more text than it inserts, those frame offsets will decrease.
    // We need to maintain the invariant that mContentOffset is non-decreasing
    // along the continuation chain. So we need to ensure that frames that
    // started in the deleted text are all still starting before the
    // unchanged text.
    if (textFrame->mContentOffset > endOfChangedText) {
      textFrame->mContentOffset = endOfChangedText;
    }

    textFrame = textFrame->GetNextContinuation();
  } while (textFrame && textFrame->GetContentOffset() < int32_t(aInfo->mChangeEnd));

  // This is how much the length of the string changed by --- i.e.,
  // how much the trailing unchanged text moved.
  int32_t sizeChange =
    aInfo->mChangeStart + aInfo->mReplaceLength - aInfo->mChangeEnd;

  if (sizeChange) {
    // Fix the offsets of the text frames that start in the trailing
    // unchanged text.
    while (textFrame) {
      textFrame->mContentOffset += sizeChange;
      // XXX we could rescue some text runs by adjusting their user data
      // to reflect the change in DOM offsets
      textFrame->ClearTextRuns();
      textFrame = textFrame->GetNextContinuation();
    }
  }

  return NS_OK;
}

class nsDisplayText : public nsCharClipDisplayItem {
public:
  nsDisplayText(nsDisplayListBuilder* aBuilder, nsTextFrame* aFrame,
                const Maybe<bool>& aIsSelected);
#ifdef NS_BUILD_REFCNT_LOGGING
  virtual ~nsDisplayText() {
    MOZ_COUNT_DTOR(nsDisplayText);
  }
#endif

  virtual void RestoreState() override
  {
    nsCharClipDisplayItem::RestoreState();
    mOpacity = 1.0f;
  }

  virtual nsRect GetBounds(nsDisplayListBuilder* aBuilder,
<<<<<<< HEAD
                           bool* aSnap) const override {
=======
                           bool* aSnap) const override
  {
>>>>>>> 65bd75b8
    *aSnap = false;
    return mBounds;
  }
  virtual void HitTest(nsDisplayListBuilder* aBuilder, const nsRect& aRect,
                       HitTestState* aState,
                       nsTArray<nsIFrame*> *aOutFrames) override {
    if (nsRect(ToReferenceFrame(), mFrame->GetSize()).Intersects(aRect)) {
      aOutFrames->AppendElement(mFrame);
    }
  }
  virtual LayerState GetLayerState(nsDisplayListBuilder* aBuilder,
                                   LayerManager* aManager,
                                   const ContainerLayerParameters& aParameters) override;
  virtual already_AddRefed<Layer> BuildLayer(nsDisplayListBuilder* aBuilder,
                                             LayerManager* aManager,
                                             const ContainerLayerParameters& aContainerParameters) override;
  virtual bool CreateWebRenderCommands(mozilla::wr::DisplayListBuilder& aBuilder,
                                       const StackingContextHelper& aSc,
                                       nsTArray<WebRenderParentCommand>& aParentCommands,
                                       WebRenderLayerManager* aManager,
                                       nsDisplayListBuilder* aDisplayListBuilder) override;
  virtual void Paint(nsDisplayListBuilder* aBuilder,
                     gfxContext* aCtx) override;
  NS_DISPLAY_DECL_NAME("Text", TYPE_TEXT)

  virtual nsRect GetComponentAlphaBounds(nsDisplayListBuilder* aBuilder) const override
  {
    if (gfxPlatform::GetPlatform()->RespectsFontStyleSmoothing()) {
      // On OS X, web authors can turn off subpixel text rendering using the
      // CSS property -moz-osx-font-smoothing. If they do that, we don't need
      // to use component alpha layers for the affected text.
      if (mFrame->StyleFont()->mFont.smoothing == NS_FONT_SMOOTHING_GRAYSCALE) {
        return nsRect();
      }
    }
    bool snap;
    return GetBounds(aBuilder, &snap);
  }

  virtual nsDisplayItemGeometry* AllocateGeometry(nsDisplayListBuilder* aBuilder) override;

  virtual void ComputeInvalidationRegion(nsDisplayListBuilder* aBuilder,
                                         const nsDisplayItemGeometry* aGeometry,
                                         nsRegion *aInvalidRegion) const override;

  void RenderToContext(gfxContext* aCtx, TextDrawTarget* aTextDrawer, nsDisplayListBuilder* aBuilder, bool aIsRecording = false);

  bool CanApplyOpacity() const override
  {
    nsTextFrame* f = static_cast<nsTextFrame*>(mFrame);
    if (f->IsSelected()) {
      return false;
    }

    const nsStyleText* textStyle = f->StyleText();
    if (textStyle->mTextShadow) {
      return false;
    }

    nsTextFrame::TextDecorations decorations;
    f->GetTextDecorations(f->PresContext(), nsTextFrame::eResolvedColors, decorations);
    if (decorations.HasDecorationLines()) {
      return false;
    }

    return true;
  }

  void ApplyOpacity(nsDisplayListBuilder* aBuilder,
                    float aOpacity,
                    const DisplayItemClipChain* aClip) override
  {
    NS_ASSERTION(CanApplyOpacity(), "ApplyOpacity should be allowed");
    mOpacity = aOpacity;
    IntersectClip(aBuilder, aClip);
  }

  void WriteDebugInfo(std::stringstream& aStream) override
  {
#ifdef DEBUG
    aStream << " (\"";

    nsTextFrame* f = static_cast<nsTextFrame*>(mFrame);
    nsCString buf;
    int32_t totalContentLength;
    f->ToCString(buf, &totalContentLength);

    aStream << buf.get() << "\")";
#endif
  }

  RefPtr<TextDrawTarget> mTextDrawer;
  nsRect mBounds;
  float mOpacity;
};

class nsDisplayTextGeometry : public nsCharClipGeometry
{
public:
  nsDisplayTextGeometry(nsDisplayText* aItem, nsDisplayListBuilder* aBuilder)
    : nsCharClipGeometry(aItem, aBuilder)
    , mOpacity(aItem->mOpacity)
  {
    nsTextFrame* f = static_cast<nsTextFrame*>(aItem->Frame());
    f->GetTextDecorations(f->PresContext(), nsTextFrame::eResolvedColors, mDecorations);
  }

  /**
   * We store the computed text decorations here since they are
   * computed using style data from parent frames. Any changes to these
   * styles will only invalidate the parent frame and not this frame.
   */
  nsTextFrame::TextDecorations mDecorations;
  float mOpacity;
};

nsDisplayItemGeometry*
nsDisplayText::AllocateGeometry(nsDisplayListBuilder* aBuilder)
{
  return new nsDisplayTextGeometry(this, aBuilder);
}

void
nsDisplayText::ComputeInvalidationRegion(nsDisplayListBuilder* aBuilder,
                                         const nsDisplayItemGeometry* aGeometry,
                                         nsRegion *aInvalidRegion) const
{
  const nsDisplayTextGeometry* geometry = static_cast<const nsDisplayTextGeometry*>(aGeometry);
  nsTextFrame* f = static_cast<nsTextFrame*>(mFrame);

  nsTextFrame::TextDecorations decorations;
  f->GetTextDecorations(f->PresContext(), nsTextFrame::eResolvedColors, decorations);

  bool snap;
  nsRect newRect = geometry->mBounds;
  nsRect oldRect = GetBounds(aBuilder, &snap);
  if (decorations != geometry->mDecorations ||
      mVisIStartEdge != geometry->mVisIStartEdge ||
      mVisIEndEdge != geometry->mVisIEndEdge ||
      !oldRect.IsEqualInterior(newRect) ||
      !geometry->mBorderRect.IsEqualInterior(GetBorderRect()) ||
      mOpacity != geometry->mOpacity) {
    aInvalidRegion->Or(oldRect, newRect);
  }
}

NS_DECLARE_FRAME_PROPERTY_SMALL_VALUE(TextCombineScaleFactorProperty, float)

static float
GetTextCombineScaleFactor(nsTextFrame* aFrame)
{
  float factor = aFrame->GetProperty(TextCombineScaleFactorProperty());
  return factor ? factor : 1.0f;
}

nsDisplayText::nsDisplayText(nsDisplayListBuilder* aBuilder, nsTextFrame* aFrame,
                             const Maybe<bool>& aIsSelected)
  : nsCharClipDisplayItem(aBuilder, aFrame)
  , mOpacity(1.0f)
{
  MOZ_COUNT_CTOR(nsDisplayText);
  mIsFrameSelected = aIsSelected;
  mBounds = mFrame->GetVisualOverflowRectRelativeToSelf() + ToReferenceFrame();
    // Bug 748228
  mBounds.Inflate(mFrame->PresContext()->AppUnitsPerDevPixel());

  if (gfxPrefs::LayersAllowTextLayers() &&
      CanUseAdvancedLayer(aBuilder->GetWidgetLayerManager())) {
    mTextDrawer = new TextDrawTarget();
    RefPtr<gfxContext> captureCtx = gfxContext::CreateOrNull(mTextDrawer);

    // TODO: Paint() checks mDisableSubpixelAA, we should too.
    RenderToContext(captureCtx, mTextDrawer, aBuilder, true);

    if (!mTextDrawer->CanSerializeFonts()) {
      mTextDrawer = nullptr;
    }
  }
}

LayerState
nsDisplayText::GetLayerState(nsDisplayListBuilder* aBuilder,
                             LayerManager* aManager,
                             const ContainerLayerParameters& aParameters)
{
  // Basic things that all advanced backends need
  if (!mTextDrawer) {
    return mozilla::LAYER_NONE;
  }

  // If we're using the webrender backend, then we're good to go!
  if (aManager->GetBackendType() == layers::LayersBackend::LAYERS_WR) {
    return mozilla::LAYER_ACTIVE;
  }

  // If we're using the TextLayer backend, then we need to make sure
  // the input is plain enough for it to handle
  if (!mTextDrawer->ContentsAreSimple()) {
    return mozilla::LAYER_NONE;
  }

  return mozilla::LAYER_ACTIVE;
}

void
nsDisplayText::Paint(nsDisplayListBuilder* aBuilder,
                     gfxContext* aCtx) {
  AUTO_PROFILER_LABEL("nsDisplayText::Paint", GRAPHICS);

  DrawTargetAutoDisableSubpixelAntialiasing disable(aCtx->GetDrawTarget(),
                                                    mDisableSubpixelAA);
  RenderToContext(aCtx, nullptr, aBuilder);
}

bool
nsDisplayText::CreateWebRenderCommands(mozilla::wr::DisplayListBuilder& aBuilder,
                                       const StackingContextHelper& aSc,
                                       nsTArray<WebRenderParentCommand>& aParentCommands,
                                       WebRenderLayerManager* aManager,
                                       nsDisplayListBuilder* aDisplayListBuilder)
{
  if (aManager->IsLayersFreeTransaction()) {
    ContainerLayerParameters parameter;
    if (GetLayerState(aDisplayListBuilder, aManager, parameter) != LAYER_ACTIVE) {
      return false;
    }
  }

  if (mBounds.IsEmpty()) {
    return true;
  }

  auto appUnitsPerDevPixel = mFrame->PresContext()->AppUnitsPerDevPixel();
  LayoutDeviceRect layoutBoundsRect = LayoutDeviceRect::FromAppUnits(
      mBounds, appUnitsPerDevPixel);
  LayoutDeviceRect layoutClipRect = layoutBoundsRect;
  if (GetClip().HasClip()) {
    layoutClipRect = LayoutDeviceRect::FromAppUnits(
                GetClip().GetClipRect(), appUnitsPerDevPixel);
  }

  LayerRect boundsRect = LayerRect::FromUnknownRect(layoutBoundsRect.ToUnknownRect());
  LayerRect clipRect = LayerRect::FromUnknownRect(layoutClipRect.ToUnknownRect());
  wr::LayoutRect wrClipRect = aSc.ToRelativeLayoutRect(clipRect); // wr::ToLayoutRect(clipRect);
  wr::LayoutRect wrBoundsRect = aSc.ToRelativeLayoutRect(boundsRect); //wr::ToLayoutRect(boundsRect);

  // Drawing order: selections, shadows,
  //                underline, overline, [grouped in one array]
  //                text, emphasisText,  [grouped in one array]
  //                lineThrough

  for (auto& part : mTextDrawer->GetParts()) {
    if (part.selection) {
      auto selection = part.selection.value();
      aBuilder.PushRect(selection.rect, wrClipRect, selection.color);
    }
  }

  for (auto& part : mTextDrawer->GetParts()) {
    // WR takes the shadows in CSS-order (reverse of rendering order),
    // because the drawing of a shadow actually occurs when it's popped.
    for (const wr::TextShadow& shadow : part.shadows) {
      aBuilder.PushTextShadow(wrBoundsRect, wrClipRect, shadow);
    }

    for (const wr::Line& decoration : part.beforeDecorations) {
      aBuilder.PushLine(wrClipRect, decoration);
    }

    for (const mozilla::layout::TextRunFragment& text : part.text) {
      // mOpacity is set after we do our analysis, so we need to apply it here.
      // mOpacity is only non-trivial when we have "pure" text, so we don't
      // ever need to apply it to shadows or decorations.
      auto color = text.color;
      color.a *= mOpacity;

      aManager->WrBridge()->PushGlyphs(aBuilder, text.glyphs, text.font,
                                       color, aSc, boundsRect, clipRect);
    }

    for (const wr::Line& decoration : part.afterDecorations) {
      aBuilder.PushLine(wrClipRect, decoration);
    }

    for (size_t i = 0; i < part.shadows.Length(); ++i) {
      aBuilder.PopTextShadow();
    }
  }

  return true;
}

already_AddRefed<layers::Layer>
nsDisplayText::BuildLayer(nsDisplayListBuilder* aBuilder,
                          LayerManager* aManager,
                          const ContainerLayerParameters& aContainerParameters)
{
  // If we're using webrender, we want layerless rendering, so emit a dummy.
  // See CreateWebRenderCommands for actual drawing code.
  if (aManager->GetBackendType() == layers::LayersBackend::LAYERS_WR) {
    return BuildDisplayItemLayer(aBuilder, aManager, aContainerParameters);
  }

  // We should have all the glyphs recorded now, build
  // the TextLayer.
  RefPtr<layers::TextLayer> layer = static_cast<layers::TextLayer*>
    (aManager->GetLayerBuilder()->GetLeafLayerFor(aBuilder, this));
  if (!layer) {
    layer = aManager->CreateTextLayer();
  }

  // GetLayerState has guaranteed to us that we have exactly one font
  // so this will be overwritten by the time we use it.
  ScaledFont* font = nullptr;

  nsTArray<GlyphArray> allGlyphs;
  size_t totalLength = 0;
  for (auto& part : mTextDrawer->GetParts()) {
    totalLength += part.text.Length();
  }
  allGlyphs.SetCapacity(totalLength);

  for (auto& part : mTextDrawer->GetParts()) {
    for (const mozilla::layout::TextRunFragment& text : part.text) {
      if (!font) {
        font = text.font;
      }

      GlyphArray* glyphs = allGlyphs.AppendElement();
      glyphs->glyphs() = text.glyphs;

      // Apply folded alpha (only applies to glyphs)
      auto color = text.color;
      color.a *= mOpacity;
      glyphs->color() = color;
    }
  }

  MOZ_ASSERT(font);

  layer->SetGlyphs(Move(allGlyphs));
  layer->SetScaledFont(font);

  auto A2D = mFrame->PresContext()->AppUnitsPerDevPixel();
  bool dummy;
  const LayoutDeviceIntRect destBounds =
          LayoutDeviceIntRect::FromAppUnitsToOutside(GetBounds(aBuilder, &dummy), A2D);
  layer->SetBounds(IntRect(destBounds.x, destBounds.y, destBounds.width, destBounds.height));

  layer->SetBaseTransform(gfx::Matrix4x4::Translation(aContainerParameters.mOffset.x,
                                                      aContainerParameters.mOffset.y, 0));
  return layer.forget();
}

void
nsDisplayText::RenderToContext(gfxContext* aCtx, TextDrawTarget* aTextDrawer, nsDisplayListBuilder* aBuilder, bool aIsRecording)
{
  nsTextFrame* f = static_cast<nsTextFrame*>(mFrame);

  // Add 1 pixel of dirty area around mVisibleRect to allow us to paint
  // antialiased pixels beyond the measured text extents.
  // This is temporary until we do this in the actual calculation of text extents.
  auto A2D = mFrame->PresContext()->AppUnitsPerDevPixel();
  LayoutDeviceRect extraVisible =
    LayoutDeviceRect::FromAppUnits(mVisibleRect, A2D);
  extraVisible.Inflate(1);

  gfxRect pixelVisible(extraVisible.x, extraVisible.y,
                       extraVisible.width, extraVisible.height);
  pixelVisible.Inflate(2);
  pixelVisible.RoundOut();

  bool willClip = !aBuilder->IsForGenerateGlyphMask() &&
                  !aBuilder->IsForPaintingSelectionBG() &&
                  !aIsRecording;
  if (willClip) {
    aCtx->NewPath();
    aCtx->Rectangle(pixelVisible);
    aCtx->Clip();
  }

  NS_ASSERTION(mVisIStartEdge >= 0, "illegal start edge");
  NS_ASSERTION(mVisIEndEdge >= 0, "illegal end edge");

  gfxContextMatrixAutoSaveRestore matrixSR;

  nsPoint framePt = ToReferenceFrame();
  if (f->StyleContext()->IsTextCombined()) {
    float scaleFactor = GetTextCombineScaleFactor(f);
    if (scaleFactor != 1.0f) {
      matrixSR.SetContext(aCtx);
      // Setup matrix to compress text for text-combine-upright if
      // necessary. This is done here because we want selection be
      // compressed at the same time as text.
      gfxPoint pt = nsLayoutUtils::PointToGfxPoint(framePt, A2D);
      gfxMatrix mat = aCtx->CurrentMatrix()
        .PreTranslate(pt).PreScale(scaleFactor, 1.0).PreTranslate(-pt);
      aCtx->SetMatrix (mat);
    }
  }
  nsTextFrame::PaintTextParams params(aCtx);
  params.framePt = gfxPoint(framePt.x, framePt.y);
  params.dirtyRect = extraVisible;
  params.textDrawer = aTextDrawer;

  if (aBuilder->IsForGenerateGlyphMask()) {
    MOZ_ASSERT(!aBuilder->IsForPaintingSelectionBG());
    params.state = nsTextFrame::PaintTextParams::GenerateTextMask;
  } else if (aBuilder->IsForPaintingSelectionBG()) {
    params.state = nsTextFrame::PaintTextParams::PaintTextBGColor;
  } else {
    params.state = nsTextFrame::PaintTextParams::PaintText;
  }

  f->PaintText(params, *this, mOpacity);

  if (willClip) {
    aCtx->PopClip();
  }
}

void
nsTextFrame::BuildDisplayList(nsDisplayListBuilder*   aBuilder,
                              const nsDisplayListSet& aLists)
{
  if (!IsVisibleForPainting(aBuilder))
    return;

  DO_GLOBAL_REFLOW_COUNT_DSP("nsTextFrame");

  const nsStyleColor* sc = StyleColor();
  const nsStyleText* st = StyleText();
  bool isTextTransparent =
    NS_GET_A(sc->CalcComplexColor(st->mWebkitTextFillColor)) == 0 &&
    NS_GET_A(sc->CalcComplexColor(st->mWebkitTextStrokeColor)) == 0;
  Maybe<bool> isSelected;
  if (((GetStateBits() & TEXT_NO_RENDERED_GLYPHS) ||
       (isTextTransparent && !StyleText()->HasTextShadow())) &&
      aBuilder->IsForPainting() && !nsSVGUtils::IsInSVGTextSubtree(this)) {
    isSelected.emplace(IsSelected());
    if (!isSelected.value()) {
      TextDecorations textDecs;
      GetTextDecorations(PresContext(), eResolvedColors, textDecs);
      if (!textDecs.HasDecorationLines()) {
        return;
      }
    }
  }

  aLists.Content()->AppendNewToTop(
    new (aBuilder) nsDisplayText(aBuilder, this, isSelected));
}

static nsIFrame*
GetGeneratedContentOwner(nsIFrame* aFrame, bool* aIsBefore)
{
  *aIsBefore = false;
  while (aFrame && (aFrame->GetStateBits() & NS_FRAME_GENERATED_CONTENT)) {
    if (aFrame->StyleContext()->GetPseudo() == nsCSSPseudoElements::before) {
      *aIsBefore = true;
    }
    aFrame = aFrame->GetParent();
  }
  return aFrame;
}

UniquePtr<SelectionDetails>
nsTextFrame::GetSelectionDetails()
{
  const nsFrameSelection* frameSelection = GetConstFrameSelection();
  if (frameSelection->GetTableCellSelection()) {
    return nullptr;
  }
  if (!(GetStateBits() & NS_FRAME_GENERATED_CONTENT)) {
    UniquePtr<SelectionDetails> details =
      frameSelection->LookUpSelection(mContent, GetContentOffset(),
                                      GetContentLength(), false);
    for (SelectionDetails* sd = details.get(); sd; sd = sd->mNext.get()) {
      sd->mStart += mContentOffset;
      sd->mEnd += mContentOffset;
    }
    return details;
  }

  // Check if the beginning or end of the element is selected, depending on
  // whether we're :before content or :after content.
  bool isBefore;
  nsIFrame* owner = GetGeneratedContentOwner(this, &isBefore);
  if (!owner || !owner->GetContent())
    return nullptr;

  UniquePtr<SelectionDetails> details =
    frameSelection->LookUpSelection(owner->GetContent(),
        isBefore ? 0 : owner->GetContent()->GetChildCount(), 0, false);
  for (SelectionDetails* sd = details.get(); sd; sd = sd->mNext.get()) {
    // The entire text is selected!
    sd->mStart = GetContentOffset();
    sd->mEnd = GetContentEnd();
  }
  return details;
}

static void
PaintSelectionBackground(DrawTarget& aDrawTarget,
                         nscolor aColor,
                         const LayoutDeviceRect& aDirtyRect,
                         const LayoutDeviceRect& aRect,
                         nsTextFrame::DrawPathCallbacks* aCallbacks)
{
  Rect rect = aRect.Intersect(aDirtyRect).ToUnknownRect();
  MaybeSnapToDevicePixels(rect, aDrawTarget);

  if (aCallbacks) {
    aCallbacks->NotifySelectionBackgroundNeedsFill(rect, aColor, aDrawTarget);
  } else {
    ColorPattern color(ToDeviceColor(aColor));
    aDrawTarget.FillRect(rect, color);
  }
}

// Attempt to get the LineBaselineOffset property of aChildFrame
// If not set, calculate this value for all child frames of aBlockFrame
static nscoord
LazyGetLineBaselineOffset(nsIFrame* aChildFrame, nsBlockFrame* aBlockFrame)
{
  bool offsetFound;
  nscoord offset = aChildFrame->GetProperty(
    nsIFrame::LineBaselineOffset(), &offsetFound);

  if (!offsetFound) {
    for (nsBlockFrame::LineIterator line = aBlockFrame->LinesBegin(),
                                    line_end = aBlockFrame->LinesEnd();
         line != line_end; line++) {
      if (line->IsInline()) {
        int32_t n = line->GetChildCount();
        nscoord lineBaseline = line->BStart() + line->GetLogicalAscent();
        for (nsIFrame* lineFrame = line->mFirstChild;
             n > 0; lineFrame = lineFrame->GetNextSibling(), --n) {
          offset = lineBaseline - lineFrame->GetNormalPosition().y;
          lineFrame->SetProperty(nsIFrame::LineBaselineOffset(), offset);
        }
      }
    }
    return aChildFrame->GetProperty(
      nsIFrame::LineBaselineOffset(), &offsetFound);
  } else {
    return offset;
  }
}

static bool IsUnderlineRight(nsIFrame* aFrame)
{
  nsIAtom* langAtom = aFrame->StyleFont()->mLanguage;
  if (!langAtom) {
    return false;
  }
  nsAtomString langStr(langAtom);
  return (StringBeginsWith(langStr, NS_LITERAL_STRING("ja")) ||
          StringBeginsWith(langStr, NS_LITERAL_STRING("ko"))) &&
         (langStr.Length() == 2 || langStr[2] == '-');
}

void
nsTextFrame::GetTextDecorations(
                    nsPresContext* aPresContext,
                    nsTextFrame::TextDecorationColorResolution aColorResolution,
                    nsTextFrame::TextDecorations& aDecorations)
{
  const nsCompatibility compatMode = aPresContext->CompatibilityMode();

  bool useOverride = false;
  nscolor overrideColor = NS_RGBA(0, 0, 0, 0);

  bool nearestBlockFound = false;
  // Use writing mode of parent frame for orthogonal text frame to work.
  // See comment in nsTextFrame::DrawTextRunAndDecorations.
  WritingMode wm = GetParent()->GetWritingMode();
  bool vertical = wm.IsVertical();

  nscoord ascent = GetLogicalBaseline(wm);
  // physicalBlockStartOffset represents the offset from our baseline
  // to f's physical block start, which is top in horizontal writing
  // mode, and left in vertical writing modes, in our coordinate space.
  // This physical block start is logical block start in most cases,
  // but for vertical-rl, it is logical block end, and consequently in
  // that case, it starts from the descent instead of ascent.
  nscoord physicalBlockStartOffset =
    wm.IsVerticalRL() ? GetSize().width - ascent : ascent;
  // baselineOffset represents the offset from our baseline to f's baseline or
  // the nearest block's baseline, in our coordinate space, whichever is closest
  // during the particular iteration
  nscoord baselineOffset = 0;

  for (nsIFrame* f = this, *fChild = nullptr;
       f;
       fChild = f,
       f = nsLayoutUtils::GetParentOrPlaceholderFor(f))
  {
    nsStyleContext *const context = f->StyleContext();
    if (!context->HasTextDecorationLines()) {
      break;
    }

    const nsStyleTextReset *const styleText = context->StyleTextReset();
    const uint8_t textDecorations = styleText->mTextDecorationLine;

    if (!useOverride &&
        (NS_STYLE_TEXT_DECORATION_LINE_OVERRIDE_ALL & textDecorations)) {
      // This handles the <a href="blah.html"><font color="green">La
      // la la</font></a> case. The link underline should be green.
      useOverride = true;
      overrideColor =
        nsLayoutUtils::GetColor(f, &nsStyleTextReset::mTextDecorationColor);
    }

    nsBlockFrame* fBlock = nsLayoutUtils::GetAsBlock(f);
    const bool firstBlock = !nearestBlockFound && fBlock;

    // Not updating positions once we hit a parent block is equivalent to
    // the CSS 2.1 spec that blocks should propagate decorations down to their
    // children (albeit the style should be preserved)
    // However, if we're vertically aligned within a block, then we need to
    // recover the correct baseline from the line by querying the FrameProperty
    // that should be set (see nsLineLayout::VerticalAlignLine).
    if (firstBlock) {
      // At this point, fChild can't be null since TextFrames can't be blocks
      if (fChild->VerticalAlignEnum() != NS_STYLE_VERTICAL_ALIGN_BASELINE) {

        // Since offset is the offset in the child's coordinate space, we have
        // to undo the accumulation to bring the transform out of the block's
        // coordinate space
        const nscoord lineBaselineOffset = LazyGetLineBaselineOffset(fChild,
                                                                     fBlock);

        baselineOffset = physicalBlockStartOffset - lineBaselineOffset -
          (vertical ? fChild->GetNormalPosition().x
                    : fChild->GetNormalPosition().y);
      }
    }
    else if (!nearestBlockFound) {
      // offset here is the offset from f's baseline to f's top/left
      // boundary. It's descent for vertical-rl, and ascent otherwise.
      nscoord offset = wm.IsVerticalRL() ?
        f->GetSize().width - f->GetLogicalBaseline(wm) :
        f->GetLogicalBaseline(wm);
      baselineOffset = physicalBlockStartOffset - offset;
    }

    nearestBlockFound = nearestBlockFound || firstBlock;
    physicalBlockStartOffset +=
      vertical ? f->GetNormalPosition().x : f->GetNormalPosition().y;

    const uint8_t style = styleText->mTextDecorationStyle;
    if (textDecorations) {
      nscolor color;
      if (useOverride) {
        color = overrideColor;
      } else if (nsSVGUtils::IsInSVGTextSubtree(this)) {
        // XXX We might want to do something with text-decoration-color when
        //     painting SVG text, but it's not clear what we should do.  We
        //     at least need SVG text decorations to paint with 'fill' if
        //     text-decoration-color has its initial value currentColor.
        //     We could choose to interpret currentColor as "currentFill"
        //     for SVG text, and have e.g. text-decoration-color:red to
        //     override the fill paint of the decoration.
        color = aColorResolution == eResolvedColors ?
                  nsLayoutUtils::GetColor(f, &nsStyleSVG::mFill) :
                  NS_SAME_AS_FOREGROUND_COLOR;
      } else {
        color = nsLayoutUtils::
          GetColor(f, &nsStyleTextReset::mTextDecorationColor);
      }

      bool swapUnderlineAndOverline = vertical && IsUnderlineRight(f);
      const uint8_t kUnderline =
        swapUnderlineAndOverline ? NS_STYLE_TEXT_DECORATION_LINE_OVERLINE :
                                   NS_STYLE_TEXT_DECORATION_LINE_UNDERLINE;
      const uint8_t kOverline =
        swapUnderlineAndOverline ? NS_STYLE_TEXT_DECORATION_LINE_UNDERLINE :
                                   NS_STYLE_TEXT_DECORATION_LINE_OVERLINE;

      if (textDecorations & kUnderline) {
        aDecorations.mUnderlines.AppendElement(
          nsTextFrame::LineDecoration(f, baselineOffset, color, style));
      }
      if (textDecorations & kOverline) {
        aDecorations.mOverlines.AppendElement(
          nsTextFrame::LineDecoration(f, baselineOffset, color, style));
      }
      if (textDecorations & NS_STYLE_TEXT_DECORATION_LINE_LINE_THROUGH) {
        aDecorations.mStrikes.AppendElement(
          nsTextFrame::LineDecoration(f, baselineOffset, color, style));
      }
    }

    // In all modes, if we're on an inline-block or inline-table (or
    // inline-stack, inline-box, inline-grid), we're done.
    // If we're on a ruby frame other than ruby text container, we
    // should continue.
    mozilla::StyleDisplay display = f->GetDisplay();
    if (display != mozilla::StyleDisplay::Inline &&
        (!nsStyleDisplay::IsRubyDisplayType(display) ||
         display == mozilla::StyleDisplay::RubyTextContainer) &&
        nsStyleDisplay::IsDisplayTypeInlineOutside(display)) {
      break;
    }

    // In quirks mode, if we're on an HTML table element, we're done.
    if (compatMode == eCompatibility_NavQuirks &&
        f->GetContent()->IsHTMLElement(nsGkAtoms::table)) {
      break;
    }

    // If we're on an absolutely-positioned element or a floating
    // element, we're done.
    if (f->IsFloating() || f->IsAbsolutelyPositioned()) {
      break;
    }

    // If we're an outer <svg> element, which is classified as an atomic
    // inline-level element, we're done.
    if (f->IsSVGOuterSVGFrame()) {
      break;
    }
  }
}

static float
GetInflationForTextDecorations(nsIFrame* aFrame, nscoord aInflationMinFontSize)
{
  if (nsSVGUtils::IsInSVGTextSubtree(aFrame)) {
    const nsIFrame* container = aFrame;
    while (!container->IsSVGTextFrame()) {
      container = container->GetParent();
    }
    NS_ASSERTION(container, "expected to find an ancestor SVGTextFrame");
    return
      static_cast<const SVGTextFrame*>(container)->GetFontSizeScaleFactor();
  }
  return nsLayoutUtils::FontSizeInflationInner(aFrame, aInflationMinFontSize);
}

struct EmphasisMarkInfo
{
  RefPtr<gfxTextRun> textRun;
  gfxFloat advance;
  gfxFloat baselineOffset;
};

NS_DECLARE_FRAME_PROPERTY_DELETABLE(EmphasisMarkProperty, EmphasisMarkInfo)

already_AddRefed<gfxTextRun>
GenerateTextRunForEmphasisMarks(nsTextFrame* aFrame,
                                nsFontMetrics* aFontMetrics,
                                nsStyleContext* aStyleContext,
                                const nsStyleText* aStyleText)
{
  const nsString& emphasisString = aStyleText->mTextEmphasisStyleString;
  RefPtr<DrawTarget> dt = CreateReferenceDrawTarget(aFrame);
  auto appUnitsPerDevUnit = aFrame->PresContext()->AppUnitsPerDevPixel();
  gfx::ShapedTextFlags flags = nsLayoutUtils::GetTextRunOrientFlagsForStyle(aStyleContext);
  if (flags == gfx::ShapedTextFlags::TEXT_ORIENT_VERTICAL_MIXED) {
    // The emphasis marks should always be rendered upright per spec.
    flags = gfx::ShapedTextFlags::TEXT_ORIENT_VERTICAL_UPRIGHT;
  }
  return aFontMetrics->GetThebesFontGroup()->
    MakeTextRun<char16_t>(emphasisString.get(), emphasisString.Length(),
                          dt, appUnitsPerDevUnit, flags,
                          nsTextFrameUtils::Flags(), nullptr);
}

static nsRubyFrame*
FindFurthestInlineRubyAncestor(nsTextFrame* aFrame)
{
  nsRubyFrame* rubyFrame = nullptr;
  for (nsIFrame* frame = aFrame->GetParent();
       frame && frame->IsFrameOfType(nsIFrame::eLineParticipant);
       frame = frame->GetParent()) {
    if (frame->IsRubyFrame()) {
      rubyFrame = static_cast<nsRubyFrame*>(frame);
    }
  }
  return rubyFrame;
}

nsRect
nsTextFrame::UpdateTextEmphasis(WritingMode aWM, PropertyProvider& aProvider)
{
  const nsStyleText* styleText = StyleText();
  if (!styleText->HasTextEmphasis()) {
    DeleteProperty(EmphasisMarkProperty());
    return nsRect();
  }

  nsStyleContext* styleContext = StyleContext();
  bool isTextCombined = styleContext->IsTextCombined();
  if (isTextCombined) {
    styleContext = GetParent()->StyleContext();
  }
  RefPtr<nsFontMetrics> fm = nsLayoutUtils::
    GetFontMetricsOfEmphasisMarks(styleContext, GetFontSizeInflation());
  EmphasisMarkInfo* info = new EmphasisMarkInfo;
  info->textRun =
    GenerateTextRunForEmphasisMarks(this, fm, styleContext, styleText);
  info->advance = info->textRun->GetAdvanceWidth();

  // Calculate the baseline offset
  LogicalSide side = styleText->TextEmphasisSide(aWM);
  LogicalSize frameSize = GetLogicalSize(aWM);
  // The overflow rect is inflated in the inline direction by half
  // advance of the emphasis mark on each side, so that even if a mark
  // is drawn for a zero-width character, it won't be clipped.
  LogicalRect overflowRect(aWM, -info->advance / 2,
                           /* BStart to be computed below */ 0,
                           frameSize.ISize(aWM) + info->advance,
                           fm->MaxAscent() + fm->MaxDescent());
  RefPtr<nsFontMetrics> baseFontMetrics = isTextCombined
    ? nsLayoutUtils::GetInflatedFontMetricsForFrame(GetParent())
    : do_AddRef(aProvider.GetFontMetrics());
  // When the writing mode is vertical-lr the line is inverted, and thus
  // the ascent and descent are swapped.
  nscoord absOffset = (side == eLogicalSideBStart) != aWM.IsLineInverted() ?
    baseFontMetrics->MaxAscent() + fm->MaxDescent() :
    baseFontMetrics->MaxDescent() + fm->MaxAscent();
  RubyBlockLeadings leadings;
  if (nsRubyFrame* ruby = FindFurthestInlineRubyAncestor(this)) {
    leadings = ruby->GetBlockLeadings();
  }
  if (side == eLogicalSideBStart) {
    info->baselineOffset = -absOffset - leadings.mStart;
    overflowRect.BStart(aWM) = -overflowRect.BSize(aWM) - leadings.mStart;
  } else {
    MOZ_ASSERT(side == eLogicalSideBEnd);
    info->baselineOffset = absOffset + leadings.mEnd;
    overflowRect.BStart(aWM) = frameSize.BSize(aWM) + leadings.mEnd;
  }
  // If text combined, fix the gap between the text frame and its parent.
  if (isTextCombined) {
    nscoord gap = (baseFontMetrics->MaxHeight() - frameSize.BSize(aWM)) / 2;
    overflowRect.BStart(aWM) += gap * (side == eLogicalSideBStart ? -1 : 1);
  }

  SetProperty(EmphasisMarkProperty(), info);
  return overflowRect.GetPhysicalRect(aWM, frameSize.GetPhysicalSize(aWM));
}

void
nsTextFrame::UnionAdditionalOverflow(nsPresContext* aPresContext,
                                     nsIFrame* aBlock,
                                     PropertyProvider& aProvider,
                                     nsRect* aVisualOverflowRect,
                                     bool aIncludeTextDecorations)
{
  const WritingMode wm = GetWritingMode();
  bool verticalRun = mTextRun->IsVertical();
  const gfxFloat appUnitsPerDevUnit = aPresContext->AppUnitsPerDevPixel();

  if (IsFloatingFirstLetterChild()) {
    bool inverted = wm.IsLineInverted();
    // The underline/overline drawable area must be contained in the overflow
    // rect when this is in floating first letter frame at *both* modes.
    // In this case, aBlock is the ::first-letter frame.
    uint8_t decorationStyle = aBlock->StyleContext()->
                                StyleTextReset()->mTextDecorationStyle;
    // If the style is none, let's include decoration line rect as solid style
    // since changing the style from none to solid/dotted/dashed doesn't cause
    // reflow.
    if (decorationStyle == NS_STYLE_TEXT_DECORATION_STYLE_NONE) {
      decorationStyle = NS_STYLE_TEXT_DECORATION_STYLE_SOLID;
    }
    nsFontMetrics* fontMetrics = aProvider.GetFontMetrics();
    nscoord underlineOffset, underlineSize;
    fontMetrics->GetUnderline(underlineOffset, underlineSize);
    nscoord maxAscent = inverted ? fontMetrics->MaxDescent()
                                 : fontMetrics->MaxAscent();

    nsCSSRendering::DecorationRectParams params;
    Float gfxWidth =
      (verticalRun ? aVisualOverflowRect->height
                   : aVisualOverflowRect->width) /
      appUnitsPerDevUnit;
    params.lineSize = Size(gfxWidth, underlineSize / appUnitsPerDevUnit);
    params.ascent = gfxFloat(mAscent) / appUnitsPerDevUnit;
    params.style = decorationStyle;
    params.vertical = verticalRun;

    params.offset = underlineOffset / appUnitsPerDevUnit;
    params.decoration = NS_STYLE_TEXT_DECORATION_LINE_UNDERLINE;
    nsRect underlineRect =
      nsCSSRendering::GetTextDecorationRect(aPresContext, params);
    params.offset = maxAscent / appUnitsPerDevUnit;
    params.decoration = NS_STYLE_TEXT_DECORATION_LINE_OVERLINE;
    nsRect overlineRect =
      nsCSSRendering::GetTextDecorationRect(aPresContext, params);

    aVisualOverflowRect->UnionRect(*aVisualOverflowRect, underlineRect);
    aVisualOverflowRect->UnionRect(*aVisualOverflowRect, overlineRect);

    // XXX If strikeoutSize is much thicker than the underlineSize, it may
    //     cause overflowing from the overflow rect.  However, such case
    //     isn't realistic, we don't need to compute it now.
  }
  if (aIncludeTextDecorations) {
    // Use writing mode of parent frame for orthogonal text frame to
    // work. See comment in nsTextFrame::DrawTextRunAndDecorations.
    WritingMode parentWM = GetParent()->GetWritingMode();
    bool verticalDec = parentWM.IsVertical();
    bool useVerticalMetrics = verticalDec != verticalRun
      ? verticalDec : verticalRun && mTextRun->UseCenterBaseline();

    // Since CSS 2.1 requires that text-decoration defined on ancestors maintain
    // style and position, they can be drawn at virtually any y-offset, so
    // maxima and minima are required to reliably generate the rectangle for
    // them
    TextDecorations textDecs;
    GetTextDecorations(aPresContext, eResolvedColors, textDecs);
    if (textDecs.HasDecorationLines()) {
      nscoord inflationMinFontSize =
        nsLayoutUtils::InflationMinFontSizeFor(aBlock);

      const nscoord measure = verticalDec ? GetSize().height : GetSize().width;
      gfxFloat gfxWidth = measure / appUnitsPerDevUnit;
      gfxFloat ascent = gfxFloat(GetLogicalBaseline(parentWM))
                          / appUnitsPerDevUnit;
      nscoord frameBStart = 0;
      if (parentWM.IsVerticalRL()) {
        frameBStart = GetSize().width;
        ascent = -ascent;
      }
      // The decoration-line offsets need to be reversed for sideways-lr mode,
      // so we will multiply the values from metrics by this factor.
      gfxFloat decorationOffsetDir = mTextRun->IsSidewaysLeft() ? -1.0 : 1.0;

      nsCSSRendering::DecorationRectParams params;
      params.lineSize = Size(gfxWidth, 0);
      params.ascent = ascent;
      params.vertical = verticalDec;

      nscoord topOrLeft(nscoord_MAX), bottomOrRight(nscoord_MIN);
      typedef gfxFont::Metrics Metrics;
      auto accumulateDecorationRect = [&](const LineDecoration& dec,
                                          gfxFloat Metrics::* lineSize,
                                          gfxFloat Metrics::* lineOffset) {
        params.style = dec.mStyle;
        // If the style is solid, let's include decoration line rect of solid
        // style since changing the style from none to solid/dotted/dashed
        // doesn't cause reflow.
        if (params.style == NS_STYLE_TEXT_DECORATION_STYLE_NONE) {
          params.style = NS_STYLE_TEXT_DECORATION_STYLE_SOLID;
        }

        float inflation =
          GetInflationForTextDecorations(dec.mFrame, inflationMinFontSize);
        const Metrics metrics =
          GetFirstFontMetrics(GetFontGroupForFrame(dec.mFrame, inflation),
                              useVerticalMetrics);

        params.lineSize.height = metrics.*lineSize;
        params.offset = decorationOffsetDir * metrics.*lineOffset;
        const nsRect decorationRect =
          nsCSSRendering::GetTextDecorationRect(aPresContext, params) +
          (verticalDec ? nsPoint(frameBStart - dec.mBaselineOffset, 0)
                       : nsPoint(0, -dec.mBaselineOffset));

        if (verticalDec) {
          topOrLeft = std::min(decorationRect.x, topOrLeft);
          bottomOrRight = std::max(decorationRect.XMost(), bottomOrRight);
        } else {
          topOrLeft = std::min(decorationRect.y, topOrLeft);
          bottomOrRight = std::max(decorationRect.YMost(), bottomOrRight);
        }
      };

      // Below we loop through all text decorations and compute the rectangle
      // containing all of them, in this frame's coordinate space
      params.decoration = NS_STYLE_TEXT_DECORATION_LINE_UNDERLINE;
      for (const LineDecoration& dec : textDecs.mUnderlines) {
        accumulateDecorationRect(dec, &Metrics::underlineSize,
                                 &Metrics::underlineOffset);
      }
      params.decoration = NS_STYLE_TEXT_DECORATION_LINE_OVERLINE;
      for (const LineDecoration& dec : textDecs.mOverlines) {
        accumulateDecorationRect(dec, &Metrics::underlineSize,
                                 &Metrics::maxAscent);
      }
      params.decoration = NS_STYLE_TEXT_DECORATION_LINE_LINE_THROUGH;
      for (const LineDecoration& dec : textDecs.mStrikes) {
        accumulateDecorationRect(dec, &Metrics::strikeoutSize,
                                 &Metrics::strikeoutOffset);
      }

      aVisualOverflowRect->UnionRect(
        *aVisualOverflowRect,
        verticalDec ? nsRect(topOrLeft, 0, bottomOrRight - topOrLeft, measure)
                    : nsRect(0, topOrLeft, measure, bottomOrRight - topOrLeft));
    }

    aVisualOverflowRect->UnionRect(*aVisualOverflowRect,
                                   UpdateTextEmphasis(parentWM, aProvider));
  }

  // text-stroke overflows
  nscoord textStrokeWidth = StyleText()->mWebkitTextStrokeWidth;
  if (textStrokeWidth > 0) {
    nsRect strokeRect = *aVisualOverflowRect;
    strokeRect.x -= textStrokeWidth;
    strokeRect.y -= textStrokeWidth;
    strokeRect.width += textStrokeWidth;
    strokeRect.height += textStrokeWidth;
    aVisualOverflowRect->UnionRect(*aVisualOverflowRect, strokeRect);
  }

  // Text-shadow overflows
  nsRect shadowRect =
    nsLayoutUtils::GetTextShadowRectsUnion(*aVisualOverflowRect, this);
  aVisualOverflowRect->UnionRect(*aVisualOverflowRect, shadowRect);

  // When this frame is not selected, the text-decoration area must be in
  // frame bounds.
  if (!IsSelected() ||
      !CombineSelectionUnderlineRect(aPresContext, *aVisualOverflowRect))
    return;
  AddStateBits(TEXT_SELECTION_UNDERLINE_OVERFLOWED);
}

gfxFloat
nsTextFrame::ComputeDescentLimitForSelectionUnderline(
               nsPresContext* aPresContext,
               const gfxFont::Metrics& aFontMetrics)
{
  gfxFloat app = aPresContext->AppUnitsPerDevPixel();
  nscoord lineHeightApp =
    ReflowInput::CalcLineHeight(GetContent(),
                                      StyleContext(), NS_AUTOHEIGHT,
                                      GetFontSizeInflation());
  gfxFloat lineHeight = gfxFloat(lineHeightApp) / app;
  if (lineHeight <= aFontMetrics.maxHeight) {
    return aFontMetrics.maxDescent;
  }
  return aFontMetrics.maxDescent + (lineHeight - aFontMetrics.maxHeight) / 2;
}

// Make sure this stays in sync with DrawSelectionDecorations below
static const SelectionTypeMask kSelectionTypesWithDecorations =
  ToSelectionTypeMask(SelectionType::eSpellCheck) |
  ToSelectionTypeMask(SelectionType::eURLStrikeout) |
  ToSelectionTypeMask(SelectionType::eIMERawClause) |
  ToSelectionTypeMask(SelectionType::eIMESelectedRawClause) |
  ToSelectionTypeMask(SelectionType::eIMEConvertedClause) |
  ToSelectionTypeMask(SelectionType::eIMESelectedClause);

/* static */
gfxFloat
nsTextFrame::ComputeSelectionUnderlineHeight(
               nsPresContext* aPresContext,
               const gfxFont::Metrics& aFontMetrics,
               SelectionType aSelectionType)
{
  switch (aSelectionType) {
    case SelectionType::eIMERawClause:
    case SelectionType::eIMESelectedRawClause:
    case SelectionType::eIMEConvertedClause:
    case SelectionType::eIMESelectedClause:
      return aFontMetrics.underlineSize;
    case SelectionType::eSpellCheck: {
      // The thickness of the spellchecker underline shouldn't honor the font
      // metrics.  It should be constant pixels value which is decided from the
      // default font size.  Note that if the actual font size is smaller than
      // the default font size, we should use the actual font size because the
      // computed value from the default font size can be too thick for the
      // current font size.
      nscoord defaultFontSize = aPresContext->GetDefaultFont(
          kPresContext_DefaultVariableFont_ID, nullptr)->size;
      int32_t zoomedFontSize = aPresContext->AppUnitsToDevPixels(
          nsStyleFont::ZoomText(aPresContext, defaultFontSize));
      gfxFloat fontSize = std::min(gfxFloat(zoomedFontSize),
                                   aFontMetrics.emHeight);
      fontSize = std::max(fontSize, 1.0);
      return ceil(fontSize / 20);
    }
    default:
      NS_WARNING("Requested underline style is not valid");
      return aFontMetrics.underlineSize;
  }
}

enum class DecorationType
{
  Normal, Selection
};
struct nsTextFrame::PaintDecorationLineParams
  : nsCSSRendering::DecorationRectParams
{
  gfxContext* context = nullptr;
  TextDrawTarget* textDrawer = nullptr;
  LayoutDeviceRect dirtyRect;
  Point pt;
  const nscolor* overrideColor = nullptr;
  nscolor color = NS_RGBA(0, 0, 0, 0);
  gfxFloat icoordInFrame = 0.0f;
  DecorationType decorationType = DecorationType::Normal;
  DrawPathCallbacks* callbacks = nullptr;
};

void
nsTextFrame::PaintDecorationLine(const PaintDecorationLineParams& aParams)
{
  nsCSSRendering::PaintDecorationLineParams params;
  static_cast<nsCSSRendering::DecorationRectParams&>(params) = aParams;
  params.dirtyRect = aParams.dirtyRect.ToUnknownRect();
  params.pt = aParams.pt;
  params.color = aParams.overrideColor ? *aParams.overrideColor : aParams.color;
  params.icoordInFrame = Float(aParams.icoordInFrame);
  params.textDrawer = aParams.textDrawer;
  if (aParams.callbacks) {
    Rect path = nsCSSRendering::DecorationLineToPath(params);
    if (aParams.decorationType == DecorationType::Normal) {
      aParams.callbacks->PaintDecorationLine(path, params.color);
    } else {
      aParams.callbacks->PaintSelectionDecorationLine(path, params.color);
    }
  } else {
    nsCSSRendering::PaintDecorationLine(
      this, *aParams.context->GetDrawTarget(), params);
  }
}

/**
 * This, plus kSelectionTypesWithDecorations, encapsulates all knowledge
 * about drawing text decoration for selections.
 */
void
nsTextFrame::DrawSelectionDecorations(gfxContext* aContext,
                                      const LayoutDeviceRect& aDirtyRect,
                                      SelectionType aSelectionType,
                                      nsTextPaintStyle& aTextPaintStyle,
                                      const TextRangeStyle &aRangeStyle,
                                      const Point& aPt,
                                      gfxFloat aICoordInFrame,
                                      gfxFloat aWidth,
                                      gfxFloat aAscent,
                                      const gfxFont::Metrics& aFontMetrics,
                                      DrawPathCallbacks* aCallbacks,
                                      bool aVertical,
                                      gfxFloat aDecorationOffsetDir,
                                      uint8_t aDecoration)
{
  PaintDecorationLineParams params;
  params.context = aContext;
  params.dirtyRect = aDirtyRect;
  params.pt = aPt;
  params.lineSize.width = aWidth;
  params.ascent = aAscent;
  params.offset = aDecoration == NS_STYLE_TEXT_DECORATION_LINE_UNDERLINE ?
                  aFontMetrics.underlineOffset : aFontMetrics.maxAscent;
  params.decoration = aDecoration;
  params.decorationType = DecorationType::Selection;
  params.callbacks = aCallbacks;
  params.vertical = aVertical;
  params.descentLimit =
    ComputeDescentLimitForSelectionUnderline(aTextPaintStyle.PresContext(),
                                             aFontMetrics);

  float relativeSize;

  switch (aSelectionType) {
    case SelectionType::eIMERawClause:
    case SelectionType::eIMESelectedRawClause:
    case SelectionType::eIMEConvertedClause:
    case SelectionType::eIMESelectedClause:
    case SelectionType::eSpellCheck: {
      int32_t index = nsTextPaintStyle::
        GetUnderlineStyleIndexForSelectionType(aSelectionType);
      bool weDefineSelectionUnderline =
        aTextPaintStyle.GetSelectionUnderlineForPaint(index, &params.color,
                                                      &relativeSize,
                                                      &params.style);
      params.lineSize.height =
        ComputeSelectionUnderlineHeight(aTextPaintStyle.PresContext(),
                                        aFontMetrics, aSelectionType);
      bool isIMEType = aSelectionType != SelectionType::eSpellCheck;

      if (isIMEType) {
        // IME decoration lines should not be drawn on the both ends, i.e., we
        // need to cut both edges of the decoration lines.  Because same style
        // IME selections can adjoin, but the users need to be able to know
        // where are the boundaries of the selections.
        //
        //  X: underline
        //
        //     IME selection #1        IME selection #2      IME selection #3
        //  |                     |                      |
        //  | XXXXXXXXXXXXXXXXXXX | XXXXXXXXXXXXXXXXXXXX | XXXXXXXXXXXXXXXXXXX
        //  +---------------------+----------------------+--------------------
        //   ^                   ^ ^                    ^ ^
        //  gap                  gap                    gap
        params.pt.x += 1.0;
        params.lineSize.width -= 2.0;
      }
      if (isIMEType && aRangeStyle.IsDefined()) {
        // If IME defines the style, that should override our definition.
        if (aRangeStyle.IsLineStyleDefined()) {
          if (aRangeStyle.mLineStyle == TextRangeStyle::LINESTYLE_NONE) {
            return;
          }
          params.style = aRangeStyle.mLineStyle;
          relativeSize = aRangeStyle.mIsBoldLine ? 2.0f : 1.0f;
        } else if (!weDefineSelectionUnderline) {
          // There is no underline style definition.
          return;
        }
        // If underline color is defined and that doesn't depend on the
        // foreground color, we should use the color directly.
        if (aRangeStyle.IsUnderlineColorDefined() &&
            (!aRangeStyle.IsForegroundColorDefined() ||
             aRangeStyle.mUnderlineColor != aRangeStyle.mForegroundColor)) {
          params.color = aRangeStyle.mUnderlineColor;
        }
        // If foreground color or background color is defined, the both colors
        // are computed by GetSelectionTextColors().  Then, we should use its
        // foreground color always.  The color should have sufficient contrast
        // with the background color.
        else if (aRangeStyle.IsForegroundColorDefined() ||
                 aRangeStyle.IsBackgroundColorDefined()) {
          nscolor bg;
          GetSelectionTextColors(aSelectionType, aTextPaintStyle,
                                 aRangeStyle, &params.color, &bg);
        }
        // Otherwise, use the foreground color of the frame.
        else {
          params.color = aTextPaintStyle.GetTextColor();
        }
      } else if (!weDefineSelectionUnderline) {
        // IME doesn't specify the selection style and we don't define selection
        // underline.
        return;
      }
      break;
    }
    case SelectionType::eURLStrikeout: {
      nscoord inflationMinFontSize =
        nsLayoutUtils::InflationMinFontSizeFor(this);
      float inflation =
        GetInflationForTextDecorations(this, inflationMinFontSize);
      const gfxFont::Metrics metrics =
        GetFirstFontMetrics(GetFontGroupForFrame(this, inflation), aVertical);

      relativeSize = 2.0f;
      aTextPaintStyle.GetURLSecondaryColor(&params.color);
      params.style = NS_STYLE_TEXT_DECORATION_STYLE_SOLID;
      params.lineSize.height = metrics.strikeoutSize;
      params.offset = metrics.strikeoutOffset + 0.5;
      params.decoration = NS_STYLE_TEXT_DECORATION_LINE_LINE_THROUGH;
      break;
    }
    default:
      NS_WARNING("Requested selection decorations when there aren't any");
      return;
  }
  params.offset *= aDecorationOffsetDir;
  params.lineSize.height *= relativeSize;
  params.icoordInFrame = (aVertical ? params.pt.y - aPt.y
                                    : params.pt.x - aPt.x) + aICoordInFrame;
  PaintDecorationLine(params);
}

/* static */
bool
nsTextFrame::GetSelectionTextColors(SelectionType aSelectionType,
                                    nsTextPaintStyle& aTextPaintStyle,
                                    const TextRangeStyle &aRangeStyle,
                                    nscolor* aForeground,
                                    nscolor* aBackground)
{
  switch (aSelectionType) {
    case SelectionType::eNormal:
      return aTextPaintStyle.GetSelectionColors(aForeground, aBackground);
    case SelectionType::eFind:
      aTextPaintStyle.GetHighlightColors(aForeground, aBackground);
      return true;
    case SelectionType::eURLSecondary:
      aTextPaintStyle.GetURLSecondaryColor(aForeground);
      *aBackground = NS_RGBA(0,0,0,0);
      return true;
    case SelectionType::eIMERawClause:
    case SelectionType::eIMESelectedRawClause:
    case SelectionType::eIMEConvertedClause:
    case SelectionType::eIMESelectedClause:
      if (aRangeStyle.IsDefined()) {
        if (!aRangeStyle.IsForegroundColorDefined() &&
            !aRangeStyle.IsBackgroundColorDefined()) {
          *aForeground = aTextPaintStyle.GetTextColor();
          *aBackground = NS_RGBA(0,0,0,0);
          return false;
        }
        if (aRangeStyle.IsForegroundColorDefined()) {
          *aForeground = aRangeStyle.mForegroundColor;
          if (aRangeStyle.IsBackgroundColorDefined()) {
            *aBackground = aRangeStyle.mBackgroundColor;
          } else {
            // If foreground color is defined but background color isn't
            // defined, we can guess that IME must expect that the background
            // color is system's default field background color.
            *aBackground = aTextPaintStyle.GetSystemFieldBackgroundColor();
          }
        } else { // aRangeStyle.IsBackgroundColorDefined() is true
          *aBackground = aRangeStyle.mBackgroundColor;
          // If background color is defined but foreground color isn't defined,
          // we can assume that IME must expect that the foreground color is
          // same as system's field text color.
          *aForeground = aTextPaintStyle.GetSystemFieldForegroundColor();
        }
        return true;
      }
      aTextPaintStyle.GetIMESelectionColors(
        nsTextPaintStyle::GetUnderlineStyleIndexForSelectionType(
          aSelectionType),
        aForeground, aBackground);
      return true;
    default:
      *aForeground = aTextPaintStyle.GetTextColor();
      *aBackground = NS_RGBA(0,0,0,0);
      return false;
  }
}

/**
 * This sets *aShadow to the appropriate shadow, if any, for the given
 * type of selection. Returns true if *aShadow was set.
 * If text-shadow was not specified, *aShadow is left untouched
 * (NOT reset to null), and the function returns false.
 */
static bool GetSelectionTextShadow(nsIFrame* aFrame,
                                   SelectionType aSelectionType,
                                   nsTextPaintStyle& aTextPaintStyle,
                                   nsCSSShadowArray** aShadow)
{
  switch (aSelectionType) {
    case SelectionType::eNormal:
      return aTextPaintStyle.GetSelectionShadow(aShadow);
    default:
      return false;
  }
}

/**
 * This class lets us iterate over chunks of text in a uniform selection state,
 * observing cluster boundaries, in content order, maintaining the current
 * x-offset as we go, and telling whether the text chunk has a hyphen after
 * it or not. The caller is responsible for actually computing the advance
 * width of each chunk.
 */
class SelectionIterator {
public:
  /**
   * aStart and aLength are in the original string. aSelectionDetails is
   * according to the original string.
   * @param aXOffset the offset from the origin of the frame to the start
   * of the text (the left baseline origin for LTR, the right baseline origin
   * for RTL)
   */
  SelectionIterator(SelectionDetails** aSelectionDetails,
                    gfxTextRun::Range aRange, PropertyProvider& aProvider,
                    gfxTextRun* aTextRun, gfxFloat aXOffset);

  /**
   * Returns the next segment of uniformly selected (or not) text.
   * @param aXOffset the offset from the origin of the frame to the start
   * of the text (the left baseline origin for LTR, the right baseline origin
   * for RTL)
   * @param aRange the transformed string range of the text for this segment
   * @param aHyphenWidth if a hyphen is to be rendered after the text, the
   * width of the hyphen, otherwise zero
   * @param aSelectionType the selection type for this segment
   * @param aStyle the selection style for this segment
   * @return false if there are no more segments
   */
  bool GetNextSegment(gfxFloat* aXOffset, gfxTextRun::Range* aRange,
                      gfxFloat* aHyphenWidth,
                      SelectionType* aSelectionType,
                      TextRangeStyle* aStyle);
  void UpdateWithAdvance(gfxFloat aAdvance) {
    mXOffset += aAdvance*mTextRun->GetDirection();
  }

private:
  SelectionDetails**      mSelectionDetails;
  PropertyProvider&       mProvider;
  RefPtr<gfxTextRun>      mTextRun;
  gfxSkipCharsIterator    mIterator;
  gfxTextRun::Range       mOriginalRange;
  gfxFloat                mXOffset;
};

SelectionIterator::SelectionIterator(SelectionDetails** aSelectionDetails,
                                     gfxTextRun::Range aRange,
                                     PropertyProvider& aProvider,
                                     gfxTextRun* aTextRun, gfxFloat aXOffset)
  : mSelectionDetails(aSelectionDetails), mProvider(aProvider),
    mTextRun(aTextRun), mIterator(aProvider.GetStart()),
    mOriginalRange(aRange), mXOffset(aXOffset)
{
  mIterator.SetOriginalOffset(aRange.start);
}

bool SelectionIterator::GetNextSegment(gfxFloat* aXOffset,
                                       gfxTextRun::Range* aRange,
                                       gfxFloat* aHyphenWidth,
                                       SelectionType* aSelectionType,
                                       TextRangeStyle* aStyle)
{
  if (mIterator.GetOriginalOffset() >= int32_t(mOriginalRange.end))
    return false;

  // save offset into transformed string now
  uint32_t runOffset = mIterator.GetSkippedOffset();

  uint32_t index = mIterator.GetOriginalOffset() - mOriginalRange.start;
  SelectionDetails* sdptr = mSelectionDetails[index];
  SelectionType selectionType =
    sdptr ? sdptr->mSelectionType : SelectionType::eNone;
  TextRangeStyle style;
  if (sdptr) {
    style = sdptr->mTextRangeStyle;
  }
  for (++index; index < mOriginalRange.Length(); ++index) {
    if (sdptr != mSelectionDetails[index])
      break;
  }
  mIterator.SetOriginalOffset(index + mOriginalRange.start);

  // Advance to the next cluster boundary
  while (mIterator.GetOriginalOffset() < int32_t(mOriginalRange.end) &&
         !mIterator.IsOriginalCharSkipped() &&
         !mTextRun->IsClusterStart(mIterator.GetSkippedOffset())) {
    mIterator.AdvanceOriginal(1);
  }

  bool haveHyphenBreak =
    (mProvider.GetFrame()->GetStateBits() & TEXT_HYPHEN_BREAK) != 0;
  aRange->start = runOffset;
  aRange->end = mIterator.GetSkippedOffset();
  *aXOffset = mXOffset;
  *aHyphenWidth = 0;
  if (mIterator.GetOriginalOffset() == int32_t(mOriginalRange.end) &&
      haveHyphenBreak) {
    *aHyphenWidth = mProvider.GetHyphenWidth();
  }
  *aSelectionType = selectionType;
  *aStyle = style;
  return true;
}

static void
AddHyphenToMetrics(nsTextFrame* aTextFrame, const gfxTextRun* aBaseTextRun,
                   gfxTextRun::Metrics* aMetrics,
                   gfxFont::BoundingBoxType aBoundingBoxType,
                   DrawTarget* aDrawTarget)
{
  // Fix up metrics to include hyphen
  RefPtr<gfxTextRun> hyphenTextRun =
    GetHyphenTextRun(aBaseTextRun, aDrawTarget, aTextFrame);
  if (!hyphenTextRun) {
    return;
  }

  gfxTextRun::Metrics hyphenMetrics =
    hyphenTextRun->MeasureText(aBoundingBoxType, aDrawTarget);
  if (aTextFrame->GetWritingMode().IsLineInverted()) {
    hyphenMetrics.mBoundingBox.y = -hyphenMetrics.mBoundingBox.YMost();
  }
  aMetrics->CombineWith(hyphenMetrics, aBaseTextRun->IsRightToLeft());
}

void
nsTextFrame::PaintOneShadow(const PaintShadowParams& aParams,
                            nsCSSShadowItem* aShadowDetails,
                            gfxRect& aBoundingBox, uint32_t aBlurFlags)
{
  AUTO_PROFILER_LABEL("nsTextFrame::PaintOneShadow", GRAPHICS);

  gfxPoint shadowOffset(aShadowDetails->mXOffset, aShadowDetails->mYOffset);
  nscoord blurRadius = std::max(aShadowDetails->mRadius, 0);

  // This rect is the box which is equivalent to where the shadow will be painted.
  // The origin of aBoundingBox is the text baseline left, so we must translate it by
  // that much in order to make the origin the top-left corner of the text bounding box.
  // Note that aLeftSideOffset is line-left, so actually means top offset in
  // vertical writing modes.
  gfxRect shadowGfxRect;
  WritingMode wm = GetWritingMode();
  if (wm.IsVertical()) {
    shadowGfxRect = aBoundingBox;
    if (wm.IsVerticalRL()) {
      // for vertical-RL, reverse direction of x-coords of bounding box
      shadowGfxRect.x = -shadowGfxRect.XMost();
    }
    shadowGfxRect += gfxPoint(aParams.textBaselinePt.x,
                              aParams.framePt.y + aParams.leftSideOffset);
  } else {
    shadowGfxRect =
      aBoundingBox + gfxPoint(aParams.framePt.x + aParams.leftSideOffset,
                              aParams.textBaselinePt.y);
  }
  shadowGfxRect += shadowOffset;

  nsRect shadowRect(NSToCoordRound(shadowGfxRect.X()),
                    NSToCoordRound(shadowGfxRect.Y()),
                    NSToCoordRound(shadowGfxRect.Width()),
                    NSToCoordRound(shadowGfxRect.Height()));

  nsContextBoxBlur contextBoxBlur;
  const auto A2D = PresContext()->AppUnitsPerDevPixel();
  gfxContext* shadowContext = contextBoxBlur.Init(
    shadowRect, 0, blurRadius, A2D, aParams.context,
    LayoutDevicePixel::ToAppUnits(aParams.dirtyRect, A2D), nullptr, aBlurFlags);
  if (!shadowContext)
    return;

  nscolor shadowColor = aShadowDetails->mHasColor ? aShadowDetails->mColor
                                                  : aParams.foregroundColor;

  if (aParams.textDrawer) {
    wr::TextShadow wrShadow;

    wrShadow.offset = {
      PresContext()->AppUnitsToFloatDevPixels(aShadowDetails->mXOffset),
      PresContext()->AppUnitsToFloatDevPixels(aShadowDetails->mYOffset)
    };

    wrShadow.blur_radius = PresContext()->AppUnitsToFloatDevPixels(aShadowDetails->mRadius);
    wrShadow.color = wr::ToColorF(ToDeviceColor(shadowColor));

    aParams.textDrawer->AppendShadow(wrShadow);
    return;
  }

  aParams.context->Save();
  aParams.context->SetColor(Color::FromABGR(shadowColor));

  // Draw the text onto our alpha-only surface to capture the alpha values.
  // Remember that the box blur context has a device offset on it, so we don't need to
  // translate any coordinates to fit on the surface.
  gfxFloat advanceWidth;
  nsTextPaintStyle textPaintStyle(this);
  DrawTextParams params(shadowContext);
  params.textDrawer = nullptr; // Don't record anything that happens here
  params.advanceWidth = &advanceWidth;
  params.dirtyRect = aParams.dirtyRect;
  params.framePt = aParams.framePt + shadowOffset;
  params.provider = aParams.provider;
  params.textStyle = &textPaintStyle;
  params.textColor =
    aParams.context == shadowContext ? shadowColor : NS_RGB(0, 0, 0);
  params.clipEdges = aParams.clipEdges;
  params.drawSoftHyphen = (GetStateBits() & TEXT_HYPHEN_BREAK) != 0;
  // Multi-color shadow is not allowed, so we use the same color of the text color.
  params.decorationOverrideColor = &params.textColor;
  DrawText(aParams.range, aParams.textBaselinePt + shadowOffset, params);

  contextBoxBlur.DoPaint();
  aParams.context->Restore();
}

// Paints selection backgrounds and text in the correct colors. Also computes
// aAllTypes, the union of all selection types that are applying to this text.
bool
nsTextFrame::PaintTextWithSelectionColors(
    const PaintTextSelectionParams& aParams,
    const UniquePtr<SelectionDetails>& aDetails,
    SelectionTypeMask* aAllSelectionTypeMask,
    const nsCharClipDisplayItem::ClipEdges& aClipEdges)
{
  const gfxTextRun::Range& contentRange = aParams.contentRange;

  // Figure out which selections control the colors to use for each character.
  // Note: prevailingSelectionsBuffer is keeping extra raw pointers to
  // uniquely-owned resources, but it's safe because it's temporary and the
  // resources are owned by the caller. Therefore, they'll outlive this object.
  AutoTArray<SelectionDetails*,BIG_TEXT_NODE_SIZE> prevailingSelectionsBuffer;
  SelectionDetails** prevailingSelections =
    prevailingSelectionsBuffer.AppendElements(contentRange.Length(), fallible);
  if (!prevailingSelections) {
    return false;
  }

  SelectionTypeMask allSelectionTypeMask = 0;
  for (uint32_t i = 0; i < contentRange.Length(); ++i) {
    prevailingSelections[i] = nullptr;
  }

  bool anyBackgrounds = false;
  for (SelectionDetails* sdptr = aDetails.get(); sdptr; sdptr = sdptr->mNext.get()) {
    int32_t start = std::max(0, sdptr->mStart - int32_t(contentRange.start));
    int32_t end = std::min(int32_t(contentRange.Length()),
                           sdptr->mEnd - int32_t(contentRange.start));
    SelectionType selectionType = sdptr->mSelectionType;
    if (start < end) {
      allSelectionTypeMask |= ToSelectionTypeMask(selectionType);
      // Ignore selections that don't set colors
      nscolor foreground, background;
      if (GetSelectionTextColors(selectionType, *aParams.textPaintStyle,
                                 sdptr->mTextRangeStyle,
                                 &foreground, &background)) {
        if (NS_GET_A(background) > 0) {
          anyBackgrounds = true;
        }
        for (int32_t i = start; i < end; ++i) {
          // Favour normal selection over IME selections
          if (!prevailingSelections[i] ||
              selectionType < prevailingSelections[i]->mSelectionType) {
            prevailingSelections[i] = sdptr;
          }
        }
      }
    }
  }
  *aAllSelectionTypeMask = allSelectionTypeMask;

  if (!allSelectionTypeMask) {
    // Nothing is selected in the given text range. XXX can this still occur?
    return false;
  }

  bool vertical = mTextRun->IsVertical();
  const gfxFloat startIOffset = vertical ?
    aParams.textBaselinePt.y - aParams.framePt.y :
    aParams.textBaselinePt.x - aParams.framePt.x;
  gfxFloat iOffset, hyphenWidth;
  Range range; // in transformed string
  TextRangeStyle rangeStyle;
  // Draw background colors
  if (anyBackgrounds && !aParams.IsGenerateTextMask()) {
    int32_t appUnitsPerDevPixel =
      aParams.textPaintStyle->PresContext()->AppUnitsPerDevPixel();
    SelectionIterator iterator(prevailingSelections, contentRange,
                               *aParams.provider, mTextRun, startIOffset);
    SelectionType selectionType;
    size_t selectionIndex = 0;
    while (iterator.GetNextSegment(&iOffset, &range, &hyphenWidth,
                                   &selectionType, &rangeStyle)) {
      if (aParams.textDrawer) {
        aParams.textDrawer->SetSelectionIndex(selectionIndex);
      }

      nscolor foreground, background;
      GetSelectionTextColors(selectionType, *aParams.textPaintStyle,
                             rangeStyle, &foreground, &background);
      // Draw background color
      gfxFloat advance = hyphenWidth +
        mTextRun->GetAdvanceWidth(range, aParams.provider);
      if (NS_GET_A(background) > 0) {
        nsRect bgRect;
        gfxFloat offs = iOffset - (mTextRun->IsInlineReversed() ? advance : 0);
        if (vertical) {
          bgRect = nsRect(aParams.framePt.x, aParams.framePt.y + offs,
                          GetSize().width, advance);
        } else {
          bgRect = nsRect(aParams.framePt.x + offs, aParams.framePt.y,
                          advance, GetSize().height);
        }

        LayoutDeviceRect selectionRect =
          LayoutDeviceRect::FromAppUnits(bgRect, appUnitsPerDevPixel);

        if (aParams.textDrawer) {
          aParams.textDrawer->SetSelectionRect(selectionRect,
                                               ToDeviceColor(background));
        } else {
          PaintSelectionBackground(
            *aParams.context->GetDrawTarget(), background, aParams.dirtyRect,
            selectionRect, aParams.callbacks);
        }
      }
      iterator.UpdateWithAdvance(advance);
      ++selectionIndex;
    }
  }

  if (aParams.IsPaintBGColor()) {
    return true;
  }

  gfxFloat advance;
  DrawTextParams params(aParams.context);
  params.textDrawer = aParams.textDrawer;
  params.dirtyRect = aParams.dirtyRect;
  params.framePt = aParams.framePt;
  params.provider = aParams.provider;
  params.textStyle = aParams.textPaintStyle;
  params.clipEdges = &aClipEdges;
  params.advanceWidth = &advance;
  params.callbacks = aParams.callbacks;

  PaintShadowParams shadowParams(aParams);
  shadowParams.provider = aParams.provider;
  shadowParams.clipEdges = &aClipEdges;

  // Draw text
  const nsStyleText* textStyle = StyleText();
  SelectionIterator iterator(prevailingSelections, contentRange,
                             *aParams.provider, mTextRun, startIOffset);
  SelectionType selectionType;

  size_t selectionIndex = 0;
  while (iterator.GetNextSegment(&iOffset, &range, &hyphenWidth,
                                 &selectionType, &rangeStyle)) {
    if (aParams.textDrawer) {
      aParams.textDrawer->SetSelectionIndex(selectionIndex);
    }

    nscolor foreground, background;
    if (aParams.IsGenerateTextMask()) {
      foreground = NS_RGBA(0, 0, 0, 255);
    } else {
      GetSelectionTextColors(selectionType, *aParams.textPaintStyle,
                             rangeStyle, &foreground, &background);
    }

    gfxPoint textBaselinePt = vertical ?
      gfxPoint(aParams.textBaselinePt.x, aParams.framePt.y + iOffset) :
      gfxPoint(aParams.framePt.x + iOffset, aParams.textBaselinePt.y);

    // Determine what shadow, if any, to draw - either from textStyle
    // or from the ::-moz-selection pseudo-class if specified there
    nsCSSShadowArray* shadow = textStyle->GetTextShadow();
    GetSelectionTextShadow(this, selectionType, *aParams.textPaintStyle,
                           &shadow);
    if (shadow) {
      nscoord startEdge = iOffset;
      if (mTextRun->IsInlineReversed()) {
        startEdge -= hyphenWidth +
          mTextRun->GetAdvanceWidth(range, aParams.provider);
      }
      shadowParams.range = range;
      shadowParams.textBaselinePt = textBaselinePt;
      shadowParams.foregroundColor = foreground;
      shadowParams.leftSideOffset = startEdge;
      PaintShadows(shadow, shadowParams);
    }

    // Draw text segment
    params.textColor = foreground;
    params.textStrokeColor = aParams.textPaintStyle->GetWebkitTextStrokeColor();
    params.textStrokeWidth = aParams.textPaintStyle->GetWebkitTextStrokeWidth();
    params.drawSoftHyphen = hyphenWidth > 0;
    DrawText(range, textBaselinePt, params);
    advance += hyphenWidth;
    iterator.UpdateWithAdvance(advance);
    ++selectionIndex;
  }
  return true;
}

void
nsTextFrame::PaintTextSelectionDecorations(
    const PaintTextSelectionParams& aParams,
    const UniquePtr<SelectionDetails>& aDetails,
    SelectionType aSelectionType)
{
  // Hide text decorations if we're currently hiding @font-face fallback text
  if (aParams.provider->GetFontGroup()->ShouldSkipDrawing())
    return;

  // Figure out which characters will be decorated for this selection.
  // Note: selectedCharsBuffer is keeping extra raw pointers to
  // uniquely-owned resources, but it's safe because it's temporary and the
  // resources are owned by the caller. Therefore, they'll outlive this object.
  const gfxTextRun::Range& contentRange = aParams.contentRange;
  AutoTArray<SelectionDetails*, BIG_TEXT_NODE_SIZE> selectedCharsBuffer;
  SelectionDetails** selectedChars =
    selectedCharsBuffer.AppendElements(contentRange.Length(), fallible);
  if (!selectedChars) {
    return;
  }
  for (uint32_t i = 0; i < contentRange.Length(); ++i) {
    selectedChars[i] = nullptr;
  }

  for (SelectionDetails* sdptr = aDetails.get(); sdptr; sdptr = sdptr->mNext.get()) {
    if (sdptr->mSelectionType == aSelectionType) {
      int32_t start = std::max(0, sdptr->mStart - int32_t(contentRange.start));
      int32_t end = std::min(int32_t(contentRange.Length()),
                             sdptr->mEnd - int32_t(contentRange.start));
      for (int32_t i = start; i < end; ++i) {
        selectedChars[i] = sdptr;
      }
    }
  }

  gfxFont* firstFont = aParams.provider->GetFontGroup()->GetFirstValidFont();
  bool verticalRun = mTextRun->IsVertical();
  bool rightUnderline = verticalRun && IsUnderlineRight(this);
  const uint8_t kDecoration =
    rightUnderline ? NS_STYLE_TEXT_DECORATION_LINE_OVERLINE :
                     NS_STYLE_TEXT_DECORATION_LINE_UNDERLINE;
  bool useVerticalMetrics = verticalRun && mTextRun->UseCenterBaseline();
  gfxFont::Metrics
    decorationMetrics(firstFont->GetMetrics(useVerticalMetrics ?
      gfxFont::eVertical : gfxFont::eHorizontal));
  if (!useVerticalMetrics) {
    // The potential adjustment from using gfxFontGroup::GetUnderlineOffset
    // is only valid for horizontal font metrics.
    decorationMetrics.underlineOffset =
      aParams.provider->GetFontGroup()->GetUnderlineOffset();
  }

  gfxFloat startIOffset = verticalRun ?
    aParams.textBaselinePt.y - aParams.framePt.y :
    aParams.textBaselinePt.x - aParams.framePt.x;
  SelectionIterator iterator(selectedChars, contentRange,
                             *aParams.provider, mTextRun, startIOffset);
  gfxFloat iOffset, hyphenWidth;
  Range range;
  int32_t app = aParams.textPaintStyle->PresContext()->AppUnitsPerDevPixel();
  // XXX aTextBaselinePt is in AppUnits, shouldn't it be nsFloatPoint?
  Point pt;
  if (verticalRun) {
    pt.x = (aParams.textBaselinePt.x - mAscent) / app;
  } else {
    pt.y = (aParams.textBaselinePt.y - mAscent) / app;
  }
  gfxFloat decorationOffsetDir = mTextRun->IsSidewaysLeft() ? -1.0 : 1.0;
  SelectionType nextSelectionType;
  TextRangeStyle selectedStyle;
  size_t selectionIndex = 0;
  while (iterator.GetNextSegment(&iOffset, &range, &hyphenWidth,
                                 &nextSelectionType, &selectedStyle)) {
    if (aParams.textDrawer) {
      aParams.textDrawer->SetSelectionIndex(selectionIndex);
    }
    gfxFloat advance = hyphenWidth +
      mTextRun->GetAdvanceWidth(range, aParams.provider);
    if (nextSelectionType == aSelectionType) {
      if (verticalRun) {
        pt.y = (aParams.framePt.y + iOffset -
               (mTextRun->IsInlineReversed() ? advance : 0)) / app;
      } else {
        pt.x = (aParams.framePt.x + iOffset -
               (mTextRun->IsInlineReversed() ? advance : 0)) / app;
      }
      gfxFloat width = Abs(advance) / app;
      gfxFloat xInFrame = pt.x - (aParams.framePt.x / app);
      DrawSelectionDecorations(
        aParams.context, aParams.dirtyRect, aSelectionType,
        *aParams.textPaintStyle, selectedStyle, pt, xInFrame,
        width, mAscent / app, decorationMetrics, aParams.callbacks,
        verticalRun, decorationOffsetDir, kDecoration);
    }
    iterator.UpdateWithAdvance(advance);
    ++selectionIndex;
  }
}

bool
nsTextFrame::PaintTextWithSelection(
    const PaintTextSelectionParams& aParams,
    const nsCharClipDisplayItem::ClipEdges& aClipEdges)
{
  NS_ASSERTION(GetContent()->IsSelectionDescendant(), "wrong paint path");

  UniquePtr<SelectionDetails> details = GetSelectionDetails();
  if (!details) {
    return false;
  }

  SelectionTypeMask allSelectionTypeMask;
  if (!PaintTextWithSelectionColors(aParams, details, &allSelectionTypeMask,
                                    aClipEdges)) {
    return false;
  }
  // Iterate through just the selection rawSelectionTypes that paint decorations
  // and paint decorations for any that actually occur in this frame. Paint
  // higher-numbered selection rawSelectionTypes below lower-numered ones on the
  // general principal that lower-numbered selections are higher priority.
  allSelectionTypeMask &= kSelectionTypesWithDecorations;
  MOZ_ASSERT(kPresentSelectionTypes[0] == SelectionType::eNormal,
             "The following for loop assumes that the first item of "
             "kPresentSelectionTypes is SelectionType::eNormal");
  for (size_t i = ArrayLength(kPresentSelectionTypes) - 1; i >= 1; --i) {
    SelectionType selectionType = kPresentSelectionTypes[i];
    if (ToSelectionTypeMask(selectionType) & allSelectionTypeMask) {
      // There is some selection of this selectionType. Try to paint its
      // decorations (there might not be any for this type but that's OK,
      // PaintTextSelectionDecorations will exit early).
      PaintTextSelectionDecorations(aParams, details, selectionType);
    }
  }

  return true;
}

void
nsTextFrame::DrawEmphasisMarks(gfxContext* aContext,
                               TextDrawTarget* aTextDrawer,
                               WritingMode aWM,
                               const gfxPoint& aTextBaselinePt,
                               const gfxPoint& aFramePt, Range aRange,
                               const nscolor* aDecorationOverrideColor,
                               PropertyProvider* aProvider)
{
  const EmphasisMarkInfo* info = GetProperty(EmphasisMarkProperty());
  if (!info) {
    return;
  }

  bool isTextCombined = StyleContext()->IsTextCombined();
  nscolor color = aDecorationOverrideColor ? *aDecorationOverrideColor :
    nsLayoutUtils::GetColor(this, &nsStyleText::mTextEmphasisColor);
  aContext->SetColor(Color::FromABGR(color));
  gfxPoint pt;
  if (!isTextCombined) {
    pt = aTextBaselinePt;
  } else {
    MOZ_ASSERT(aWM.IsVertical());
    pt = aFramePt;
    if (aWM.IsVerticalRL()) {
      pt.x += GetSize().width - GetLogicalBaseline(aWM);
    } else {
      pt.x += GetLogicalBaseline(aWM);
    }
  }
  if (!aWM.IsVertical()) {
    pt.y += info->baselineOffset;
  } else {
    if (aWM.IsVerticalRL()) {
      pt.x -= info->baselineOffset;
    } else {
      pt.x += info->baselineOffset;
    }
  }
  if (!isTextCombined) {
    mTextRun->DrawEmphasisMarks(aContext, aTextDrawer, info->textRun.get(),
                                info->advance, pt, aRange, aProvider);
  } else {
    pt.y += (GetSize().height - info->advance) / 2;
    gfxTextRun::DrawParams params(aContext);
    params.textDrawer = aTextDrawer;
    info->textRun->Draw(Range(info->textRun.get()), pt,
                        params);
  }
}

nscolor
nsTextFrame::GetCaretColorAt(int32_t aOffset)
{
  NS_PRECONDITION(aOffset >= 0, "aOffset must be positive");

  nscolor result = nsFrame::GetCaretColorAt(aOffset);
  gfxSkipCharsIterator iter = EnsureTextRun(nsTextFrame::eInflated);
  PropertyProvider provider(this, iter, nsTextFrame::eInflated);
  int32_t contentOffset = provider.GetStart().GetOriginalOffset();
  int32_t contentLength = provider.GetOriginalLength();
  NS_PRECONDITION(aOffset >= contentOffset &&
                  aOffset <= contentOffset + contentLength,
                  "aOffset must be in the frame's range");
  int32_t offsetInFrame = aOffset - contentOffset;
  if (offsetInFrame < 0 || offsetInFrame >= contentLength) {
    return result;
  }

  bool isSolidTextColor = true;
  if (nsSVGUtils::IsInSVGTextSubtree(this)) {
    const nsStyleSVG* style = StyleSVG();
    if (style->mFill.Type() != eStyleSVGPaintType_None &&
        style->mFill.Type() != eStyleSVGPaintType_Color) {
      isSolidTextColor = false;
    }
  }

  nsTextPaintStyle textPaintStyle(this);
  textPaintStyle.SetResolveColors(isSolidTextColor);
  UniquePtr<SelectionDetails> details = GetSelectionDetails();
  SelectionType selectionType = SelectionType::eNone;
  for (SelectionDetails* sdptr = details.get(); sdptr; sdptr = sdptr->mNext.get()) {
    int32_t start = std::max(0, sdptr->mStart - contentOffset);
    int32_t end = std::min(contentLength, sdptr->mEnd - contentOffset);
    if (start <= offsetInFrame && offsetInFrame < end &&
        (selectionType == SelectionType::eNone ||
         sdptr->mSelectionType < selectionType)) {
      nscolor foreground, background;
      if (GetSelectionTextColors(sdptr->mSelectionType, textPaintStyle,
                                 sdptr->mTextRangeStyle,
                                 &foreground, &background)) {
        if (!isSolidTextColor &&
            NS_IS_SELECTION_SPECIAL_COLOR(foreground)) {
          result = NS_RGBA(0, 0, 0, 255);
        } else {
          result = foreground;
        }
        selectionType = sdptr->mSelectionType;
      }
    }
  }

  return result;
}

static gfxTextRun::Range
ComputeTransformedRange(PropertyProvider& aProvider)
{
  gfxSkipCharsIterator iter(aProvider.GetStart());
  uint32_t start = iter.GetSkippedOffset();
  iter.AdvanceOriginal(aProvider.GetOriginalLength());
  return gfxTextRun::Range(start, iter.GetSkippedOffset());
}

bool
nsTextFrame::MeasureCharClippedText(nscoord aVisIStartEdge,
                                    nscoord aVisIEndEdge,
                                    nscoord* aSnappedStartEdge,
                                    nscoord* aSnappedEndEdge)
{
  // We need a *reference* rendering context (not one that might have a
  // transform), so we don't have a rendering context argument.
  // XXX get the block and line passed to us somehow! This is slow!
  gfxSkipCharsIterator iter = EnsureTextRun(nsTextFrame::eInflated);
  if (!mTextRun)
    return false;

  PropertyProvider provider(this, iter, nsTextFrame::eInflated);
  // Trim trailing whitespace
  provider.InitializeForDisplay(true);

  Range range = ComputeTransformedRange(provider);
  uint32_t startOffset = range.start;
  uint32_t maxLength = range.Length();
  return MeasureCharClippedText(provider, aVisIStartEdge, aVisIEndEdge,
                                &startOffset, &maxLength,
                                aSnappedStartEdge, aSnappedEndEdge);
}

static uint32_t GetClusterLength(const gfxTextRun* aTextRun,
                                 uint32_t    aStartOffset,
                                 uint32_t    aMaxLength,
                                 bool        aIsRTL)
{
  uint32_t clusterLength = aIsRTL ? 0 : 1;
  while (clusterLength < aMaxLength) {
    if (aTextRun->IsClusterStart(aStartOffset + clusterLength)) {
      if (aIsRTL) {
        ++clusterLength;
      }
      break;
    }
    ++clusterLength;
  }
  return clusterLength;
}

bool
nsTextFrame::MeasureCharClippedText(PropertyProvider& aProvider,
                                    nscoord aVisIStartEdge,
                                    nscoord aVisIEndEdge,
                                    uint32_t* aStartOffset,
                                    uint32_t* aMaxLength,
                                    nscoord*  aSnappedStartEdge,
                                    nscoord*  aSnappedEndEdge)
{
  *aSnappedStartEdge = 0;
  *aSnappedEndEdge = 0;
  if (aVisIStartEdge <= 0 && aVisIEndEdge <= 0) {
    return true;
  }

  uint32_t offset = *aStartOffset;
  uint32_t maxLength = *aMaxLength;
  const nscoord frameISize = ISize();
  const bool rtl = mTextRun->IsRightToLeft();
  gfxFloat advanceWidth = 0;
  const nscoord startEdge = rtl ? aVisIEndEdge : aVisIStartEdge;
  if (startEdge > 0) {
    const gfxFloat maxAdvance = gfxFloat(startEdge);
    while (maxLength > 0) {
      uint32_t clusterLength =
        GetClusterLength(mTextRun, offset, maxLength, rtl);
      advanceWidth += mTextRun->
        GetAdvanceWidth(Range(offset, offset + clusterLength), &aProvider);
      maxLength -= clusterLength;
      offset += clusterLength;
      if (advanceWidth >= maxAdvance) {
        break;
      }
    }
    nscoord* snappedStartEdge = rtl ? aSnappedEndEdge : aSnappedStartEdge;
    *snappedStartEdge = NSToCoordFloor(advanceWidth);
    *aStartOffset = offset;
  }

  const nscoord endEdge = rtl ? aVisIStartEdge : aVisIEndEdge;
  if (endEdge > 0) {
    const gfxFloat maxAdvance = gfxFloat(frameISize - endEdge);
    while (maxLength > 0) {
      uint32_t clusterLength =
        GetClusterLength(mTextRun, offset, maxLength, rtl);
      gfxFloat nextAdvance = advanceWidth + mTextRun->GetAdvanceWidth(
          Range(offset, offset + clusterLength), &aProvider);
      if (nextAdvance > maxAdvance) {
        break;
      }
      // This cluster fits, include it.
      advanceWidth = nextAdvance;
      maxLength -= clusterLength;
      offset += clusterLength;
    }
    maxLength = offset - *aStartOffset;
    nscoord* snappedEndEdge = rtl ? aSnappedStartEdge : aSnappedEndEdge;
    *snappedEndEdge = NSToCoordFloor(gfxFloat(frameISize) - advanceWidth);
  }
  *aMaxLength = maxLength;
  return maxLength != 0;
}

void
nsTextFrame::PaintShadows(nsCSSShadowArray* aShadow,
                          const PaintShadowParams& aParams)
{
  if (!aShadow) {
    return;
  }

  gfxTextRun::Metrics shadowMetrics =
    mTextRun->MeasureText(aParams.range, gfxFont::LOOSE_INK_EXTENTS,
                          nullptr, aParams.provider);
  if (GetWritingMode().IsLineInverted()) {
    Swap(shadowMetrics.mAscent, shadowMetrics.mDescent);
    shadowMetrics.mBoundingBox.y = -shadowMetrics.mBoundingBox.YMost();
  }
  if (GetStateBits() & TEXT_HYPHEN_BREAK) {
    AddHyphenToMetrics(this, mTextRun, &shadowMetrics,
                       gfxFont::LOOSE_INK_EXTENTS,
                       aParams.context->GetDrawTarget());
  }
  // Add bounds of text decorations
  gfxRect decorationRect(0, -shadowMetrics.mAscent,
      shadowMetrics.mAdvanceWidth, shadowMetrics.mAscent + shadowMetrics.mDescent);
  shadowMetrics.mBoundingBox.UnionRect(shadowMetrics.mBoundingBox,
                                       decorationRect);

  // If the textrun uses any color or SVG fonts, we need to force use of a mask
  // for shadow rendering even if blur radius is zero.
  // Force disable hardware acceleration for text shadows since it's usually
  // more expensive than just doing it on the CPU.
  uint32_t blurFlags = nsContextBoxBlur::DISABLE_HARDWARE_ACCELERATION_BLUR;
  uint32_t numGlyphRuns;
  const gfxTextRun::GlyphRun* run = mTextRun->GetGlyphRuns(&numGlyphRuns);
  while (numGlyphRuns-- > 0) {
    if (run->mFont->AlwaysNeedsMaskForShadow()) {
      blurFlags |= nsContextBoxBlur::FORCE_MASK;
      break;
    }
    run++;
  }

  if (mTextRun->IsVertical()) {
    Swap(shadowMetrics.mBoundingBox.x, shadowMetrics.mBoundingBox.y);
    Swap(shadowMetrics.mBoundingBox.width, shadowMetrics.mBoundingBox.height);
  }

  for (uint32_t i = aShadow->Length(); i > 0; --i) {
    PaintOneShadow(aParams, aShadow->ShadowAt(i - 1),
                   shadowMetrics.mBoundingBox, blurFlags);
  }
}

static bool
ShouldDrawSelection(const nsIFrame* aFrame)
{
  // Normal text-with-selection rendering sequence is:
  //   * Paint background > Paint text-selection-color > Paint text
  // When we have an parent frame with background-clip-text style, rendering
  // sequence changes to:
  //   * Paint text-selection-color > Paint background > Paint text
  //
  // If there is a parent frame has background-clip:text style,
  // text-selection-color should be drawn with the background of that parent
  // frame, so we should not draw it again while painting text frames.

  if (!aFrame) {
    return true;
  }

  const nsStyleBackground* bg = aFrame->StyleContext()->StyleBackground();
  const nsStyleImageLayers& layers = bg->mImage;
  NS_FOR_VISIBLE_IMAGE_LAYERS_BACK_TO_FRONT(i, layers) {
    if (layers.mLayers[i].mClip == StyleGeometryBox::Text) {
      return false;
    }
  }

  return ShouldDrawSelection(aFrame->GetParent());
}

void
nsTextFrame::PaintText(const PaintTextParams& aParams,
                       const nsCharClipDisplayItem& aItem,
                       float aOpacity /* = 1.0f */)
{
  // Don't pass in the rendering context here, because we need a
  // *reference* context and rendering context might have some transform
  // in it
  // XXX get the block and line passed to us somehow! This is slow!
  gfxSkipCharsIterator iter = EnsureTextRun(nsTextFrame::eInflated);
  if (!mTextRun)
    return;

  PropertyProvider provider(this, iter, nsTextFrame::eInflated);
  if (aItem.mIsFrameSelected.isNothing()) {
    aItem.mIsFrameSelected.emplace(IsSelected());
  }
  // Trim trailing whitespace, unless we're painting a selection highlight,
  // which should include trailing spaces if present (bug 1146754).
  provider.InitializeForDisplay(!aItem.mIsFrameSelected.value());

  const bool reversed = mTextRun->IsInlineReversed();
  const bool verticalRun = mTextRun->IsVertical();
  WritingMode wm = GetWritingMode();
  const gfxFloat frameWidth = GetSize().width;
  const gfxFloat frameHeight = GetSize().height;
  gfxPoint textBaselinePt;
  if (verticalRun) {
    if (wm.IsVerticalLR()) {
      textBaselinePt.x = nsLayoutUtils::GetSnappedBaselineX(
        this, aParams.context, nscoord(aParams.framePt.x), mAscent);
    } else {
      textBaselinePt.x = nsLayoutUtils::GetSnappedBaselineX(
        this, aParams.context, nscoord(aParams.framePt.x) + frameWidth,
        -mAscent);
    }
    textBaselinePt.y = reversed ? aParams.framePt.y + frameHeight
                                : aParams.framePt.y;
  } else {
    textBaselinePt =
      gfxPoint(reversed ? aParams.framePt.x + frameWidth : aParams.framePt.x,
               nsLayoutUtils::GetSnappedBaselineY(
                 this, aParams.context, aParams.framePt.y, mAscent));
  }
  Range range = ComputeTransformedRange(provider);
  uint32_t startOffset = range.start;
  uint32_t maxLength = range.Length();
  nscoord snappedStartEdge, snappedEndEdge;
  if (!MeasureCharClippedText(provider, aItem.mVisIStartEdge, aItem.mVisIEndEdge,
         &startOffset, &maxLength, &snappedStartEdge, &snappedEndEdge)) {
    return;
  }
  if (verticalRun) {
    textBaselinePt.y += reversed ? -snappedEndEdge : snappedStartEdge;
  } else {
    textBaselinePt.x += reversed ? -snappedEndEdge : snappedStartEdge;
  }
  nsCharClipDisplayItem::ClipEdges clipEdges(aItem, snappedStartEdge,
                                             snappedEndEdge);
  nsTextPaintStyle textPaintStyle(this);
  textPaintStyle.SetResolveColors(!aParams.callbacks);

  // Fork off to the (slower) paint-with-selection path if necessary.
  if (aItem.mIsFrameSelected.value() &&
      (aParams.IsPaintBGColor() || ShouldDrawSelection(this->GetParent()))) {
    MOZ_ASSERT(aOpacity == 1.0f, "We don't support opacity with selections!");
    gfxSkipCharsIterator tmp(provider.GetStart());
    Range contentRange(
      uint32_t(tmp.ConvertSkippedToOriginal(startOffset)),
      uint32_t(tmp.ConvertSkippedToOriginal(startOffset + maxLength)));
    PaintTextSelectionParams params(aParams);
    params.textBaselinePt = textBaselinePt;
    params.provider = &provider;
    params.contentRange = contentRange;
    params.textPaintStyle = &textPaintStyle;
    if (PaintTextWithSelection(params, clipEdges)) {
      return;
    }
  }

  if (aParams.IsPaintBGColor()) {
    return;
  }

  nscolor foregroundColor = aParams.IsGenerateTextMask()
                            ? NS_RGBA(0, 0, 0, 255)
                            : textPaintStyle.GetTextColor();
  if (aOpacity != 1.0f) {
    gfx::Color gfxColor = gfx::Color::FromABGR(foregroundColor);
    gfxColor.a *= aOpacity;
    foregroundColor = gfxColor.ToABGR();
  }

  nscolor textStrokeColor = aParams.IsGenerateTextMask()
                            ? NS_RGBA(0, 0, 0, 255)
                            : textPaintStyle.GetWebkitTextStrokeColor();
  if (aOpacity != 1.0f) {
    gfx::Color gfxColor = gfx::Color::FromABGR(textStrokeColor);
    gfxColor.a *= aOpacity;
    textStrokeColor = gfxColor.ToABGR();
  }

  range = Range(startOffset, startOffset + maxLength);
  if (!aParams.callbacks && aParams.IsPaintText()) {
    const nsStyleText* textStyle = StyleText();
    PaintShadowParams shadowParams(aParams);
    shadowParams.range = range;
    shadowParams.textBaselinePt = textBaselinePt;
    shadowParams.leftSideOffset = snappedStartEdge;
    shadowParams.provider = &provider;
    shadowParams.foregroundColor = foregroundColor;
    shadowParams.clipEdges = &clipEdges;
    PaintShadows(textStyle->mTextShadow, shadowParams);
  }

  gfxFloat advanceWidth;
  DrawTextParams params(aParams.context);
  params.textDrawer = aParams.textDrawer;
  params.dirtyRect = aParams.dirtyRect;
  params.framePt = aParams.framePt;
  params.provider = &provider;
  params.advanceWidth = &advanceWidth;
  params.textStyle = &textPaintStyle;
  params.textColor = foregroundColor;
  params.textStrokeColor = textStrokeColor;
  params.textStrokeWidth = textPaintStyle.GetWebkitTextStrokeWidth();
  params.clipEdges = &clipEdges;
  params.drawSoftHyphen = (GetStateBits() & TEXT_HYPHEN_BREAK) != 0;
  params.contextPaint = aParams.contextPaint;
  params.callbacks = aParams.callbacks;
  DrawText(range, textBaselinePt, params);
}

static void
DrawTextRun(const gfxTextRun* aTextRun,
            const gfxPoint& aTextBaselinePt,
            gfxTextRun::Range aRange,
            const nsTextFrame::DrawTextRunParams& aParams)
{
  gfxTextRun::DrawParams params(aParams.context);
  params.textDrawer = aParams.textDrawer;
  params.provider = aParams.provider;
  params.advanceWidth = aParams.advanceWidth;
  params.contextPaint = aParams.contextPaint;
  params.callbacks = aParams.callbacks;
  if (aParams.callbacks) {
    aParams.callbacks->NotifyBeforeText(aParams.textColor);
    params.drawMode = DrawMode::GLYPH_PATH;
    aTextRun->Draw(aRange, aTextBaselinePt, params);
    aParams.callbacks->NotifyAfterText();
  } else {
    if (NS_GET_A(aParams.textColor) != 0 || aParams.textDrawer) {
      aParams.context->SetColor(Color::FromABGR(aParams.textColor));
    } else {
      params.drawMode = DrawMode::GLYPH_STROKE;
    }

    if ((NS_GET_A(aParams.textStrokeColor) != 0 || aParams.textDrawer) &&
        aParams.textStrokeWidth != 0.0f) {
      StrokeOptions strokeOpts;
      params.drawMode |= DrawMode::GLYPH_STROKE;
      params.textStrokeColor = aParams.textStrokeColor;
      strokeOpts.mLineWidth = aParams.textStrokeWidth;
      params.strokeOpts = &strokeOpts;
      aTextRun->Draw(aRange, aTextBaselinePt, params);
    } else {
      aTextRun->Draw(aRange, aTextBaselinePt, params);
    }
  }
}

void
nsTextFrame::DrawTextRun(Range aRange, const gfxPoint& aTextBaselinePt,
                         const DrawTextRunParams& aParams)
{
  MOZ_ASSERT(aParams.advanceWidth, "Must provide advanceWidth");

  if (aParams.textDrawer) {
    aParams.textDrawer->StartDrawing(TextDrawTarget::Phase::eGlyphs);
  }

  ::DrawTextRun(mTextRun, aTextBaselinePt, aRange, aParams);

  if (aParams.drawSoftHyphen) {
    // Don't use ctx as the context, because we need a reference context here,
    // ctx may be transformed.
    RefPtr<gfxTextRun> hyphenTextRun =
      GetHyphenTextRun(mTextRun, nullptr, this);
    if (hyphenTextRun) {
      // For right-to-left text runs, the soft-hyphen is positioned at the left
      // of the text, minus its own width
      gfxFloat hyphenBaselineX = aTextBaselinePt.x +
        mTextRun->GetDirection() * (*aParams.advanceWidth) -
        (mTextRun->IsRightToLeft() ? hyphenTextRun->GetAdvanceWidth() : 0);
      DrawTextRunParams params = aParams;
      params.provider = nullptr;
      params.advanceWidth = nullptr;
      ::DrawTextRun(hyphenTextRun.get(),
                    gfxPoint(hyphenBaselineX, aTextBaselinePt.y),
                    Range(hyphenTextRun.get()), params);
    }
  }
}

void
nsTextFrame::DrawTextRunAndDecorations(Range aRange,
                                       const gfxPoint& aTextBaselinePt,
                                       const DrawTextParams& aParams,
                                       const TextDecorations& aDecorations)
{
    const gfxFloat app =
      aParams.textStyle->PresContext()->AppUnitsPerDevPixel();
    // Writing mode of parent frame is used because the text frame may
    // be orthogonal to its parent when text-combine-upright is used or
    // its parent has "display: contents", and in those cases, we want
    // to draw the decoration lines according to parents' direction
    // rather than ours.
    const WritingMode wm = GetParent()->GetWritingMode();
    bool verticalDec = wm.IsVertical();
    bool verticalRun = mTextRun->IsVertical();
    // If the text run and the decoration is orthogonal, we choose the
    // metrics for decoration so that decoration line won't be broken.
    bool useVerticalMetrics = verticalDec != verticalRun
      ? verticalDec : verticalRun && mTextRun->UseCenterBaseline();

    // XXX aFramePt is in AppUnits, shouldn't it be nsFloatPoint?
    nscoord x = NSToCoordRound(aParams.framePt.x);
    nscoord y = NSToCoordRound(aParams.framePt.y);

    // 'measure' here is textrun-relative, so for a horizontal run it's the
    // width, while for a vertical run it's the height of the decoration
    const nsSize frameSize = GetSize();
    nscoord measure = verticalDec ? frameSize.height : frameSize.width;

    if (verticalDec) {
      aParams.clipEdges->Intersect(&y, &measure);
    } else {
      aParams.clipEdges->Intersect(&x, &measure);
    }

    // decSize is a textrun-relative size, so its 'width' field is actually
    // the run-relative measure, and 'height' will be the line thickness
    gfxFloat ascent = gfxFloat(GetLogicalBaseline(wm)) / app;
    // The starting edge of the frame in block direction
    gfxFloat frameBStart = verticalDec ? aParams.framePt.x : aParams.framePt.y;

    // In vertical-rl mode, block coordinates are measured from the
    // right, so we need to adjust here.
    if (wm.IsVerticalRL()) {
      frameBStart += frameSize.width;
      ascent = -ascent;
    }

    nscoord inflationMinFontSize =
      nsLayoutUtils::InflationMinFontSizeFor(this);

    // The decoration-line offsets need to be reversed for sideways-lr mode,
    // so we will multiply the values from metrics by this factor.
    gfxFloat decorationOffsetDir = mTextRun->IsSidewaysLeft() ? -1.0 : 1.0;

    PaintDecorationLineParams params;
    params.context = aParams.context;
    params.dirtyRect = aParams.dirtyRect;
    params.overrideColor = aParams.decorationOverrideColor;
    params.callbacks = aParams.callbacks;
    params.textDrawer = aParams.textDrawer;
    // pt is the physical point where the decoration is to be drawn,
    // relative to the frame; one of its coordinates will be updated below.
    params.pt = Point(x / app, y / app);
    Float& bCoord = verticalDec ? params.pt.x : params.pt.y;
    params.lineSize = Size(measure / app, 0);
    params.ascent = ascent;
    params.vertical = verticalDec;

    // The matrix of the context may have been altered for text-combine-
    // upright. However, we want to draw decoration lines unscaled, thus
    // we need to revert the scaling here.
    gfxContextMatrixAutoSaveRestore scaledRestorer;
    if (StyleContext()->IsTextCombined()) {
      float scaleFactor = GetTextCombineScaleFactor(this);
      if (scaleFactor != 1.0f) {
        scaledRestorer.SetContext(aParams.context);
        gfxMatrix unscaled = aParams.context->CurrentMatrix();
        gfxPoint pt(x / app, y / app);
        unscaled.PreTranslate(pt).PreScale(1.0f / scaleFactor, 1.0f).PreTranslate(-pt);
        aParams.context->SetMatrix(unscaled);
      }
    }

    typedef gfxFont::Metrics Metrics;
    auto paintDecorationLine = [&](const LineDecoration& dec,
                                   gfxFloat Metrics::* lineSize,
                                   gfxFloat Metrics::* lineOffset) {
      if (dec.mStyle == NS_STYLE_TEXT_DECORATION_STYLE_NONE) {
        return;
      }

      float inflation =
        GetInflationForTextDecorations(dec.mFrame, inflationMinFontSize);
      const Metrics metrics =
        GetFirstFontMetrics(GetFontGroupForFrame(dec.mFrame, inflation),
                            useVerticalMetrics);

      params.lineSize.height = metrics.*lineSize;
      bCoord = (frameBStart - dec.mBaselineOffset) / app;

      params.color = dec.mColor;
      params.offset = decorationOffsetDir * metrics.*lineOffset;
      params.style = dec.mStyle;
      PaintDecorationLine(params);
    };

    // Underlines
    if (aParams.textDrawer && aDecorations.mUnderlines.Length() > 0) {
      aParams.textDrawer->StartDrawing(TextDrawTarget::Phase::eUnderline);
    }
    //
    params.decoration = NS_STYLE_TEXT_DECORATION_LINE_UNDERLINE;
    for (const LineDecoration& dec : Reversed(aDecorations.mUnderlines)) {
      paintDecorationLine(dec, &Metrics::underlineSize,
                          &Metrics::underlineOffset);
    }

    // Overlines
    if (aParams.textDrawer && aDecorations.mOverlines.Length() > 0) {
      aParams.textDrawer->StartDrawing(TextDrawTarget::Phase::eOverline);
    }
    params.decoration = NS_STYLE_TEXT_DECORATION_LINE_OVERLINE;
    for (const LineDecoration& dec : Reversed(aDecorations.mOverlines)) {
      paintDecorationLine(dec, &Metrics::underlineSize, &Metrics::maxAscent);
    }

    {
      gfxContextMatrixAutoSaveRestore unscaledRestorer;
      if (scaledRestorer.HasMatrix()) {
        unscaledRestorer.SetContext(aParams.context);
        aParams.context->SetMatrix(scaledRestorer.Matrix());
      }

      // CSS 2.1 mandates that text be painted after over/underlines,
      // and *then* line-throughs
      DrawTextRun(aRange, aTextBaselinePt, aParams);
    }

    // Emphasis marks
    if (aParams.textDrawer) {
      aParams.textDrawer->StartDrawing(TextDrawTarget::Phase::eEmphasisMarks);
    }
    DrawEmphasisMarks(aParams.context, aParams.textDrawer, wm,
                      aTextBaselinePt, aParams.framePt, aRange,
                      aParams.decorationOverrideColor, aParams.provider);

    // Line-throughs
    if (aParams.textDrawer && aDecorations.mStrikes.Length() > 0) {
      aParams.textDrawer->StartDrawing(TextDrawTarget::Phase::eLineThrough);
    }
    params.decoration = NS_STYLE_TEXT_DECORATION_LINE_LINE_THROUGH;
    for (const LineDecoration& dec : Reversed(aDecorations.mStrikes)) {
      paintDecorationLine(dec, &Metrics::strikeoutSize,
                          &Metrics::strikeoutOffset);
    }
}

void
nsTextFrame::DrawText(Range aRange, const gfxPoint& aTextBaselinePt,
                      const DrawTextParams& aParams)
{
  TextDecorations decorations;
  GetTextDecorations(aParams.textStyle->PresContext(),
                     aParams.callbacks ? eUnresolvedColors : eResolvedColors,
                     decorations);

  // Hide text decorations if we're currently hiding @font-face fallback text
  const bool drawDecorations =
    !aParams.provider->GetFontGroup()->ShouldSkipDrawing() &&
    (decorations.HasDecorationLines() || StyleText()->HasTextEmphasis());
  if (drawDecorations) {
    DrawTextRunAndDecorations(aRange, aTextBaselinePt, aParams, decorations);
  } else {
    DrawTextRun(aRange, aTextBaselinePt, aParams);
  }
}

int16_t
nsTextFrame::GetSelectionStatus(int16_t* aSelectionFlags)
{
  // get the selection controller
  nsCOMPtr<nsISelectionController> selectionController;
  nsresult rv = GetSelectionController(PresContext(),
                                       getter_AddRefs(selectionController));
  if (NS_FAILED(rv) || !selectionController)
    return nsISelectionController::SELECTION_OFF;

  selectionController->GetSelectionFlags(aSelectionFlags);

  int16_t selectionValue;
  selectionController->GetDisplaySelection(&selectionValue);

  return selectionValue;
}

bool
nsTextFrame::IsVisibleInSelection(nsISelection* aSelection)
{
  // Check the quick way first
  if (!GetContent()->IsSelectionDescendant())
    return false;

  UniquePtr<SelectionDetails> details = GetSelectionDetails();
  bool found = false;

  // where are the selection points "really"
  for (SelectionDetails* sdptr = details.get(); sdptr; sdptr = sdptr->mNext.get()) {
    if (sdptr->mEnd > GetContentOffset() &&
        sdptr->mStart < GetContentEnd() &&
        sdptr->mSelectionType == SelectionType::eNormal) {
      found = true;
      break;
    }
  }

  return found;
}

/**
 * Compute the longest prefix of text whose width is <= aWidth. Return
 * the length of the prefix. Also returns the width of the prefix in aFitWidth.
 */
static uint32_t
CountCharsFit(const gfxTextRun* aTextRun, gfxTextRun::Range aRange,
              gfxFloat aWidth, PropertyProvider* aProvider,
              gfxFloat* aFitWidth)
{
  uint32_t last = 0;
  gfxFloat width = 0;
  for (uint32_t i = 1; i <= aRange.Length(); ++i) {
    if (i == aRange.Length() || aTextRun->IsClusterStart(aRange.start + i)) {
      gfxTextRun::Range range(aRange.start + last, aRange.start + i);
      gfxFloat nextWidth = width + aTextRun->GetAdvanceWidth(range, aProvider);
      if (nextWidth > aWidth)
        break;
      last = i;
      width = nextWidth;
    }
  }
  *aFitWidth = width;
  return last;
}

nsIFrame::ContentOffsets
nsTextFrame::CalcContentOffsetsFromFramePoint(nsPoint aPoint)
{
  return GetCharacterOffsetAtFramePointInternal(aPoint, true);
}

nsIFrame::ContentOffsets
nsTextFrame::GetCharacterOffsetAtFramePoint(const nsPoint &aPoint)
{
  return GetCharacterOffsetAtFramePointInternal(aPoint, false);
}

nsIFrame::ContentOffsets
nsTextFrame::GetCharacterOffsetAtFramePointInternal(nsPoint aPoint,
                                                    bool aForInsertionPoint)
{
  ContentOffsets offsets;

  gfxSkipCharsIterator iter = EnsureTextRun(nsTextFrame::eInflated);
  if (!mTextRun)
    return offsets;

  PropertyProvider provider(this, iter, nsTextFrame::eInflated);
  // Trim leading but not trailing whitespace if possible
  provider.InitializeForDisplay(false);
  gfxFloat width = mTextRun->IsVertical()
    ? (mTextRun->IsInlineReversed() ? mRect.height - aPoint.y : aPoint.y)
    : (mTextRun->IsInlineReversed() ? mRect.width - aPoint.x : aPoint.x);
  if (StyleContext()->IsTextCombined()) {
    width /= GetTextCombineScaleFactor(this);
  }
  gfxFloat fitWidth;
  Range skippedRange = ComputeTransformedRange(provider);

  uint32_t charsFit = CountCharsFit(mTextRun, skippedRange,
                                    width, &provider, &fitWidth);

  int32_t selectedOffset;
  if (charsFit < skippedRange.Length()) {
    // charsFit characters fitted, but no more could fit. See if we're
    // more than halfway through the cluster.. If we are, choose the next
    // cluster.
    gfxSkipCharsIterator extraCluster(provider.GetStart());
    extraCluster.AdvanceSkipped(charsFit);

    bool allowSplitLigature = true; // Allow selection of partial ligature...

    // ...but don't let selection/insertion-point split two Regional Indicator
    // chars that are ligated in the textrun to form a single flag symbol.
    uint32_t offs = extraCluster.GetOriginalOffset();
    const nsTextFragment* frag = GetContent()->GetText();
    if (offs + 1 < frag->GetLength() &&
        NS_IS_HIGH_SURROGATE(frag->CharAt(offs)) &&
        NS_IS_LOW_SURROGATE(frag->CharAt(offs + 1)) &&
        gfxFontUtils::IsRegionalIndicator
          (SURROGATE_TO_UCS4(frag->CharAt(offs), frag->CharAt(offs + 1)))) {
      allowSplitLigature = false;
      if (extraCluster.GetSkippedOffset() > 1 &&
          !mTextRun->IsLigatureGroupStart(extraCluster.GetSkippedOffset())) {
        // CountCharsFit() left us in the middle of the flag; back up over the
        // first character of the ligature, and adjust fitWidth accordingly.
        extraCluster.AdvanceSkipped(-2); // it's a surrogate pair: 2 code units
        fitWidth -= mTextRun->GetAdvanceWidth(
          Range(extraCluster.GetSkippedOffset(),
                extraCluster.GetSkippedOffset() + 2), &provider);
      }
    }

    gfxSkipCharsIterator extraClusterLastChar(extraCluster);
    FindClusterEnd(mTextRun,
                   provider.GetStart().GetOriginalOffset() + provider.GetOriginalLength(),
                   &extraClusterLastChar, allowSplitLigature);
    PropertyProvider::Spacing spacing;
    Range extraClusterRange(extraCluster.GetSkippedOffset(),
                            extraClusterLastChar.GetSkippedOffset() + 1);
    gfxFloat charWidth =
        mTextRun->GetAdvanceWidth(extraClusterRange, &provider, &spacing);
    charWidth -= spacing.mBefore + spacing.mAfter;
    selectedOffset = !aForInsertionPoint ||
      width <= fitWidth + spacing.mBefore + charWidth/2
        ? extraCluster.GetOriginalOffset()
        : extraClusterLastChar.GetOriginalOffset() + 1;
  } else {
    // All characters fitted, we're at (or beyond) the end of the text.
    // XXX This could be some pathological situation where negative spacing
    // caused characters to move backwards. We can't really handle that
    // in the current frame system because frames can't have negative
    // intrinsic widths.
    selectedOffset =
        provider.GetStart().GetOriginalOffset() + provider.GetOriginalLength();
    // If we're at the end of a preformatted line which has a terminating
    // linefeed, we want to reduce the offset by one to make sure that the
    // selection is placed before the linefeed character.
    if (HasSignificantTerminalNewline()) {
      --selectedOffset;
    }
  }

  offsets.content = GetContent();
  offsets.offset = offsets.secondaryOffset = selectedOffset;
  offsets.associate =
    mContentOffset == offsets.offset ? CARET_ASSOCIATE_AFTER : CARET_ASSOCIATE_BEFORE;
  return offsets;
}

bool
nsTextFrame::CombineSelectionUnderlineRect(nsPresContext* aPresContext,
                                           nsRect& aRect)
{
  if (aRect.IsEmpty())
    return false;

  nsRect givenRect = aRect;

  RefPtr<nsFontMetrics> fm =
    nsLayoutUtils::GetFontMetricsForFrame(this, GetFontSizeInflation());
  gfxFontGroup* fontGroup = fm->GetThebesFontGroup();
  gfxFont* firstFont = fontGroup->GetFirstValidFont();
  WritingMode wm = GetWritingMode();
  bool verticalRun = wm.IsVertical();
  bool useVerticalMetrics = verticalRun && !wm.IsSideways();
  const gfxFont::Metrics& metrics =
    firstFont->GetMetrics(useVerticalMetrics ? gfxFont::eVertical
                                             : gfxFont::eHorizontal);

  nsCSSRendering::DecorationRectParams params;
  params.ascent = aPresContext->AppUnitsToGfxUnits(mAscent);
  params.offset = fontGroup->GetUnderlineOffset();
  params.descentLimit =
    ComputeDescentLimitForSelectionUnderline(aPresContext, metrics);
  params.vertical = verticalRun;

  UniquePtr<SelectionDetails> details = GetSelectionDetails();
  for (SelectionDetails* sd = details.get(); sd; sd = sd->mNext.get()) {
    if (sd->mStart == sd->mEnd ||
        sd->mSelectionType == SelectionType::eInvalid ||
        !(ToSelectionTypeMask(sd->mSelectionType) &
            kSelectionTypesWithDecorations) ||
        // URL strikeout does not use underline.
        sd->mSelectionType == SelectionType::eURLStrikeout) {
      continue;
    }

    float relativeSize;
    int32_t index =
      nsTextPaintStyle::GetUnderlineStyleIndexForSelectionType(
        sd->mSelectionType);
    if (sd->mSelectionType == SelectionType::eSpellCheck) {
      if (!nsTextPaintStyle::GetSelectionUnderline(aPresContext, index, nullptr,
                                                   &relativeSize,
                                                   &params.style)) {
        continue;
      }
    } else {
      // IME selections
      TextRangeStyle& rangeStyle = sd->mTextRangeStyle;
      if (rangeStyle.IsDefined()) {
        if (!rangeStyle.IsLineStyleDefined() ||
            rangeStyle.mLineStyle == TextRangeStyle::LINESTYLE_NONE) {
          continue;
        }
        params.style = rangeStyle.mLineStyle;
        relativeSize = rangeStyle.mIsBoldLine ? 2.0f : 1.0f;
      } else if (!nsTextPaintStyle::GetSelectionUnderline(aPresContext, index,
                                                          nullptr, &relativeSize,
                                                          &params.style)) {
        continue;
      }
    }
    nsRect decorationArea;

    params.lineSize =
      Size(aPresContext->AppUnitsToGfxUnits(aRect.width),
           ComputeSelectionUnderlineHeight(aPresContext, metrics,
                                           sd->mSelectionType));
    relativeSize = std::max(relativeSize, 1.0f);
    params.lineSize.height *= relativeSize;
    decorationArea =
      nsCSSRendering::GetTextDecorationRect(aPresContext, params);
    aRect.UnionRect(aRect, decorationArea);
  }

  return !aRect.IsEmpty() && !givenRect.Contains(aRect);
}

bool
nsTextFrame::IsFrameSelected() const
{
  NS_ASSERTION(!GetContent() || GetContent()->IsSelectionDescendant(),
               "use the public IsSelected() instead");
  return nsRange::IsNodeSelected(GetContent(), GetContentOffset(),
                                 GetContentEnd());
}

void
nsTextFrame::SetSelectedRange(uint32_t aStart, uint32_t aEnd, bool aSelected,
                              SelectionType aSelectionType)
{
  NS_ASSERTION(!GetPrevContinuation(), "Should only be called for primary frame");
  DEBUG_VERIFY_NOT_DIRTY(mState);

  // Selection is collapsed, which can't affect text frame rendering
  if (aStart == aEnd)
    return;

  nsTextFrame* f = this;
  while (f && f->GetContentEnd() <= int32_t(aStart)) {
    f = f->GetNextContinuation();
  }

  nsPresContext* presContext = PresContext();
  while (f && f->GetContentOffset() < int32_t(aEnd)) {
    // We may need to reflow to recompute the overflow area for
    // spellchecking or IME underline if their underline is thicker than
    // the normal decoration line.
    if (ToSelectionTypeMask(aSelectionType) & kSelectionTypesWithDecorations) {
      bool didHaveOverflowingSelection =
        (f->GetStateBits() & TEXT_SELECTION_UNDERLINE_OVERFLOWED) != 0;
      nsRect r(nsPoint(0, 0), GetSize());
      bool willHaveOverflowingSelection =
        aSelected && f->CombineSelectionUnderlineRect(presContext, r);
      if (didHaveOverflowingSelection || willHaveOverflowingSelection) {
        presContext->PresShell()->FrameNeedsReflow(f,
                                                   nsIPresShell::eStyleChange,
                                                   NS_FRAME_IS_DIRTY);
      }
    }
    // Selection might change anything. Invalidate the overflow area.
    f->InvalidateFrame();

    f = f->GetNextContinuation();
  }
}

void
nsTextFrame::UpdateIteratorFromOffset(const PropertyProvider& aProperties,
                                      int32_t& aInOffset,
                                      gfxSkipCharsIterator& aIter)
{
  if (aInOffset < GetContentOffset()){
    NS_WARNING("offset before this frame's content");
    aInOffset = GetContentOffset();
  } else if (aInOffset > GetContentEnd()) {
    NS_WARNING("offset after this frame's content");
    aInOffset = GetContentEnd();
  }

  int32_t trimmedOffset = aProperties.GetStart().GetOriginalOffset();
  int32_t trimmedEnd = trimmedOffset + aProperties.GetOriginalLength();
  aInOffset = std::max(aInOffset, trimmedOffset);
  aInOffset = std::min(aInOffset, trimmedEnd);

  aIter.SetOriginalOffset(aInOffset);

  if (aInOffset < trimmedEnd &&
      !aIter.IsOriginalCharSkipped() &&
      !mTextRun->IsClusterStart(aIter.GetSkippedOffset())) {
    NS_WARNING("called for non-cluster boundary");
    FindClusterStart(mTextRun, trimmedOffset, &aIter);
  }
}

nsPoint
nsTextFrame::GetPointFromIterator(const gfxSkipCharsIterator& aIter,
                                  PropertyProvider& aProperties)
{
  Range range(aProperties.GetStart().GetSkippedOffset(),
              aIter.GetSkippedOffset());
  gfxFloat advance = mTextRun->GetAdvanceWidth(range, &aProperties);
  nscoord iSize = NSToCoordCeilClamped(advance);
  nsPoint point;

  if (mTextRun->IsVertical()) {
    point.x = 0;
    if (mTextRun->IsInlineReversed()) {
      point.y = mRect.height - iSize;
    } else {
      point.y = iSize;
    }
  } else {
    point.y = 0;
    if (mTextRun->IsInlineReversed()) {
      point.x = mRect.width - iSize;
    } else {
      point.x = iSize;
    }
    if (StyleContext()->IsTextCombined()) {
      point.x *= GetTextCombineScaleFactor(this);
    }
  }
  return point;
}

nsresult
nsTextFrame::GetPointFromOffset(int32_t inOffset,
                                nsPoint* outPoint)
{
  if (!outPoint)
    return NS_ERROR_NULL_POINTER;

  DEBUG_VERIFY_NOT_DIRTY(mState);
  if (mState & NS_FRAME_IS_DIRTY)
    return NS_ERROR_UNEXPECTED;

  if (GetContentLength() <= 0) {
    outPoint->x = 0;
    outPoint->y = 0;
    return NS_OK;
  }

  gfxSkipCharsIterator iter = EnsureTextRun(nsTextFrame::eInflated);
  if (!mTextRun)
    return NS_ERROR_FAILURE;

  PropertyProvider properties(this, iter, nsTextFrame::eInflated);
  // Don't trim trailing whitespace, we want the caret to appear in the right
  // place if it's positioned there
  properties.InitializeForDisplay(false);

  UpdateIteratorFromOffset(properties, inOffset, iter);

  *outPoint = GetPointFromIterator(iter, properties);

  return NS_OK;
}

nsresult
nsTextFrame::GetCharacterRectsInRange(int32_t aInOffset,
                                      int32_t aLength,
                                      nsTArray<nsRect>& aRects)
{
  DEBUG_VERIFY_NOT_DIRTY(mState);
  if (mState & NS_FRAME_IS_DIRTY) {
    return NS_ERROR_UNEXPECTED;
  }

  if (GetContentLength() <= 0) {
    return NS_OK;
  }

  if (!mTextRun) {
    return NS_ERROR_FAILURE;
  }

  gfxSkipCharsIterator iter = EnsureTextRun(nsTextFrame::eInflated);
  PropertyProvider properties(this, iter, nsTextFrame::eInflated);
  // Don't trim trailing whitespace, we want the caret to appear in the right
  // place if it's positioned there
  properties.InitializeForDisplay(false);

  UpdateIteratorFromOffset(properties, aInOffset, iter);

  const int32_t kContentEnd = GetContentEnd();
  const int32_t kEndOffset = std::min(aInOffset + aLength, kContentEnd);
  while (aInOffset < kEndOffset) {
    if (!iter.IsOriginalCharSkipped() &&
        !mTextRun->IsClusterStart(iter.GetSkippedOffset())) {
      FindClusterStart(mTextRun,
                       properties.GetStart().GetOriginalOffset() +
                         properties.GetOriginalLength(),
                       &iter);
    }

    nsPoint point = GetPointFromIterator(iter, properties);
    nsRect rect;
    rect.x = point.x;
    rect.y = point.y;

    nscoord iSize = 0;
    if (aInOffset < kContentEnd) {
      gfxSkipCharsIterator nextIter(iter);
      nextIter.AdvanceOriginal(1);
      if (!nextIter.IsOriginalCharSkipped() &&
          !mTextRun->IsClusterStart(nextIter.GetSkippedOffset())) {
        FindClusterEnd(mTextRun, kContentEnd, &nextIter);
      }

      gfxFloat advance =
        mTextRun->GetAdvanceWidth(Range(iter.GetSkippedOffset(),
                                        nextIter.GetSkippedOffset()),
                                  &properties);
      iSize = NSToCoordCeilClamped(advance);
    }

    if (mTextRun->IsVertical()) {
      rect.width = mRect.width;
      rect.height = iSize;
    } else {
      rect.width = iSize;
      rect.height = mRect.height;

      if (StyleContext()->IsTextCombined()) {
        rect.width *= GetTextCombineScaleFactor(this);
      }
    }
    aRects.AppendElement(rect);
    aInOffset++;
    // Don't advance iter if we've reached the end
    if (aInOffset < kEndOffset) {
      iter.AdvanceOriginal(1);
    }
  }

  return NS_OK;
}

nsresult
nsTextFrame::GetChildFrameContainingOffset(int32_t   aContentOffset,
                                           bool      aHint,
                                           int32_t*  aOutOffset,
                                           nsIFrame**aOutFrame)
{
  DEBUG_VERIFY_NOT_DIRTY(mState);
#if 0 //XXXrbs disable due to bug 310227
  if (mState & NS_FRAME_IS_DIRTY)
    return NS_ERROR_UNEXPECTED;
#endif

  NS_ASSERTION(aOutOffset && aOutFrame, "Bad out parameters");
  NS_ASSERTION(aContentOffset >= 0, "Negative content offset, existing code was very broken!");
  nsIFrame* primaryFrame = mContent->GetPrimaryFrame();
  if (this != primaryFrame) {
    // This call needs to happen on the primary frame
    return primaryFrame->GetChildFrameContainingOffset(aContentOffset, aHint,
                                                       aOutOffset, aOutFrame);
  }

  nsTextFrame* f = this;
  int32_t offset = mContentOffset;

  // Try to look up the offset to frame property
  nsTextFrame* cachedFrame = GetProperty(OffsetToFrameProperty());

  if (cachedFrame) {
    f = cachedFrame;
    offset = f->GetContentOffset();

    f->RemoveStateBits(TEXT_IN_OFFSET_CACHE);
  }

  if ((aContentOffset >= offset) &&
      (aHint || aContentOffset != offset)) {
    while (true) {
      nsTextFrame* next = f->GetNextContinuation();
      if (!next || aContentOffset < next->GetContentOffset())
        break;
      if (aContentOffset == next->GetContentOffset()) {
        if (aHint) {
          f = next;
          if (f->GetContentLength() == 0) {
            continue; // use the last of the empty frames with this offset
          }
        }
        break;
      }
      f = next;
    }
  } else {
    while (true) {
      nsTextFrame* prev = f->GetPrevContinuation();
      if (!prev || aContentOffset > f->GetContentOffset())
        break;
      if (aContentOffset == f->GetContentOffset()) {
        if (!aHint) {
          f = prev;
          if (f->GetContentLength() == 0) {
            continue; // use the first of the empty frames with this offset
          }
        }
        break;
      }
      f = prev;
    }
  }

  *aOutOffset = aContentOffset - f->GetContentOffset();
  *aOutFrame = f;

  // cache the frame we found
  SetProperty(OffsetToFrameProperty(), f);
  f->AddStateBits(TEXT_IN_OFFSET_CACHE);

  return NS_OK;
}

nsIFrame::FrameSearchResult
nsTextFrame::PeekOffsetNoAmount(bool aForward, int32_t* aOffset)
{
  NS_ASSERTION(aOffset && *aOffset <= GetContentLength(), "aOffset out of range");

  gfxSkipCharsIterator iter = EnsureTextRun(nsTextFrame::eInflated);
  if (!mTextRun)
    return CONTINUE_EMPTY;

  TrimmedOffsets trimmed = GetTrimmedOffsets(mContent->GetText(), true);
  // Check whether there are nonskipped characters in the trimmmed range
  return (iter.ConvertOriginalToSkipped(trimmed.GetEnd()) >
         iter.ConvertOriginalToSkipped(trimmed.mStart)) ? FOUND : CONTINUE;
}

/**
 * This class iterates through the clusters before or after the given
 * aPosition (which is a content offset). You can test each cluster
 * to see if it's whitespace (as far as selection/caret movement is concerned),
 * or punctuation, or if there is a word break before the cluster. ("Before"
 * is interpreted according to aDirection, so if aDirection is -1, "before"
 * means actually *after* the cluster content.)
 */
class MOZ_STACK_CLASS ClusterIterator {
public:
  ClusterIterator(nsTextFrame* aTextFrame, int32_t aPosition, int32_t aDirection,
                  nsString& aContext);

  bool NextCluster();
  bool IsWhitespace();
  bool IsPunctuation();
  bool HaveWordBreakBefore() { return mHaveWordBreak; }
  int32_t GetAfterOffset();
  int32_t GetBeforeOffset();

private:
  gfxSkipCharsIterator        mIterator;
  const nsTextFragment*       mFrag;
  nsTextFrame*                mTextFrame;
  int32_t                     mDirection;
  int32_t                     mCharIndex;
  nsTextFrame::TrimmedOffsets mTrimmed;
  nsTArray<bool>      mWordBreaks;
  bool                        mHaveWordBreak;
};

static bool
IsAcceptableCaretPosition(const gfxSkipCharsIterator& aIter,
                          bool aRespectClusters,
                          const gfxTextRun* aTextRun,
                          nsIFrame* aFrame)
{
  if (aIter.IsOriginalCharSkipped())
    return false;
  uint32_t index = aIter.GetSkippedOffset();
  if (aRespectClusters && !aTextRun->IsClusterStart(index))
    return false;
  if (index > 0) {
    // Check whether the proposed position is in between the two halves of a
    // surrogate pair, or before a Variation Selector character;
    // if so, this is not a valid character boundary.
    // (In the case where we are respecting clusters, we won't actually get
    // this far because the low surrogate is also marked as non-clusterStart
    // so we'll return FALSE above.)
    uint32_t offs = aIter.GetOriginalOffset();
    const nsTextFragment* frag = aFrame->GetContent()->GetText();
    uint32_t ch = frag->CharAt(offs);

    if (gfxFontUtils::IsVarSelector(ch) ||
        (NS_IS_LOW_SURROGATE(ch) && offs > 0 &&
         NS_IS_HIGH_SURROGATE(frag->CharAt(offs - 1)))) {
      return false;
    }

    // If the proposed position is before a high surrogate, we need to decode
    // the surrogate pair (if valid) and check the resulting character.
    if (NS_IS_HIGH_SURROGATE(ch) && offs + 1 < frag->GetLength()) {
      uint32_t ch2 = frag->CharAt(offs + 1);
      if (NS_IS_LOW_SURROGATE(ch2)) {
        ch = SURROGATE_TO_UCS4(ch, ch2);
        // If the character is a (Plane-14) variation selector,
        // or a Regional Indicator character that is ligated with the previous
        // character, this is not a valid boundary.
        if (gfxFontUtils::IsVarSelector(ch) ||
            (gfxFontUtils::IsRegionalIndicator(ch) &&
             !aTextRun->IsLigatureGroupStart(index))) {
          return false;
        }
      }
    }
  }
  return true;
}

nsIFrame::FrameSearchResult
nsTextFrame::PeekOffsetCharacter(bool aForward, int32_t* aOffset,
                                 PeekOffsetCharacterOptions aOptions)
{
  int32_t contentLength = GetContentLength();
  NS_ASSERTION(aOffset && *aOffset <= contentLength, "aOffset out of range");

  if (!aOptions.mIgnoreUserStyleAll) {
    StyleUserSelect selectStyle;
    IsSelectable(&selectStyle);
    if (selectStyle == StyleUserSelect::All) {
      return CONTINUE_UNSELECTABLE;
    }
  }

  gfxSkipCharsIterator iter = EnsureTextRun(nsTextFrame::eInflated);
  if (!mTextRun)
    return CONTINUE_EMPTY;

  TrimmedOffsets trimmed = GetTrimmedOffsets(mContent->GetText(), false);

  // A negative offset means "end of frame".
  int32_t startOffset = GetContentOffset() + (*aOffset < 0 ? contentLength : *aOffset);

  if (!aForward) {
    // If at the beginning of the line, look at the previous continuation
    for (int32_t i = std::min(trimmed.GetEnd(), startOffset) - 1;
         i >= trimmed.mStart; --i) {
      iter.SetOriginalOffset(i);
      if (IsAcceptableCaretPosition(iter, aOptions.mRespectClusters, mTextRun,
                                    this)) {
        *aOffset = i - mContentOffset;
        return FOUND;
      }
    }
    *aOffset = 0;
  } else {
    // If we're at the end of a line, look at the next continuation
    iter.SetOriginalOffset(startOffset);
    if (startOffset <= trimmed.GetEnd() &&
        !(startOffset < trimmed.GetEnd() &&
          StyleText()->NewlineIsSignificant(this) &&
          iter.GetSkippedOffset() < mTextRun->GetLength() &&
          mTextRun->CharIsNewline(iter.GetSkippedOffset()))) {
      for (int32_t i = startOffset + 1; i <= trimmed.GetEnd(); ++i) {
        iter.SetOriginalOffset(i);
        if (i == trimmed.GetEnd() ||
            IsAcceptableCaretPosition(iter, aOptions.mRespectClusters, mTextRun,
                                      this)) {
          *aOffset = i - mContentOffset;
          return FOUND;
        }
      }
    }
    *aOffset = contentLength;
  }

  return CONTINUE;
}

bool
ClusterIterator::IsWhitespace()
{
  NS_ASSERTION(mCharIndex >= 0, "No cluster selected");
  return IsSelectionSpace(mFrag, mCharIndex);
}

bool
ClusterIterator::IsPunctuation()
{
  NS_ASSERTION(mCharIndex >= 0, "No cluster selected");
  // Return true for all Punctuation categories (Unicode general category P?),
  // and also for Symbol categories (S?) except for Modifier Symbol, which is
  // kept together with any adjacent letter/number. (Bug 1066756)
  uint8_t cat = unicode::GetGeneralCategory(mFrag->CharAt(mCharIndex));
  switch (cat) {
    case HB_UNICODE_GENERAL_CATEGORY_CONNECT_PUNCTUATION: /* Pc */
    case HB_UNICODE_GENERAL_CATEGORY_DASH_PUNCTUATION:    /* Pd */
    case HB_UNICODE_GENERAL_CATEGORY_CLOSE_PUNCTUATION:   /* Pe */
    case HB_UNICODE_GENERAL_CATEGORY_FINAL_PUNCTUATION:   /* Pf */
    case HB_UNICODE_GENERAL_CATEGORY_INITIAL_PUNCTUATION: /* Pi */
    case HB_UNICODE_GENERAL_CATEGORY_OTHER_PUNCTUATION:   /* Po */
    case HB_UNICODE_GENERAL_CATEGORY_OPEN_PUNCTUATION:    /* Ps */
    case HB_UNICODE_GENERAL_CATEGORY_CURRENCY_SYMBOL:     /* Sc */
    // Deliberately omitted:
    // case HB_UNICODE_GENERAL_CATEGORY_MODIFIER_SYMBOL:     /* Sk */
    case HB_UNICODE_GENERAL_CATEGORY_MATH_SYMBOL:         /* Sm */
    case HB_UNICODE_GENERAL_CATEGORY_OTHER_SYMBOL:        /* So */
      return true;
    default:
      return false;
  }
}

int32_t
ClusterIterator::GetBeforeOffset()
{
  NS_ASSERTION(mCharIndex >= 0, "No cluster selected");
  return mCharIndex + (mDirection > 0 ? 0 : 1);
}

int32_t
ClusterIterator::GetAfterOffset()
{
  NS_ASSERTION(mCharIndex >= 0, "No cluster selected");
  return mCharIndex + (mDirection > 0 ? 1 : 0);
}

bool
ClusterIterator::NextCluster()
{
  if (!mDirection)
    return false;
  const gfxTextRun* textRun = mTextFrame->GetTextRun(nsTextFrame::eInflated);

  mHaveWordBreak = false;
  while (true) {
    bool keepGoing = false;
    if (mDirection > 0) {
      if (mIterator.GetOriginalOffset() >= mTrimmed.GetEnd())
        return false;
      keepGoing = mIterator.IsOriginalCharSkipped() ||
          mIterator.GetOriginalOffset() < mTrimmed.mStart ||
          !textRun->IsClusterStart(mIterator.GetSkippedOffset());
      mCharIndex = mIterator.GetOriginalOffset();
      mIterator.AdvanceOriginal(1);
    } else {
      if (mIterator.GetOriginalOffset() <= mTrimmed.mStart)
        return false;
      mIterator.AdvanceOriginal(-1);
      keepGoing = mIterator.IsOriginalCharSkipped() ||
          mIterator.GetOriginalOffset() >= mTrimmed.GetEnd() ||
          !textRun->IsClusterStart(mIterator.GetSkippedOffset());
      mCharIndex = mIterator.GetOriginalOffset();
    }

    if (mWordBreaks[GetBeforeOffset() - mTextFrame->GetContentOffset()]) {
      mHaveWordBreak = true;
    }
    if (!keepGoing)
      return true;
  }
}

ClusterIterator::ClusterIterator(nsTextFrame* aTextFrame, int32_t aPosition,
                                 int32_t aDirection, nsString& aContext)
  : mTextFrame(aTextFrame), mDirection(aDirection), mCharIndex(-1)
{
  mIterator = aTextFrame->EnsureTextRun(nsTextFrame::eInflated);
  if (!aTextFrame->GetTextRun(nsTextFrame::eInflated)) {
    mDirection = 0; // signal failure
    return;
  }
  mIterator.SetOriginalOffset(aPosition);

  mFrag = aTextFrame->GetContent()->GetText();
  mTrimmed = aTextFrame->GetTrimmedOffsets(mFrag, true);

  int32_t textOffset = aTextFrame->GetContentOffset();
  int32_t textLen = aTextFrame->GetContentLength();
  if (!mWordBreaks.AppendElements(textLen + 1)) {
    mDirection = 0; // signal failure
    return;
  }
  memset(mWordBreaks.Elements(), false, (textLen + 1)*sizeof(bool));
  int32_t textStart;
  if (aDirection > 0) {
    if (aContext.IsEmpty()) {
      // No previous context, so it must be the start of a line or text run
      mWordBreaks[0] = true;
    }
    textStart = aContext.Length();
    mFrag->AppendTo(aContext, textOffset, textLen);
  } else {
    if (aContext.IsEmpty()) {
      // No following context, so it must be the end of a line or text run
      mWordBreaks[textLen] = true;
    }
    textStart = 0;
    nsAutoString str;
    mFrag->AppendTo(str, textOffset, textLen);
    aContext.Insert(str, 0);
  }
  nsIWordBreaker* wordBreaker = nsContentUtils::WordBreaker();
  for (int32_t i = 0; i <= textLen; ++i) {
    int32_t indexInText = i + textStart;
    mWordBreaks[i] |=
      wordBreaker->BreakInBetween(aContext.get(), indexInText,
                                  aContext.get() + indexInText,
                                  aContext.Length() - indexInText);
  }
}

nsIFrame::FrameSearchResult
nsTextFrame::PeekOffsetWord(bool aForward, bool aWordSelectEatSpace, bool aIsKeyboardSelect,
                            int32_t* aOffset, PeekWordState* aState)
{
  int32_t contentLength = GetContentLength();
  NS_ASSERTION (aOffset && *aOffset <= contentLength, "aOffset out of range");

  StyleUserSelect selectStyle;
  IsSelectable(&selectStyle);
  if (selectStyle == StyleUserSelect::All)
    return CONTINUE_UNSELECTABLE;

  int32_t offset = GetContentOffset() + (*aOffset < 0 ? contentLength : *aOffset);
  ClusterIterator cIter(this, offset, aForward ? 1 : -1, aState->mContext);

  if (!cIter.NextCluster())
    return CONTINUE_EMPTY;

  do {
    bool isPunctuation = cIter.IsPunctuation();
    bool isWhitespace = cIter.IsWhitespace();
    bool isWordBreakBefore = cIter.HaveWordBreakBefore();
    if (aWordSelectEatSpace == isWhitespace && !aState->mSawBeforeType) {
      aState->SetSawBeforeType();
      aState->Update(isPunctuation, isWhitespace);
      continue;
    }
    // See if we can break before the current cluster
    if (!aState->mAtStart) {
      bool canBreak;
      if (isPunctuation != aState->mLastCharWasPunctuation) {
        canBreak = BreakWordBetweenPunctuation(aState, aForward,
                     isPunctuation, isWhitespace, aIsKeyboardSelect);
      } else if (!aState->mLastCharWasWhitespace &&
                 !isWhitespace && !isPunctuation && isWordBreakBefore) {
        // if both the previous and the current character are not white
        // space but this can be word break before, we don't need to eat
        // a white space in this case. This case happens in some languages
        // that their words are not separated by white spaces. E.g.,
        // Japanese and Chinese.
        canBreak = true;
      } else {
        canBreak = isWordBreakBefore && aState->mSawBeforeType &&
          (aWordSelectEatSpace != isWhitespace);
      }
      if (canBreak) {
        *aOffset = cIter.GetBeforeOffset() - mContentOffset;
        return FOUND;
      }
    }
    aState->Update(isPunctuation, isWhitespace);
  } while (cIter.NextCluster());

  *aOffset = cIter.GetAfterOffset() - mContentOffset;
  return CONTINUE;
}

 // TODO this needs to be deCOMtaminated with the interface fixed in
// nsIFrame.h, but we won't do that until the old textframe is gone.
nsresult
nsTextFrame::CheckVisibility(nsPresContext* aContext, int32_t aStartIndex,
    int32_t aEndIndex, bool aRecurse, bool *aFinished, bool *aRetval)
{
  if (!aRetval)
    return NS_ERROR_NULL_POINTER;

  // Text in the range is visible if there is at least one character in the range
  // that is not skipped and is mapped by this frame (which is the primary frame)
  // or one of its continuations.
  for (nsTextFrame* f = this; f; f = f->GetNextContinuation()) {
    int32_t dummyOffset = 0;
    if (f->PeekOffsetNoAmount(true, &dummyOffset) == FOUND) {
      *aRetval = true;
      return NS_OK;
    }
  }

  *aRetval = false;
  return NS_OK;
}

nsresult
nsTextFrame::GetOffsets(int32_t &start, int32_t &end) const
{
  start = GetContentOffset();
  end = GetContentEnd();
  return NS_OK;
}

static int32_t
FindEndOfPunctuationRun(const nsTextFragment* aFrag,
                        const gfxTextRun* aTextRun,
                        gfxSkipCharsIterator* aIter,
                        int32_t aOffset,
                        int32_t aStart,
                        int32_t aEnd)
{
  int32_t i;

  for (i = aStart; i < aEnd - aOffset; ++i) {
    if (nsContentUtils::IsFirstLetterPunctuationAt(aFrag, aOffset + i)) {
      aIter->SetOriginalOffset(aOffset + i);
      FindClusterEnd(aTextRun, aEnd, aIter);
      i = aIter->GetOriginalOffset() - aOffset;
    } else {
      break;
    }
  }
  return i;
}

/**
 * Returns true if this text frame completes the first-letter, false
 * if it does not contain a true "letter".
 * If returns true, then it also updates aLength to cover just the first-letter
 * text.
 *
 * XXX :first-letter should be handled during frame construction
 * (and it has a good bit in common with nextBidi)
 *
 * @param aLength an in/out parameter: on entry contains the maximum length to
 * return, on exit returns length of the first-letter fragment (which may
 * include leading and trailing punctuation, for example)
 */
static bool
FindFirstLetterRange(const nsTextFragment* aFrag,
                     const gfxTextRun* aTextRun,
                     int32_t aOffset, const gfxSkipCharsIterator& aIter,
                     int32_t* aLength)
{
  int32_t i;
  int32_t length = *aLength;
  int32_t endOffset = aOffset + length;
  gfxSkipCharsIterator iter(aIter);

  // skip leading whitespace, then consume clusters that start with punctuation
  i = FindEndOfPunctuationRun(aFrag, aTextRun, &iter, aOffset,
                              GetTrimmableWhitespaceCount(aFrag, aOffset, length, 1),
                              endOffset);
  if (i == length)
    return false;

  // If the next character is not a letter or number, there is no first-letter.
  // Return true so that we don't go on looking, but set aLength to 0.
  if (!nsContentUtils::IsAlphanumericAt(aFrag, aOffset + i)) {
    *aLength = 0;
    return true;
  }

  // consume another cluster (the actual first letter)

  // For complex scripts such as Indic and SEAsian, where first-letter
  // should extend to entire orthographic "syllable" clusters, we don't
  // want to allow this to split a ligature.
  bool allowSplitLigature;

  typedef unicode::Script Script;
  switch (unicode::GetScriptCode(aFrag->CharAt(aOffset + i))) {
    default:
      allowSplitLigature = true;
      break;

    // For now, lacking any definitive specification of when to apply this
    // behavior, we'll base the decision on the HarfBuzz shaping engine
    // used for each script: those that are handled by the Indic, Tibetan,
    // Myanmar and SEAsian shapers will apply the "don't split ligatures"
    // rule.

    // Indic
    case Script::BENGALI:
    case Script::DEVANAGARI:
    case Script::GUJARATI:
    case Script::GURMUKHI:
    case Script::KANNADA:
    case Script::MALAYALAM:
    case Script::ORIYA:
    case Script::TAMIL:
    case Script::TELUGU:
    case Script::SINHALA:
    case Script::BALINESE:
    case Script::LEPCHA:
    case Script::REJANG:
    case Script::SUNDANESE:
    case Script::JAVANESE:
    case Script::KAITHI:
    case Script::MEETEI_MAYEK:
    case Script::CHAKMA:
    case Script::SHARADA:
    case Script::TAKRI:
    case Script::KHMER:

    // Tibetan
    case Script::TIBETAN:

    // Myanmar
    case Script::MYANMAR:

    // Other SEAsian
    case Script::BUGINESE:
    case Script::NEW_TAI_LUE:
    case Script::CHAM:
    case Script::TAI_THAM:

    // What about Thai/Lao - any special handling needed?
    // Should we special-case Arabic lam-alef?

      allowSplitLigature = false;
      break;
  }

  iter.SetOriginalOffset(aOffset + i);
  FindClusterEnd(aTextRun, endOffset, &iter, allowSplitLigature);

  i = iter.GetOriginalOffset() - aOffset;
  if (i + 1 == length)
    return true;

  // consume clusters that start with punctuation
  i = FindEndOfPunctuationRun(aFrag, aTextRun, &iter, aOffset, i + 1, endOffset);
  if (i < length)
    *aLength = i;
  return true;
}

static uint32_t
FindStartAfterSkippingWhitespace(PropertyProvider* aProvider,
                                 nsIFrame::InlineIntrinsicISizeData* aData,
                                 const nsStyleText* aTextStyle,
                                 gfxSkipCharsIterator* aIterator,
                                 uint32_t aFlowEndInTextRun)
{
  if (aData->mSkipWhitespace) {
    while (aIterator->GetSkippedOffset() < aFlowEndInTextRun &&
           IsTrimmableSpace(aProvider->GetFragment(), aIterator->GetOriginalOffset(), aTextStyle)) {
      aIterator->AdvanceOriginal(1);
    }
  }
  return aIterator->GetSkippedOffset();
}

float
nsTextFrame::GetFontSizeInflation() const
{
  if (!HasFontSizeInflation()) {
    return 1.0f;
  }
  return GetProperty(FontSizeInflationProperty());
}

void
nsTextFrame::SetFontSizeInflation(float aInflation)
{
  if (aInflation == 1.0f) {
    if (HasFontSizeInflation()) {
      RemoveStateBits(TEXT_HAS_FONT_INFLATION);
      DeleteProperty(FontSizeInflationProperty());
    }
    return;
  }

  AddStateBits(TEXT_HAS_FONT_INFLATION);
  SetProperty(FontSizeInflationProperty(), aInflation);
}

/* virtual */
void nsTextFrame::MarkIntrinsicISizesDirty()
{
  ClearTextRuns();
  nsFrame::MarkIntrinsicISizesDirty();
}

// XXX this doesn't handle characters shaped by line endings. We need to
// temporarily override the "current line ending" settings.
void
nsTextFrame::AddInlineMinISizeForFlow(gfxContext *aRenderingContext,
                                      nsIFrame::InlineMinISizeData *aData,
                                      TextRunType aTextRunType)
{
  uint32_t flowEndInTextRun;
  gfxSkipCharsIterator iter =
    EnsureTextRun(aTextRunType, aRenderingContext->GetDrawTarget(),
                  aData->LineContainer(), aData->mLine, &flowEndInTextRun);
  gfxTextRun *textRun = GetTextRun(aTextRunType);
  if (!textRun)
    return;

  // Pass null for the line container. This will disable tab spacing, but that's
  // OK since we can't really handle tabs for intrinsic sizing anyway.
  const nsStyleText* textStyle = StyleText();
  const nsTextFragment* frag = mContent->GetText();

  // If we're hyphenating, the PropertyProvider needs the actual length;
  // otherwise we can just pass INT32_MAX to mean "all the text"
  int32_t len = INT32_MAX;
  bool hyphenating = frag->GetLength() > 0 &&
    (textStyle->mHyphens == StyleHyphens::Auto ||
     (textStyle->mHyphens == StyleHyphens::Manual &&
      !!(textRun->GetFlags() & gfx::ShapedTextFlags::TEXT_ENABLE_HYPHEN_BREAKS)));
  if (hyphenating) {
    gfxSkipCharsIterator tmp(iter);
    len = std::min<int32_t>(GetContentOffset() + GetInFlowContentLength(),
                 tmp.ConvertSkippedToOriginal(flowEndInTextRun)) - iter.GetOriginalOffset();
  }
  PropertyProvider provider(textRun, textStyle, frag, this,
                            iter, len, nullptr, 0, aTextRunType);

  bool collapseWhitespace = !textStyle->WhiteSpaceIsSignificant();
  bool preformatNewlines = textStyle->NewlineIsSignificant(this);
  bool preformatTabs = textStyle->WhiteSpaceIsSignificant();
  gfxFloat tabWidth = -1;
  uint32_t start =
    FindStartAfterSkippingWhitespace(&provider, aData, textStyle, &iter, flowEndInTextRun);

  // text-combine-upright frame is constantly 1em on inline-axis.
  if (StyleContext()->IsTextCombined()) {
    if (start < flowEndInTextRun && textRun->CanBreakLineBefore(start)) {
      aData->OptionallyBreak();
    }
    aData->mCurrentLine += provider.GetFontMetrics()->EmHeight();
    aData->mTrailingWhitespace = 0;
    return;
  }

  AutoTArray<gfxTextRun::HyphenType, BIG_TEXT_NODE_SIZE> hyphBuffer;
  if (hyphenating) {
    if (hyphBuffer.AppendElements(flowEndInTextRun - start, fallible)) {
      provider.GetHyphenationBreaks(Range(start, flowEndInTextRun),
                                    hyphBuffer.Elements());
    } else {
      hyphenating = false;
    }
  }

  for (uint32_t i = start, wordStart = start; i <= flowEndInTextRun; ++i) {
    bool preformattedNewline = false;
    bool preformattedTab = false;
    if (i < flowEndInTextRun) {
      // XXXldb Shouldn't we be including the newline as part of the
      // segment that it ends rather than part of the segment that it
      // starts?
      preformattedNewline = preformatNewlines && textRun->CharIsNewline(i);
      preformattedTab = preformatTabs && textRun->CharIsTab(i);
      if (!textRun->CanBreakLineBefore(i) &&
          !preformattedNewline &&
          !preformattedTab &&
          (!hyphenating ||
           hyphBuffer[i - start] == gfxTextRun::HyphenType::None))
      {
        // we can't break here (and it's not the end of the flow)
        continue;
      }
    }

    if (i > wordStart) {
      nscoord width = NSToCoordCeilClamped(
        textRun->GetAdvanceWidth(Range(wordStart, i), &provider));
      width = std::max(0, width);
      aData->mCurrentLine = NSCoordSaturatingAdd(aData->mCurrentLine, width);
      aData->mAtStartOfLine = false;

      if (collapseWhitespace) {
        uint32_t trimStart = GetEndOfTrimmedText(frag, textStyle, wordStart, i, &iter);
        if (trimStart == start) {
          // This is *all* trimmable whitespace, so whatever trailingWhitespace
          // we saw previously is still trailing...
          aData->mTrailingWhitespace += width;
        } else {
          // Some non-whitespace so the old trailingWhitespace is no longer trailing
          nscoord wsWidth = NSToCoordCeilClamped(
            textRun->GetAdvanceWidth(Range(trimStart, i), &provider));
          aData->mTrailingWhitespace = std::max(0, wsWidth);
        }
      } else {
        aData->mTrailingWhitespace = 0;
      }
    }

    if (preformattedTab) {
      PropertyProvider::Spacing spacing;
      provider.GetSpacing(Range(i, i + 1), &spacing);
      aData->mCurrentLine += nscoord(spacing.mBefore);
      if (tabWidth < 0) {
        tabWidth = ComputeTabWidthAppUnits(this, textRun);
      }
      gfxFloat afterTab =
        AdvanceToNextTab(aData->mCurrentLine, tabWidth);
      aData->mCurrentLine = nscoord(afterTab + spacing.mAfter);
      wordStart = i + 1;
    } else if (i < flowEndInTextRun ||
        (i == textRun->GetLength() &&
         (textRun->GetFlags2() & nsTextFrameUtils::Flags::TEXT_HAS_TRAILING_BREAK))) {
      if (preformattedNewline) {
        aData->ForceBreak();
      } else if (i < flowEndInTextRun && hyphenating &&
                 hyphBuffer[i - start] != gfxTextRun::HyphenType::None) {
        aData->OptionallyBreak(NSToCoordRound(provider.GetHyphenWidth()));
      } else {
        aData->OptionallyBreak();
      }
      wordStart = i;
    }
  }

  if (start < flowEndInTextRun) {
    // Check if we have collapsible whitespace at the end
    aData->mSkipWhitespace =
      IsTrimmableSpace(provider.GetFragment(),
                       iter.ConvertSkippedToOriginal(flowEndInTextRun - 1),
                       textStyle);
  }
}

bool nsTextFrame::IsCurrentFontInflation(float aInflation) const {
  return fabsf(aInflation - GetFontSizeInflation()) < 1e-6;
}

// XXX Need to do something here to avoid incremental reflow bugs due to
// first-line and first-letter changing min-width
/* virtual */ void
nsTextFrame::AddInlineMinISize(gfxContext *aRenderingContext,
                               nsIFrame::InlineMinISizeData *aData)
{
  float inflation = nsLayoutUtils::FontSizeInflationFor(this);
  TextRunType trtype = (inflation == 1.0f) ? eNotInflated : eInflated;

  if (trtype == eInflated && !IsCurrentFontInflation(inflation)) {
    // FIXME: Ideally, if we already have a text run, we'd move it to be
    // the uninflated text run.
    ClearTextRun(nullptr, nsTextFrame::eInflated);
  }

  nsTextFrame* f;
  const gfxTextRun* lastTextRun = nullptr;
  // nsContinuingTextFrame does nothing for AddInlineMinISize; all text frames
  // in the flow are handled right here.
  for (f = this; f; f = f->GetNextContinuation()) {
    // f->GetTextRun(nsTextFrame::eNotInflated) could be null if we
    // haven't set up textruns yet for f.  Except in OOM situations,
    // lastTextRun will only be null for the first text frame.
    if (f == this || f->GetTextRun(trtype) != lastTextRun) {
      nsIFrame* lc;
      if (aData->LineContainer() &&
          aData->LineContainer() != (lc = FindLineContainer(f))) {
        NS_ASSERTION(f != this, "wrong InlineMinISizeData container"
                                " for first continuation");
        aData->mLine = nullptr;
        aData->SetLineContainer(lc);
      }

      // This will process all the text frames that share the same textrun as f.
      f->AddInlineMinISizeForFlow(aRenderingContext, aData, trtype);
      lastTextRun = f->GetTextRun(trtype);
    }
  }
}

// XXX this doesn't handle characters shaped by line endings. We need to
// temporarily override the "current line ending" settings.
void
nsTextFrame::AddInlinePrefISizeForFlow(gfxContext *aRenderingContext,
                                       nsIFrame::InlinePrefISizeData *aData,
                                       TextRunType aTextRunType)
{
  uint32_t flowEndInTextRun;
  gfxSkipCharsIterator iter =
    EnsureTextRun(aTextRunType, aRenderingContext->GetDrawTarget(),
                  aData->LineContainer(), aData->mLine, &flowEndInTextRun);
  gfxTextRun *textRun = GetTextRun(aTextRunType);
  if (!textRun)
    return;

  // Pass null for the line container. This will disable tab spacing, but that's
  // OK since we can't really handle tabs for intrinsic sizing anyway.

  const nsStyleText* textStyle = StyleText();
  const nsTextFragment* frag = mContent->GetText();
  PropertyProvider provider(textRun, textStyle, frag, this,
                            iter, INT32_MAX, nullptr, 0, aTextRunType);

  // text-combine-upright frame is constantly 1em on inline-axis.
  if (StyleContext()->IsTextCombined()) {
    aData->mCurrentLine += provider.GetFontMetrics()->EmHeight();
    aData->mTrailingWhitespace = 0;
    aData->mLineIsEmpty = false;
    return;
  }

  bool collapseWhitespace = !textStyle->WhiteSpaceIsSignificant();
  bool preformatNewlines = textStyle->NewlineIsSignificant(this);
  bool preformatTabs = textStyle->TabIsSignificant();
  gfxFloat tabWidth = -1;
  uint32_t start =
    FindStartAfterSkippingWhitespace(&provider, aData, textStyle, &iter, flowEndInTextRun);

  // XXX Should we consider hyphenation here?
  // If newlines and tabs aren't preformatted, nothing to do inside
  // the loop so make i skip to the end
  uint32_t loopStart = (preformatNewlines || preformatTabs) ? start : flowEndInTextRun;
  for (uint32_t i = loopStart, lineStart = start; i <= flowEndInTextRun; ++i) {
    bool preformattedNewline = false;
    bool preformattedTab = false;
    if (i < flowEndInTextRun) {
      // XXXldb Shouldn't we be including the newline as part of the
      // segment that it ends rather than part of the segment that it
      // starts?
      NS_ASSERTION(preformatNewlines || preformatTabs,
                   "We can't be here unless newlines are "
                   "hard breaks or there are tabs");
      preformattedNewline = preformatNewlines && textRun->CharIsNewline(i);
      preformattedTab = preformatTabs && textRun->CharIsTab(i);
      if (!preformattedNewline && !preformattedTab) {
        // we needn't break here (and it's not the end of the flow)
        continue;
      }
    }

    if (i > lineStart) {
      nscoord width = NSToCoordCeilClamped(
        textRun->GetAdvanceWidth(Range(lineStart, i), &provider));
      width = std::max(0, width);
      aData->mCurrentLine = NSCoordSaturatingAdd(aData->mCurrentLine, width);
      aData->mLineIsEmpty = false;

      if (collapseWhitespace) {
        uint32_t trimStart = GetEndOfTrimmedText(frag, textStyle, lineStart, i, &iter);
        if (trimStart == start) {
          // This is *all* trimmable whitespace, so whatever trailingWhitespace
          // we saw previously is still trailing...
          aData->mTrailingWhitespace += width;
        } else {
          // Some non-whitespace so the old trailingWhitespace is no longer trailing
          nscoord wsWidth = NSToCoordCeilClamped(
            textRun->GetAdvanceWidth(Range(trimStart, i), &provider));
          aData->mTrailingWhitespace = std::max(0, wsWidth);
        }
      } else {
        aData->mTrailingWhitespace = 0;
      }
    }

    if (preformattedTab) {
      PropertyProvider::Spacing spacing;
      provider.GetSpacing(Range(i, i + 1), &spacing);
      aData->mCurrentLine += nscoord(spacing.mBefore);
      if (tabWidth < 0) {
        tabWidth = ComputeTabWidthAppUnits(this, textRun);
      }
      gfxFloat afterTab =
        AdvanceToNextTab(aData->mCurrentLine, tabWidth);
      aData->mCurrentLine = nscoord(afterTab + spacing.mAfter);
      aData->mLineIsEmpty = false;
      lineStart = i + 1;
    } else if (preformattedNewline) {
      aData->ForceBreak();
      lineStart = i;
    }
  }

  // Check if we have collapsible whitespace at the end
  if (start < flowEndInTextRun) {
    aData->mSkipWhitespace =
      IsTrimmableSpace(provider.GetFragment(),
                       iter.ConvertSkippedToOriginal(flowEndInTextRun - 1),
                       textStyle);
  }
}

// XXX Need to do something here to avoid incremental reflow bugs due to
// first-line and first-letter changing pref-width
/* virtual */ void
nsTextFrame::AddInlinePrefISize(gfxContext *aRenderingContext,
                                nsIFrame::InlinePrefISizeData *aData)
{
  float inflation = nsLayoutUtils::FontSizeInflationFor(this);
  TextRunType trtype = (inflation == 1.0f) ? eNotInflated : eInflated;

  if (trtype == eInflated && !IsCurrentFontInflation(inflation)) {
    // FIXME: Ideally, if we already have a text run, we'd move it to be
    // the uninflated text run.
    ClearTextRun(nullptr, nsTextFrame::eInflated);
  }

  nsTextFrame* f;
  const gfxTextRun* lastTextRun = nullptr;
  // nsContinuingTextFrame does nothing for AddInlineMinISize; all text frames
  // in the flow are handled right here.
  for (f = this; f; f = f->GetNextContinuation()) {
    // f->GetTextRun(nsTextFrame::eNotInflated) could be null if we
    // haven't set up textruns yet for f.  Except in OOM situations,
    // lastTextRun will only be null for the first text frame.
    if (f == this || f->GetTextRun(trtype) != lastTextRun) {
      nsIFrame* lc;
      if (aData->LineContainer() &&
          aData->LineContainer() != (lc = FindLineContainer(f))) {
        NS_ASSERTION(f != this, "wrong InlinePrefISizeData container"
                                " for first continuation");
        aData->mLine = nullptr;
        aData->SetLineContainer(lc);
      }

      // This will process all the text frames that share the same textrun as f.
      f->AddInlinePrefISizeForFlow(aRenderingContext, aData, trtype);
      lastTextRun = f->GetTextRun(trtype);
    }
  }
}

/* virtual */
LogicalSize
nsTextFrame::ComputeSize(gfxContext *aRenderingContext,
                         WritingMode aWM,
                         const LogicalSize& aCBSize,
                         nscoord aAvailableISize,
                         const LogicalSize& aMargin,
                         const LogicalSize& aBorder,
                         const LogicalSize& aPadding,
                         ComputeSizeFlags aFlags)
{
  // Inlines and text don't compute size before reflow.
  return LogicalSize(aWM, NS_UNCONSTRAINEDSIZE, NS_UNCONSTRAINEDSIZE);
}

static nsRect
RoundOut(const gfxRect& aRect)
{
  nsRect r;
  r.x = NSToCoordFloor(aRect.X());
  r.y = NSToCoordFloor(aRect.Y());
  r.width = NSToCoordCeil(aRect.XMost()) - r.x;
  r.height = NSToCoordCeil(aRect.YMost()) - r.y;
  return r;
}

nsRect
nsTextFrame::ComputeTightBounds(DrawTarget* aDrawTarget) const
{
  if (StyleContext()->HasTextDecorationLines() ||
      (GetStateBits() & TEXT_HYPHEN_BREAK)) {
    // This is conservative, but OK.
    return GetVisualOverflowRect();
  }

  gfxSkipCharsIterator iter =
    const_cast<nsTextFrame*>(this)->EnsureTextRun(nsTextFrame::eInflated);
  if (!mTextRun)
    return nsRect(0, 0, 0, 0);

  PropertyProvider provider(const_cast<nsTextFrame*>(this), iter,
                            nsTextFrame::eInflated);
  // Trim trailing whitespace
  provider.InitializeForDisplay(true);

  gfxTextRun::Metrics metrics =
        mTextRun->MeasureText(ComputeTransformedRange(provider),
                              gfxFont::TIGHT_HINTED_OUTLINE_EXTENTS,
                              aDrawTarget, &provider);
  if (GetWritingMode().IsLineInverted()) {
    metrics.mBoundingBox.y = -metrics.mBoundingBox.YMost();
  }
  // mAscent should be the same as metrics.mAscent, but it's what we use to
  // paint so that's the one we'll use.
  nsRect boundingBox = RoundOut(metrics.mBoundingBox);
  boundingBox += nsPoint(0, mAscent);
  if (mTextRun->IsVertical()) {
    // Swap line-relative textMetrics dimensions to physical coordinates.
    Swap(boundingBox.x, boundingBox.y);
    Swap(boundingBox.width, boundingBox.height);
  }
  return boundingBox;
}

/* virtual */ nsresult
nsTextFrame::GetPrefWidthTightBounds(gfxContext* aContext,
                                     nscoord* aX,
                                     nscoord* aXMost)
{
  gfxSkipCharsIterator iter =
    const_cast<nsTextFrame*>(this)->EnsureTextRun(nsTextFrame::eInflated);
  if (!mTextRun)
    return NS_ERROR_FAILURE;

  PropertyProvider provider(const_cast<nsTextFrame*>(this), iter,
                            nsTextFrame::eInflated);
  provider.InitializeForMeasure();

  gfxTextRun::Metrics metrics =
        mTextRun->MeasureText(ComputeTransformedRange(provider),
                              gfxFont::TIGHT_HINTED_OUTLINE_EXTENTS,
                              aContext->GetDrawTarget(), &provider);
  // Round it like nsTextFrame::ComputeTightBounds() to ensure consistency.
  *aX = NSToCoordFloor(metrics.mBoundingBox.x);
  *aXMost = NSToCoordCeil(metrics.mBoundingBox.XMost());

  return NS_OK;
}

static bool
HasSoftHyphenBefore(const nsTextFragment* aFrag, const gfxTextRun* aTextRun,
                    int32_t aStartOffset, const gfxSkipCharsIterator& aIter)
{
  if (aIter.GetSkippedOffset() < aTextRun->GetLength() &&
      aTextRun->CanHyphenateBefore(aIter.GetSkippedOffset())) {
    return true;
  }
  if (!(aTextRun->GetFlags2() & nsTextFrameUtils::Flags::TEXT_HAS_SHY))
    return false;
  gfxSkipCharsIterator iter = aIter;
  while (iter.GetOriginalOffset() > aStartOffset) {
    iter.AdvanceOriginal(-1);
    if (!iter.IsOriginalCharSkipped())
      break;
    if (aFrag->CharAt(iter.GetOriginalOffset()) == CH_SHY)
      return true;
  }
  return false;
}

/**
 * Removes all frames from aFrame up to (but not including) aFirstToNotRemove,
 * because their text has all been taken and reflowed by earlier frames.
 */
static void
RemoveEmptyInFlows(nsTextFrame* aFrame, nsTextFrame* aFirstToNotRemove)
{
  NS_PRECONDITION(aFrame != aFirstToNotRemove, "This will go very badly");
  // We have to be careful here, because some RemoveFrame implementations
  // remove and destroy not only the passed-in frame but also all its following
  // in-flows (and sometimes all its following continuations in general).  So
  // we remove |f| and everything up to but not including firstToNotRemove from
  // the flow first, to make sure that only the things we want destroyed are
  // destroyed.

  // This sadly duplicates some of the logic from
  // nsSplittableFrame::RemoveFromFlow.  We can get away with not duplicating
  // all of it, because we know that the prev-continuation links of
  // firstToNotRemove and f are fluid, and non-null.
  NS_ASSERTION(aFirstToNotRemove->GetPrevContinuation() ==
               aFirstToNotRemove->GetPrevInFlow() &&
               aFirstToNotRemove->GetPrevInFlow() != nullptr,
               "aFirstToNotRemove should have a fluid prev continuation");
  NS_ASSERTION(aFrame->GetPrevContinuation() ==
               aFrame->GetPrevInFlow() &&
               aFrame->GetPrevInFlow() != nullptr,
               "aFrame should have a fluid prev continuation");

  nsTextFrame* prevContinuation = aFrame->GetPrevContinuation();
  nsTextFrame* lastRemoved = aFirstToNotRemove->GetPrevContinuation();

  for (nsTextFrame* f = aFrame; f != aFirstToNotRemove;
       f = f->GetNextContinuation()) {
    // f is going to be destroyed soon, after it is unlinked from the
    // continuation chain. If its textrun is going to be destroyed we need to
    // do it now, before we unlink the frames to remove from the flow,
    // because DestroyFrom calls ClearTextRuns() and that will start at the
    // first frame with the text run and walk the continuations.
    if (f->IsInTextRunUserData()) {
      f->ClearTextRuns();
    } else {
      f->DisconnectTextRuns();
    }
  }

  prevContinuation->SetNextInFlow(aFirstToNotRemove);
  aFirstToNotRemove->SetPrevInFlow(prevContinuation);

  aFrame->SetPrevInFlow(nullptr);
  lastRemoved->SetNextInFlow(nullptr);

  nsContainerFrame* parent = aFrame->GetParent();
  nsBlockFrame* parentBlock = nsLayoutUtils::GetAsBlock(parent);
  if (parentBlock) {
    // Manually call DoRemoveFrame so we can tell it that we're
    // removing empty frames; this will keep it from blowing away
    // text runs.
    parentBlock->DoRemoveFrame(aFrame, nsBlockFrame::FRAMES_ARE_EMPTY);
  } else {
    // Just remove it normally; use kNoReflowPrincipalList to avoid posting
    // new reflows.
    parent->RemoveFrame(nsIFrame::kNoReflowPrincipalList, aFrame);
  }
}

void
nsTextFrame::SetLength(int32_t aLength, nsLineLayout* aLineLayout,
                       uint32_t aSetLengthFlags)
{
  mContentLengthHint = aLength;
  int32_t end = GetContentOffset() + aLength;
  nsTextFrame* f = GetNextInFlow();
  if (!f)
    return;

  // If our end offset is moving, then even if frames are not being pushed or
  // pulled, content is moving to or from the next line and the next line
  // must be reflowed.
  // If the next-continuation is dirty, then we should dirty the next line now
  // because we may have skipped doing it if we dirtied it in
  // CharacterDataChanged. This is ugly but teaching FrameNeedsReflow
  // and ChildIsDirty to handle a range of frames would be worse.
  if (aLineLayout &&
      (end != f->mContentOffset || (f->GetStateBits() & NS_FRAME_IS_DIRTY))) {
    aLineLayout->SetDirtyNextLine();
  }

  if (end < f->mContentOffset) {
    // Our frame is shrinking. Give the text to our next in flow.
    if (aLineLayout && HasSignificantTerminalNewline() &&
        !GetParent()->IsLetterFrame() &&
        (aSetLengthFlags & ALLOW_FRAME_CREATION_AND_DESTRUCTION)) {
      // Whatever text we hand to our next-in-flow will end up in a frame all of
      // its own, since it ends in a forced linebreak.  Might as well just put
      // it in a separate frame now.  This is important to prevent text run
      // churn; if we did not do that, then we'd likely end up rebuilding
      // textruns for all our following continuations.
      // We skip this optimization when the parent is a first-letter frame
      // because it doesn't deal well with more than one child frame.
      // We also skip this optimization if we were called during bidi
      // resolution, so as not to create a new frame which doesn't appear in
      // the bidi resolver's list of frames
      nsPresContext* presContext = PresContext();
      nsIFrame* newFrame = presContext->PresShell()->FrameConstructor()->
        CreateContinuingFrame(presContext, this, GetParent());
      nsTextFrame* next = static_cast<nsTextFrame*>(newFrame);
      nsFrameList temp(next, next);
      GetParent()->InsertFrames(kNoReflowPrincipalList, this, temp);
      f = next;
    }

    f->mContentOffset = end;
    if (f->GetTextRun(nsTextFrame::eInflated) != mTextRun) {
      ClearTextRuns();
      f->ClearTextRuns();
    }
    return;
  }
  // Our frame is growing. Take text from our in-flow(s).
  // We can take text from frames in lines beyond just the next line.
  // We don't dirty those lines. That's OK, because when we reflow
  // our empty next-in-flow, it will take text from its next-in-flow and
  // dirty that line.

  // Note that in the process we may end up removing some frames from
  // the flow if they end up empty.
  nsTextFrame* framesToRemove = nullptr;
  while (f && f->mContentOffset < end) {
    f->mContentOffset = end;
    if (f->GetTextRun(nsTextFrame::eInflated) != mTextRun) {
      ClearTextRuns();
      f->ClearTextRuns();
    }
    nsTextFrame* next = f->GetNextInFlow();
    // Note: the "f->GetNextSibling() == next" check below is to restrict
    // this optimization to the case where they are on the same child list.
    // Otherwise we might remove the only child of a nsFirstLetterFrame
    // for example and it can't handle that.  See bug 597627 for details.
    if (next && next->mContentOffset <= end && f->GetNextSibling() == next &&
        (aSetLengthFlags & ALLOW_FRAME_CREATION_AND_DESTRUCTION)) {
      // |f| is now empty.  We may as well remove it, instead of copying all
      // the text from |next| into it instead; the latter leads to use
      // rebuilding textruns for all following continuations.
      // We skip this optimization if we were called during bidi resolution,
      // since the bidi resolver may try to handle the destroyed frame later
      // and crash
      if (!framesToRemove) {
        // Remember that we have to remove this frame.
        framesToRemove = f;
      }
    } else if (framesToRemove) {
      RemoveEmptyInFlows(framesToRemove, f);
      framesToRemove = nullptr;
    }
    f = next;
  }
  NS_POSTCONDITION(!framesToRemove || (f && f->mContentOffset == end),
                   "How did we exit the loop if we null out framesToRemove if "
                   "!next || next->mContentOffset > end ?");
  if (framesToRemove) {
    // We are guaranteed that we exited the loop with f not null, per the
    // postcondition above
    RemoveEmptyInFlows(framesToRemove, f);
  }

#ifdef DEBUG
  f = this;
  int32_t iterations = 0;
  while (f && iterations < 10) {
    f->GetContentLength(); // Assert if negative length
    f = f->GetNextContinuation();
    ++iterations;
  }
  f = this;
  iterations = 0;
  while (f && iterations < 10) {
    f->GetContentLength(); // Assert if negative length
    f = f->GetPrevContinuation();
    ++iterations;
  }
#endif
}

bool
nsTextFrame::IsFloatingFirstLetterChild() const
{
  nsIFrame* frame = GetParent();
  return frame && frame->IsFloating() && frame->IsLetterFrame();
}

bool
nsTextFrame::IsInitialLetterChild() const
{
  nsIFrame* frame = GetParent();
  return frame && frame->StyleTextReset()->mInitialLetterSize != 0.0f &&
         frame->IsLetterFrame();
}

struct NewlineProperty {
  int32_t mStartOffset;
  // The offset of the first \n after mStartOffset, or -1 if there is none
  int32_t mNewlineOffset;
};

void
nsTextFrame::Reflow(nsPresContext*           aPresContext,
                    ReflowOutput&     aMetrics,
                    const ReflowInput& aReflowInput,
                    nsReflowStatus&          aStatus)
{
  MarkInReflow();
  DO_GLOBAL_REFLOW_COUNT("nsTextFrame");
  DISPLAY_REFLOW(aPresContext, this, aReflowInput, aMetrics, aStatus);

  // XXX If there's no line layout, we shouldn't even have created this
  // frame. This may happen if, for example, this is text inside a table
  // but not inside a cell. For now, just don't reflow.
  if (!aReflowInput.mLineLayout) {
    ClearMetrics(aMetrics);
    aStatus.Reset();
    return;
  }

  ReflowText(*aReflowInput.mLineLayout, aReflowInput.AvailableWidth(),
             aReflowInput.mRenderingContext->GetDrawTarget(), aMetrics, aStatus);

  NS_FRAME_SET_TRUNCATION(aStatus, aReflowInput, aMetrics);
}

#ifdef ACCESSIBILITY
/**
 * Notifies accessibility about text reflow. Used by nsTextFrame::ReflowText.
 */
class MOZ_STACK_CLASS ReflowTextA11yNotifier
{
public:
  ReflowTextA11yNotifier(nsPresContext* aPresContext, nsIContent* aContent) :
    mContent(aContent), mPresContext(aPresContext)
  {
  }
  ~ReflowTextA11yNotifier()
  {
    nsAccessibilityService* accService = nsIPresShell::AccService();
    if (accService) {
      accService->UpdateText(mPresContext->PresShell(), mContent);
    }
  }
private:
  ReflowTextA11yNotifier();
  ReflowTextA11yNotifier(const ReflowTextA11yNotifier&);
  ReflowTextA11yNotifier& operator =(const ReflowTextA11yNotifier&);

  nsIContent* mContent;
  nsPresContext* mPresContext;
};
#endif

void
nsTextFrame::ReflowText(nsLineLayout& aLineLayout, nscoord aAvailableWidth,
                        DrawTarget* aDrawTarget,
                        ReflowOutput& aMetrics,
                        nsReflowStatus& aStatus)
{
#ifdef NOISY_REFLOW
  ListTag(stdout);
  printf(": BeginReflow: availableWidth=%d\n", aAvailableWidth);
#endif

  nsPresContext* presContext = PresContext();

#ifdef ACCESSIBILITY
  // Schedule the update of accessible tree since rendered text might be changed.
  if (StyleVisibility()->IsVisible()) {
    ReflowTextA11yNotifier(presContext, mContent);
  }
#endif

  /////////////////////////////////////////////////////////////////////
  // Set up flags and clear out state
  /////////////////////////////////////////////////////////////////////

  // Clear out the reflow state flags in mState. We also clear the whitespace
  // flags because this can change whether the frame maps whitespace-only text
  // or not. We also clear the flag that tracks whether we had a pending
  // reflow request from CharacterDataChanged (since we're reflowing now).
  RemoveStateBits(TEXT_REFLOW_FLAGS | TEXT_WHITESPACE_FLAGS);
  mReflowRequestedForCharDataChange = false;

  // Temporarily map all possible content while we construct our new textrun.
  // so that when doing reflow our styles prevail over any part of the
  // textrun we look at. Note that next-in-flows may be mapping the same
  // content; gfxTextRun construction logic will ensure that we take priority.
  int32_t maxContentLength = GetInFlowContentLength();

  // We don't need to reflow if there is no content.
  if (!maxContentLength) {
    ClearMetrics(aMetrics);
    aStatus.Reset();
    return;
  }

#ifdef NOISY_BIDI
    printf("Reflowed textframe\n");
#endif

  const nsStyleText* textStyle = StyleText();

  bool atStartOfLine = aLineLayout.LineAtStart();
  if (atStartOfLine) {
    AddStateBits(TEXT_START_OF_LINE);
  }

  uint32_t flowEndInTextRun;
  nsIFrame* lineContainer = aLineLayout.LineContainerFrame();
  const nsTextFragment* frag = mContent->GetText();

  // DOM offsets of the text range we need to measure, after trimming
  // whitespace, restricting to first-letter, and restricting preformatted text
  // to nearest newline
  int32_t length = maxContentLength;
  int32_t offset = GetContentOffset();

  // Restrict preformatted text to the nearest newline
  int32_t newLineOffset = -1; // this will be -1 or a content offset
  int32_t contentNewLineOffset = -1;
  // Pointer to the nsGkAtoms::newline set on this frame's element
  NewlineProperty* cachedNewlineOffset = nullptr;
  if (textStyle->NewlineIsSignificant(this)) {
    cachedNewlineOffset =
      mContent->HasFlag(NS_HAS_NEWLINE_PROPERTY)
      ? static_cast<NewlineProperty*>(mContent->GetProperty(nsGkAtoms::newline))
      : nullptr;
    if (cachedNewlineOffset && cachedNewlineOffset->mStartOffset <= offset &&
        (cachedNewlineOffset->mNewlineOffset == -1 ||
         cachedNewlineOffset->mNewlineOffset >= offset)) {
      contentNewLineOffset = cachedNewlineOffset->mNewlineOffset;
    } else {
      contentNewLineOffset = FindChar(frag, offset,
                                      mContent->TextLength() - offset, '\n');
    }
    if (contentNewLineOffset < offset + length) {
      /*
        The new line offset could be outside this frame if the frame has been
        split by bidi resolution. In that case we won't use it in this reflow
        (newLineOffset will remain -1), but we will still cache it in mContent
      */
      newLineOffset = contentNewLineOffset;
    }
    if (newLineOffset >= 0) {
      length = newLineOffset + 1 - offset;
    }
  }
  if ((atStartOfLine && !textStyle->WhiteSpaceIsSignificant()) ||
      (GetStateBits() & TEXT_IS_IN_TOKEN_MATHML)) {
    // Skip leading whitespace. Make sure we don't skip a 'pre-line'
    // newline if there is one.
    int32_t skipLength = newLineOffset >= 0 ? length - 1 : length;
    int32_t whitespaceCount =
      GetTrimmableWhitespaceCount(frag, offset, skipLength, 1);
    if (whitespaceCount) {
      offset += whitespaceCount;
      length -= whitespaceCount;
      // Make sure this frame maps the trimmable whitespace.
      if (MOZ_UNLIKELY(offset > GetContentEnd())) {
        SetLength(offset - GetContentOffset(), &aLineLayout,
                  ALLOW_FRAME_CREATION_AND_DESTRUCTION);
      }
    }
  }

  bool completedFirstLetter = false;
  // Layout dependent styles are a problem because we need to reconstruct
  // the gfxTextRun based on our layout.
  if (aLineLayout.GetInFirstLetter() || aLineLayout.GetInFirstLine()) {
    SetLength(maxContentLength, &aLineLayout,
              ALLOW_FRAME_CREATION_AND_DESTRUCTION);

    if (aLineLayout.GetInFirstLetter()) {
      // floating first-letter boundaries are significant in textrun
      // construction, so clear the textrun out every time we hit a first-letter
      // and have changed our length (which controls the first-letter boundary)
      ClearTextRuns();
      // Find the length of the first-letter. We need a textrun for this.
      // REVIEW: maybe-bogus inflation should be ok (fixed below)
      gfxSkipCharsIterator iter =
        EnsureTextRun(nsTextFrame::eInflated, aDrawTarget,
                      lineContainer, aLineLayout.GetLine(),
                      &flowEndInTextRun);

      if (mTextRun) {
        int32_t firstLetterLength = length;
        if (aLineLayout.GetFirstLetterStyleOK()) {
          completedFirstLetter =
            FindFirstLetterRange(frag, mTextRun, offset, iter, &firstLetterLength);
          if (newLineOffset >= 0) {
            // Don't allow a preformatted newline to be part of a first-letter.
            firstLetterLength = std::min(firstLetterLength, length - 1);
            if (length == 1) {
              // There is no text to be consumed by the first-letter before the
              // preformatted newline. Note that the first letter is therefore
              // complete (FindFirstLetterRange will have returned false).
              completedFirstLetter = true;
            }
          }
        } else {
          // We're in a first-letter frame's first in flow, so if there
          // was a first-letter, we'd be it. However, for one reason
          // or another (e.g., preformatted line break before this text),
          // we're not actually supposed to have first-letter style. So
          // just make a zero-length first-letter.
          firstLetterLength = 0;
          completedFirstLetter = true;
        }
        length = firstLetterLength;
        if (length) {
          AddStateBits(TEXT_FIRST_LETTER);
        }
        // Change this frame's length to the first-letter length right now
        // so that when we rebuild the textrun it will be built with the
        // right first-letter boundary
        SetLength(offset + length - GetContentOffset(), &aLineLayout,
                  ALLOW_FRAME_CREATION_AND_DESTRUCTION);
        // Ensure that the textrun will be rebuilt
        ClearTextRuns();
      }
    }
  }

  float fontSizeInflation = nsLayoutUtils::FontSizeInflationFor(this);

  if (!IsCurrentFontInflation(fontSizeInflation)) {
    // FIXME: Ideally, if we already have a text run, we'd move it to be
    // the uninflated text run.
    ClearTextRun(nullptr, nsTextFrame::eInflated);
  }

  gfxSkipCharsIterator iter =
    EnsureTextRun(nsTextFrame::eInflated, aDrawTarget,
                  lineContainer, aLineLayout.GetLine(), &flowEndInTextRun);

  NS_ASSERTION(IsCurrentFontInflation(fontSizeInflation),
               "EnsureTextRun should have set font size inflation");

  if (mTextRun && iter.GetOriginalEnd() < offset + length) {
    // The textrun does not map enough text for this frame. This can happen
    // when the textrun was ended in the middle of a text node because a
    // preformatted newline was encountered, and prev-in-flow frames have
    // consumed all the text of the textrun. We need a new textrun.
    ClearTextRuns();
    iter = EnsureTextRun(nsTextFrame::eInflated, aDrawTarget,
                         lineContainer, aLineLayout.GetLine(),
                         &flowEndInTextRun);
  }

  if (!mTextRun) {
    ClearMetrics(aMetrics);
    aStatus.Reset();
    return;
  }

  NS_ASSERTION(gfxSkipCharsIterator(iter).ConvertOriginalToSkipped(offset + length)
                    <= mTextRun->GetLength(),
               "Text run does not map enough text for our reflow");

  /////////////////////////////////////////////////////////////////////
  // See how much text should belong to this text frame, and measure it
  /////////////////////////////////////////////////////////////////////

  iter.SetOriginalOffset(offset);
  nscoord xOffsetForTabs = (mTextRun->GetFlags2() & nsTextFrameUtils::Flags::TEXT_HAS_TAB) ?
    (aLineLayout.GetCurrentFrameInlineDistanceFromBlock() -
       lineContainer->GetUsedBorderAndPadding().left)
    : -1;
  PropertyProvider provider(mTextRun, textStyle, frag, this, iter, length,
      lineContainer, xOffsetForTabs, nsTextFrame::eInflated);

  uint32_t transformedOffset = provider.GetStart().GetSkippedOffset();

  // The metrics for the text go in here
  gfxTextRun::Metrics textMetrics;
  gfxFont::BoundingBoxType boundingBoxType =
    IsFloatingFirstLetterChild() || IsInitialLetterChild()
    ? gfxFont::TIGHT_HINTED_OUTLINE_EXTENTS
    : gfxFont::LOOSE_INK_EXTENTS;
  NS_ASSERTION(!(NS_REFLOW_CALC_BOUNDING_METRICS & aMetrics.mFlags),
               "We shouldn't be passed NS_REFLOW_CALC_BOUNDING_METRICS anymore");

  int32_t limitLength = length;
  int32_t forceBreak = aLineLayout.GetForcedBreakPosition(this);
  bool forceBreakAfter = false;
  if (forceBreak >= length) {
    forceBreakAfter = forceBreak == length;
    // The break is not within the text considered for this textframe.
    forceBreak = -1;
  }
  if (forceBreak >= 0) {
    limitLength = forceBreak;
  }
  // This is the heart of text reflow right here! We don't know where
  // to break, so we need to see how much text fits in the available width.
  uint32_t transformedLength;
  if (offset + limitLength >= int32_t(frag->GetLength())) {
    NS_ASSERTION(offset + limitLength == int32_t(frag->GetLength()),
                 "Content offset/length out of bounds");
    NS_ASSERTION(flowEndInTextRun >= transformedOffset,
                 "Negative flow length?");
    transformedLength = flowEndInTextRun - transformedOffset;
  } else {
    // we're not looking at all the content, so we need to compute the
    // length of the transformed substring we're looking at
    gfxSkipCharsIterator iter(provider.GetStart());
    iter.SetOriginalOffset(offset + limitLength);
    transformedLength = iter.GetSkippedOffset() - transformedOffset;
  }
  uint32_t transformedLastBreak = 0;
  bool usedHyphenation;
  gfxFloat trimmedWidth = 0;
  gfxFloat availWidth = aAvailableWidth;
  if (StyleContext()->IsTextCombined()) {
    // If text-combine-upright is 'all', we would compress whatever long
    // text into ~1em width, so there is no limited on the avail width.
    availWidth = std::numeric_limits<gfxFloat>::infinity();
  }
  bool canTrimTrailingWhitespace = !textStyle->WhiteSpaceIsSignificant() ||
                                   (GetStateBits() & TEXT_IS_IN_TOKEN_MATHML);
  // allow whitespace to overflow the container
  bool whitespaceCanHang = textStyle->WhiteSpaceCanWrapStyle() &&
                           textStyle->WhiteSpaceIsSignificant();
  gfxBreakPriority breakPriority = aLineLayout.LastOptionalBreakPriority();
  gfxTextRun::SuppressBreak suppressBreak = gfxTextRun::eNoSuppressBreak;
  bool shouldSuppressLineBreak = ShouldSuppressLineBreak();
  if (shouldSuppressLineBreak) {
    suppressBreak = gfxTextRun::eSuppressAllBreaks;
  } else if (!aLineLayout.LineIsBreakable()) {
    suppressBreak = gfxTextRun::eSuppressInitialBreak;
  }
  uint32_t transformedCharsFit =
    mTextRun->BreakAndMeasureText(transformedOffset, transformedLength,
                                  (GetStateBits() & TEXT_START_OF_LINE) != 0,
                                  availWidth,
                                  &provider, suppressBreak,
                                  canTrimTrailingWhitespace ? &trimmedWidth : nullptr,
                                  whitespaceCanHang,
                                  &textMetrics, boundingBoxType,
                                  aDrawTarget,
                                  &usedHyphenation, &transformedLastBreak,
                                  textStyle->WordCanWrap(this), &breakPriority);
  if (!length && !textMetrics.mAscent && !textMetrics.mDescent) {
    // If we're measuring a zero-length piece of text, update
    // the height manually.
    nsFontMetrics* fm = provider.GetFontMetrics();
    if (fm) {
      textMetrics.mAscent = gfxFloat(fm->MaxAscent());
      textMetrics.mDescent = gfxFloat(fm->MaxDescent());
    }
  }
  if (GetWritingMode().IsLineInverted()) {
    Swap(textMetrics.mAscent, textMetrics.mDescent);
    textMetrics.mBoundingBox.y = -textMetrics.mBoundingBox.YMost();
  }
  // The "end" iterator points to the first character after the string mapped
  // by this frame. Basically, its original-string offset is offset+charsFit
  // after we've computed charsFit.
  gfxSkipCharsIterator end(provider.GetEndHint());
  end.SetSkippedOffset(transformedOffset + transformedCharsFit);
  int32_t charsFit = end.GetOriginalOffset() - offset;
  if (offset + charsFit == newLineOffset) {
    // We broke before a trailing preformatted '\n'. The newline should
    // be assigned to this frame. Note that newLineOffset will be -1 if
    // there was no preformatted newline, so we wouldn't get here in that
    // case.
    ++charsFit;
  }
  // That might have taken us beyond our assigned content range (because
  // we might have advanced over some skipped chars that extend outside
  // this frame), so get back in.
  int32_t lastBreak = -1;
  if (charsFit >= limitLength) {
    charsFit = limitLength;
    if (transformedLastBreak != UINT32_MAX) {
      // lastBreak is needed.
      // This may set lastBreak greater than 'length', but that's OK
      lastBreak = end.ConvertSkippedToOriginal(transformedOffset + transformedLastBreak);
    }
    end.SetOriginalOffset(offset + charsFit);
    // If we were forced to fit, and the break position is after a soft hyphen,
    // note that this is a hyphenation break.
    if ((forceBreak >= 0 || forceBreakAfter) &&
        HasSoftHyphenBefore(frag, mTextRun, offset, end)) {
      usedHyphenation = true;
    }
  }
  if (usedHyphenation) {
    // Fix up metrics to include hyphen
    AddHyphenToMetrics(this, mTextRun, &textMetrics, boundingBoxType,
                       aDrawTarget);
    AddStateBits(TEXT_HYPHEN_BREAK | TEXT_HAS_NONCOLLAPSED_CHARACTERS);
  }
  if (textMetrics.mBoundingBox.IsEmpty()) {
    AddStateBits(TEXT_NO_RENDERED_GLYPHS);
  }

  gfxFloat trimmableWidth = 0;
  bool brokeText = forceBreak >= 0 || transformedCharsFit < transformedLength;
  if (canTrimTrailingWhitespace) {
    // Optimization: if we trimmed trailing whitespace, and we can be sure
    // this frame will be at the end of the line, then leave it trimmed off.
    // Otherwise we have to undo the trimming, in case we're not at the end of
    // the line. (If we actually do end up at the end of the line, we'll have
    // to trim it off again in TrimTrailingWhiteSpace, and we'd like to avoid
    // having to re-do it.)
    if (brokeText ||
        (GetStateBits() & TEXT_IS_IN_TOKEN_MATHML)) {
      // We're definitely going to break so our trailing whitespace should
      // definitely be trimmed. Record that we've already done it.
      AddStateBits(TEXT_TRIMMED_TRAILING_WHITESPACE);
    } else if (!(GetStateBits() & TEXT_IS_IN_TOKEN_MATHML)) {
      // We might not be at the end of the line. (Note that even if this frame
      // ends in breakable whitespace, it might not be at the end of the line
      // because it might be followed by breakable, but preformatted, whitespace.)
      // Undo the trimming.
      textMetrics.mAdvanceWidth += trimmedWidth;
      trimmableWidth = trimmedWidth;
      if (mTextRun->IsRightToLeft()) {
        // Space comes before text, so the bounding box is moved to the
        // right by trimmdWidth
        textMetrics.mBoundingBox.MoveBy(gfxPoint(trimmedWidth, 0));
      }
    }
  }

  if (!brokeText && lastBreak >= 0) {
    // Since everything fit and no break was forced,
    // record the last break opportunity
    NS_ASSERTION(textMetrics.mAdvanceWidth - trimmableWidth <= availWidth,
                 "If the text doesn't fit, and we have a break opportunity, why didn't MeasureText use it?");
    MOZ_ASSERT(lastBreak >= offset, "Strange break position");
    aLineLayout.NotifyOptionalBreakPosition(this, lastBreak - offset,
                                            true, breakPriority);
  }

  int32_t contentLength = offset + charsFit - GetContentOffset();

  /////////////////////////////////////////////////////////////////////
  // Compute output metrics
  /////////////////////////////////////////////////////////////////////

  // first-letter frames should use the tight bounding box metrics for ascent/descent
  // for good drop-cap effects
  if (GetStateBits() & TEXT_FIRST_LETTER) {
    textMetrics.mAscent = std::max(gfxFloat(0.0), -textMetrics.mBoundingBox.Y());
    textMetrics.mDescent = std::max(gfxFloat(0.0), textMetrics.mBoundingBox.YMost());
  }

  // Setup metrics for caller
  // Disallow negative widths
  WritingMode wm = GetWritingMode();
  LogicalSize finalSize(wm);
  finalSize.ISize(wm) = NSToCoordCeil(std::max(gfxFloat(0.0),
                                               textMetrics.mAdvanceWidth));

  if (transformedCharsFit == 0 && !usedHyphenation) {
    aMetrics.SetBlockStartAscent(0);
    finalSize.BSize(wm) = 0;
  } else if (boundingBoxType != gfxFont::LOOSE_INK_EXTENTS) {
    // Use actual text metrics for floating first letter frame.
    aMetrics.SetBlockStartAscent(NSToCoordCeil(textMetrics.mAscent));
    finalSize.BSize(wm) = aMetrics.BlockStartAscent() +
      NSToCoordCeil(textMetrics.mDescent);
  } else {
    // Otherwise, ascent should contain the overline drawable area.
    // And also descent should contain the underline drawable area.
    // nsFontMetrics::GetMaxAscent/GetMaxDescent contains them.
    nsFontMetrics* fm = provider.GetFontMetrics();
    nscoord fontAscent =
      wm.IsLineInverted() ? fm->MaxDescent() : fm->MaxAscent();
    nscoord fontDescent =
      wm.IsLineInverted() ? fm->MaxAscent() : fm->MaxDescent();
    aMetrics.SetBlockStartAscent(std::max(NSToCoordCeil(textMetrics.mAscent), fontAscent));
    nscoord descent = std::max(NSToCoordCeil(textMetrics.mDescent), fontDescent);
    finalSize.BSize(wm) = aMetrics.BlockStartAscent() + descent;
  }
  if (StyleContext()->IsTextCombined()) {
    nsFontMetrics* fm = provider.GetFontMetrics();
    gfxFloat width = finalSize.ISize(wm);
    gfxFloat em = fm->EmHeight();
    // Compress the characters in horizontal axis if necessary.
    if (width <= em) {
      RemoveProperty(TextCombineScaleFactorProperty());
    } else {
      SetProperty(TextCombineScaleFactorProperty(), em / width);
      finalSize.ISize(wm) = em;
    }
    // Make the characters be in an 1em square.
    if (finalSize.BSize(wm) != em) {
      aMetrics.SetBlockStartAscent(aMetrics.BlockStartAscent() +
                                   (em - finalSize.BSize(wm)) / 2);
      finalSize.BSize(wm) = em;
    }
  }
  aMetrics.SetSize(wm, finalSize);

  NS_ASSERTION(aMetrics.BlockStartAscent() >= 0,
               "Negative ascent???");
  NS_ASSERTION((StyleContext()->IsTextCombined()
                ? aMetrics.ISize(aMetrics.GetWritingMode())
                : aMetrics.BSize(aMetrics.GetWritingMode())) -
               aMetrics.BlockStartAscent() >= 0,
               "Negative descent???");

  mAscent = aMetrics.BlockStartAscent();

  // Handle text that runs outside its normal bounds.
  nsRect boundingBox = RoundOut(textMetrics.mBoundingBox);
  if (mTextRun->IsVertical()) {
    // Swap line-relative textMetrics dimensions to physical coordinates.
    Swap(boundingBox.x, boundingBox.y);
    Swap(boundingBox.width, boundingBox.height);
    if (GetWritingMode().IsVerticalRL()) {
      boundingBox.x = -boundingBox.XMost();
      boundingBox.x += aMetrics.Width() - mAscent;
    } else {
      boundingBox.x += mAscent;
    }
  } else {
    boundingBox.y += mAscent;
  }
  aMetrics.SetOverflowAreasToDesiredBounds();
  aMetrics.VisualOverflow().UnionRect(aMetrics.VisualOverflow(), boundingBox);

  // When we have text decorations, we don't need to compute their overflow now
  // because we're guaranteed to do it later
  // (see nsLineLayout::RelativePositionFrames)
  UnionAdditionalOverflow(presContext, aLineLayout.LineContainerRI()->mFrame,
                          provider, &aMetrics.VisualOverflow(), false);

  /////////////////////////////////////////////////////////////////////
  // Clean up, update state
  /////////////////////////////////////////////////////////////////////

  // If all our characters are discarded or collapsed, then trimmable width
  // from the last textframe should be preserved. Otherwise the trimmable width
  // from this textframe overrides. (Currently in CSS trimmable width can be
  // at most one space so there's no way for trimmable width from a previous
  // frame to accumulate with trimmable width from this frame.)
  if (transformedCharsFit > 0) {
    aLineLayout.SetTrimmableISize(NSToCoordFloor(trimmableWidth));
    AddStateBits(TEXT_HAS_NONCOLLAPSED_CHARACTERS);
  }
  bool breakAfter = forceBreakAfter;
  if (!shouldSuppressLineBreak) {
    if (charsFit > 0 && charsFit == length &&
        textStyle->mHyphens != StyleHyphens::None &&
        HasSoftHyphenBefore(frag, mTextRun, offset, end)) {
      bool fits =
        textMetrics.mAdvanceWidth + provider.GetHyphenWidth() <= availWidth;
      // Record a potential break after final soft hyphen
      aLineLayout.NotifyOptionalBreakPosition(this, length, fits,
                                              gfxBreakPriority::eNormalBreak);
    }
    // length == 0 means either the text is empty or it's all collapsed away
    bool emptyTextAtStartOfLine = atStartOfLine && length == 0;
    if (!breakAfter && charsFit == length && !emptyTextAtStartOfLine &&
        transformedOffset + transformedLength == mTextRun->GetLength() &&
        (mTextRun->GetFlags2() & nsTextFrameUtils::Flags::TEXT_HAS_TRAILING_BREAK)) {
      // We placed all the text in the textrun and we have a break opportunity
      // at the end of the textrun. We need to record it because the following
      // content may not care about nsLineBreaker.

      // Note that because we didn't break, we can be sure that (thanks to the
      // code up above) textMetrics.mAdvanceWidth includes the width of any
      // trailing whitespace. So we need to subtract trimmableWidth here
      // because if we did break at this point, that much width would be
      // trimmed.
      if (textMetrics.mAdvanceWidth - trimmableWidth > availWidth) {
        breakAfter = true;
      } else {
        aLineLayout.NotifyOptionalBreakPosition(this, length, true,
                                                gfxBreakPriority::eNormalBreak);
      }
    }
  }

  // Compute reflow status
  aStatus.Reset();
  if (contentLength != maxContentLength) {
    aStatus.SetIncomplete();
  }

  if (charsFit == 0 && length > 0 && !usedHyphenation) {
    // Couldn't place any text
    aStatus.SetInlineLineBreakBeforeAndReset();
  } else if (contentLength > 0 && mContentOffset + contentLength - 1 == newLineOffset) {
    // Ends in \n
    aStatus.SetInlineLineBreakAfter();
    aLineLayout.SetLineEndsInBR(true);
  } else if (breakAfter) {
    aStatus.SetInlineLineBreakAfter();
  }
  if (completedFirstLetter) {
    aLineLayout.SetFirstLetterStyleOK(false);
    aStatus.SetFirstLetterComplete();
  }

  // Updated the cached NewlineProperty, or delete it.
  if (contentLength < maxContentLength &&
      textStyle->NewlineIsSignificant(this) &&
      (contentNewLineOffset < 0 ||
       mContentOffset + contentLength <= contentNewLineOffset)) {
    if (!cachedNewlineOffset) {
      cachedNewlineOffset = new NewlineProperty;
      if (NS_FAILED(mContent->SetProperty(nsGkAtoms::newline, cachedNewlineOffset,
                                          nsINode::DeleteProperty<NewlineProperty>))) {
        delete cachedNewlineOffset;
        cachedNewlineOffset = nullptr;
      }
      mContent->SetFlags(NS_HAS_NEWLINE_PROPERTY);
    }
    if (cachedNewlineOffset) {
      cachedNewlineOffset->mStartOffset = offset;
      cachedNewlineOffset->mNewlineOffset = contentNewLineOffset;
    }
  } else if (cachedNewlineOffset) {
    mContent->DeleteProperty(nsGkAtoms::newline);
    mContent->UnsetFlags(NS_HAS_NEWLINE_PROPERTY);
  }

  // Compute space and letter counts for justification, if required
  if (!textStyle->WhiteSpaceIsSignificant() &&
      (lineContainer->StyleText()->mTextAlign == NS_STYLE_TEXT_ALIGN_JUSTIFY ||
       lineContainer->StyleText()->mTextAlignLast == NS_STYLE_TEXT_ALIGN_JUSTIFY ||
       shouldSuppressLineBreak) &&
      !nsSVGUtils::IsInSVGTextSubtree(lineContainer)) {
    AddStateBits(TEXT_JUSTIFICATION_ENABLED);
    Range range(uint32_t(offset), uint32_t(offset + charsFit));
    aLineLayout.SetJustificationInfo(provider.ComputeJustification(range));
  }

  SetLength(contentLength, &aLineLayout, ALLOW_FRAME_CREATION_AND_DESTRUCTION);

  InvalidateFrame();

#ifdef NOISY_REFLOW
  ListTag(stdout);
  printf(": desiredSize=%d,%d(b=%d) status=%x\n",
         aMetrics.Width(), aMetrics.Height(), aMetrics.BlockStartAscent(),
         aStatus);
#endif
}

/* virtual */ bool
nsTextFrame::CanContinueTextRun() const
{
  // We can continue a text run through a text frame
  return true;
}

nsTextFrame::TrimOutput
nsTextFrame::TrimTrailingWhiteSpace(DrawTarget* aDrawTarget)
{
  TrimOutput result;
  result.mChanged = false;
  result.mDeltaWidth = 0;

  AddStateBits(TEXT_END_OF_LINE);

  int32_t contentLength = GetContentLength();
  if (!contentLength)
    return result;

  gfxSkipCharsIterator start =
    EnsureTextRun(nsTextFrame::eInflated, aDrawTarget);
  NS_ENSURE_TRUE(mTextRun, result);

  uint32_t trimmedStart = start.GetSkippedOffset();

  const nsTextFragment* frag = mContent->GetText();
  TrimmedOffsets trimmed = GetTrimmedOffsets(frag, true);
  gfxSkipCharsIterator trimmedEndIter = start;
  const nsStyleText* textStyle = StyleText();
  gfxFloat delta = 0;
  uint32_t trimmedEnd = trimmedEndIter.ConvertOriginalToSkipped(trimmed.GetEnd());

  if (!(GetStateBits() & TEXT_TRIMMED_TRAILING_WHITESPACE) &&
      trimmed.GetEnd() < GetContentEnd()) {
    gfxSkipCharsIterator end = trimmedEndIter;
    uint32_t endOffset = end.ConvertOriginalToSkipped(GetContentOffset() + contentLength);
    if (trimmedEnd < endOffset) {
      // We can't be dealing with tabs here ... they wouldn't be trimmed. So it's
      // OK to pass null for the line container.
      PropertyProvider provider(mTextRun, textStyle, frag, this, start, contentLength,
                                nullptr, 0, nsTextFrame::eInflated);
      delta = mTextRun->
        GetAdvanceWidth(Range(trimmedEnd, endOffset), &provider);
      result.mChanged = true;
    }
  }

  gfxFloat advanceDelta;
  mTextRun->SetLineBreaks(Range(trimmedStart, trimmedEnd),
                          (GetStateBits() & TEXT_START_OF_LINE) != 0, true,
                          &advanceDelta);
  if (advanceDelta != 0) {
    result.mChanged = true;
  }

  // aDeltaWidth is *subtracted* from our width.
  // If advanceDelta is positive then setting the line break made us longer,
  // so aDeltaWidth could go negative.
  result.mDeltaWidth = NSToCoordFloor(delta - advanceDelta);
  // If aDeltaWidth goes negative, that means this frame might not actually fit
  // anymore!!! We need higher level line layout to recover somehow.
  // If it's because the frame has a soft hyphen that is now being displayed,
  // this should actually be OK, because our reflow recorded the break
  // opportunity that allowed the soft hyphen to be used, and we wouldn't
  // have recorded the opportunity unless the hyphen fit (or was the first
  // opportunity on the line).
  // Otherwise this can/ really only happen when we have glyphs with special
  // shapes at the end of lines, I think. Breaking inside a kerning pair won't
  // do it because that would mean we broke inside this textrun, and
  // BreakAndMeasureText should make sure the resulting shaped substring fits.
  // Maybe if we passed a maxTextLength? But that only happens at direction
  // changes (so we wouldn't kern across the boundary) or for first-letter
  // (which always fits because it starts the line!).
  NS_WARNING_ASSERTION(result.mDeltaWidth >= 0,
                       "Negative deltawidth, something odd is happening");

#ifdef NOISY_TRIM
  ListTag(stdout);
  printf(": trim => %d\n", result.mDeltaWidth);
#endif
  return result;
}

nsOverflowAreas
nsTextFrame::RecomputeOverflow(nsIFrame* aBlockFrame)
{
  nsRect bounds(nsPoint(0, 0), GetSize());
  nsOverflowAreas result(bounds, bounds);

  gfxSkipCharsIterator iter = EnsureTextRun(nsTextFrame::eInflated);
  if (!mTextRun)
    return result;

  PropertyProvider provider(this, iter, nsTextFrame::eInflated);
  // Don't trim trailing space, in case we need to paint it as selected.
  provider.InitializeForDisplay(false);

  gfxTextRun::Metrics textMetrics =
    mTextRun->MeasureText(ComputeTransformedRange(provider),
                          gfxFont::LOOSE_INK_EXTENTS, nullptr,
                          &provider);
  if (GetWritingMode().IsLineInverted()) {
    textMetrics.mBoundingBox.y = -textMetrics.mBoundingBox.YMost();
  }
  nsRect boundingBox = RoundOut(textMetrics.mBoundingBox);
  boundingBox += nsPoint(0, mAscent);
  if (mTextRun->IsVertical()) {
    // Swap line-relative textMetrics dimensions to physical coordinates.
    Swap(boundingBox.x, boundingBox.y);
    Swap(boundingBox.width, boundingBox.height);
  }
  nsRect &vis = result.VisualOverflow();
  vis.UnionRect(vis, boundingBox);
  UnionAdditionalOverflow(PresContext(), aBlockFrame, provider, &vis, true);
  return result;
}

static void TransformChars(nsTextFrame* aFrame, const nsStyleText* aStyle,
                           const gfxTextRun* aTextRun, uint32_t aSkippedOffset,
                           const nsTextFragment* aFrag, int32_t aFragOffset,
                           int32_t aFragLen, nsAString& aOut)
{
  nsAutoString fragString;
  char16_t* out;
  if (aStyle->mTextTransform == NS_STYLE_TEXT_TRANSFORM_NONE) {
    // No text-transform, so we can copy directly to the output string.
    aOut.SetLength(aOut.Length() + aFragLen);
    out = aOut.EndWriting() - aFragLen;
  } else {
    // Use a temporary string as source for the transform.
    fragString.SetLength(aFragLen);
    out = fragString.BeginWriting();
  }

  // Copy the text, with \n and \t replaced by <space> if appropriate.
  for (int32_t i = 0; i < aFragLen; ++i) {
    char16_t ch = aFrag->CharAt(aFragOffset + i);
    if ((ch == '\n' && !aStyle->NewlineIsSignificant(aFrame)) ||
        (ch == '\t' && !aStyle->TabIsSignificant())) {
      ch = ' ';
    }
    out[i] = ch;
  }

  if (aStyle->mTextTransform != NS_STYLE_TEXT_TRANSFORM_NONE) {
    MOZ_ASSERT(aTextRun->GetFlags2() & nsTextFrameUtils::Flags::TEXT_IS_TRANSFORMED);
    if (aTextRun->GetFlags2() & nsTextFrameUtils::Flags::TEXT_IS_TRANSFORMED) {
      // Apply text-transform according to style in the transformed run.
      auto transformedTextRun =
        static_cast<const nsTransformedTextRun*>(aTextRun);
      nsAutoString convertedString;
      AutoTArray<bool,50> charsToMergeArray;
      AutoTArray<bool,50> deletedCharsArray;
      nsCaseTransformTextRunFactory::TransformString(fragString,
                                                     convertedString,
                                                     false, nullptr,
                                                     charsToMergeArray,
                                                     deletedCharsArray,
                                                     transformedTextRun,
                                                     aSkippedOffset);
      aOut.Append(convertedString);
    } else {
      // Should not happen (see assertion above), but as a fallback...
      aOut.Append(fragString);
    }
  }
}

static bool
LineEndsInHardLineBreak(nsTextFrame* aFrame, nsBlockFrame* aLineContainer)
{
  bool foundValidLine;
  nsBlockInFlowLineIterator iter(aLineContainer, aFrame, &foundValidLine);
  if (!foundValidLine) {
    NS_ERROR("Invalid line!");
    return true;
  }
  return !iter.GetLine()->IsLineWrapped();
}

nsIFrame::RenderedText
nsTextFrame::GetRenderedText(uint32_t aStartOffset,
                             uint32_t aEndOffset,
                             TextOffsetType aOffsetType,
                             TrailingWhitespace aTrimTrailingWhitespace)
{
  MOZ_ASSERT(aStartOffset <= aEndOffset, "bogus offsets");
  MOZ_ASSERT(!GetPrevContinuation() ||
             (aOffsetType == TextOffsetType::OFFSETS_IN_CONTENT_TEXT &&
              aStartOffset >= (uint32_t)GetContentOffset() &&
              aEndOffset <= (uint32_t)GetContentEnd()),
             "Must be called on first-in-flow, or content offsets must be "
             "given and be within this frame.");

  // The handling of offsets could be more efficient...
  RenderedText result;
  nsBlockFrame* lineContainer = nullptr;
  nsTextFrame* textFrame;
  const nsTextFragment* textFrag = mContent->GetText();
  uint32_t offsetInRenderedString = 0;
  bool haveOffsets = false;

  Maybe<nsBlockFrame::AutoLineCursorSetup> autoLineCursor;
  for (textFrame = this; textFrame;
       textFrame = textFrame->GetNextContinuation()) {
    if (textFrame->GetStateBits() & NS_FRAME_IS_DIRTY) {
      // We don't trust dirty frames, especially when computing rendered text.
      break;
    }

    // Ensure the text run and grab the gfxSkipCharsIterator for it
    gfxSkipCharsIterator iter =
      textFrame->EnsureTextRun(nsTextFrame::eInflated);
    if (!textFrame->mTextRun) {
      break;
    }
    gfxSkipCharsIterator tmpIter = iter;

    // Whether we need to trim whitespaces after the text frame.
    bool trimAfter;
    if (!textFrame->IsAtEndOfLine() ||
        aTrimTrailingWhitespace !=
          TrailingWhitespace::TRIM_TRAILING_WHITESPACE) {
      trimAfter = false;
    } else if (nsBlockFrame* thisLc =
               do_QueryFrame(FindLineContainer(textFrame))) {
      if (thisLc != lineContainer) {
        // Setup line cursor when needed.
        lineContainer = thisLc;
        autoLineCursor.reset();
        autoLineCursor.emplace(lineContainer);
      }
      trimAfter = LineEndsInHardLineBreak(textFrame, lineContainer);
    } else {
      // Weird situation where we have a line layout without a block.
      // No soft breaks occur in this situation.
      trimAfter = true;
    }

    // Skip to the start of the text run, past ignored chars at start of line
    TrimmedOffsets trimmedOffsets =
        textFrame->GetTrimmedOffsets(textFrag, trimAfter);
    bool trimmedSignificantNewline =
        trimmedOffsets.GetEnd() < GetContentEnd() &&
        HasSignificantTerminalNewline();
    uint32_t skippedToRenderedStringOffset = offsetInRenderedString -
        tmpIter.ConvertOriginalToSkipped(trimmedOffsets.mStart);
    uint32_t nextOffsetInRenderedString =
        tmpIter.ConvertOriginalToSkipped(trimmedOffsets.GetEnd()) +
        (trimmedSignificantNewline ? 1 : 0) + skippedToRenderedStringOffset;

    if (aOffsetType == TextOffsetType::OFFSETS_IN_RENDERED_TEXT) {
      if (nextOffsetInRenderedString <= aStartOffset) {
        offsetInRenderedString = nextOffsetInRenderedString;
        continue;
      }
      if (!haveOffsets) {
        result.mOffsetWithinNodeText =
            tmpIter.ConvertSkippedToOriginal(aStartOffset - skippedToRenderedStringOffset);
        result.mOffsetWithinNodeRenderedText = aStartOffset;
        haveOffsets = true;
      }
      if (offsetInRenderedString >= aEndOffset) {
        break;
      }
    } else {
      if (uint32_t(textFrame->GetContentEnd()) <= aStartOffset) {
        offsetInRenderedString = nextOffsetInRenderedString;
        continue;
      }
      if (!haveOffsets) {
        result.mOffsetWithinNodeText = aStartOffset;
        // Skip trimmed space when computed the rendered text offset.
        int32_t clamped = std::max<int32_t>(aStartOffset, trimmedOffsets.mStart);
        result.mOffsetWithinNodeRenderedText =
            tmpIter.ConvertOriginalToSkipped(clamped) + skippedToRenderedStringOffset;
        MOZ_ASSERT(result.mOffsetWithinNodeRenderedText >= offsetInRenderedString &&
                   result.mOffsetWithinNodeRenderedText <= INT32_MAX,
                   "Bad offset within rendered text");
        haveOffsets = true;
      }
      if (uint32_t(textFrame->mContentOffset) >= aEndOffset) {
        break;
      }
    }

    int32_t startOffset;
    int32_t endOffset;
    if (aOffsetType == TextOffsetType::OFFSETS_IN_RENDERED_TEXT) {
      startOffset =
        tmpIter.ConvertSkippedToOriginal(aStartOffset - skippedToRenderedStringOffset);
      endOffset =
        tmpIter.ConvertSkippedToOriginal(aEndOffset - skippedToRenderedStringOffset);
    } else {
      startOffset = aStartOffset;
      endOffset = std::min<uint32_t>(INT32_MAX, aEndOffset);
    }
    trimmedOffsets.mStart = std::max<uint32_t>(trimmedOffsets.mStart,
        startOffset);
    trimmedOffsets.mLength = std::min<uint32_t>(trimmedOffsets.GetEnd(),
        endOffset) - trimmedOffsets.mStart;
    if (trimmedOffsets.mLength <= 0) {
      offsetInRenderedString = nextOffsetInRenderedString;
      continue;
    }

    const nsStyleText* textStyle = textFrame->StyleText();
    iter.SetOriginalOffset(trimmedOffsets.mStart);
    while (iter.GetOriginalOffset() < trimmedOffsets.GetEnd()) {
      int32_t runLength;
      bool isSkipped = iter.IsOriginalCharSkipped(&runLength);
      runLength = std::min(runLength,
                           trimmedOffsets.GetEnd() - iter.GetOriginalOffset());
      if (isSkipped) {
        for (int32_t i = 0; i < runLength; ++i) {
          char16_t ch = textFrag->CharAt(iter.GetOriginalOffset() + i);
          if (ch == CH_SHY) {
            // We should preserve soft hyphens. They can't be transformed.
            result.mString.Append(ch);
          }
        }
      } else {
        TransformChars(textFrame, textStyle, textFrame->mTextRun,
                       iter.GetSkippedOffset(), textFrag,
                       iter.GetOriginalOffset(), runLength, result.mString);
      }
      iter.AdvanceOriginal(runLength);
    }

    if (trimmedSignificantNewline && GetContentEnd() <= endOffset) {
      // A significant newline was trimmed off (we must be
      // white-space:pre-line). Put it back.
      result.mString.Append('\n');
    }
    offsetInRenderedString = nextOffsetInRenderedString;
  }

  if (!haveOffsets) {
    result.mOffsetWithinNodeText = textFrag->GetLength();
    result.mOffsetWithinNodeRenderedText = offsetInRenderedString;
  }
  return result;
}

/* virtual */ bool
nsTextFrame::IsEmpty()
{
  NS_ASSERTION(!(mState & TEXT_IS_ONLY_WHITESPACE) ||
               !(mState & TEXT_ISNOT_ONLY_WHITESPACE),
               "Invalid state");

  // XXXldb Should this check compatibility mode as well???
  const nsStyleText* textStyle = StyleText();
  if (textStyle->WhiteSpaceIsSignificant()) {
    // XXX shouldn't we return true if the length is zero?
    return false;
  }

  if (mState & TEXT_ISNOT_ONLY_WHITESPACE) {
    return false;
  }

  if (mState & TEXT_IS_ONLY_WHITESPACE) {
    return true;
  }

  bool isEmpty =
    IsAllWhitespace(mContent->GetText(),
                    textStyle->mWhiteSpace != mozilla::StyleWhiteSpace::PreLine);
  mState |= (isEmpty ? TEXT_IS_ONLY_WHITESPACE : TEXT_ISNOT_ONLY_WHITESPACE);
  return isEmpty;
}

#ifdef DEBUG_FRAME_DUMP
// Translate the mapped content into a string that's printable
void
nsTextFrame::ToCString(nsCString& aBuf, int32_t* aTotalContentLength) const
{
  // Get the frames text content
  const nsTextFragment* frag = mContent->GetText();
  if (!frag) {
    return;
  }

  // Compute the total length of the text content.
  *aTotalContentLength = frag->GetLength();

  int32_t contentLength = GetContentLength();
  // Set current fragment and current fragment offset
  if (0 == contentLength) {
    return;
  }
  int32_t fragOffset = GetContentOffset();
  int32_t n = fragOffset + contentLength;
  while (fragOffset < n) {
    char16_t ch = frag->CharAt(fragOffset++);
    if (ch == '\r') {
      aBuf.AppendLiteral("\\r");
    } else if (ch == '\n') {
      aBuf.AppendLiteral("\\n");
    } else if (ch == '\t') {
      aBuf.AppendLiteral("\\t");
    } else if ((ch < ' ') || (ch >= 127)) {
      aBuf.Append(nsPrintfCString("\\u%04x", ch));
    } else {
      aBuf.Append(ch);
    }
  }
}

nsresult
nsTextFrame::GetFrameName(nsAString& aResult) const
{
  MakeFrameName(NS_LITERAL_STRING("Text"), aResult);
  int32_t totalContentLength;
  nsAutoCString tmp;
  ToCString(tmp, &totalContentLength);
  tmp.SetLength(std::min(tmp.Length(), 50u));
  aResult += NS_LITERAL_STRING("\"") + NS_ConvertASCIItoUTF16(tmp) + NS_LITERAL_STRING("\"");
  return NS_OK;
}

void
nsTextFrame::List(FILE* out, const char* aPrefix, uint32_t aFlags) const
{
  nsCString str;
  ListGeneric(str, aPrefix, aFlags);

  str += nsPrintfCString(" [run=%p]", static_cast<void*>(mTextRun));

  // Output the first/last content offset and prev/next in flow info
  bool isComplete = uint32_t(GetContentEnd()) == GetContent()->TextLength();
  str += nsPrintfCString("[%d,%d,%c] ", GetContentOffset(), GetContentLength(),
          isComplete ? 'T':'F');

  if (IsSelected()) {
    str += " SELECTED";
  }
  fprintf_stderr(out, "%s\n", str.get());
}
#endif

#ifdef DEBUG
nsFrameState
nsTextFrame::GetDebugStateBits() const
{
  // mask out our emptystate flags; those are just caches
  return nsFrame::GetDebugStateBits() &
    ~(TEXT_WHITESPACE_FLAGS | TEXT_REFLOW_FLAGS);
}
#endif

void
nsTextFrame::AdjustOffsetsForBidi(int32_t aStart, int32_t aEnd)
{
  AddStateBits(NS_FRAME_IS_BIDI);
  if (mContent->HasFlag(NS_HAS_FLOWLENGTH_PROPERTY)) {
    mContent->DeleteProperty(nsGkAtoms::flowlength);
    mContent->UnsetFlags(NS_HAS_FLOWLENGTH_PROPERTY);
  }

  /*
   * After Bidi resolution we may need to reassign text runs.
   * This is called during bidi resolution from the block container, so we
   * shouldn't be holding a local reference to a textrun anywhere.
   */
  ClearTextRuns();

  nsTextFrame* prev = GetPrevContinuation();
  if (prev) {
    // the bidi resolver can be very evil when columns/pages are involved. Don't
    // let it violate our invariants.
    int32_t prevOffset = prev->GetContentOffset();
    aStart = std::max(aStart, prevOffset);
    aEnd = std::max(aEnd, prevOffset);
    prev->ClearTextRuns();
  }

  mContentOffset = aStart;
  SetLength(aEnd - aStart, nullptr, 0);
}

/**
 * @return true if this text frame ends with a newline character.  It should return
 * false if it is not a text frame.
 */
bool
nsTextFrame::HasSignificantTerminalNewline() const
{
  return ::HasTerminalNewline(this) && StyleText()->NewlineIsSignificant(this);
}

bool
nsTextFrame::IsAtEndOfLine() const
{
  return (GetStateBits() & TEXT_END_OF_LINE) != 0;
}

nscoord
nsTextFrame::GetLogicalBaseline(WritingMode aWM) const
{
  if (!aWM.IsOrthogonalTo(GetWritingMode())) {
    return mAscent;
  }

  // When the text frame has a writing mode orthogonal to the desired
  // writing mode, return a baseline coincides its parent frame.
  nsIFrame* parent = GetParent();
  nsPoint position = GetNormalPosition();
  nscoord parentAscent = parent->GetLogicalBaseline(aWM);
  if (aWM.IsVerticalRL()) {
    nscoord parentDescent = parent->GetSize().width - parentAscent;
    nscoord descent = parentDescent - position.x;
    return GetSize().width - descent;
  }
  return parentAscent - (aWM.IsVertical() ? position.x : position.y);
}

bool
nsTextFrame::HasAnyNoncollapsedCharacters()
{
  gfxSkipCharsIterator iter = EnsureTextRun(nsTextFrame::eInflated);
  int32_t offset = GetContentOffset(),
          offsetEnd = GetContentEnd();
  int32_t skippedOffset = iter.ConvertOriginalToSkipped(offset);
  int32_t skippedOffsetEnd = iter.ConvertOriginalToSkipped(offsetEnd);
  return skippedOffset != skippedOffsetEnd;
}

bool
nsTextFrame::ComputeCustomOverflow(nsOverflowAreas& aOverflowAreas)
{
  if (GetStateBits() & NS_FRAME_FIRST_REFLOW) {
    return true;
  }

  nsIFrame* decorationsBlock;
  if (IsFloatingFirstLetterChild()) {
    decorationsBlock = GetParent();
  } else {
    nsIFrame* f = this;
    for (;;) {
      nsBlockFrame* fBlock = nsLayoutUtils::GetAsBlock(f);
      if (fBlock) {
        decorationsBlock = fBlock;
        break;
      }

      f = f->GetParent();
      if (!f) {
        NS_ERROR("Couldn't find any block ancestor (for text decorations)");
        return nsFrame::ComputeCustomOverflow(aOverflowAreas);
      }
    }
  }

  aOverflowAreas = RecomputeOverflow(decorationsBlock);
  return nsFrame::ComputeCustomOverflow(aOverflowAreas);
}

NS_DECLARE_FRAME_PROPERTY_SMALL_VALUE(JustificationAssignmentProperty, int32_t)

void
nsTextFrame::AssignJustificationGaps(
    const mozilla::JustificationAssignment& aAssign)
{
  int32_t encoded = (aAssign.mGapsAtStart << 8) | aAssign.mGapsAtEnd;
  static_assert(sizeof(aAssign) == 1,
                "The encoding might be broken if JustificationAssignment "
                "is larger than 1 byte");
  SetProperty(JustificationAssignmentProperty(), encoded);
}

mozilla::JustificationAssignment
nsTextFrame::GetJustificationAssignment() const
{
  int32_t encoded = GetProperty(JustificationAssignmentProperty());
  mozilla::JustificationAssignment result;
  result.mGapsAtStart = encoded >> 8;
  result.mGapsAtEnd = encoded & 0xFF;
  return result;
}

uint32_t
nsTextFrame::CountGraphemeClusters() const
{
  const nsTextFragment* frag = GetContent()->GetText();
  MOZ_ASSERT(frag, "Text frame must have text fragment");
  nsAutoString content;
  frag->AppendTo(content, GetContentOffset(), GetContentLength());
  return unicode::CountGraphemeClusters(content.Data(), content.Length());
}<|MERGE_RESOLUTION|>--- conflicted
+++ resolved
@@ -4961,12 +4961,8 @@
   }
 
   virtual nsRect GetBounds(nsDisplayListBuilder* aBuilder,
-<<<<<<< HEAD
-                           bool* aSnap) const override {
-=======
                            bool* aSnap) const override
   {
->>>>>>> 65bd75b8
     *aSnap = false;
     return mBounds;
   }
