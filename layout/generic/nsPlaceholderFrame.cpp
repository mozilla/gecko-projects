/* -*- Mode: C++; tab-width: 2; indent-tabs-mode: nil; c-basic-offset: 2 -*- */
/* This Source Code Form is subject to the terms of the Mozilla Public
 * License, v. 2.0. If a copy of the MPL was not distributed with this
 * file, You can obtain one at http://mozilla.org/MPL/2.0/. */

/*
 * rendering object for the point that anchors out-of-flow rendering
 * objects such as floats and absolutely positioned elements
 */

#include "nsPlaceholderFrame.h"

#include "gfxContext.h"
#include "gfxUtils.h"
#include "mozilla/gfx/2D.h"
#include "nsDisplayList.h"
#include "nsFrameManager.h"
#include "nsLayoutUtils.h"
#include "nsPresContext.h"
#include "nsIFrameInlines.h"
#include "nsIContentInlines.h"

using namespace mozilla;
using namespace mozilla::gfx;

nsIFrame*
NS_NewPlaceholderFrame(nsIPresShell* aPresShell, nsStyleContext* aContext,
                       nsFrameState aTypeBit)
{
  return new (aPresShell) nsPlaceholderFrame(aContext, aTypeBit);
}

NS_IMPL_FRAMEARENA_HELPERS(nsPlaceholderFrame)

#ifdef DEBUG
NS_QUERYFRAME_HEAD(nsPlaceholderFrame)
  NS_QUERYFRAME_ENTRY(nsPlaceholderFrame)
NS_QUERYFRAME_TAIL_INHERITING(nsFrame)
#endif

/* virtual */ nsSize
nsPlaceholderFrame::GetXULMinSize(nsBoxLayoutState& aBoxLayoutState)
{
  nsSize size(0, 0);
  DISPLAY_MIN_SIZE(this, size);
  return size;
}

/* virtual */ nsSize
nsPlaceholderFrame::GetXULPrefSize(nsBoxLayoutState& aBoxLayoutState)
{
  nsSize size(0, 0);
  DISPLAY_PREF_SIZE(this, size);
  return size;
}

/* virtual */ nsSize
nsPlaceholderFrame::GetXULMaxSize(nsBoxLayoutState& aBoxLayoutState)
{
  nsSize size(NS_INTRINSICSIZE, NS_INTRINSICSIZE);
  DISPLAY_MAX_SIZE(this, size);
  return size;
}

/* virtual */ void
nsPlaceholderFrame::AddInlineMinISize(gfxContext* aRenderingContext,
                                      nsIFrame::InlineMinISizeData* aData)
{
  // Override AddInlineMinWith so that *nothing* happens.  In
  // particular, we don't want to zero out |aData->mTrailingWhitespace|,
  // since nsLineLayout skips placeholders when trimming trailing
  // whitespace, and we don't want to set aData->mSkipWhitespace to
  // false.

  // ...but push floats onto the list
  if (mOutOfFlowFrame->IsFloating()) {
    nscoord floatWidth =
      nsLayoutUtils::IntrinsicForContainer(aRenderingContext,
                                           mOutOfFlowFrame,
                                           nsLayoutUtils::MIN_ISIZE);
    aData->mFloats.AppendElement(
      InlineIntrinsicISizeData::FloatInfo(mOutOfFlowFrame, floatWidth));
  }
}

/* virtual */ void
nsPlaceholderFrame::AddInlinePrefISize(gfxContext* aRenderingContext,
                                       nsIFrame::InlinePrefISizeData* aData)
{
  // Override AddInlinePrefWith so that *nothing* happens.  In
  // particular, we don't want to zero out |aData->mTrailingWhitespace|,
  // since nsLineLayout skips placeholders when trimming trailing
  // whitespace, and we don't want to set aData->mSkipWhitespace to
  // false.

  // ...but push floats onto the list
  if (mOutOfFlowFrame->IsFloating()) {
    nscoord floatWidth =
      nsLayoutUtils::IntrinsicForContainer(aRenderingContext,
                                           mOutOfFlowFrame,
                                           nsLayoutUtils::PREF_ISIZE);
    aData->mFloats.AppendElement(
      InlineIntrinsicISizeData::FloatInfo(mOutOfFlowFrame, floatWidth));
  }
}

void
nsPlaceholderFrame::Reflow(nsPresContext*           aPresContext,
                           ReflowOutput&     aDesiredSize,
                           const ReflowInput& aReflowInput,
                           nsReflowStatus&          aStatus)
{
  // NOTE that the ReflowInput passed to this method is not fully initialized,
  // on the grounds that reflowing a placeholder is a rather trivial operation.
  // (See bug 1367711.)

#ifdef DEBUG
  // We should be getting reflowed before our out-of-flow.
  // If this is our first reflow, and our out-of-flow has already received its
  // first reflow (before us), complain.
  // XXXdholbert This "look for a previous continuation or IB-split sibling"
  // code could use nsLayoutUtils::GetPrevContinuationOrIBSplitSibling(), if
  // we ever add a function like that. (We currently have a "Next" version.)
  if ((GetStateBits() & NS_FRAME_FIRST_REFLOW) &&
      !(mOutOfFlowFrame->GetStateBits() & NS_FRAME_FIRST_REFLOW)) {

    // Unfortunately, this can currently happen when the placeholder is in a
    // later continuation or later IB-split sibling than its out-of-flow (as
    // is the case in some of our existing unit tests). So for now, in that
    // case, we'll warn instead of asserting.
    bool isInContinuationOrIBSplit = false;
    nsIFrame* ancestor = this;
    while ((ancestor = ancestor->GetParent())) {
      if (ancestor->GetPrevContinuation() ||
          ancestor->GetProperty(IBSplitPrevSibling())) {
        isInContinuationOrIBSplit = true;
        break;
      }
    }

    if (isInContinuationOrIBSplit) {
      NS_WARNING("Out-of-flow frame got reflowed before its placeholder");
    } else {
      NS_ERROR("Out-of-flow frame got reflowed before its placeholder");
    }
  }
#endif

  MarkInReflow();
  DO_GLOBAL_REFLOW_COUNT("nsPlaceholderFrame");
  DISPLAY_REFLOW(aPresContext, this, aReflowInput, aDesiredSize, aStatus);
  aDesiredSize.ClearSize();

  aStatus.Reset();
  NS_FRAME_SET_TRUNCATION(aStatus, aReflowInput, aDesiredSize);
}

void
nsPlaceholderFrame::DestroyFrom(nsIFrame* aDestructRoot)
{
  nsIFrame* oof = mOutOfFlowFrame;
  if (oof) {
    mOutOfFlowFrame = nullptr;
    oof->DeleteProperty(nsIFrame::PlaceholderFrameProperty());
    // If aDestructRoot is not an ancestor of the out-of-flow frame,
    // then call RemoveFrame on it here.
    // Also destroy it here if it's a popup frame. (Bug 96291)
    if ((GetStateBits() & PLACEHOLDER_FOR_POPUP) ||
        !nsLayoutUtils::IsProperAncestorFrame(aDestructRoot, oof)) {
      ChildListID listId = nsLayoutUtils::GetChildListNameFor(oof);
      nsFrameManager* fm = PresContext()->GetPresShell()->FrameManager();
      fm->RemoveFrame(listId, oof);
    }
    // else oof will be destroyed by its parent
  }

  nsFrame::DestroyFrom(aDestructRoot);
}

/* virtual */ bool
nsPlaceholderFrame::CanContinueTextRun() const
{
  if (!mOutOfFlowFrame) {
    return false;
  }
  // first-letter frames can continue text runs, and placeholders for floated
  // first-letter frames can too
  return mOutOfFlowFrame->CanContinueTextRun();
}

nsStyleContext*
nsPlaceholderFrame::GetParentStyleContextForOutOfFlow(nsIFrame** aProviderFrame) const
{
  NS_PRECONDITION(GetParent(), "How can we not have a parent here?");

  nsIContent* parentContent = mContent ? mContent->GetFlattenedTreeParent() : nullptr;
  if (parentContent) {
    nsStyleContext* sc =
      PresContext()->FrameManager()->GetDisplayContentsStyleFor(parentContent);
    if (sc) {
      *aProviderFrame = nullptr;
      return sc;
    }
  }

  nsIFrame* parentFrame = GetParent();
  // Placeholder of backdrop frame is a child of the corresponding top
  // layer frame, and its style context inherits from that frame. In
  // case of table, the top layer frame is the table wrapper frame.
  // However, it will be skipped in CorrectStyleParentFrame below, so
  // we need to handle it specially here.
  if ((GetStateBits() & PLACEHOLDER_FOR_TOPLAYER) &&
      parentFrame->IsTableWrapperFrame()) {
    MOZ_ASSERT(mOutOfFlowFrame->IsBackdropFrame(),
               "Only placeholder of backdrop frame can be put inside "
               "a table wrapper frame");
    *aProviderFrame = parentFrame;
    return parentFrame->StyleContext();
  }

  // Lie about our pseudo so we can step out of all anon boxes and
  // pseudo-elements.  The other option would be to reimplement the
  // {ib} split gunk here.
  *aProviderFrame = CorrectStyleParentFrame(parentFrame,
                                            nsGkAtoms::placeholderFrame);
  return *aProviderFrame ? (*aProviderFrame)->StyleContext() : nullptr;
}


#ifdef DEBUG
static void
PaintDebugPlaceholder(nsIFrame* aFrame, DrawTarget* aDrawTarget,
                      const nsRect& aDirtyRect, nsPoint aPt)
{
  ColorPattern cyan(ToDeviceColor(Color(0.f, 1.f, 1.f, 1.f)));
  int32_t appUnitsPerDevPixel = aFrame->PresContext()->AppUnitsPerDevPixel();

  nscoord x = nsPresContext::CSSPixelsToAppUnits(-5);
  nsRect r(aPt.x + x, aPt.y,
           nsPresContext::CSSPixelsToAppUnits(13),
           nsPresContext::CSSPixelsToAppUnits(3));
  aDrawTarget->FillRect(NSRectToRect(r, appUnitsPerDevPixel), cyan);

  nscoord y = nsPresContext::CSSPixelsToAppUnits(-10);
  r = nsRect(aPt.x, aPt.y + y,
             nsPresContext::CSSPixelsToAppUnits(3),
             nsPresContext::CSSPixelsToAppUnits(10));
  aDrawTarget->FillRect(NSRectToRect(r, appUnitsPerDevPixel), cyan);
}
#endif // DEBUG

#if defined(DEBUG) || (defined(MOZ_REFLOW_PERF_DSP) && defined(MOZ_REFLOW_PERF))

void
nsPlaceholderFrame::BuildDisplayList(nsDisplayListBuilder*   aBuilder,
                                     const nsDisplayListSet& aLists)
{
  DO_GLOBAL_REFLOW_COUNT_DSP("nsPlaceholderFrame");

#ifdef DEBUG
  if (GetShowFrameBorders()) {
    aLists.Outlines()->AppendNewToTop(
      new (aBuilder) nsDisplayGeneric(aBuilder, this, PaintDebugPlaceholder,
                                      "DebugPlaceholder",
<<<<<<< HEAD
                                      TYPE_DEBUG_PLACEHOLDER));
=======
                                      DisplayItemType::TYPE_DEBUG_PLACEHOLDER));
>>>>>>> cc2172ea
  }
#endif
}
#endif // DEBUG || (MOZ_REFLOW_PERF_DSP && MOZ_REFLOW_PERF)

#ifdef DEBUG_FRAME_DUMP
nsresult
nsPlaceholderFrame::GetFrameName(nsAString& aResult) const
{
  return MakeFrameName(NS_LITERAL_STRING("Placeholder"), aResult);
}

void
nsPlaceholderFrame::List(FILE* out, const char* aPrefix, uint32_t aFlags) const
{
  nsCString str;
  ListGeneric(str, aPrefix, aFlags);

  if (mOutOfFlowFrame) {
    str += " outOfFlowFrame=";
    nsFrame::ListTag(str, mOutOfFlowFrame);
  }
  fprintf_stderr(out, "%s\n", str.get());
}
#endif<|MERGE_RESOLUTION|>--- conflicted
+++ resolved
@@ -262,11 +262,7 @@
     aLists.Outlines()->AppendNewToTop(
       new (aBuilder) nsDisplayGeneric(aBuilder, this, PaintDebugPlaceholder,
                                       "DebugPlaceholder",
-<<<<<<< HEAD
-                                      TYPE_DEBUG_PLACEHOLDER));
-=======
                                       DisplayItemType::TYPE_DEBUG_PLACEHOLDER));
->>>>>>> cc2172ea
   }
 #endif
 }
