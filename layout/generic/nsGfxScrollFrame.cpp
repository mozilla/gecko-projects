/* -*- Mode: C++; tab-width: 2; indent-tabs-mode: nil; c-basic-offset: 2 -*- */
/* This Source Code Form is subject to the terms of the Mozilla Public
 * License, v. 2.0. If a copy of the MPL was not distributed with this
 * file, You can obtain one at http://mozilla.org/MPL/2.0/. */

/* rendering object to wrap rendering objects that should be scrollable */

#include "nsGfxScrollFrame.h"

#include "ActiveLayerTracker.h"
#include "base/compiler_specific.h"
#include "DisplayItemClip.h"
#include "nsCOMPtr.h"
#include "nsIContentViewer.h"
#include "nsPresContext.h"
#include "nsView.h"
#include "nsIScrollable.h"
#include "nsContainerFrame.h"
#include "nsGkAtoms.h"
#include "nsNameSpaceManager.h"
#include "nsContentList.h"
#include "nsIDocumentInlines.h"
#include "nsFontMetrics.h"
#include "nsBoxLayoutState.h"
#include "mozilla/dom/NodeInfo.h"
#include "nsScrollbarFrame.h"
#include "nsIScrollbarMediator.h"
#include "nsITextControlFrame.h"
#include "nsIDOMHTMLTextAreaElement.h"
#include "nsNodeInfoManager.h"
#include "nsContentCreatorFunctions.h"
#include "nsPresState.h"
#include "nsIHTMLDocument.h"
#include "nsContentUtils.h"
#include "nsLayoutUtils.h"
#include "nsBidiPresUtils.h"
#include "nsBidiUtils.h"
#include "mozilla/ContentEvents.h"
#include "mozilla/EventDispatcher.h"
#include "mozilla/Preferences.h"
#include "mozilla/LookAndFeel.h"
#include "mozilla/dom/Element.h"
#include <stdint.h>
#include "mozilla/MathAlgorithms.h"
#include "mozilla/Telemetry.h"
#include "FrameLayerBuilder.h"
#include "nsSMILKeySpline.h"
#include "nsSubDocumentFrame.h"
#include "nsSVGOuterSVGFrame.h"
#include "nsIObjectLoadingContent.h"
#include "mozilla/Attributes.h"
#include "ScrollbarActivity.h"
#include "nsRefreshDriver.h"
#include "nsThemeConstants.h"
#include "nsSVGIntegrationUtils.h"
#include "nsIScrollPositionListener.h"
#include "StickyScrollContainer.h"
#include "nsIFrameInlines.h"
#include "gfxPlatform.h"
#include "gfxPrefs.h"
#include "AsyncScrollBase.h"
#include "ScrollSnap.h"
#include "UnitTransforms.h"
#include "nsPluginFrame.h"
#include "nsSliderFrame.h"
#include "mozilla/layers/APZCCallbackHelper.h"
#include <mozilla/layers/AxisPhysicsModel.h>
#include <mozilla/layers/AxisPhysicsMSDModel.h>
#include "mozilla/layers/LayerTransactionChild.h"
#include "mozilla/layers/ScrollLinkedEffectDetector.h"
#include "mozilla/Unused.h"
#include "LayersLogging.h"  // for Stringify
#include <algorithm>
#include <cstdlib> // for std::abs(int/long)
#include <cmath> // for std::abs(float/double)

#define PAINT_SKIP_LOG(...)
// #define PAINT_SKIP_LOG(...) printf_stderr("PSKIP: " __VA_ARGS__)

using namespace mozilla;
using namespace mozilla::dom;
using namespace mozilla::layers;
using namespace mozilla::layout;

static uint32_t
GetOverflowChange(const nsRect& aCurScrolledRect, const nsRect& aPrevScrolledRect)
{
  uint32_t result = 0;
  if (aPrevScrolledRect.x != aCurScrolledRect.x ||
      aPrevScrolledRect.width != aCurScrolledRect.width) {
    result |= nsIScrollableFrame::HORIZONTAL;
  }
  if (aPrevScrolledRect.y != aCurScrolledRect.y ||
      aPrevScrolledRect.height != aCurScrolledRect.height) {
    result |= nsIScrollableFrame::VERTICAL;
  }
  return result;
}

//----------------------------------------------------------------------

//----------nsHTMLScrollFrame-------------------------------------------

nsHTMLScrollFrame*
NS_NewHTMLScrollFrame(nsIPresShell* aPresShell, nsStyleContext* aContext, bool aIsRoot)
{
  return new (aPresShell) nsHTMLScrollFrame(aContext, aIsRoot);
}

NS_IMPL_FRAMEARENA_HELPERS(nsHTMLScrollFrame)

nsHTMLScrollFrame::nsHTMLScrollFrame(nsStyleContext* aContext,
                                     nsIFrame::ClassID aID,
                                     bool aIsRoot)
  : nsContainerFrame(aContext, aID)
  , mHelper(ALLOW_THIS_IN_INITIALIZER_LIST(this), aIsRoot)
{
}

void
nsHTMLScrollFrame::ScrollbarActivityStarted() const
{
  if (mHelper.mScrollbarActivity) {
    mHelper.mScrollbarActivity->ActivityStarted();
  }
}

void
nsHTMLScrollFrame::ScrollbarActivityStopped() const
{
  if (mHelper.mScrollbarActivity) {
    mHelper.mScrollbarActivity->ActivityStopped();
  }
}

nsresult
nsHTMLScrollFrame::CreateAnonymousContent(nsTArray<ContentInfo>& aElements)
{
  return mHelper.CreateAnonymousContent(aElements);
}

void
nsHTMLScrollFrame::AppendAnonymousContentTo(nsTArray<nsIContent*>& aElements,
                                            uint32_t aFilter)
{
  mHelper.AppendAnonymousContentTo(aElements, aFilter);
}

void
nsHTMLScrollFrame::DestroyFrom(nsIFrame* aDestructRoot)
{
  DestroyAbsoluteFrames(aDestructRoot);
  mHelper.Destroy();
  nsContainerFrame::DestroyFrom(aDestructRoot);
}

void
nsHTMLScrollFrame::SetInitialChildList(ChildListID  aListID,
                                       nsFrameList& aChildList)
{
  nsContainerFrame::SetInitialChildList(aListID, aChildList);
  mHelper.ReloadChildFrames();
}


void
nsHTMLScrollFrame::AppendFrames(ChildListID  aListID,
                                nsFrameList& aFrameList)
{
  NS_ASSERTION(aListID == kPrincipalList, "Only main list supported");
  mFrames.AppendFrames(nullptr, aFrameList);
  mHelper.ReloadChildFrames();
}

void
nsHTMLScrollFrame::InsertFrames(ChildListID aListID,
                                nsIFrame* aPrevFrame,
                                nsFrameList& aFrameList)
{
  NS_ASSERTION(aListID == kPrincipalList, "Only main list supported");
  NS_ASSERTION(!aPrevFrame || aPrevFrame->GetParent() == this,
               "inserting after sibling frame with different parent");
  mFrames.InsertFrames(nullptr, aPrevFrame, aFrameList);
  mHelper.ReloadChildFrames();
}

void
nsHTMLScrollFrame::RemoveFrame(ChildListID aListID,
                               nsIFrame* aOldFrame)
{
  NS_ASSERTION(aListID == kPrincipalList, "Only main list supported");
  mFrames.DestroyFrame(aOldFrame);
  mHelper.ReloadChildFrames();
}

nsSplittableType
nsHTMLScrollFrame::GetSplittableType() const
{
  return NS_FRAME_NOT_SPLITTABLE;
}

/**
 HTML scrolling implementation

 All other things being equal, we prefer layouts with fewer scrollbars showing.
*/

namespace mozilla {

struct MOZ_STACK_CLASS ScrollReflowInput {
  const ReflowInput& mReflowInput;
  nsBoxLayoutState mBoxState;
  ScrollbarStyles mStyles;
  nsMargin mComputedBorder;

  // === Filled in by ReflowScrolledFrame ===
  nsOverflowAreas mContentsOverflowAreas;
  MOZ_INIT_OUTSIDE_CTOR
  bool mReflowedContentsWithHScrollbar;
  MOZ_INIT_OUTSIDE_CTOR
  bool mReflowedContentsWithVScrollbar;

  // === Filled in when TryLayout succeeds ===
  // The size of the inside-border area
  nsSize mInsideBorderSize;
  // Whether we decided to show the horizontal scrollbar
  MOZ_INIT_OUTSIDE_CTOR
  bool mShowHScrollbar;
  // Whether we decided to show the vertical scrollbar
  MOZ_INIT_OUTSIDE_CTOR
  bool mShowVScrollbar;

  ScrollReflowInput(nsIScrollableFrame* aFrame,
                    const ReflowInput& aReflowInput) :
    mReflowInput(aReflowInput),
    // mBoxState is just used for scrollbars so we don't need to
    // worry about the reflow depth here
    mBoxState(aReflowInput.mFrame->PresContext(), aReflowInput.mRenderingContext, 0),
    mStyles(aFrame->GetScrollbarStyles()) {
  }
};

} // namespace mozilla

// XXXldb Can this go away?
static nsSize ComputeInsideBorderSize(ScrollReflowInput* aState,
                                      const nsSize& aDesiredInsideBorderSize)
{
  // aDesiredInsideBorderSize is the frame size; i.e., it includes
  // borders and padding (but the scrolled child doesn't have
  // borders). The scrolled child has the same padding as us.
  nscoord contentWidth = aState->mReflowInput.ComputedWidth();
  if (contentWidth == NS_UNCONSTRAINEDSIZE) {
    contentWidth = aDesiredInsideBorderSize.width -
      aState->mReflowInput.ComputedPhysicalPadding().LeftRight();
  }
  nscoord contentHeight = aState->mReflowInput.ComputedHeight();
  if (contentHeight == NS_UNCONSTRAINEDSIZE) {
    contentHeight = aDesiredInsideBorderSize.height -
      aState->mReflowInput.ComputedPhysicalPadding().TopBottom();
  }

  contentWidth  = aState->mReflowInput.ApplyMinMaxWidth(contentWidth);
  contentHeight = aState->mReflowInput.ApplyMinMaxHeight(contentHeight);
  return nsSize(contentWidth + aState->mReflowInput.ComputedPhysicalPadding().LeftRight(),
                contentHeight + aState->mReflowInput.ComputedPhysicalPadding().TopBottom());
}

static void
GetScrollbarMetrics(nsBoxLayoutState& aState, nsIFrame* aBox, nsSize* aMin,
                    nsSize* aPref, bool aVertical)
{
  NS_ASSERTION(aState.GetRenderingContext(),
               "Must have rendering context in layout state for size "
               "computations");

  if (aMin) {
    *aMin = aBox->GetXULMinSize(aState);
    nsBox::AddMargin(aBox, *aMin);
    if (aMin->width < 0) {
      aMin->width = 0;
    }
    if (aMin->height < 0) {
      aMin->height = 0;
    }
  }

  if (aPref) {
    *aPref = aBox->GetXULPrefSize(aState);
    nsBox::AddMargin(aBox, *aPref);
    if (aPref->width < 0) {
      aPref->width = 0;
    }
    if (aPref->height < 0) {
      aPref->height = 0;
    }
  }
}

/**
 * Assuming that we know the metrics for our wrapped frame and
 * whether the horizontal and/or vertical scrollbars are present,
 * compute the resulting layout and return true if the layout is
 * consistent. If the layout is consistent then we fill in the
 * computed fields of the ScrollReflowInput.
 *
 * The layout is consistent when both scrollbars are showing if and only
 * if they should be showing. A horizontal scrollbar should be showing if all
 * following conditions are met:
 * 1) the style is not HIDDEN
 * 2) our inside-border height is at least the scrollbar height (i.e., the
 * scrollbar fits vertically)
 * 3) our scrollport width (the inside-border width minus the width allocated for a
 * vertical scrollbar, if showing) is at least the scrollbar's min-width
 * (i.e., the scrollbar fits horizontally)
 * 4) the style is SCROLL, or the kid's overflow-area XMost is
 * greater than the scrollport width
 *
 * @param aForce if true, then we just assume the layout is consistent.
 */
bool
nsHTMLScrollFrame::TryLayout(ScrollReflowInput* aState,
                             ReflowOutput* aKidMetrics,
                             bool aAssumeHScroll, bool aAssumeVScroll,
                             bool aForce)
{
  if ((aState->mStyles.mVertical == NS_STYLE_OVERFLOW_HIDDEN && aAssumeVScroll) ||
      (aState->mStyles.mHorizontal == NS_STYLE_OVERFLOW_HIDDEN && aAssumeHScroll)) {
    NS_ASSERTION(!aForce, "Shouldn't be forcing a hidden scrollbar to show!");
    return false;
  }

  if (aAssumeVScroll != aState->mReflowedContentsWithVScrollbar ||
      (aAssumeHScroll != aState->mReflowedContentsWithHScrollbar &&
       ScrolledContentDependsOnHeight(aState))) {
    if (aAssumeHScroll != aState->mReflowedContentsWithHScrollbar) {
      nsLayoutUtils::MarkIntrinsicISizesDirtyIfDependentOnBSize(
          mHelper.mScrolledFrame);
    }
    aKidMetrics->mOverflowAreas.Clear();
    ReflowScrolledFrame(aState, aAssumeHScroll, aAssumeVScroll, aKidMetrics,
                        false);
  }

  nsSize vScrollbarMinSize(0, 0);
  nsSize vScrollbarPrefSize(0, 0);
  if (mHelper.mVScrollbarBox) {
    GetScrollbarMetrics(aState->mBoxState, mHelper.mVScrollbarBox,
                        &vScrollbarMinSize,
                        aAssumeVScroll ? &vScrollbarPrefSize : nullptr, true);
    nsScrollbarFrame* scrollbar = do_QueryFrame(mHelper.mVScrollbarBox);
    scrollbar->SetScrollbarMediatorContent(mContent);
  }
  nscoord vScrollbarDesiredWidth = aAssumeVScroll ? vScrollbarPrefSize.width : 0;
  nscoord vScrollbarMinHeight = aAssumeVScroll ? vScrollbarMinSize.height : 0;

  nsSize hScrollbarMinSize(0, 0);
  nsSize hScrollbarPrefSize(0, 0);
  if (mHelper.mHScrollbarBox) {
    GetScrollbarMetrics(aState->mBoxState, mHelper.mHScrollbarBox,
                        &hScrollbarMinSize,
                        aAssumeHScroll ? &hScrollbarPrefSize : nullptr, false);
    nsScrollbarFrame* scrollbar = do_QueryFrame(mHelper.mHScrollbarBox);
    scrollbar->SetScrollbarMediatorContent(mContent);
  }
  nscoord hScrollbarDesiredHeight = aAssumeHScroll ? hScrollbarPrefSize.height : 0;
  nscoord hScrollbarMinWidth = aAssumeHScroll ? hScrollbarMinSize.width : 0;

  // First, compute our inside-border size and scrollport size
  // XXXldb Can we depend more on ComputeSize here?
  nsSize desiredInsideBorderSize;
  desiredInsideBorderSize.width = vScrollbarDesiredWidth +
    std::max(aKidMetrics->Width(), hScrollbarMinWidth);
  desiredInsideBorderSize.height = hScrollbarDesiredHeight +
    std::max(aKidMetrics->Height(), vScrollbarMinHeight);
  aState->mInsideBorderSize =
    ComputeInsideBorderSize(aState, desiredInsideBorderSize);
  nsSize scrollPortSize = nsSize(std::max(0, aState->mInsideBorderSize.width - vScrollbarDesiredWidth),
                                 std::max(0, aState->mInsideBorderSize.height - hScrollbarDesiredHeight));

  nsSize visualScrollPortSize = scrollPortSize;
  nsIPresShell* presShell = PresContext()->PresShell();
  if (mHelper.mIsRoot && presShell->IsScrollPositionClampingScrollPortSizeSet()) {
    nsSize compositionSize = nsLayoutUtils::CalculateCompositionSizeForFrame(this, false);
    float resolution = presShell->GetResolution();
    compositionSize.width /= resolution;
    compositionSize.height /= resolution;
    visualScrollPortSize = nsSize(std::max(0, compositionSize.width - vScrollbarDesiredWidth),
                                  std::max(0, compositionSize.height - hScrollbarDesiredHeight));
  }

  if (!aForce) {
    nsRect scrolledRect =
      mHelper.GetUnsnappedScrolledRectInternal(aState->mContentsOverflowAreas.ScrollableOverflow(),
                                               scrollPortSize);
    nscoord oneDevPixel = aState->mBoxState.PresContext()->DevPixelsToAppUnits(1);

    // If the style is HIDDEN then we already know that aAssumeHScroll is false
    if (aState->mStyles.mHorizontal != NS_STYLE_OVERFLOW_HIDDEN) {
      bool wantHScrollbar =
        aState->mStyles.mHorizontal == NS_STYLE_OVERFLOW_SCROLL ||
        scrolledRect.XMost() >= visualScrollPortSize.width + oneDevPixel ||
        scrolledRect.x <= -oneDevPixel;
      if (scrollPortSize.width < hScrollbarMinSize.width)
        wantHScrollbar = false;
      if (wantHScrollbar != aAssumeHScroll)
        return false;
    }

    // If the style is HIDDEN then we already know that aAssumeVScroll is false
    if (aState->mStyles.mVertical != NS_STYLE_OVERFLOW_HIDDEN) {
      bool wantVScrollbar =
        aState->mStyles.mVertical == NS_STYLE_OVERFLOW_SCROLL ||
        scrolledRect.YMost() >= visualScrollPortSize.height + oneDevPixel ||
        scrolledRect.y <= -oneDevPixel;
      if (scrollPortSize.height < vScrollbarMinSize.height)
        wantVScrollbar = false;
      if (wantVScrollbar != aAssumeVScroll)
        return false;
    }
  }

  nscoord vScrollbarActualWidth = aState->mInsideBorderSize.width - scrollPortSize.width;

  aState->mShowHScrollbar = aAssumeHScroll;
  aState->mShowVScrollbar = aAssumeVScroll;
  nsPoint scrollPortOrigin(aState->mComputedBorder.left,
                           aState->mComputedBorder.top);
  if (!IsScrollbarOnRight()) {
    scrollPortOrigin.x += vScrollbarActualWidth;
  }
  mHelper.mScrollPort = nsRect(scrollPortOrigin, scrollPortSize);
  return true;
}

// XXX Height/BSize mismatch needs to be addressed here; check the caller!
// Currently this will only behave as expected for horizontal writing modes.
// (See bug 1175509.)
bool
nsHTMLScrollFrame::ScrolledContentDependsOnHeight(ScrollReflowInput* aState)
{
  // Return true if ReflowScrolledFrame is going to do something different
  // based on the presence of a horizontal scrollbar.
  return mHelper.mScrolledFrame->HasAnyStateBits(
      NS_FRAME_CONTAINS_RELATIVE_BSIZE | NS_FRAME_DESCENDANT_INTRINSIC_ISIZE_DEPENDS_ON_BSIZE) ||
    aState->mReflowInput.ComputedBSize() != NS_UNCONSTRAINEDSIZE ||
    aState->mReflowInput.ComputedMinBSize() > 0 ||
    aState->mReflowInput.ComputedMaxBSize() != NS_UNCONSTRAINEDSIZE;
}

void
nsHTMLScrollFrame::ReflowScrolledFrame(ScrollReflowInput* aState,
                                       bool aAssumeHScroll,
                                       bool aAssumeVScroll,
                                       ReflowOutput* aMetrics,
                                       bool aFirstPass)
{
  WritingMode wm = mHelper.mScrolledFrame->GetWritingMode();

  // these could be NS_UNCONSTRAINEDSIZE ... std::min arithmetic should
  // be OK
  LogicalMargin padding = aState->mReflowInput.ComputedLogicalPadding();
  nscoord availISize =
    aState->mReflowInput.ComputedISize() + padding.IStartEnd(wm);

  nscoord computedBSize = aState->mReflowInput.ComputedBSize();
  nscoord computedMinBSize = aState->mReflowInput.ComputedMinBSize();
  nscoord computedMaxBSize = aState->mReflowInput.ComputedMaxBSize();
  if (!ShouldPropagateComputedBSizeToScrolledContent()) {
    computedBSize = NS_UNCONSTRAINEDSIZE;
    computedMinBSize = 0;
    computedMaxBSize = NS_UNCONSTRAINEDSIZE;
  }

  if (wm.IsVertical()) {
    if (aAssumeVScroll) {
      nsSize vScrollbarPrefSize;
      GetScrollbarMetrics(aState->mBoxState, mHelper.mVScrollbarBox,
                          nullptr, &vScrollbarPrefSize, false);
      if (computedBSize != NS_UNCONSTRAINEDSIZE) {
        computedBSize = std::max(0, computedBSize - vScrollbarPrefSize.width);
      }
      computedMinBSize = std::max(0, computedMinBSize - vScrollbarPrefSize.width);
      if (computedMaxBSize != NS_UNCONSTRAINEDSIZE) {
        computedMaxBSize = std::max(0, computedMaxBSize - vScrollbarPrefSize.width);
      }
    }

    if (aAssumeHScroll) {
      nsSize hScrollbarPrefSize;
      GetScrollbarMetrics(aState->mBoxState, mHelper.mHScrollbarBox,
                          nullptr, &hScrollbarPrefSize, true);
      availISize = std::max(0, availISize - hScrollbarPrefSize.height);
    }
  } else {
    if (aAssumeHScroll) {
      nsSize hScrollbarPrefSize;
      GetScrollbarMetrics(aState->mBoxState, mHelper.mHScrollbarBox,
                          nullptr, &hScrollbarPrefSize, false);
      if (computedBSize != NS_UNCONSTRAINEDSIZE) {
        computedBSize = std::max(0, computedBSize - hScrollbarPrefSize.height);
      }
      computedMinBSize = std::max(0, computedMinBSize - hScrollbarPrefSize.height);
      if (computedMaxBSize != NS_UNCONSTRAINEDSIZE) {
        computedMaxBSize = std::max(0, computedMaxBSize - hScrollbarPrefSize.height);
      }
    }

    if (aAssumeVScroll) {
      nsSize vScrollbarPrefSize;
      GetScrollbarMetrics(aState->mBoxState, mHelper.mVScrollbarBox,
                          nullptr, &vScrollbarPrefSize, true);
      availISize = std::max(0, availISize - vScrollbarPrefSize.width);
    }
  }

  nsPresContext* presContext = PresContext();

  // Pass false for aInit so we can pass in the correct padding.
  ReflowInput
    kidReflowInput(presContext, aState->mReflowInput,
                   mHelper.mScrolledFrame,
                   LogicalSize(wm, availISize, NS_UNCONSTRAINEDSIZE),
                   nullptr, ReflowInput::CALLER_WILL_INIT);
  const nsMargin physicalPadding = padding.GetPhysicalMargin(wm);
  kidReflowInput.Init(presContext, nullptr, nullptr,
                      &physicalPadding);
  kidReflowInput.mFlags.mAssumingHScrollbar = aAssumeHScroll;
  kidReflowInput.mFlags.mAssumingVScrollbar = aAssumeVScroll;
  kidReflowInput.SetComputedBSize(computedBSize);
  kidReflowInput.ComputedMinBSize() = computedMinBSize;
  kidReflowInput.ComputedMaxBSize() = computedMaxBSize;
  if (aState->mReflowInput.IsBResizeForWM(kidReflowInput.GetWritingMode())) {
    kidReflowInput.SetBResize(true);
  }

  // Temporarily set mHasHorizontalScrollbar/mHasVerticalScrollbar to
  // reflect our assumptions while we reflow the child.
  bool didHaveHorizontalScrollbar = mHelper.mHasHorizontalScrollbar;
  bool didHaveVerticalScrollbar = mHelper.mHasVerticalScrollbar;
  mHelper.mHasHorizontalScrollbar = aAssumeHScroll;
  mHelper.mHasVerticalScrollbar = aAssumeVScroll;

  nsReflowStatus status;
  // No need to pass a true container-size to ReflowChild or
  // FinishReflowChild, because it's only used there when positioning
  // the frame (i.e. if NS_FRAME_NO_MOVE_FRAME isn't set)
  const nsSize dummyContainerSize;
  ReflowChild(mHelper.mScrolledFrame, presContext, *aMetrics,
              kidReflowInput, wm, LogicalPoint(wm), dummyContainerSize,
              NS_FRAME_NO_MOVE_FRAME, status);

  mHelper.mHasHorizontalScrollbar = didHaveHorizontalScrollbar;
  mHelper.mHasVerticalScrollbar = didHaveVerticalScrollbar;

  // Don't resize or position the view (if any) because we're going to resize
  // it to the correct size anyway in PlaceScrollArea. Allowing it to
  // resize here would size it to the natural height of the frame,
  // which will usually be different from the scrollport height;
  // invalidating the difference will cause unnecessary repainting.
  FinishReflowChild(mHelper.mScrolledFrame, presContext,
                    *aMetrics, &kidReflowInput, wm, LogicalPoint(wm),
                    dummyContainerSize,
                    NS_FRAME_NO_MOVE_FRAME | NS_FRAME_NO_SIZE_VIEW);

  // XXX Some frames (e.g., nsPluginFrame, nsFrameFrame, nsTextFrame) don't bother
  // setting their mOverflowArea. This is wrong because every frame should
  // always set mOverflowArea. In fact nsPluginFrame and nsFrameFrame don't
  // support the 'outline' property because of this. Rather than fix the world
  // right now, just fix up the overflow area if necessary. Note that we don't
  // check HasOverflowRect() because it could be set even though the
  // overflow area doesn't include the frame bounds.
  aMetrics->UnionOverflowAreasWithDesiredBounds();

  if (MOZ_UNLIKELY(StyleDisplay()->mOverflowClipBox ==
                     NS_STYLE_OVERFLOW_CLIP_BOX_CONTENT_BOX)) {
    nsOverflowAreas childOverflow;
    nsLayoutUtils::UnionChildOverflow(mHelper.mScrolledFrame, childOverflow);
    nsRect childScrollableOverflow = childOverflow.ScrollableOverflow();
    childScrollableOverflow.Inflate(padding.GetPhysicalMargin(wm));
    nsRect contentArea =
      wm.IsVertical() ? nsRect(0, 0, computedBSize, availISize)
                      : nsRect(0, 0, availISize, computedBSize);
    if (!contentArea.Contains(childScrollableOverflow)) {
      aMetrics->mOverflowAreas.ScrollableOverflow() = childScrollableOverflow;
    }
  }

  aState->mContentsOverflowAreas = aMetrics->mOverflowAreas;
  aState->mReflowedContentsWithHScrollbar = aAssumeHScroll;
  aState->mReflowedContentsWithVScrollbar = aAssumeVScroll;
}

bool
nsHTMLScrollFrame::GuessHScrollbarNeeded(const ScrollReflowInput& aState)
{
  if (aState.mStyles.mHorizontal != NS_STYLE_OVERFLOW_AUTO)
    // no guessing required
    return aState.mStyles.mHorizontal == NS_STYLE_OVERFLOW_SCROLL;

  return mHelper.mHasHorizontalScrollbar;
}

bool
nsHTMLScrollFrame::GuessVScrollbarNeeded(const ScrollReflowInput& aState)
{
  if (aState.mStyles.mVertical != NS_STYLE_OVERFLOW_AUTO)
    // no guessing required
    return aState.mStyles.mVertical == NS_STYLE_OVERFLOW_SCROLL;

  // If we've had at least one non-initial reflow, then just assume
  // the state of the vertical scrollbar will be what we determined
  // last time.
  if (mHelper.mHadNonInitialReflow) {
    return mHelper.mHasVerticalScrollbar;
  }

  // If this is the initial reflow, guess false because usually
  // we have very little content by then.
  if (InInitialReflow())
    return false;

  if (mHelper.mIsRoot) {
    nsIFrame *f = mHelper.mScrolledFrame->PrincipalChildList().FirstChild();
    if (f && f->IsSVGOuterSVGFrame() &&
        static_cast<nsSVGOuterSVGFrame*>(f)->VerticalScrollbarNotNeeded()) {
      // Common SVG case - avoid a bad guess.
      return false;
    }
    // Assume that there will be a scrollbar; it seems to me
    // that 'most pages' do have a scrollbar, and anyway, it's cheaper
    // to do an extra reflow for the pages that *don't* need a
    // scrollbar (because on average they will have less content).
    return true;
  }

  // For non-viewports, just guess that we don't need a scrollbar.
  // XXX I wonder if statistically this is the right idea; I'm
  // basically guessing that there are a lot of overflow:auto DIVs
  // that get their intrinsic size and don't overflow
  return false;
}

bool
nsHTMLScrollFrame::InInitialReflow() const
{
  // We're in an initial reflow if NS_FRAME_FIRST_REFLOW is set, unless we're a
  // root scrollframe.  In that case we want to skip this clause altogether.
  // The guess here is that there are lots of overflow:auto divs out there that
  // end up auto-sizing so they don't overflow, and that the root basically
  // always needs a scrollbar if it did last time we loaded this page (good
  // assumption, because our initial reflow is no longer synchronous).
  return !mHelper.mIsRoot && (GetStateBits() & NS_FRAME_FIRST_REFLOW);
}

void
nsHTMLScrollFrame::ReflowContents(ScrollReflowInput* aState,
                                  const ReflowOutput& aDesiredSize)
{
  ReflowOutput kidDesiredSize(aDesiredSize.GetWritingMode(), aDesiredSize.mFlags);
  ReflowScrolledFrame(aState, GuessHScrollbarNeeded(*aState),
                      GuessVScrollbarNeeded(*aState), &kidDesiredSize, true);

  // There's an important special case ... if the child appears to fit
  // in the inside-border rect (but overflows the scrollport), we
  // should try laying it out without a vertical scrollbar. It will
  // usually fit because making the available-width wider will not
  // normally make the child taller. (The only situation I can think
  // of is when you have a line containing %-width inline replaced
  // elements whose percentages sum to more than 100%, so increasing
  // the available width makes the line break where it was fitting
  // before.) If we don't treat this case specially, then we will
  // decide that showing scrollbars is OK because the content
  // overflows when we're showing scrollbars and we won't try to
  // remove the vertical scrollbar.

  // Detecting when we enter this special case is important for when
  // people design layouts that exactly fit the container "most of the
  // time".

  // XXX Is this check really sufficient to catch all the incremental cases
  // where the ideal case doesn't have a scrollbar?
  if ((aState->mReflowedContentsWithHScrollbar || aState->mReflowedContentsWithVScrollbar) &&
      aState->mStyles.mVertical != NS_STYLE_OVERFLOW_SCROLL &&
      aState->mStyles.mHorizontal != NS_STYLE_OVERFLOW_SCROLL) {
    nsSize insideBorderSize =
      ComputeInsideBorderSize(aState,
                              nsSize(kidDesiredSize.Width(), kidDesiredSize.Height()));
    nsRect scrolledRect =
      mHelper.GetUnsnappedScrolledRectInternal(kidDesiredSize.ScrollableOverflow(),
                                               insideBorderSize);
    if (nsRect(nsPoint(0, 0), insideBorderSize).Contains(scrolledRect)) {
      // Let's pretend we had no scrollbars coming in here
      kidDesiredSize.mOverflowAreas.Clear();
      ReflowScrolledFrame(aState, false, false, &kidDesiredSize, false);
    }
  }

  // Try vertical scrollbar settings that leave the vertical scrollbar unchanged.
  // Do this first because changing the vertical scrollbar setting is expensive,
  // forcing a reflow always.

  // Try leaving the horizontal scrollbar unchanged first. This will be more
  // efficient.
  if (TryLayout(aState, &kidDesiredSize, aState->mReflowedContentsWithHScrollbar,
                aState->mReflowedContentsWithVScrollbar, false))
    return;
  if (TryLayout(aState, &kidDesiredSize, !aState->mReflowedContentsWithHScrollbar,
                aState->mReflowedContentsWithVScrollbar, false))
    return;

  // OK, now try toggling the vertical scrollbar. The performance advantage
  // of trying the status-quo horizontal scrollbar state
  // does not exist here (we'll have to reflow due to the vertical scrollbar
  // change), so always try no horizontal scrollbar first.
  bool newVScrollbarState = !aState->mReflowedContentsWithVScrollbar;
  if (TryLayout(aState, &kidDesiredSize, false, newVScrollbarState, false))
    return;
  if (TryLayout(aState, &kidDesiredSize, true, newVScrollbarState, false))
    return;

  // OK, we're out of ideas. Try again enabling whatever scrollbars we can
  // enable and force the layout to stick even if it's inconsistent.
  // This just happens sometimes.
  TryLayout(aState, &kidDesiredSize,
            aState->mStyles.mHorizontal != NS_STYLE_OVERFLOW_HIDDEN,
            aState->mStyles.mVertical != NS_STYLE_OVERFLOW_HIDDEN,
            true);
}

void
nsHTMLScrollFrame::PlaceScrollArea(ScrollReflowInput& aState,
                                   const nsPoint& aScrollPosition)
{
  nsIFrame *scrolledFrame = mHelper.mScrolledFrame;
  // Set the x,y of the scrolled frame to the correct value
  scrolledFrame->SetPosition(mHelper.mScrollPort.TopLeft() - aScrollPosition);

  // Recompute our scrollable overflow, taking perspective children into
  // account. Note that this only recomputes the overflow areas stored on the
  // helper (which are used to compute scrollable length and scrollbar thumb
  // sizes) but not the overflow areas stored on the frame. This seems to work
  // for now, but it's possible that we may need to update both in the future.
  AdjustForPerspective(aState.mContentsOverflowAreas.ScrollableOverflow());

  nsRect scrolledArea;
  // Preserve the width or height of empty rects
  nsSize portSize = mHelper.mScrollPort.Size();
  nsRect scrolledRect =
    mHelper.GetUnsnappedScrolledRectInternal(aState.mContentsOverflowAreas.ScrollableOverflow(),
                                             portSize);
  scrolledArea.UnionRectEdges(scrolledRect,
                              nsRect(nsPoint(0,0), portSize));

  // Store the new overflow area. Note that this changes where an outline
  // of the scrolled frame would be painted, but scrolled frames can't have
  // outlines (the outline would go on this scrollframe instead).
  // Using FinishAndStoreOverflow is needed so the overflow rect
  // gets set correctly.  It also messes with the overflow rect in the
  // -moz-hidden-unscrollable case, but scrolled frames can't have
  // 'overflow' either.
  // This needs to happen before SyncFrameViewAfterReflow so
  // HasOverflowRect() will return the correct value.
  nsOverflowAreas overflow(scrolledArea, scrolledArea);
  scrolledFrame->FinishAndStoreOverflow(overflow,
                                        scrolledFrame->GetSize());

  // Note that making the view *exactly* the size of the scrolled area
  // is critical, since the view scrolling code uses the size of the
  // scrolled view to clamp scroll requests.
  // Normally the scrolledFrame won't have a view but in some cases it
  // might create its own.
  nsContainerFrame::SyncFrameViewAfterReflow(scrolledFrame->PresContext(),
                                             scrolledFrame,
                                             scrolledFrame->GetView(),
                                             scrolledArea,
                                             0);
}

nscoord
nsHTMLScrollFrame::GetIntrinsicVScrollbarWidth(gfxContext *aRenderingContext)
{
  ScrollbarStyles ss = GetScrollbarStyles();
  if (ss.mVertical != NS_STYLE_OVERFLOW_SCROLL || !mHelper.mVScrollbarBox)
    return 0;

  // Don't need to worry about reflow depth here since it's
  // just for scrollbars
  nsBoxLayoutState bls(PresContext(), aRenderingContext, 0);
  nsSize vScrollbarPrefSize(0, 0);
  GetScrollbarMetrics(bls, mHelper.mVScrollbarBox,
                      nullptr, &vScrollbarPrefSize, true);
  return vScrollbarPrefSize.width;
}

/* virtual */ nscoord
nsHTMLScrollFrame::GetMinISize(gfxContext *aRenderingContext)
{
  nscoord result = mHelper.mScrolledFrame->GetMinISize(aRenderingContext);
  DISPLAY_MIN_WIDTH(this, result);
  return result + GetIntrinsicVScrollbarWidth(aRenderingContext);
}

/* virtual */ nscoord
nsHTMLScrollFrame::GetPrefISize(gfxContext *aRenderingContext)
{
  nscoord result = mHelper.mScrolledFrame->GetPrefISize(aRenderingContext);
  DISPLAY_PREF_WIDTH(this, result);
  return NSCoordSaturatingAdd(result, GetIntrinsicVScrollbarWidth(aRenderingContext));
}

nsresult
nsHTMLScrollFrame::GetXULPadding(nsMargin& aMargin)
{
  // Our padding hangs out on the inside of the scrollframe, but XUL doesn't
  // reaize that.  If we're stuck inside a XUL box, we need to claim no
  // padding.
  // @see also nsXULScrollFrame::GetXULPadding.
  aMargin.SizeTo(0,0,0,0);
  return NS_OK;
}

bool
nsHTMLScrollFrame::IsXULCollapsed()
{
  // We're never collapsed in the box sense.
  return false;
}

// Return the <browser> if the scrollframe is for the root frame directly
// inside a <browser>.
static nsIContent*
GetBrowserRoot(nsIContent* aContent)
{
  if (aContent) {
    nsIDocument* doc = aContent->GetUncomposedDoc();
    if (nsPIDOMWindowOuter* win = doc->GetWindow()) {
      nsCOMPtr<Element> frameElement = win->GetFrameElementInternal();
      if (frameElement &&
          frameElement->NodeInfo()->Equals(nsGkAtoms::browser, kNameSpaceID_XUL))
        return frameElement;
    }
  }

  return nullptr;
}

// When we have perspective set on the outer scroll frame, and transformed
// children (possibly with preserve-3d) then the effective transform on the
// child depends on the offset to the scroll frame, which changes as we scroll.
// This perspective transform can cause the element to move relative to the
// scrolled inner frame, which would cause the scrollable length changes during
// scrolling if we didn't account for it. Since we don't want scrollHeight/Width
// and the size of scrollbar thumbs to change during scrolling, we compute the
// scrollable overflow by determining the scroll position at which the child
// becomes completely visible within the scrollport rather than using the union
// of the overflow areas at their current position.
void
GetScrollableOverflowForPerspective(nsIFrame* aScrolledFrame,
                                    nsIFrame* aCurrentFrame,
                                    const nsRect aScrollPort,
                                    nsPoint aOffset,
                                    nsRect& aScrolledFrameOverflowArea)
{
  // Iterate over all children except pop-ups.
  FrameChildListIDs skip = nsIFrame::kSelectPopupList | nsIFrame::kPopupList;
  for (nsIFrame::ChildListIterator childLists(aCurrentFrame);
       !childLists.IsDone(); childLists.Next()) {
    if (skip.Contains(childLists.CurrentID())) {
      continue;
    }

    for (nsIFrame* child : childLists.CurrentList()) {
      nsPoint offset = aOffset;

      // When we reach a direct child of the scroll, then we record the offset
      // to convert from that frame's coordinate into the scroll frame's
      // coordinates. Preserve-3d descendant frames use the same offset as their
      // ancestors, since TransformRect already converts us into the coordinate
      // space of the preserve-3d root.
      if (aScrolledFrame == aCurrentFrame) {
        offset = child->GetPosition();
      }

      if (child->Extend3DContext()) {
        // If we're a preserve-3d frame, then recurse and include our
        // descendants since overflow of preserve-3d frames is only included
        // in the post-transform overflow area of the preserve-3d root frame.
        GetScrollableOverflowForPerspective(aScrolledFrame, child, aScrollPort,
                                            offset, aScrolledFrameOverflowArea);
      }

      // If we're transformed, then we want to consider the possibility that
      // this frame might move relative to the scrolled frame when scrolling.
      // For preserve-3d, leaf frames have correct overflow rects relative to
      // themselves. preserve-3d 'nodes' (intermediate frames and the root) have
      // only their untransformed children included in their overflow relative
      // to self, which is what we want to include here.
      if (child->IsTransformed()) {
        // Compute the overflow rect for this leaf transform frame in the
        // coordinate space of the scrolled frame.
        nsPoint scrollPos = aScrolledFrame->GetPosition();
        nsRect preScroll = nsDisplayTransform::TransformRect(
          child->GetScrollableOverflowRectRelativeToSelf(), child);

        // Temporarily override the scroll position of the scrolled frame by
        // 10 CSS pixels, and then recompute what the overflow rect would be.
        // This scroll position may not be valid, but that shouldn't matter
        // for our calculations.
        aScrolledFrame->SetPosition(scrollPos + nsPoint(600, 600));
        nsRect postScroll = nsDisplayTransform::TransformRect(
          child->GetScrollableOverflowRectRelativeToSelf(), child);
        aScrolledFrame->SetPosition(scrollPos);

        // Compute how many app units the overflow rects moves by when we adjust
        // the scroll position by 1 app unit.
        double rightDelta =
          (postScroll.XMost() - preScroll.XMost() + 600.0) / 600.0;
        double bottomDelta =
          (postScroll.YMost() - preScroll.YMost() + 600.0) / 600.0;

        // We can't ever have negative scrolling.
        NS_ASSERTION(rightDelta > 0.0f && bottomDelta > 0.0f,
                     "Scrolling can't be reversed!");

        // Move preScroll into the coordinate space of the scrollport.
        preScroll += offset + scrollPos;

        // For each of the four edges of preScroll, figure out how far they
        // extend beyond the scrollport. Ignore negative values since that means
        // that side is already scrolled in to view and we don't need to add
        // overflow to account for it.
        nsMargin overhang(std::max(0, aScrollPort.Y() - preScroll.Y()),
                          std::max(0, preScroll.XMost() - aScrollPort.XMost()),
                          std::max(0, preScroll.YMost() - aScrollPort.YMost()),
                          std::max(0, aScrollPort.X() - preScroll.X()));

        // Scale according to rightDelta/bottomDelta to adjust for the different
        // scroll rates.
        overhang.top /= bottomDelta;
        overhang.right /= rightDelta;
        overhang.bottom /= bottomDelta;
        overhang.left /= rightDelta;

        // Take the minimum overflow rect that would allow the current scroll
        // position, using the size of the scroll port and offset by the
        // inverse of the scroll position.
        nsRect overflow = aScrollPort - scrollPos;

        // Expand it by our margins to get an overflow rect that would allow all
        // edges of our transformed content to be scrolled into view.
        overflow.Inflate(overhang);

        // Merge it with the combined overflow
        aScrolledFrameOverflowArea.UnionRect(aScrolledFrameOverflowArea,
                                             overflow);
      } else if (aCurrentFrame == aScrolledFrame) {
        aScrolledFrameOverflowArea.UnionRect(
          aScrolledFrameOverflowArea,
          child->GetScrollableOverflowRectRelativeToParent());
      }
    }
  }
}

void
nsHTMLScrollFrame::AdjustForPerspective(nsRect& aScrollableOverflow)
{
  // If we have perspective that is being applied to our children, then
  // the effective transform on the child depends on the relative position
  // of the child to us and changes during scrolling.
  if (!ChildrenHavePerspective()) {
    return;
  }
  aScrollableOverflow.SetEmpty();
  GetScrollableOverflowForPerspective(mHelper.mScrolledFrame,
                                      mHelper.mScrolledFrame,
                                      mHelper.mScrollPort,
                                      nsPoint(), aScrollableOverflow);
}

void
nsHTMLScrollFrame::Reflow(nsPresContext*           aPresContext,
                          ReflowOutput&     aDesiredSize,
                          const ReflowInput& aReflowInput,
                          nsReflowStatus&          aStatus)
{
  MarkInReflow();
  DO_GLOBAL_REFLOW_COUNT("nsHTMLScrollFrame");
  DISPLAY_REFLOW(aPresContext, this, aReflowInput, aDesiredSize, aStatus);

  mHelper.HandleScrollbarStyleSwitching();

  ScrollReflowInput state(this, aReflowInput);
  // sanity check: ensure that if we have no scrollbar, we treat it
  // as hidden.
  if (!mHelper.mVScrollbarBox || mHelper.mNeverHasVerticalScrollbar)
    state.mStyles.mVertical = NS_STYLE_OVERFLOW_HIDDEN;
  if (!mHelper.mHScrollbarBox || mHelper.mNeverHasHorizontalScrollbar)
    state.mStyles.mHorizontal = NS_STYLE_OVERFLOW_HIDDEN;

  //------------ Handle Incremental Reflow -----------------
  bool reflowHScrollbar = true;
  bool reflowVScrollbar = true;
  bool reflowScrollCorner = true;
  if (!aReflowInput.ShouldReflowAllKids()) {
    #define NEEDS_REFLOW(frame_) \
      ((frame_) && NS_SUBTREE_DIRTY(frame_))

    reflowHScrollbar = NEEDS_REFLOW(mHelper.mHScrollbarBox);
    reflowVScrollbar = NEEDS_REFLOW(mHelper.mVScrollbarBox);
    reflowScrollCorner = NEEDS_REFLOW(mHelper.mScrollCornerBox) ||
                         NEEDS_REFLOW(mHelper.mResizerBox);

    #undef NEEDS_REFLOW
  }

  if (mHelper.mIsRoot) {
    mHelper.mCollapsedResizer = true;

    nsIContent* browserRoot = GetBrowserRoot(mContent);
    if (browserRoot) {
      bool showResizer = browserRoot->HasAttr(kNameSpaceID_None, nsGkAtoms::showresizer);
      reflowScrollCorner = showResizer == mHelper.mCollapsedResizer;
      mHelper.mCollapsedResizer = !showResizer;
    }
  }

  nsRect oldScrollAreaBounds = mHelper.mScrollPort;
  nsRect oldScrolledAreaBounds =
    mHelper.mScrolledFrame->GetScrollableOverflowRectRelativeToParent();
  nsPoint oldScrollPosition = mHelper.GetScrollPosition();

  state.mComputedBorder = aReflowInput.ComputedPhysicalBorderPadding() -
    aReflowInput.ComputedPhysicalPadding();

  ReflowContents(&state, aDesiredSize);

  aDesiredSize.Width() = state.mInsideBorderSize.width +
    state.mComputedBorder.LeftRight();
  aDesiredSize.Height() = state.mInsideBorderSize.height +
    state.mComputedBorder.TopBottom();

  // Set the size of the frame now since computing the perspective-correct
  // overflow (within PlaceScrollArea) can rely on it.
  SetSize(aDesiredSize.GetWritingMode(),
          aDesiredSize.Size(aDesiredSize.GetWritingMode()));

  // Restore the old scroll position, for now, even if that's not valid anymore
  // because we changed size. We'll fix it up in a post-reflow callback, because
  // our current size may only be temporary (e.g. we're compute XUL desired sizes).
  PlaceScrollArea(state, oldScrollPosition);
  if (!mHelper.mPostedReflowCallback) {
    // Make sure we'll try scrolling to restored position
    PresContext()->PresShell()->PostReflowCallback(&mHelper);
    mHelper.mPostedReflowCallback = true;
  }

  bool didHaveHScrollbar = mHelper.mHasHorizontalScrollbar;
  bool didHaveVScrollbar = mHelper.mHasVerticalScrollbar;
  mHelper.mHasHorizontalScrollbar = state.mShowHScrollbar;
  mHelper.mHasVerticalScrollbar = state.mShowVScrollbar;
  nsRect newScrollAreaBounds = mHelper.mScrollPort;
  nsRect newScrolledAreaBounds =
    mHelper.mScrolledFrame->GetScrollableOverflowRectRelativeToParent();
  if (mHelper.mSkippedScrollbarLayout ||
      reflowHScrollbar || reflowVScrollbar || reflowScrollCorner ||
      (GetStateBits() & NS_FRAME_IS_DIRTY) ||
      didHaveHScrollbar != state.mShowHScrollbar ||
      didHaveVScrollbar != state.mShowVScrollbar ||
      !oldScrollAreaBounds.IsEqualEdges(newScrollAreaBounds) ||
      !oldScrolledAreaBounds.IsEqualEdges(newScrolledAreaBounds)) {
    if (!mHelper.mSuppressScrollbarUpdate) {
      mHelper.mSkippedScrollbarLayout = false;
      mHelper.SetScrollbarVisibility(mHelper.mHScrollbarBox, state.mShowHScrollbar);
      mHelper.SetScrollbarVisibility(mHelper.mVScrollbarBox, state.mShowVScrollbar);
      // place and reflow scrollbars
      nsRect insideBorderArea =
        nsRect(nsPoint(state.mComputedBorder.left, state.mComputedBorder.top),
               state.mInsideBorderSize);
      mHelper.LayoutScrollbars(state.mBoxState, insideBorderArea,
                              oldScrollAreaBounds);
    } else {
      mHelper.mSkippedScrollbarLayout = true;
    }
  }

  aDesiredSize.SetOverflowAreasToDesiredBounds();
  if (mHelper.IsIgnoringViewportClipping()) {
    aDesiredSize.mOverflowAreas.UnionWith(
      state.mContentsOverflowAreas + mHelper.mScrolledFrame->GetPosition());
  }

  mHelper.UpdateSticky();
  FinishReflowWithAbsoluteFrames(aPresContext, aDesiredSize, aReflowInput, aStatus);

  if (!InInitialReflow() && !mHelper.mHadNonInitialReflow) {
    mHelper.mHadNonInitialReflow = true;
  }

  if (mHelper.mIsRoot && !oldScrolledAreaBounds.IsEqualEdges(newScrolledAreaBounds)) {
    mHelper.PostScrolledAreaEvent();
  }

  mHelper.UpdatePrevScrolledRect();

  aStatus.Reset();
  NS_FRAME_SET_TRUNCATION(aStatus, aReflowInput, aDesiredSize);
  mHelper.PostOverflowEvent();
}


////////////////////////////////////////////////////////////////////////////////

#ifdef DEBUG_FRAME_DUMP
nsresult
nsHTMLScrollFrame::GetFrameName(nsAString& aResult) const
{
  return MakeFrameName(NS_LITERAL_STRING("HTMLScroll"), aResult);
}
#endif

#ifdef ACCESSIBILITY
a11y::AccType
nsHTMLScrollFrame::AccessibleType()
{
  if (IsTableCaption()) {
    return GetRect().IsEmpty() ? a11y::eNoType : a11y::eHTMLCaptionType;
  }

  // Create an accessible regardless of focusable state because the state can be
  // changed during frame life cycle without any notifications to accessibility.
  if (mContent->IsRootOfNativeAnonymousSubtree() ||
      GetScrollbarStyles().IsHiddenInBothDirections()) {
    return a11y::eNoType;
  }

  return a11y::eHyperTextType;
}
#endif

NS_QUERYFRAME_HEAD(nsHTMLScrollFrame)
  NS_QUERYFRAME_ENTRY(nsIAnonymousContentCreator)
  NS_QUERYFRAME_ENTRY(nsIScrollableFrame)
  NS_QUERYFRAME_ENTRY(nsIStatefulFrame)
  NS_QUERYFRAME_ENTRY(nsIScrollbarMediator)
NS_QUERYFRAME_TAIL_INHERITING(nsContainerFrame)

//----------nsXULScrollFrame-------------------------------------------

nsXULScrollFrame*
NS_NewXULScrollFrame(nsIPresShell* aPresShell, nsStyleContext* aContext,
                     bool aIsRoot, bool aClipAllDescendants)
{
  return new (aPresShell) nsXULScrollFrame(aContext, aIsRoot,
                                           aClipAllDescendants);
}

NS_IMPL_FRAMEARENA_HELPERS(nsXULScrollFrame)

nsXULScrollFrame::nsXULScrollFrame(nsStyleContext* aContext,
                                   bool aIsRoot,
                                   bool aClipAllDescendants)
  : nsBoxFrame(aContext, kClassID, aIsRoot)
  , mHelper(ALLOW_THIS_IN_INITIALIZER_LIST(this), aIsRoot)
{
  SetXULLayoutManager(nullptr);
  mHelper.mClipAllDescendants = aClipAllDescendants;
}

void
nsXULScrollFrame::ScrollbarActivityStarted() const
{
  if (mHelper.mScrollbarActivity) {
    mHelper.mScrollbarActivity->ActivityStarted();
  }
}

void
nsXULScrollFrame::ScrollbarActivityStopped() const
{
  if (mHelper.mScrollbarActivity) {
    mHelper.mScrollbarActivity->ActivityStopped();
  }
}

nsMargin
ScrollFrameHelper::GetDesiredScrollbarSizes(nsBoxLayoutState* aState)
{
  NS_ASSERTION(aState && aState->GetRenderingContext(),
               "Must have rendering context in layout state for size "
               "computations");

  nsMargin result(0, 0, 0, 0);

  if (mVScrollbarBox) {
    nsSize size = mVScrollbarBox->GetXULPrefSize(*aState);
    nsBox::AddMargin(mVScrollbarBox, size);
    if (IsScrollbarOnRight())
      result.left = size.width;
    else
      result.right = size.width;
  }

  if (mHScrollbarBox) {
    nsSize size = mHScrollbarBox->GetXULPrefSize(*aState);
    nsBox::AddMargin(mHScrollbarBox, size);
    // We don't currently support any scripts that would require a scrollbar
    // at the top. (Are there any?)
    result.bottom = size.height;
  }

  return result;
}

nscoord
ScrollFrameHelper::GetNondisappearingScrollbarWidth(nsBoxLayoutState* aState,
                                                    WritingMode aWM)
{
  NS_ASSERTION(aState && aState->GetRenderingContext(),
               "Must have rendering context in layout state for size "
               "computations");

  bool verticalWM = aWM.IsVertical();
  if (LookAndFeel::GetInt(LookAndFeel::eIntID_UseOverlayScrollbars) != 0) {
    // We're using overlay scrollbars, so we need to get the width that
    // non-disappearing scrollbars would have.
    nsITheme* theme = aState->PresContext()->GetTheme();
    if (theme &&
        theme->ThemeSupportsWidget(aState->PresContext(),
                                   verticalWM ? mHScrollbarBox
                                              : mVScrollbarBox,
                                   NS_THEME_SCROLLBAR_NON_DISAPPEARING)) {
      LayoutDeviceIntSize size;
      bool canOverride = true;
      theme->GetMinimumWidgetSize(aState->PresContext(),
                                  verticalWM ? mHScrollbarBox
                                             : mVScrollbarBox,
                                  NS_THEME_SCROLLBAR_NON_DISAPPEARING,
                                  &size,
                                  &canOverride);
      return aState->PresContext()->
             DevPixelsToAppUnits(verticalWM ? size.height : size.width);
    }
  }

  nsMargin sizes(GetDesiredScrollbarSizes(aState));
  return verticalWM ? sizes.TopBottom() : sizes.LeftRight();
}

void
ScrollFrameHelper::HandleScrollbarStyleSwitching()
{
  // Check if we switched between scrollbar styles.
  if (mScrollbarActivity &&
      LookAndFeel::GetInt(LookAndFeel::eIntID_UseOverlayScrollbars) == 0) {
    mScrollbarActivity->Destroy();
    mScrollbarActivity = nullptr;
    mOuter->PresContext()->ThemeChanged();
  }
  else if (!mScrollbarActivity &&
           LookAndFeel::GetInt(LookAndFeel::eIntID_UseOverlayScrollbars) != 0) {
    mScrollbarActivity = new ScrollbarActivity(do_QueryFrame(mOuter));
    mOuter->PresContext()->ThemeChanged();
  }
}

#if defined(MOZ_WIDGET_ANDROID)
static bool IsFocused(nsIContent* aContent)
{
  // Some content elements, like the GetContent() of a scroll frame
  // for a text input field, are inside anonymous subtrees, but the focus
  // manager always reports a non-anonymous element as the focused one, so
  // walk up the tree until we reach a non-anonymous element.
  while (aContent && aContent->IsInAnonymousSubtree()) {
    aContent = aContent->GetParent();
  }

  return aContent ? nsContentUtils::IsFocusedContent(aContent) : false;
}
#endif

void
ScrollFrameHelper::SetScrollableByAPZ(bool aScrollable)
{
  mScrollableByAPZ = aScrollable;
}

void
ScrollFrameHelper::SetZoomableByAPZ(bool aZoomable)
{
  if (mZoomableByAPZ != aZoomable) {
    // We might be changing the result of WantAsyncScroll() so schedule a
    // paint to make sure we pick up the result of that change.
    mZoomableByAPZ = aZoomable;
    mOuter->SchedulePaint();
  }
}

bool
ScrollFrameHelper::WantAsyncScroll() const
{
  // If zooming is allowed, and this is a frame that's allowed to zoom, then
  // we want it to be async-scrollable or zooming will not be permitted.
  if (mZoomableByAPZ) {
    return true;
  }

  ScrollbarStyles styles = GetScrollbarStylesFromFrame();
  nscoord oneDevPixel = GetScrolledFrame()->PresContext()->AppUnitsPerDevPixel();
  nsRect scrollRange = GetScrollRange();
  bool isVScrollable = (scrollRange.height >= oneDevPixel) &&
                       (styles.mVertical != NS_STYLE_OVERFLOW_HIDDEN);
  bool isHScrollable = (scrollRange.width >= oneDevPixel) &&
                       (styles.mHorizontal != NS_STYLE_OVERFLOW_HIDDEN);

#if defined(MOZ_WIDGET_ANDROID)
  // Mobile platforms need focus to scroll.
  bool canScrollWithoutScrollbars = IsFocused(mOuter->GetContent());
#else
  bool canScrollWithoutScrollbars = true;
#endif

  // The check for scroll bars was added in bug 825692 to prevent layerization
  // of text inputs for performance reasons.
  bool isVAsyncScrollable = isVScrollable && (mVScrollbarBox || canScrollWithoutScrollbars);
  bool isHAsyncScrollable = isHScrollable && (mHScrollbarBox || canScrollWithoutScrollbars);
  return isVAsyncScrollable || isHAsyncScrollable;
}

static nsRect
GetOnePixelRangeAroundPoint(nsPoint aPoint, bool aIsHorizontal)
{
  nsRect allowedRange(aPoint, nsSize());
  nscoord halfPixel = nsPresContext::CSSPixelsToAppUnits(0.5f);
  if (aIsHorizontal) {
    allowedRange.x = aPoint.x - halfPixel;
    allowedRange.width = halfPixel*2 - 1;
  } else {
    allowedRange.y = aPoint.y - halfPixel;
    allowedRange.height = halfPixel*2 - 1;
  }
  return allowedRange;
}

void
ScrollFrameHelper::ScrollByPage(nsScrollbarFrame* aScrollbar, int32_t aDirection,
                                nsIScrollbarMediator::ScrollSnapMode aSnap)
{
  ScrollByUnit(aScrollbar, nsIScrollableFrame::SMOOTH, aDirection,
               nsIScrollableFrame::PAGES, aSnap);
}

void
ScrollFrameHelper::ScrollByWhole(nsScrollbarFrame* aScrollbar, int32_t aDirection,
                                 nsIScrollbarMediator::ScrollSnapMode aSnap)
{
  ScrollByUnit(aScrollbar, nsIScrollableFrame::INSTANT, aDirection,
               nsIScrollableFrame::WHOLE, aSnap);
}

void
ScrollFrameHelper::ScrollByLine(nsScrollbarFrame* aScrollbar, int32_t aDirection,
                                nsIScrollbarMediator::ScrollSnapMode aSnap)
{
  bool isHorizontal = aScrollbar->IsXULHorizontal();
  nsIntPoint delta;
  if (isHorizontal) {
    const double kScrollMultiplier =
      Preferences::GetInt("toolkit.scrollbox.horizontalScrollDistance",
                          NS_DEFAULT_HORIZONTAL_SCROLL_DISTANCE);
    delta.x = aDirection * kScrollMultiplier;
    if (GetLineScrollAmount().width * delta.x > GetPageScrollAmount().width) {
      // The scroll frame is so small that the delta would be more
      // than an entire page.  Scroll by one page instead to maintain
      // context.
      ScrollByPage(aScrollbar, aDirection);
      return;
    }
  } else {
    const double kScrollMultiplier =
      Preferences::GetInt("toolkit.scrollbox.verticalScrollDistance",
                          NS_DEFAULT_VERTICAL_SCROLL_DISTANCE);
    delta.y = aDirection * kScrollMultiplier;
    if (GetLineScrollAmount().height * delta.y > GetPageScrollAmount().height) {
      // The scroll frame is so small that the delta would be more
      // than an entire page.  Scroll by one page instead to maintain
      // context.
      ScrollByPage(aScrollbar, aDirection);
      return;
    }
  }

  nsIntPoint overflow;
  ScrollBy(delta, nsIScrollableFrame::LINES, nsIScrollableFrame::SMOOTH,
           &overflow, nsGkAtoms::other, nsIScrollableFrame::NOT_MOMENTUM,
           aSnap);
}

void
ScrollFrameHelper::RepeatButtonScroll(nsScrollbarFrame* aScrollbar)
{
  aScrollbar->MoveToNewPosition();
}

void
ScrollFrameHelper::ThumbMoved(nsScrollbarFrame* aScrollbar,
                              nscoord aOldPos,
                              nscoord aNewPos)
{
  MOZ_ASSERT(aScrollbar != nullptr);
  bool isHorizontal = aScrollbar->IsXULHorizontal();
  nsPoint current = GetScrollPosition();
  nsPoint dest = current;
  if (isHorizontal) {
    dest.x = IsPhysicalLTR() ? aNewPos : aNewPos - GetScrollRange().width;
  } else {
    dest.y = aNewPos;
  }
  nsRect allowedRange = GetOnePixelRangeAroundPoint(dest, isHorizontal);

  // Don't try to scroll if we're already at an acceptable place.
  // Don't call Contains here since Contains returns false when the point is
  // on the bottom or right edge of the rectangle.
  if (allowedRange.ClampPoint(current) == current) {
    return;
  }

  ScrollTo(dest, nsIScrollableFrame::INSTANT, &allowedRange);
}

void
ScrollFrameHelper::ScrollbarReleased(nsScrollbarFrame* aScrollbar)
{
  // Scrollbar scrolling does not result in fling gestures, clear any
  // accumulated velocity
  mVelocityQueue.Reset();

  // Perform scroll snapping, if needed.  Scrollbar movement uses the same
  // smooth scrolling animation as keyboard scrolling.
  ScrollSnap(mDestination, nsIScrollableFrame::SMOOTH);
}

void
ScrollFrameHelper::ScrollByUnit(nsScrollbarFrame* aScrollbar,
                                nsIScrollableFrame::ScrollMode aMode,
                                int32_t aDirection,
                                nsIScrollableFrame::ScrollUnit aUnit,
                                nsIScrollbarMediator::ScrollSnapMode aSnap)
{
  MOZ_ASSERT(aScrollbar != nullptr);
  bool isHorizontal = aScrollbar->IsXULHorizontal();
  nsIntPoint delta;
  if (isHorizontal) {
    delta.x = aDirection;
  } else {
    delta.y = aDirection;
  }
  nsIntPoint overflow;
  ScrollBy(delta, aUnit, aMode, &overflow, nsGkAtoms::other,
           nsIScrollableFrame::NOT_MOMENTUM, aSnap);
}

nsresult
nsXULScrollFrame::CreateAnonymousContent(nsTArray<ContentInfo>& aElements)
{
  return mHelper.CreateAnonymousContent(aElements);
}

void
nsXULScrollFrame::AppendAnonymousContentTo(nsTArray<nsIContent*>& aElements,
                                           uint32_t aFilter)
{
  mHelper.AppendAnonymousContentTo(aElements, aFilter);
}

void
nsXULScrollFrame::DestroyFrom(nsIFrame* aDestructRoot)
{
  mHelper.Destroy();
  nsBoxFrame::DestroyFrom(aDestructRoot);
}

void
nsXULScrollFrame::SetInitialChildList(ChildListID     aListID,
                                      nsFrameList&    aChildList)
{
  nsBoxFrame::SetInitialChildList(aListID, aChildList);
  if (aListID == kPrincipalList) {
    mHelper.ReloadChildFrames();
  }
}


void
nsXULScrollFrame::AppendFrames(ChildListID     aListID,
                               nsFrameList&    aFrameList)
{
  nsBoxFrame::AppendFrames(aListID, aFrameList);
  mHelper.ReloadChildFrames();
}

void
nsXULScrollFrame::InsertFrames(ChildListID     aListID,
                               nsIFrame*       aPrevFrame,
                               nsFrameList&    aFrameList)
{
  nsBoxFrame::InsertFrames(aListID, aPrevFrame, aFrameList);
  mHelper.ReloadChildFrames();
}

void
nsXULScrollFrame::RemoveFrame(ChildListID     aListID,
                              nsIFrame*       aOldFrame)
{
  nsBoxFrame::RemoveFrame(aListID, aOldFrame);
  mHelper.ReloadChildFrames();
}

nsSplittableType
nsXULScrollFrame::GetSplittableType() const
{
  return NS_FRAME_NOT_SPLITTABLE;
}

nsresult
nsXULScrollFrame::GetXULPadding(nsMargin& aMargin)
{
  aMargin.SizeTo(0,0,0,0);
  return NS_OK;
}

nscoord
nsXULScrollFrame::GetXULBoxAscent(nsBoxLayoutState& aState)
{
  if (!mHelper.mScrolledFrame)
    return 0;

  nscoord ascent = mHelper.mScrolledFrame->GetXULBoxAscent(aState);
  nsMargin m(0,0,0,0);
  GetXULBorderAndPadding(m);
  ascent += m.top;
  GetXULMargin(m);
  ascent += m.top;

  return ascent;
}

nsSize
nsXULScrollFrame::GetXULPrefSize(nsBoxLayoutState& aState)
{
#ifdef DEBUG_LAYOUT
  PropagateDebug(aState);
#endif

  nsSize pref = mHelper.mScrolledFrame->GetXULPrefSize(aState);

  ScrollbarStyles styles = GetScrollbarStyles();

  // scrolled frames don't have their own margins

  if (mHelper.mVScrollbarBox &&
      styles.mVertical == NS_STYLE_OVERFLOW_SCROLL) {
    nsSize vSize = mHelper.mVScrollbarBox->GetXULPrefSize(aState);
    nsBox::AddMargin(mHelper.mVScrollbarBox, vSize);
    pref.width += vSize.width;
  }

  if (mHelper.mHScrollbarBox &&
      styles.mHorizontal == NS_STYLE_OVERFLOW_SCROLL) {
    nsSize hSize = mHelper.mHScrollbarBox->GetXULPrefSize(aState);
    nsBox::AddMargin(mHelper.mHScrollbarBox, hSize);
    pref.height += hSize.height;
  }

  AddBorderAndPadding(pref);
  bool widthSet, heightSet;
  nsIFrame::AddXULPrefSize(this, pref, widthSet, heightSet);
  return pref;
}

nsSize
nsXULScrollFrame::GetXULMinSize(nsBoxLayoutState& aState)
{
#ifdef DEBUG_LAYOUT
  PropagateDebug(aState);
#endif

  nsSize min = mHelper.mScrolledFrame->GetXULMinSizeForScrollArea(aState);

  ScrollbarStyles styles = GetScrollbarStyles();

  if (mHelper.mVScrollbarBox &&
      styles.mVertical == NS_STYLE_OVERFLOW_SCROLL) {
     nsSize vSize = mHelper.mVScrollbarBox->GetXULMinSize(aState);
     AddMargin(mHelper.mVScrollbarBox, vSize);
     min.width += vSize.width;
     if (min.height < vSize.height)
        min.height = vSize.height;
  }

  if (mHelper.mHScrollbarBox &&
      styles.mHorizontal == NS_STYLE_OVERFLOW_SCROLL) {
     nsSize hSize = mHelper.mHScrollbarBox->GetXULMinSize(aState);
     AddMargin(mHelper.mHScrollbarBox, hSize);
     min.height += hSize.height;
     if (min.width < hSize.width)
        min.width = hSize.width;
  }

  AddBorderAndPadding(min);
  bool widthSet, heightSet;
  nsIFrame::AddXULMinSize(aState, this, min, widthSet, heightSet);
  return min;
}

nsSize
nsXULScrollFrame::GetXULMaxSize(nsBoxLayoutState& aState)
{
#ifdef DEBUG_LAYOUT
  PropagateDebug(aState);
#endif

  nsSize maxSize(NS_INTRINSICSIZE, NS_INTRINSICSIZE);

  AddBorderAndPadding(maxSize);
  bool widthSet, heightSet;
  nsIFrame::AddXULMaxSize(this, maxSize, widthSet, heightSet);
  return maxSize;
}

#ifdef DEBUG_FRAME_DUMP
nsresult
nsXULScrollFrame::GetFrameName(nsAString& aResult) const
{
  return MakeFrameName(NS_LITERAL_STRING("XULScroll"), aResult);
}
#endif

NS_IMETHODIMP
nsXULScrollFrame::DoXULLayout(nsBoxLayoutState& aState)
{
  uint32_t flags = aState.LayoutFlags();
  nsresult rv = XULLayout(aState);
  aState.SetLayoutFlags(flags);

  nsBox::DoXULLayout(aState);
  return rv;
}

NS_QUERYFRAME_HEAD(nsXULScrollFrame)
  NS_QUERYFRAME_ENTRY(nsIAnonymousContentCreator)
  NS_QUERYFRAME_ENTRY(nsIScrollableFrame)
  NS_QUERYFRAME_ENTRY(nsIStatefulFrame)
  NS_QUERYFRAME_ENTRY(nsIScrollbarMediator)
NS_QUERYFRAME_TAIL_INHERITING(nsBoxFrame)

//-------------------- Helper ----------------------

#define SMOOTH_SCROLL_PREF_NAME "general.smoothScroll"

// AsyncSmoothMSDScroll has ref counting.
class ScrollFrameHelper::AsyncSmoothMSDScroll final : public nsARefreshObserver {
public:
  AsyncSmoothMSDScroll(const nsPoint &aInitialPosition,
                       const nsPoint &aInitialDestination,
                       const nsSize &aInitialVelocity,
                       const nsRect &aRange,
                       const mozilla::TimeStamp &aStartTime,
                       nsPresContext* aPresContext)
    : mXAxisModel(aInitialPosition.x, aInitialDestination.x,
                  aInitialVelocity.width,
                  gfxPrefs::ScrollBehaviorSpringConstant(),
                  gfxPrefs::ScrollBehaviorDampingRatio())
    , mYAxisModel(aInitialPosition.y, aInitialDestination.y,
                  aInitialVelocity.height,
                  gfxPrefs::ScrollBehaviorSpringConstant(),
                  gfxPrefs::ScrollBehaviorDampingRatio())
    , mRange(aRange)
    , mLastRefreshTime(aStartTime)
    , mCallee(nullptr)
    , mOneDevicePixelInAppUnits(aPresContext->DevPixelsToAppUnits(1))
  {
    Telemetry::SetHistogramRecordingEnabled(
      Telemetry::FX_REFRESH_DRIVER_SYNC_SCROLL_FRAME_DELAY_MS, true);
  }

  NS_INLINE_DECL_REFCOUNTING(AsyncSmoothMSDScroll, override)

  nsSize GetVelocity() {
    // In nscoords per second
    return nsSize(mXAxisModel.GetVelocity(), mYAxisModel.GetVelocity());
  }

  nsPoint GetPosition() {
    // In nscoords
    return nsPoint(NSToCoordRound(mXAxisModel.GetPosition()), NSToCoordRound(mYAxisModel.GetPosition()));
  }

  void SetDestination(const nsPoint &aDestination) {
    mXAxisModel.SetDestination(static_cast<int32_t>(aDestination.x));
    mYAxisModel.SetDestination(static_cast<int32_t>(aDestination.y));
  }

  void SetRange(const nsRect &aRange)
  {
    mRange = aRange;
  }

  nsRect GetRange()
  {
    return mRange;
  }

  void Simulate(const TimeDuration& aDeltaTime)
  {
    mXAxisModel.Simulate(aDeltaTime);
    mYAxisModel.Simulate(aDeltaTime);

    nsPoint desired = GetPosition();
    nsPoint clamped = mRange.ClampPoint(desired);
    if(desired.x != clamped.x) {
      // The scroll has hit the "wall" at the left or right edge of the allowed
      // scroll range.
      // Absorb the impact to avoid bounceback effect.
      mXAxisModel.SetVelocity(0.0);
      mXAxisModel.SetPosition(clamped.x);
    }

    if(desired.y != clamped.y) {
      // The scroll has hit the "wall" at the left or right edge of the allowed
      // scroll range.
      // Absorb the impact to avoid bounceback effect.
      mYAxisModel.SetVelocity(0.0);
      mYAxisModel.SetPosition(clamped.y);
    }
  }

  bool IsFinished()
  {
    return mXAxisModel.IsFinished(mOneDevicePixelInAppUnits) &&
           mYAxisModel.IsFinished(mOneDevicePixelInAppUnits);
  }

  virtual void WillRefresh(mozilla::TimeStamp aTime) override {
    mozilla::TimeDuration deltaTime = aTime - mLastRefreshTime;
    mLastRefreshTime = aTime;

    // The callback may release "this".
    // We don't access members after returning, so no need for KungFuDeathGrip.
    ScrollFrameHelper::AsyncSmoothMSDScrollCallback(mCallee, deltaTime);
  }

  /*
   * Set a refresh observer for smooth scroll iterations (and start observing).
   * Should be used at most once during the lifetime of this object.
   * Return value: true on success, false otherwise.
   */
  bool SetRefreshObserver(ScrollFrameHelper *aCallee) {
    NS_ASSERTION(aCallee && !mCallee, "AsyncSmoothMSDScroll::SetRefreshObserver - Invalid usage.");

    if (!RefreshDriver(aCallee)->AddRefreshObserver(this, FlushType::Style)) {
      return false;
    }

    mCallee = aCallee;
    return true;
  }

private:
  // Private destructor, to discourage deletion outside of Release():
  ~AsyncSmoothMSDScroll() {
    RemoveObserver();
    Telemetry::SetHistogramRecordingEnabled(
      Telemetry::FX_REFRESH_DRIVER_SYNC_SCROLL_FRAME_DELAY_MS, false);
  }

  nsRefreshDriver* RefreshDriver(ScrollFrameHelper* aCallee) {
    return aCallee->mOuter->PresContext()->RefreshDriver();
  }

  /*
   * The refresh driver doesn't hold a reference to its observers,
   *   so releasing this object can (and is) used to remove the observer on DTOR.
   * Currently, this object is released once the scrolling ends.
   */
  void RemoveObserver() {
    if (mCallee) {
      RefreshDriver(mCallee)->RemoveRefreshObserver(this, FlushType::Style);
    }
  }

  mozilla::layers::AxisPhysicsMSDModel mXAxisModel, mYAxisModel;
  nsRect mRange;
  mozilla::TimeStamp mLastRefreshTime;
  ScrollFrameHelper *mCallee;
  nscoord mOneDevicePixelInAppUnits;
};

// AsyncScroll has ref counting.
class ScrollFrameHelper::AsyncScroll final
  : public nsARefreshObserver,
    public AsyncScrollBase
{
public:
  typedef mozilla::TimeStamp TimeStamp;
  typedef mozilla::TimeDuration TimeDuration;

  explicit AsyncScroll(nsPoint aStartPos)
    : AsyncScrollBase(aStartPos)
    , mCallee(nullptr)
  {
    Telemetry::SetHistogramRecordingEnabled(
      Telemetry::FX_REFRESH_DRIVER_SYNC_SCROLL_FRAME_DELAY_MS, true);
  }

private:
  // Private destructor, to discourage deletion outside of Release():
  ~AsyncScroll() {
    RemoveObserver();
    Telemetry::SetHistogramRecordingEnabled(
      Telemetry::FX_REFRESH_DRIVER_SYNC_SCROLL_FRAME_DELAY_MS, false);
  }

public:
  void InitSmoothScroll(TimeStamp aTime, nsPoint aDestination,
                        nsIAtom *aOrigin, const nsRect& aRange,
                        const nsSize& aCurrentVelocity);
  void Init(const nsRect& aRange) {
    mRange = aRange;
  }

  // Most recent scroll origin.
  nsCOMPtr<nsIAtom> mOrigin;

  // Allowed destination positions around mDestination
  nsRect mRange;
  bool mIsSmoothScroll;

private:
  void InitPreferences(TimeStamp aTime, nsIAtom *aOrigin);

// The next section is observer/callback management
// Bodies of WillRefresh and RefreshDriver contain ScrollFrameHelper specific code.
public:
  NS_INLINE_DECL_REFCOUNTING(AsyncScroll, override)

  /*
   * Set a refresh observer for smooth scroll iterations (and start observing).
   * Should be used at most once during the lifetime of this object.
   * Return value: true on success, false otherwise.
   */
  bool SetRefreshObserver(ScrollFrameHelper *aCallee) {
    NS_ASSERTION(aCallee && !mCallee, "AsyncScroll::SetRefreshObserver - Invalid usage.");

    if (!RefreshDriver(aCallee)->AddRefreshObserver(this, FlushType::Style)) {
      return false;
    }

    mCallee = aCallee;
    APZCCallbackHelper::SuppressDisplayport(true, mCallee->mOuter->PresContext()->PresShell());
    return true;
  }

  virtual void WillRefresh(mozilla::TimeStamp aTime) override {
    // The callback may release "this".
    // We don't access members after returning, so no need for KungFuDeathGrip.
    ScrollFrameHelper::AsyncScrollCallback(mCallee, aTime);
  }

private:
  ScrollFrameHelper *mCallee;

  nsRefreshDriver* RefreshDriver(ScrollFrameHelper* aCallee) {
    return aCallee->mOuter->PresContext()->RefreshDriver();
  }

  /*
   * The refresh driver doesn't hold a reference to its observers,
   *   so releasing this object can (and is) used to remove the observer on DTOR.
   * Currently, this object is released once the scrolling ends.
   */
  void RemoveObserver() {
    if (mCallee) {
      RefreshDriver(mCallee)->RemoveRefreshObserver(this, FlushType::Style);
      APZCCallbackHelper::SuppressDisplayport(false, mCallee->mOuter->PresContext()->PresShell());
    }
  }
};

/*
 * Calculate duration, possibly dynamically according to events rate and event origin.
 * (also maintain previous timestamps - which are only used here).
 */
void
ScrollFrameHelper::AsyncScroll::InitPreferences(TimeStamp aTime, nsIAtom *aOrigin)
{
  if (!aOrigin || aOrigin == nsGkAtoms::restore) {
    // We don't have special prefs for "restore", just treat it as "other".
    // "restore" scrolls are (for now) always instant anyway so unless something
    // changes we should never have aOrigin == nsGkAtoms::restore here.
    aOrigin = nsGkAtoms::other;
  }
  // Likewise we should never get APZ-triggered scrolls here, and if that changes
  // something is likely broken somewhere.
  MOZ_ASSERT(aOrigin != nsGkAtoms::apz);

  // Read preferences only on first iteration or for a different event origin.
  if (!mIsFirstIteration && aOrigin == mOrigin) {
    return;
  }

  mOrigin = aOrigin;
  mOriginMinMS = mOriginMaxMS = 0;
  bool isOriginSmoothnessEnabled = false;
  mIntervalRatio = 1;

  // Default values for all preferences are defined in all.js
  static const int32_t kDefaultMinMS = 150, kDefaultMaxMS = 150;
  static const bool kDefaultIsSmoothEnabled = true;

  nsAutoCString originName;
  aOrigin->ToUTF8String(originName);
  nsAutoCString prefBase = NS_LITERAL_CSTRING("general.smoothScroll.") + originName;

  isOriginSmoothnessEnabled = Preferences::GetBool(prefBase.get(), kDefaultIsSmoothEnabled);
  if (isOriginSmoothnessEnabled) {
    nsAutoCString prefMin = prefBase + NS_LITERAL_CSTRING(".durationMinMS");
    nsAutoCString prefMax = prefBase + NS_LITERAL_CSTRING(".durationMaxMS");
    mOriginMinMS = Preferences::GetInt(prefMin.get(), kDefaultMinMS);
    mOriginMaxMS = Preferences::GetInt(prefMax.get(), kDefaultMaxMS);

    static const int32_t kSmoothScrollMaxAllowedAnimationDurationMS = 10000;
    mOriginMaxMS = clamped(mOriginMaxMS, 0, kSmoothScrollMaxAllowedAnimationDurationMS);
    mOriginMinMS = clamped(mOriginMinMS, 0, mOriginMaxMS);
  }

  // Keep the animation duration longer than the average event intervals
  //   (to "connect" consecutive scroll animations before the scroll comes to a stop).
  static const double kDefaultDurationToIntervalRatio = 2; // Duplicated at all.js
  mIntervalRatio = Preferences::GetInt("general.smoothScroll.durationToIntervalRatio",
                                       kDefaultDurationToIntervalRatio * 100) / 100.0;

  // Duration should be at least as long as the intervals -> ratio is at least 1
  mIntervalRatio = std::max(1.0, mIntervalRatio);

  if (mIsFirstIteration) {
    InitializeHistory(aTime);
  }
}

void
ScrollFrameHelper::AsyncScroll::InitSmoothScroll(TimeStamp aTime,
                                                 nsPoint aDestination,
                                                 nsIAtom *aOrigin,
                                                 const nsRect& aRange,
                                                 const nsSize& aCurrentVelocity)
{
  InitPreferences(aTime, aOrigin);
  mRange = aRange;

  Update(aTime, aDestination, aCurrentVelocity);
}

bool
ScrollFrameHelper::IsSmoothScrollingEnabled()
{
  return Preferences::GetBool(SMOOTH_SCROLL_PREF_NAME, false);
}

class ScrollFrameActivityTracker final : public nsExpirationTracker<ScrollFrameHelper,4> {
public:
  // Wait for 3-4s between scrolls before we remove our layers.
  // That's 4 generations of 1s each.
  enum { TIMEOUT_MS = 1000 };
  explicit ScrollFrameActivityTracker(nsIEventTarget* aEventTarget)
    : nsExpirationTracker<ScrollFrameHelper,4>(TIMEOUT_MS,
                                               "ScrollFrameActivityTracker",
                                               aEventTarget)
  {}
  ~ScrollFrameActivityTracker() {
    AgeAllGenerations();
  }

  virtual void NotifyExpired(ScrollFrameHelper *aObject) {
    RemoveObject(aObject);
    aObject->MarkNotRecentlyScrolled();
  }
};

static ScrollFrameActivityTracker *gScrollFrameActivityTracker = nullptr;

// There are situations when a scroll frame is destroyed and then re-created
// for the same content element. In this case we want to increment the scroll
// generation between the old and new scrollframes. If the new one knew about
// the old one then it could steal the old generation counter and increment it
// but it doesn't have that reference so instead we use a static global to
// ensure the new one gets a fresh value.
static uint32_t sScrollGenerationCounter = 0;

ScrollFrameHelper::ScrollFrameHelper(nsContainerFrame* aOuter,
                                             bool aIsRoot)
  : mHScrollbarBox(nullptr)
  , mVScrollbarBox(nullptr)
  , mScrolledFrame(nullptr)
  , mScrollCornerBox(nullptr)
  , mResizerBox(nullptr)
  , mOuter(aOuter)
  , mAsyncScroll(nullptr)
  , mAsyncSmoothMSDScroll(nullptr)
  , mLastScrollOrigin(nsGkAtoms::other)
  , mAllowScrollOriginDowngrade(false)
  , mLastSmoothScrollOrigin(nullptr)
  , mScrollGeneration(++sScrollGenerationCounter)
  , mDestination(0, 0)
  , mScrollPosAtLastPaint(0, 0)
  , mRestorePos(-1, -1)
  , mLastPos(-1, -1)
  , mScrollPosForLayerPixelAlignment(-1, -1)
  , mLastUpdateFramesPos(-1, -1)
  , mHadDisplayPortAtLastFrameUpdate(false)
  , mDisplayPortAtLastFrameUpdate()
  , mNeverHasVerticalScrollbar(false)
  , mNeverHasHorizontalScrollbar(false)
  , mHasVerticalScrollbar(false)
  , mHasHorizontalScrollbar(false)
  , mFrameIsUpdatingScrollbar(false)
  , mDidHistoryRestore(false)
  , mIsRoot(aIsRoot)
  , mClipAllDescendants(aIsRoot)
  , mSuppressScrollbarUpdate(false)
  , mSkippedScrollbarLayout(false)
  , mHadNonInitialReflow(false)
  , mHorizontalOverflow(false)
  , mVerticalOverflow(false)
  , mPostedReflowCallback(false)
  , mMayHaveDirtyFixedChildren(false)
  , mUpdateScrollbarAttributes(false)
  , mHasBeenScrolledRecently(false)
  , mCollapsedResizer(false)
  , mWillBuildScrollableLayer(false)
  , mIsScrollParent(false)
  , mIsScrollableLayerInRootContainer(false)
  , mHasBeenScrolled(false)
  , mIgnoreMomentumScroll(false)
  , mTransformingByAPZ(false)
  , mScrollableByAPZ(false)
  , mZoomableByAPZ(false)
  , mSuppressScrollbarRepaints(false)
  , mVelocityQueue(aOuter->PresContext())
{
  if (LookAndFeel::GetInt(LookAndFeel::eIntID_UseOverlayScrollbars) != 0) {
    mScrollbarActivity = new ScrollbarActivity(do_QueryFrame(aOuter));
  }

  EnsureFrameVisPrefsCached();

  if (IsAlwaysActive() &&
      gfxPrefs::LayersTilesEnabled() &&
      !nsLayoutUtils::UsesAsyncScrolling(mOuter) &&
      mOuter->GetContent()) {
    // If we have tiling but no APZ, then set a 0-margin display port on
    // active scroll containers so that we paint by whole tile increments
    // when scrolling.
    nsLayoutUtils::SetDisplayPortMargins(mOuter->GetContent(),
                                         mOuter->PresContext()->PresShell(),
                                         ScreenMargin(),
                                         0,
                                         nsLayoutUtils::RepaintMode::DoNotRepaint);
    nsLayoutUtils::SetZeroMarginDisplayPortOnAsyncScrollableAncestors(
        mOuter, nsLayoutUtils::RepaintMode::DoNotRepaint);
  }

}

ScrollFrameHelper::~ScrollFrameHelper()
{
}

/*
 * Callback function from AsyncSmoothMSDScroll, used in ScrollFrameHelper::ScrollTo
 */
void
ScrollFrameHelper::AsyncSmoothMSDScrollCallback(ScrollFrameHelper* aInstance,
                                                mozilla::TimeDuration aDeltaTime)
{
  NS_ASSERTION(aInstance != nullptr, "aInstance must not be null");
  NS_ASSERTION(aInstance->mAsyncSmoothMSDScroll,
    "Did not expect AsyncSmoothMSDScrollCallback without an active MSD scroll.");

  nsRect range = aInstance->mAsyncSmoothMSDScroll->GetRange();
  aInstance->mAsyncSmoothMSDScroll->Simulate(aDeltaTime);

  if (!aInstance->mAsyncSmoothMSDScroll->IsFinished()) {
    nsPoint destination = aInstance->mAsyncSmoothMSDScroll->GetPosition();
    // Allow this scroll operation to land on any pixel boundary within the
    // allowed scroll range for this frame.
    // If the MSD is under-dampened or the destination is changed rapidly,
    // it is expected (and desired) that the scrolling may overshoot.
    nsRect intermediateRange =
      nsRect(destination, nsSize()).UnionEdges(range);
    aInstance->ScrollToImpl(destination, intermediateRange);
    // 'aInstance' might be destroyed here
    return;
  }

  aInstance->CompleteAsyncScroll(range);
}

/*
 * Callback function from AsyncScroll, used in ScrollFrameHelper::ScrollTo
 */
void
ScrollFrameHelper::AsyncScrollCallback(ScrollFrameHelper* aInstance,
                                       mozilla::TimeStamp aTime)
{
  MOZ_ASSERT(aInstance != nullptr, "aInstance must not be null");
  MOZ_ASSERT(aInstance->mAsyncScroll,
    "Did not expect AsyncScrollCallback without an active async scroll.");

  if (!aInstance || !aInstance->mAsyncScroll) {
    return;  // XXX wallpaper bug 1107353 for now.
  }

  nsRect range = aInstance->mAsyncScroll->mRange;
  if (aInstance->mAsyncScroll->mIsSmoothScroll) {
    if (!aInstance->mAsyncScroll->IsFinished(aTime)) {
      nsPoint destination = aInstance->mAsyncScroll->PositionAt(aTime);
      // Allow this scroll operation to land on any pixel boundary between the
      // current position and the final allowed range.  (We don't want
      // intermediate steps to be more constrained than the final step!)
      nsRect intermediateRange =
        nsRect(aInstance->GetScrollPosition(), nsSize()).UnionEdges(range);
      aInstance->ScrollToImpl(destination, intermediateRange);
      // 'aInstance' might be destroyed here
      return;
    }
  }

  aInstance->CompleteAsyncScroll(range);
}

void
ScrollFrameHelper::CompleteAsyncScroll(const nsRect &aRange, nsIAtom* aOrigin)
{
  // Apply desired destination range since this is the last step of scrolling.
  mAsyncSmoothMSDScroll = nullptr;
  mAsyncScroll = nullptr;
  AutoWeakFrame weakFrame(mOuter);
  ScrollToImpl(mDestination, aRange, aOrigin);
  if (!weakFrame.IsAlive()) {
    return;
  }
  // We are done scrolling, set our destination to wherever we actually ended
  // up scrolling to.
  mDestination = GetScrollPosition();
}

bool
ScrollFrameHelper::HasPluginFrames()
{
#if defined(XP_WIN) || defined(MOZ_WIDGET_GTK)
  if (XRE_IsContentProcess()) {
    nsPresContext* presContext = mOuter->PresContext();
    nsRootPresContext* rootPresContext = presContext->GetRootPresContext();
    if (!rootPresContext || rootPresContext->NeedToComputePluginGeometryUpdates()) {
      return true;
    }
  }
#endif
  return false;
}

bool
ScrollFrameHelper::HasPerspective() const
{
  const nsStyleDisplay* disp = mOuter->StyleDisplay();
  return disp->mChildPerspective.GetUnit() != eStyleUnit_None;
}

bool
ScrollFrameHelper::HasBgAttachmentLocal() const
{
  const nsStyleBackground* bg = mOuter->StyleBackground();
  return bg->HasLocalBackground();
}

void
ScrollFrameHelper::ScrollToCSSPixels(const CSSIntPoint& aScrollPosition,
                                     nsIScrollableFrame::ScrollMode aMode)
{
  nsPoint current = GetScrollPosition();
  CSSIntPoint currentCSSPixels = GetScrollPositionCSSPixels();
  nsPoint pt = CSSPoint::ToAppUnits(aScrollPosition);
  nscoord halfPixel = nsPresContext::CSSPixelsToAppUnits(0.5f);
  nsRect range(pt.x - halfPixel, pt.y - halfPixel, 2*halfPixel - 1, 2*halfPixel - 1);
  // XXX I don't think the following blocks are needed anymore, now that
  // ScrollToImpl simply tries to scroll an integer number of layer
  // pixels from the current position
  if (currentCSSPixels.x == aScrollPosition.x) {
    pt.x = current.x;
    range.x = pt.x;
    range.width = 0;
  }
  if (currentCSSPixels.y == aScrollPosition.y) {
    pt.y = current.y;
    range.y = pt.y;
    range.height = 0;
  }
  ScrollTo(pt, aMode, &range);
  // 'this' might be destroyed here
}

void
ScrollFrameHelper::ScrollToCSSPixelsApproximate(const CSSPoint& aScrollPosition,
                                                nsIAtom *aOrigin)
{
  nsPoint pt = CSSPoint::ToAppUnits(aScrollPosition);
  nscoord halfRange = nsPresContext::CSSPixelsToAppUnits(1000);
  nsRect range(pt.x - halfRange, pt.y - halfRange, 2*halfRange - 1, 2*halfRange - 1);
  ScrollToWithOrigin(pt, nsIScrollableFrame::INSTANT, aOrigin, &range);
  // 'this' might be destroyed here
}

CSSIntPoint
ScrollFrameHelper::GetScrollPositionCSSPixels()
{
  return CSSIntPoint::FromAppUnitsRounded(GetScrollPosition());
}

/*
 * this method wraps calls to ScrollToImpl(), either in one shot or incrementally,
 *  based on the setting of the smoothness scroll pref
 */
void
ScrollFrameHelper::ScrollToWithOrigin(nsPoint aScrollPosition,
                                          nsIScrollableFrame::ScrollMode aMode,
                                          nsIAtom *aOrigin,
                                          const nsRect* aRange,
                                          nsIScrollbarMediator::ScrollSnapMode aSnap)
{

  if (aSnap == nsIScrollableFrame::ENABLE_SNAP) {
    GetSnapPointForDestination(nsIScrollableFrame::DEVICE_PIXELS,
                               mDestination,
                               aScrollPosition);
  }

  nsRect scrollRange = GetScrollRangeForClamping();
  mDestination = scrollRange.ClampPoint(aScrollPosition);
  if (mDestination != aScrollPosition && aOrigin == nsGkAtoms::restore &&
      GetPageLoadingState() != LoadingState::Loading) {
    // If we're doing a restore but the scroll position is clamped, promote
    // the origin from one that APZ can clobber to one that it can't clobber.
    aOrigin = nsGkAtoms::other;
  }

  nsRect range = aRange ? *aRange : nsRect(aScrollPosition, nsSize(0, 0));

  if (aMode != nsIScrollableFrame::SMOOTH_MSD) {
    // If we get a non-smooth-scroll, reset the cached APZ scroll destination,
    // so that we know to process the next smooth-scroll destined for APZ.
    mApzSmoothScrollDestination = Nothing();
  }

  if (aMode == nsIScrollableFrame::INSTANT) {
    // Asynchronous scrolling is not allowed, so we'll kill any existing
    // async-scrolling process and do an instant scroll.
    CompleteAsyncScroll(range, aOrigin);
    return;
  }

  nsPresContext* presContext = mOuter->PresContext();
  TimeStamp now = presContext->RefreshDriver()->IsTestControllingRefreshesEnabled()
                ? presContext->RefreshDriver()->MostRecentRefresh()
                : TimeStamp::Now();
  bool isSmoothScroll = (aMode == nsIScrollableFrame::SMOOTH) &&
                          IsSmoothScrollingEnabled();

  nsSize currentVelocity(0, 0);

  if (gfxPrefs::ScrollBehaviorEnabled()) {
    if (aMode == nsIScrollableFrame::SMOOTH_MSD) {
      mIgnoreMomentumScroll = true;
      if (!mAsyncSmoothMSDScroll) {
        nsPoint sv = mVelocityQueue.GetVelocity();
        currentVelocity.width = sv.x;
        currentVelocity.height = sv.y;
        if (mAsyncScroll) {
          if (mAsyncScroll->mIsSmoothScroll) {
            currentVelocity = mAsyncScroll->VelocityAt(now);
          }
          mAsyncScroll = nullptr;
        }

        if (nsLayoutUtils::AsyncPanZoomEnabled(mOuter) && WantAsyncScroll()) {
          if (mApzSmoothScrollDestination == Some(mDestination) &&
              mScrollGeneration == sScrollGenerationCounter) {
            // If we already sent APZ a smooth-scroll request to this
            // destination with this generation (i.e. it was the last request
            // we sent), then don't send another one because it is redundant.
            // This is to avoid a scenario where pages do repeated scrollBy
            // calls, incrementing the generation counter, and blocking APZ from
            // syncing the scroll offset back to the main thread.
            // Note that if we get two smooth-scroll requests to the same
            // destination with some other scroll in between,
            // mApzSmoothScrollDestination will get reset to Nothing() and so
            // we shouldn't have the problem where this check discards a
            // legitimate smooth-scroll.
            // Note: if there are two separate scrollframes both getting smooth
            // scrolled at the same time, sScrollGenerationCounter can get
            // incremented and this early-exit won't get taken. Bug 1231177 is
            // on file for this.
            return;
          }

          // The animation will be handled in the compositor, pass the
          // information needed to start the animation and skip the main-thread
          // animation for this scroll.
          mLastSmoothScrollOrigin = aOrigin;
          mApzSmoothScrollDestination = Some(mDestination);
          mScrollGeneration = ++sScrollGenerationCounter;

          if (!nsLayoutUtils::HasDisplayPort(mOuter->GetContent())) {
            // If this frame doesn't have a displayport then there won't be an
            // APZC instance for it and so there won't be anything to process
            // this smooth scroll request. We should set a displayport on this
            // frame to force an APZC which can handle the request.
            nsLayoutUtils::CalculateAndSetDisplayPortMargins(
              mOuter->GetScrollTargetFrame(),
              nsLayoutUtils::RepaintMode::DoNotRepaint);
            nsIFrame* frame = do_QueryFrame(mOuter->GetScrollTargetFrame());
            nsLayoutUtils::SetZeroMarginDisplayPortOnAsyncScrollableAncestors(
              frame,
              nsLayoutUtils::RepaintMode::DoNotRepaint);
          }

          // Schedule a paint to ensure that the frame metrics get updated on
          // the compositor thread.
          mOuter->SchedulePaint();
          return;
        }

        mAsyncSmoothMSDScroll =
          new AsyncSmoothMSDScroll(GetScrollPosition(), mDestination,
                                   currentVelocity, GetScrollRangeForClamping(),
                                   now, presContext);

        if (!mAsyncSmoothMSDScroll->SetRefreshObserver(this)) {
          // Observer setup failed. Scroll the normal way.
          CompleteAsyncScroll(range, aOrigin);
          return;
        }
      } else {
        // A previous smooth MSD scroll is still in progress, so we just need to
        // update its range and destination.
        mAsyncSmoothMSDScroll->SetRange(GetScrollRangeForClamping());
        mAsyncSmoothMSDScroll->SetDestination(mDestination);
      }

      return;
    } else {
      if (mAsyncSmoothMSDScroll) {
        currentVelocity = mAsyncSmoothMSDScroll->GetVelocity();
        mAsyncSmoothMSDScroll = nullptr;
      }
    }
  }

  if (!mAsyncScroll) {
    mAsyncScroll = new AsyncScroll(GetScrollPosition());
    if (!mAsyncScroll->SetRefreshObserver(this)) {
      // Observer setup failed. Scroll the normal way.
      CompleteAsyncScroll(range, aOrigin);
      return;
    }
  }

  mAsyncScroll->mIsSmoothScroll = isSmoothScroll;

  if (isSmoothScroll) {
    mAsyncScroll->InitSmoothScroll(now, mDestination, aOrigin, range, currentVelocity);
  } else {
    mAsyncScroll->Init(range);
  }
}

// We can't use nsContainerFrame::PositionChildViews here because
// we don't want to invalidate views that have moved.
static void AdjustViews(nsIFrame* aFrame)
{
  nsView* view = aFrame->GetView();
  if (view) {
    nsPoint pt;
    aFrame->GetParent()->GetClosestView(&pt);
    pt += aFrame->GetPosition();
    view->SetPosition(pt.x, pt.y);

    return;
  }

  if (!(aFrame->GetStateBits() & NS_FRAME_HAS_CHILD_WITH_VIEW)) {
    return;
  }

  // Call AdjustViews recursively for all child frames except the popup list as
  // the views for popups are not scrolled.
  nsIFrame::ChildListIterator lists(aFrame);
  for (; !lists.IsDone(); lists.Next()) {
    if (lists.CurrentID() == nsIFrame::kPopupList) {
      continue;
    }
    nsFrameList::Enumerator childFrames(lists.CurrentList());
    for (; !childFrames.AtEnd(); childFrames.Next()) {
      AdjustViews(childFrames.get());
    }
  }
}

static bool
NeedToInvalidateOnScroll(nsIFrame* aFrame)
{
  return (aFrame->GetStateBits() & NS_SCROLLFRAME_INVALIDATE_CONTENTS_ON_SCROLL) != 0;
}

bool ScrollFrameHelper::IsIgnoringViewportClipping() const
{
  if (!mIsRoot)
    return false;
  nsSubDocumentFrame* subdocFrame = static_cast<nsSubDocumentFrame*>
    (nsLayoutUtils::GetCrossDocParentFrame(mOuter->PresContext()->PresShell()->GetRootFrame()));
  return subdocFrame && !subdocFrame->ShouldClipSubdocument();
}

void ScrollFrameHelper::MarkScrollbarsDirtyForReflow() const
{
  nsIPresShell* presShell = mOuter->PresContext()->PresShell();
  if (mVScrollbarBox) {
    presShell->FrameNeedsReflow(mVScrollbarBox, nsIPresShell::eResize, NS_FRAME_IS_DIRTY);
  }
  if (mHScrollbarBox) {
    presShell->FrameNeedsReflow(mHScrollbarBox, nsIPresShell::eResize, NS_FRAME_IS_DIRTY);
  }
}

bool ScrollFrameHelper::ShouldClampScrollPosition() const
{
  if (!mIsRoot)
    return true;
  nsSubDocumentFrame* subdocFrame = static_cast<nsSubDocumentFrame*>
    (nsLayoutUtils::GetCrossDocParentFrame(mOuter->PresContext()->PresShell()->GetRootFrame()));
  return !subdocFrame || subdocFrame->ShouldClampScrollPosition();
}

bool ScrollFrameHelper::IsAlwaysActive() const
{
  if (nsDisplayItem::ForceActiveLayers()) {
    return true;
  }

  // Unless this is the root scrollframe for a non-chrome document
  // which is the direct child of a chrome document, we default to not
  // being "active".
  if (!(mIsRoot && mOuter->PresContext()->IsRootContentDocument())) {
     return false;
  }

  // If we have scrolled before, then we should stay active.
  if (mHasBeenScrolled) {
    return true;
  }

  // If we're overflow:hidden, then start as inactive until
  // we get scrolled manually.
  ScrollbarStyles styles = GetScrollbarStylesFromFrame();
  return (styles.mHorizontal != NS_STYLE_OVERFLOW_HIDDEN &&
          styles.mVertical != NS_STYLE_OVERFLOW_HIDDEN);
}

/*static*/ void
RemoveDisplayPortCallback(nsITimer* aTimer, void* aClosure)
{
  ScrollFrameHelper* helper = static_cast<ScrollFrameHelper*>(aClosure);

  // This function only ever gets called from the expiry timer, so it must
  // be non-null here. Set it to null here so that we don't keep resetting
  // it unnecessarily in MarkRecentlyScrolled().
  MOZ_ASSERT(helper->mDisplayPortExpiryTimer);
  helper->mDisplayPortExpiryTimer = nullptr;

  if (!helper->AllowDisplayPortExpiration() || helper->mIsScrollParent) {
    // If this is a scroll parent for some other scrollable frame, don't
    // expire the displayport because it would break scroll handoff. Once the
    // descendant scrollframes have their displayports expired, they will
    // trigger the displayport expiration on this scrollframe as well, and
    // mIsScrollParent will presumably be false when that kicks in.
    return;
  }

  // Remove the displayport from this scrollframe if it's been a while
  // since it's scrolled, except if it needs to be always active. Note that
  // there is one scrollframe that doesn't fall under this general rule, and
  // that is the one that nsLayoutUtils::MaybeCreateDisplayPort decides to put
  // a displayport on (i.e. the first scrollframe that WantAsyncScroll()s).
  // If that scrollframe is this one, we remove the displayport anyway, and
  // as part of the next paint MaybeCreateDisplayPort will put another
  // displayport back on it. Although the displayport will "flicker" off and
  // back on, the layer itself should never disappear, because this all
  // happens between actual painting. If the displayport is reset to a
  // different position that's ok; this scrollframe hasn't been scrolled
  // recently and so the reset should be correct.
  nsLayoutUtils::RemoveDisplayPort(helper->mOuter->GetContent());
  nsLayoutUtils::ExpireDisplayPortOnAsyncScrollableAncestor(helper->mOuter);
  helper->mOuter->SchedulePaint();
  // Be conservative and unflag this this scrollframe as being scrollable by
  // APZ. If it is still scrollable this will get flipped back soon enough.
  helper->mScrollableByAPZ = false;
}

void ScrollFrameHelper::MarkNotRecentlyScrolled()
{
  if (!mHasBeenScrolledRecently)
    return;

  mHasBeenScrolledRecently = false;
  mOuter->SchedulePaint();
}

void ScrollFrameHelper::MarkRecentlyScrolled()
{
  mHasBeenScrolledRecently = true;
  if (IsAlwaysActive()) {
    return;
  }

  if (mActivityExpirationState.IsTracked()) {
    gScrollFrameActivityTracker->MarkUsed(this);
  } else {
    if (!gScrollFrameActivityTracker) {
      gScrollFrameActivityTracker = new ScrollFrameActivityTracker(
        SystemGroup::EventTargetFor(TaskCategory::Other));
    }
    gScrollFrameActivityTracker->AddObject(this);
  }

  // If we just scrolled and there's a displayport expiry timer in place,
  // reset the timer.
  ResetDisplayPortExpiryTimer();
}

void ScrollFrameHelper::ResetDisplayPortExpiryTimer()
{
  if (mDisplayPortExpiryTimer) {
    mDisplayPortExpiryTimer->InitWithNamedFuncCallback(
      RemoveDisplayPortCallback,
      this,
      gfxPrefs::APZDisplayPortExpiryTime(),
      nsITimer::TYPE_ONE_SHOT,
      "ScrollFrameHelper::ResetDisplayPortExpiryTimer");
  }
}

bool ScrollFrameHelper::AllowDisplayPortExpiration()
{
  if (IsAlwaysActive()) {
    return false;
  }
  if (mIsRoot && mOuter->PresContext()->IsRoot()) {
    return false;
  }
  return true;
}

void ScrollFrameHelper::TriggerDisplayPortExpiration()
{
  if (!AllowDisplayPortExpiration()) {
    return;
  }

  if (!gfxPrefs::APZDisplayPortExpiryTime()) {
    // a zero time disables the expiry
    return;
  }

  if (!mDisplayPortExpiryTimer) {
    mDisplayPortExpiryTimer = do_CreateInstance("@mozilla.org/timer;1");
  }
  ResetDisplayPortExpiryTimer();
}

void ScrollFrameHelper::ScrollVisual()
{
  // Mark this frame as having been scrolled. If this is the root
  // scroll frame of a content document, then IsAlwaysActive()
  // will return true from now on and MarkNotRecentlyScrolled() won't
  // have any effect.
  mHasBeenScrolled = true;

  AdjustViews(mScrolledFrame);
  // We need to call this after fixing up the view positions
  // to be consistent with the frame hierarchy.
  bool needToInvalidateOnScroll = NeedToInvalidateOnScroll(mOuter);
  mOuter->RemoveStateBits(NS_SCROLLFRAME_INVALIDATE_CONTENTS_ON_SCROLL);
  if (needToInvalidateOnScroll) {
    MarkNotRecentlyScrolled();
  } else {
    MarkRecentlyScrolled();
  }

}

/**
 * Clamp desired scroll position aDesired and range [aDestLower, aDestUpper]
 * to [aBoundLower, aBoundUpper] and then select the appunit value from among
 * aBoundLower, aBoundUpper and those such that (aDesired - aCurrent) *
 * aRes/aAppUnitsPerPixel is an integer (or as close as we can get
 * modulo rounding to appunits) that is in [aDestLower, aDestUpper] and
 * closest to aDesired.  If no such value exists, return the nearest in
 * [aDestLower, aDestUpper].
 */
static nscoord
ClampAndAlignWithPixels(nscoord aDesired,
                        nscoord aBoundLower, nscoord aBoundUpper,
                        nscoord aDestLower, nscoord aDestUpper,
                        nscoord aAppUnitsPerPixel, double aRes,
                        nscoord aCurrent)
{
  // Intersect scroll range with allowed range, by clamping the ends
  // of aRange to be within bounds
  nscoord destLower = clamped(aDestLower, aBoundLower, aBoundUpper);
  nscoord destUpper = clamped(aDestUpper, aBoundLower, aBoundUpper);

  nscoord desired = clamped(aDesired, destLower, destUpper);

  double currentLayerVal = (aRes*aCurrent)/aAppUnitsPerPixel;
  double desiredLayerVal = (aRes*desired)/aAppUnitsPerPixel;
  double delta = desiredLayerVal - currentLayerVal;
  double nearestLayerVal = NS_round(delta) + currentLayerVal;

  // Convert back from PaintedLayer space to appunits relative to the top-left
  // of the scrolled frame.
  nscoord aligned =
    NSToCoordRoundWithClamp(nearestLayerVal*aAppUnitsPerPixel/aRes);

  // Use a bound if it is within the allowed range and closer to desired than
  // the nearest pixel-aligned value.
  if (aBoundUpper == destUpper &&
      static_cast<decltype(Abs(desired))>(aBoundUpper - desired) <
      Abs(desired - aligned))
    return aBoundUpper;

  if (aBoundLower == destLower &&
      static_cast<decltype(Abs(desired))>(desired - aBoundLower) <
      Abs(aligned - desired))
    return aBoundLower;

  // Accept the nearest pixel-aligned value if it is within the allowed range.
  if (aligned >= destLower && aligned <= destUpper)
    return aligned;

  // Check if opposite pixel boundary fits into allowed range.
  double oppositeLayerVal =
    nearestLayerVal + ((nearestLayerVal < desiredLayerVal) ? 1.0 : -1.0);
  nscoord opposite =
    NSToCoordRoundWithClamp(oppositeLayerVal*aAppUnitsPerPixel/aRes);
  if (opposite >= destLower && opposite <= destUpper) {
    return opposite;
  }

  // No alignment available.
  return desired;
}

/**
 * Clamp desired scroll position aPt to aBounds and then snap
 * it to the same layer pixel edges as aCurrent, keeping it within aRange
 * during snapping. aCurrent is the current scroll position.
 */
static nsPoint
ClampAndAlignWithLayerPixels(const nsPoint& aPt,
                             const nsRect& aBounds,
                             const nsRect& aRange,
                             const nsPoint& aCurrent,
                             nscoord aAppUnitsPerPixel,
                             const gfxSize& aScale)
{
  return nsPoint(ClampAndAlignWithPixels(aPt.x, aBounds.x, aBounds.XMost(),
                                         aRange.x, aRange.XMost(),
                                         aAppUnitsPerPixel, aScale.width,
                                         aCurrent.x),
                 ClampAndAlignWithPixels(aPt.y, aBounds.y, aBounds.YMost(),
                                         aRange.y, aRange.YMost(),
                                         aAppUnitsPerPixel, aScale.height,
                                         aCurrent.y));
}

/* static */ void
ScrollFrameHelper::ScrollActivityCallback(nsITimer *aTimer, void* anInstance)
{
  ScrollFrameHelper* self = static_cast<ScrollFrameHelper*>(anInstance);

  // Fire the synth mouse move.
  self->mScrollActivityTimer->Cancel();
  self->mScrollActivityTimer = nullptr;
  self->mOuter->PresContext()->PresShell()->SynthesizeMouseMove(true);
}


void
ScrollFrameHelper::ScheduleSyntheticMouseMove()
{
  if (!mScrollActivityTimer) {
    mScrollActivityTimer = do_CreateInstance("@mozilla.org/timer;1");
    if (!mScrollActivityTimer) {
      return;
    }
  }

  mScrollActivityTimer->InitWithNamedFuncCallback(
    ScrollActivityCallback,
    this,
    100,
    nsITimer::TYPE_ONE_SHOT,
    "ScrollFrameHelper::ScheduleSyntheticMouseMove");
}

void
ScrollFrameHelper::NotifyApproximateFrameVisibilityUpdate(bool aIgnoreDisplayPort)
{
  mLastUpdateFramesPos = GetScrollPosition();
  if (aIgnoreDisplayPort) {
    mHadDisplayPortAtLastFrameUpdate = false;
    mDisplayPortAtLastFrameUpdate = nsRect();
  } else {
    mHadDisplayPortAtLastFrameUpdate =
      nsLayoutUtils::GetDisplayPort(mOuter->GetContent(),
                                    &mDisplayPortAtLastFrameUpdate);
  }
}

bool
ScrollFrameHelper::GetDisplayPortAtLastApproximateFrameVisibilityUpdate(nsRect* aDisplayPort)
{
  if (mHadDisplayPortAtLastFrameUpdate) {
    *aDisplayPort = mDisplayPortAtLastFrameUpdate;
  }
  return mHadDisplayPortAtLastFrameUpdate;
}

void
ScrollFrameHelper::ScrollToImpl(nsPoint aPt, const nsRect& aRange, nsIAtom* aOrigin)
{
  if (aOrigin == nullptr) {
    // If no origin was specified, we still want to set it to something that's
    // non-null, so that we can use nullness to distinguish if the frame was scrolled
    // at all. Default it to some generic placeholder.
    aOrigin = nsGkAtoms::other;
  }

  nsPresContext* presContext = mOuter->PresContext();
  nscoord appUnitsPerDevPixel = presContext->AppUnitsPerDevPixel();
  // 'scale' is our estimate of the scale factor that will be applied
  // when rendering the scrolled content to its own PaintedLayer.
  gfxSize scale = FrameLayerBuilder::GetPaintedLayerScaleForFrame(mScrolledFrame);
  nsPoint curPos = GetScrollPosition();
  nsPoint alignWithPos = mScrollPosForLayerPixelAlignment == nsPoint(-1,-1)
                         ? curPos : mScrollPosForLayerPixelAlignment;
  // Try to align aPt with curPos so they have an integer number of layer
  // pixels between them. This gives us the best chance of scrolling without
  // having to invalidate due to changes in subpixel rendering.
  // Note that when we actually draw into a PaintedLayer, the coordinates
  // that get mapped onto the layer buffer pixels are from the display list,
  // which are relative to the display root frame's top-left increasing down,
  // whereas here our coordinates are scroll positions which increase upward
  // and are relative to the scrollport top-left. This difference doesn't actually
  // matter since all we are about is that there be an integer number of
  // layer pixels between pt and curPos.
  nsPoint pt =
    ClampAndAlignWithLayerPixels(aPt,
                                 GetScrollRangeForClamping(),
                                 aRange,
                                 alignWithPos,
                                 appUnitsPerDevPixel,
                                 scale);
  if (pt == curPos) {
    return;
  }

  bool needFrameVisibilityUpdate = mLastUpdateFramesPos == nsPoint(-1,-1);

  nsPoint dist(std::abs(pt.x - mLastUpdateFramesPos.x),
               std::abs(pt.y - mLastUpdateFramesPos.y));
  nsSize scrollPortSize = GetScrollPositionClampingScrollPortSize();
  nscoord horzAllowance = std::max(scrollPortSize.width / std::max(sHorzScrollFraction, 1),
                                   nsPresContext::AppUnitsPerCSSPixel());
  nscoord vertAllowance = std::max(scrollPortSize.height / std::max(sVertScrollFraction, 1),
                                   nsPresContext::AppUnitsPerCSSPixel());
  if (dist.x >= horzAllowance || dist.y >= vertAllowance) {
    needFrameVisibilityUpdate = true;
  }

  // notify the listeners.
  for (uint32_t i = 0; i < mListeners.Length(); i++) {
    mListeners[i]->ScrollPositionWillChange(pt.x, pt.y);
  }

  nsRect oldDisplayPort;
  nsIContent* content = mOuter->GetContent();
  nsLayoutUtils::GetHighResolutionDisplayPort(content, &oldDisplayPort);
  oldDisplayPort.MoveBy(-mScrolledFrame->GetPosition());

  // Update frame position for scrolling
  mScrolledFrame->SetPosition(mScrollPort.TopLeft() - pt);

  // If |mLastScrollOrigin| is already set to something that can clobber APZ's
  // scroll offset, then we don't want to change it to something that can't.
  // If we allowed this, then we could end up in a state where APZ ignores
  // legitimate scroll offset updates because the origin has been masked by
  // a later change within the same refresh driver tick.
  bool isScrollOriginDowngrade =
    nsLayoutUtils::CanScrollOriginClobberApz(mLastScrollOrigin) &&
    !nsLayoutUtils::CanScrollOriginClobberApz(aOrigin);
  bool allowScrollOriginChange = mAllowScrollOriginDowngrade ||
    !isScrollOriginDowngrade;
  if (allowScrollOriginChange) {
    mLastScrollOrigin = aOrigin;
    mAllowScrollOriginDowngrade = false;
  }
  mLastSmoothScrollOrigin = nullptr;
  mScrollGeneration = ++sScrollGenerationCounter;

  ScrollVisual();

  bool schedulePaint = true;
  if (nsLayoutUtils::AsyncPanZoomEnabled(mOuter) &&
      !nsLayoutUtils::ShouldDisableApzForElement(content) &&
      gfxPrefs::APZPaintSkipping()) {
    // If APZ is enabled with paint-skipping, there are certain conditions in
    // which we can skip paints:
    // 1) If APZ triggered this scroll, and the tile-aligned displayport is
    //    unchanged.
    // 2) If non-APZ triggered this scroll, but we can handle it by just asking
    //    APZ to update the scroll position. Again we make this conditional on
    //    the tile-aligned displayport being unchanged.
    // We do the displayport check first since it's common to all scenarios,
    // and then if the displayport is unchanged, we check if APZ triggered,
    // or can handle, this scroll. If so, we set schedulePaint to false and
    // skip the paint.
    // Because of bug 1264297, we also don't do paint-skipping for elements with
    // perspective, because the displayport may not have captured everything
    // that needs to be painted. So even if the final tile-aligned displayport
    // is the same, we force a repaint for these elements. Bug 1254260 tracks
    // fixing this properly.
    nsRect displayPort;
    bool usingDisplayPort =
      nsLayoutUtils::GetHighResolutionDisplayPort(content, &displayPort);
    displayPort.MoveBy(-mScrolledFrame->GetPosition());

    PAINT_SKIP_LOG("New scrollpos %s usingDP %d dpEqual %d scrollableByApz %d plugins %d perspective %d bglocal %d\n",
        Stringify(CSSPoint::FromAppUnits(GetScrollPosition())).c_str(),
        usingDisplayPort, displayPort.IsEqualEdges(oldDisplayPort),
        mScrollableByAPZ, HasPluginFrames(), HasPerspective(),
        HasBgAttachmentLocal());
    if (usingDisplayPort && displayPort.IsEqualEdges(oldDisplayPort) &&
        !HasPerspective() && !HasBgAttachmentLocal()) {
      bool haveScrollLinkedEffects = content->GetComposedDoc()->HasScrollLinkedEffect();
      bool apzDisabled = haveScrollLinkedEffects && gfxPrefs::APZDisableForScrollLinkedEffects();
      if (!apzDisabled && !HasPluginFrames()) {
        if (LastScrollOrigin() == nsGkAtoms::apz) {
          schedulePaint = false;
          PAINT_SKIP_LOG("Skipping due to APZ scroll\n");
        } else if (mScrollableByAPZ) {
          nsIWidget* widget = presContext->GetNearestWidget();
          LayerManager* manager = widget ? widget->GetLayerManager() : nullptr;
          if (manager) {
            mozilla::layers::FrameMetrics::ViewID id;
            bool success = nsLayoutUtils::FindIDFor(content, &id);
            MOZ_ASSERT(success); // we have a displayport, we better have an ID

            // Schedule an empty transaction to carry over the scroll offset update,
            // instead of a full transaction. This empty transaction might still get
            // squashed into a full transaction if something happens to trigger one.
            success = manager->SetPendingScrollUpdateForNextTransaction(id,
                { mScrollGeneration, CSSPoint::FromAppUnits(GetScrollPosition()) });
            if (success) {
              schedulePaint = false;
              mOuter->SchedulePaint(nsIFrame::PAINT_COMPOSITE_ONLY);
              PAINT_SKIP_LOG("Skipping due to APZ-forwarded main-thread scroll\n");
            } else {
              PAINT_SKIP_LOG("Failed to set pending scroll update on layer manager\n");
            }
          }
        }
      }
    }
  }

  if (schedulePaint) {
    mOuter->SchedulePaint();

    if (needFrameVisibilityUpdate) {
      presContext->PresShell()->ScheduleApproximateFrameVisibilityUpdateNow();
    }
  }

  if (mOuter->ChildrenHavePerspective()) {
    // The overflow areas of descendants may depend on the scroll position,
    // so ensure they get updated.

    // First we recompute the overflow areas of the transformed children
    // that use the perspective. FinishAndStoreOverflow only calls this
    // if the size changes, so we need to do it manually.
    mOuter->RecomputePerspectiveChildrenOverflow(mOuter);

    // Update the overflow for the scrolled frame to take any changes from the
    // children into account.
    mScrolledFrame->UpdateOverflow();

    // Update the overflow for the outer so that we recompute scrollbars.
    mOuter->UpdateOverflow();
  }

  ScheduleSyntheticMouseMove();

  { // scope the AutoScrollbarRepaintSuppression
    AutoScrollbarRepaintSuppression repaintSuppression(this, !schedulePaint);
    AutoWeakFrame weakFrame(mOuter);
    UpdateScrollbarPosition();
    if (!weakFrame.IsAlive()) {
      return;
    }
  }

  presContext->RecordInteractionTime(
    nsPresContext::InteractionType::eScrollInteraction,
    TimeStamp::Now());

  PostScrollEvent();

  // notify the listeners.
  for (uint32_t i = 0; i < mListeners.Length(); i++) {
    mListeners[i]->ScrollPositionDidChange(pt.x, pt.y);
  }

  nsCOMPtr<nsIDocShell> docShell = presContext->GetDocShell();
  if (docShell) {
    docShell->NotifyScrollObservers();
  }
}

static int32_t
MaxZIndexInList(nsDisplayList* aList, nsDisplayListBuilder* aBuilder)
{
  int32_t maxZIndex = -1;
  for (nsDisplayItem* item = aList->GetBottom(); item; item = item->GetAbove()) {
    maxZIndex = std::max(maxZIndex, item->ZIndex());
  }
  return maxZIndex;
}

// Finds the max z-index of the items in aList that meet the following conditions
//   1) have z-index auto or z-index >= 0.
//   2) aFrame is a proper ancestor of the item's frame.
// Returns -1 if there is no such item.
static int32_t
MaxZIndexInListOfItemsContainedInFrame(nsDisplayList* aList, nsIFrame* aFrame)
{
  int32_t maxZIndex = -1;
  for (nsDisplayItem* item = aList->GetBottom(); item; item = item->GetAbove()) {
    nsIFrame* itemFrame = item->Frame();
    // Perspective items return the scroll frame as their Frame(), so consider
    // their TransformFrame() instead.
<<<<<<< HEAD
    if (item->GetType() == TYPE_PERSPECTIVE) {
=======
    if (item->GetType() == DisplayItemType::TYPE_PERSPECTIVE) {
>>>>>>> cc2172ea
      itemFrame = static_cast<nsDisplayPerspective*>(item)->TransformFrame();
    }
    if (nsLayoutUtils::IsProperAncestorFrame(aFrame, itemFrame)) {
      maxZIndex = std::max(maxZIndex, item->ZIndex());
    }
  }
  return maxZIndex;
}

template<class T>
static void
AppendInternalItemToTop(const nsDisplayListSet& aLists,
                        T* aItem,
                        int32_t aZIndex)
{
  if (aZIndex >= 0) {
    aItem->SetOverrideZIndex(aZIndex);
    aLists.PositionedDescendants()->AppendNewToTop(aItem);
  } else {
    aLists.Content()->AppendNewToTop(aItem);
  }
}

static const uint32_t APPEND_OWN_LAYER = 0x1;
static const uint32_t APPEND_POSITIONED = 0x2;
static const uint32_t APPEND_SCROLLBAR_CONTAINER = 0x4;

static void
AppendToTop(nsDisplayListBuilder* aBuilder, const nsDisplayListSet& aLists,
            nsDisplayList* aSource, nsIFrame* aSourceFrame, uint32_t aFlags)
{
  if (aSource->IsEmpty())
    return;

  nsDisplayWrapList* newItem;
  const ActiveScrolledRoot* asr = aBuilder->CurrentActiveScrolledRoot();
  if (aFlags & APPEND_OWN_LAYER) {
    uint32_t flags = (aFlags & APPEND_SCROLLBAR_CONTAINER)
                     ? nsDisplayOwnLayer::SCROLLBAR_CONTAINER
                     : 0;
    FrameMetrics::ViewID scrollTarget = (aFlags & APPEND_SCROLLBAR_CONTAINER)
                                        ? aBuilder->GetCurrentScrollbarTarget()
                                        : FrameMetrics::NULL_SCROLL_ID;
    newItem = new (aBuilder) nsDisplayOwnLayer(aBuilder, aSourceFrame, aSource, asr, flags, scrollTarget);
  } else {
    newItem = new (aBuilder) nsDisplayWrapList(aBuilder, aSourceFrame, aSource, asr);
  }

  if (aFlags & APPEND_POSITIONED) {
    // We want overlay scrollbars to always be on top of the scrolled content,
    // but we don't want them to unnecessarily cover overlapping elements from
    // outside our scroll frame.
    int32_t zIndex = MaxZIndexInList(aLists.PositionedDescendants(), aBuilder);
    AppendInternalItemToTop(aLists, newItem, zIndex);
  } else {
    aLists.BorderBackground()->AppendNewToTop(newItem);
  }
}

struct HoveredStateComparator
{
  bool Equals(nsIFrame* A, nsIFrame* B) const {
    bool aHovered = A->GetContent()->HasAttr(kNameSpaceID_None,
                                             nsGkAtoms::hover);
    bool bHovered = B->GetContent()->HasAttr(kNameSpaceID_None,
                                             nsGkAtoms::hover);
    return aHovered == bHovered;
  }
  bool LessThan(nsIFrame* A, nsIFrame* B) const {
    bool aHovered = A->GetContent()->HasAttr(kNameSpaceID_None,
                                             nsGkAtoms::hover);
    bool bHovered = B->GetContent()->HasAttr(kNameSpaceID_None,
                                             nsGkAtoms::hover);
    return !aHovered && bHovered;
  }
};

void
ScrollFrameHelper::AppendScrollPartsTo(nsDisplayListBuilder*   aBuilder,
                                       const nsDisplayListSet& aLists,
                                       bool                    aCreateLayer,
                                       bool                    aPositioned)
{
  nsITheme* theme = mOuter->PresContext()->GetTheme();
  if (theme &&
      theme->ShouldHideScrollbars()) {
    return;
  }

  bool overlayScrollbars =
    LookAndFeel::GetInt(LookAndFeel::eIntID_UseOverlayScrollbars) != 0;

  AutoTArray<nsIFrame*, 3> scrollParts;
  for (nsIFrame* kid : mOuter->PrincipalChildList()) {
    if (kid == mScrolledFrame ||
        (kid->IsAbsPosContainingBlock() || overlayScrollbars) != aPositioned) {
      continue;
    }

    scrollParts.AppendElement(kid);
  }
  if (scrollParts.IsEmpty()) {
    return;
  }

  // We can't check will-change budget during display list building phase.
  // This means that we will build scroll bar layers for out of budget
  // will-change: scroll position.
  mozilla::layers::FrameMetrics::ViewID scrollTargetId = IsMaybeScrollingActive()
    ? nsLayoutUtils::FindOrCreateIDFor(mScrolledFrame->GetContent())
    : mozilla::layers::FrameMetrics::NULL_SCROLL_ID;

  scrollParts.Sort(HoveredStateComparator());

  DisplayListClipState::AutoSaveRestore clipState(aBuilder);
  // Don't let scrollparts extent outside our frame's border-box, if these are
  // viewport scrollbars. They would create layerization problems. This wouldn't
  // normally be an issue but themes can add overflow areas to scrollbar parts.
  if (mIsRoot) {
    clipState.ClipContentDescendants(
        mOuter->GetRectRelativeToSelf() + aBuilder->ToReferenceFrame(mOuter));
  }

  for (uint32_t i = 0; i < scrollParts.Length(); ++i) {
    uint32_t flags = 0;
    uint32_t appendToTopFlags = 0;
    if (scrollParts[i] == mVScrollbarBox) {
      flags |= nsDisplayOwnLayer::VERTICAL_SCROLLBAR;
      appendToTopFlags |= APPEND_SCROLLBAR_CONTAINER;
    }
    if (scrollParts[i] == mHScrollbarBox) {
      flags |= nsDisplayOwnLayer::HORIZONTAL_SCROLLBAR;
      appendToTopFlags |= APPEND_SCROLLBAR_CONTAINER;
    }

    // The display port doesn't necessarily include the scrollbars, so just
    // include all of the scrollbars if we are in a RCD-RSF. We only do
    // this for the root scrollframe of the root content document, which is
    // zoomable, and where the scrollbar sizes are bounded by the widget.
    nsRect visible = mIsRoot && mOuter->PresContext()->IsRootContentDocument()
                     ? scrollParts[i]->GetVisualOverflowRectRelativeToParent()
                     : aBuilder->GetVisibleRect();
    nsRect dirty = mIsRoot && mOuter->PresContext()->IsRootContentDocument()
                     ? scrollParts[i]->GetVisualOverflowRectRelativeToParent()
                     : aBuilder->GetDirtyRect();

    // Always create layers for overlay scrollbars so that we don't create a
    // giant layer covering the whole scrollport if both scrollbars are visible.
    bool isOverlayScrollbar = (flags != 0) && overlayScrollbars;
    bool createLayer = aCreateLayer || isOverlayScrollbar ||
                       gfxPrefs::AlwaysLayerizeScrollbarTrackTestOnly();

    nsDisplayListCollection partList;
    {
      nsDisplayListBuilder::AutoBuildingDisplayList
        buildingForChild(aBuilder, mOuter,
<<<<<<< HEAD
                         visible, dirty, true);
=======
                         dirty, true);
>>>>>>> cc2172ea

      nsDisplayListBuilder::AutoCurrentScrollbarInfoSetter
        infoSetter(aBuilder, scrollTargetId, flags, createLayer);
      mOuter->BuildDisplayListForChild(
        aBuilder, scrollParts[i], partList,
        nsIFrame::DISPLAY_CHILD_FORCE_STACKING_CONTEXT);
    }

    if (createLayer) {
      appendToTopFlags |= APPEND_OWN_LAYER;
    }
    if (aPositioned) {
      appendToTopFlags |= APPEND_POSITIONED;
    }

    {
      nsDisplayListBuilder::AutoBuildingDisplayList
        buildingForChild(aBuilder, scrollParts[i],
<<<<<<< HEAD
                         visible + mOuter->GetOffsetTo(scrollParts[i]),
=======
>>>>>>> cc2172ea
                         dirty + mOuter->GetOffsetTo(scrollParts[i]), true);
      nsDisplayListBuilder::AutoCurrentScrollbarInfoSetter
        infoSetter(aBuilder, scrollTargetId, flags, createLayer);
      // DISPLAY_CHILD_FORCE_STACKING_CONTEXT put everything into
      // partList.PositionedDescendants().
      ::AppendToTop(aBuilder, aLists,
                    partList.PositionedDescendants(), scrollParts[i],
                    appendToTopFlags);
    }
  }
}

/* static */ bool ScrollFrameHelper::sFrameVisPrefsCached = false;
/* static */ uint32_t ScrollFrameHelper::sHorzExpandScrollPort = 0;
/* static */ uint32_t ScrollFrameHelper::sVertExpandScrollPort = 1;
/* static */ int32_t ScrollFrameHelper::sHorzScrollFraction = 2;
/* static */ int32_t ScrollFrameHelper::sVertScrollFraction = 2;

/* static */ void
ScrollFrameHelper::EnsureFrameVisPrefsCached()
{
  if (!sFrameVisPrefsCached) {
    Preferences::AddUintVarCache(&sHorzExpandScrollPort,
      "layout.framevisibility.numscrollportwidths", (uint32_t)0);
    Preferences::AddUintVarCache(&sVertExpandScrollPort,
      "layout.framevisibility.numscrollportheights", 1);

    Preferences::AddIntVarCache(&sHorzScrollFraction,
      "layout.framevisibility.amountscrollbeforeupdatehorizontal", 2);
    Preferences::AddIntVarCache(&sVertScrollFraction,
      "layout.framevisibility.amountscrollbeforeupdatevertical", 2);

    sFrameVisPrefsCached = true;
  }
}

nsRect
ScrollFrameHelper::ExpandRectToNearlyVisible(const nsRect& aRect) const
{
  // We don't want to expand a rect in a direction that we can't scroll, so we
  // check the scroll range.
  nsRect scrollRange = GetScrollRangeForClamping();
  nsPoint scrollPos = GetScrollPosition();
  nsMargin expand(0, 0, 0, 0);

  nscoord vertShift = sVertExpandScrollPort * aRect.height;
  if (scrollRange.y < scrollPos.y) {
    expand.top = vertShift;
  }
  if (scrollPos.y < scrollRange.YMost()) {
    expand.bottom = vertShift;
  }

  nscoord horzShift = sHorzExpandScrollPort * aRect.width;
  if (scrollRange.x < scrollPos.x) {
    expand.left = horzShift;
  }
  if (scrollPos.x < scrollRange.XMost()) {
    expand.right = horzShift;
  }

  nsRect rect = aRect;
  rect.Inflate(expand);
  return rect;
}

static bool
ShouldBeClippedByFrame(nsIFrame* aClipFrame, nsIFrame* aClippedFrame)
{
  return nsLayoutUtils::IsProperAncestorFrame(aClipFrame, aClippedFrame);
}

static void
ClipItemsExceptCaret(nsDisplayList* aList,
                     nsDisplayListBuilder* aBuilder,
                     nsIFrame* aClipFrame,
                     const DisplayItemClipChain* aExtraClip,
                     nsDataHashtable<nsPtrHashKey<const DisplayItemClipChain>, const DisplayItemClipChain*>& aCache)
{
  for (nsDisplayItem* i = aList->GetBottom(); i; i = i->GetAbove()) {
    if (!ShouldBeClippedByFrame(aClipFrame, i->Frame())) {
      continue;
    }

<<<<<<< HEAD
    if (i->GetType() != TYPE_CARET) {
=======
    if (i->GetType() != DisplayItemType::TYPE_CARET) {
>>>>>>> cc2172ea
      const DisplayItemClipChain* clip = i->GetClipChain();
      const DisplayItemClipChain* intersection = nullptr;
      if (aCache.Get(clip, &intersection)) {
        i->SetClipChain(intersection, true);
      } else {
        i->IntersectClip(aBuilder, aExtraClip);
        aCache.Put(clip, i->GetClipChain());
      }
    }
    nsDisplayList* children = i->GetSameCoordinateSystemChildren();
    if (children) {
      ClipItemsExceptCaret(children, aBuilder, aClipFrame, aExtraClip, aCache);
    }
  }
}

static void
ClipListsExceptCaret(nsDisplayListCollection* aLists,
                     nsDisplayListBuilder* aBuilder,
                     nsIFrame* aClipFrame,
                     const DisplayItemClipChain* aExtraClip)
{
  nsDataHashtable<nsPtrHashKey<const DisplayItemClipChain>, const DisplayItemClipChain*> cache;
  ClipItemsExceptCaret(aLists->BorderBackground(), aBuilder, aClipFrame, aExtraClip, cache);
  ClipItemsExceptCaret(aLists->BlockBorderBackgrounds(), aBuilder, aClipFrame, aExtraClip, cache);
  ClipItemsExceptCaret(aLists->Floats(), aBuilder, aClipFrame, aExtraClip, cache);
  ClipItemsExceptCaret(aLists->PositionedDescendants(), aBuilder, aClipFrame, aExtraClip, cache);
  ClipItemsExceptCaret(aLists->Outlines(), aBuilder, aClipFrame, aExtraClip, cache);
  ClipItemsExceptCaret(aLists->Content(), aBuilder, aClipFrame, aExtraClip, cache);
}

void
ScrollFrameHelper::BuildDisplayList(nsDisplayListBuilder*   aBuilder,
                                    const nsDisplayListSet& aLists)
{
  if (aBuilder->IsForFrameVisibility()) {
    NotifyApproximateFrameVisibilityUpdate(false);
  }

  mOuter->DisplayBorderBackgroundOutline(aBuilder, aLists);

  if (aBuilder->IsPaintingToWindow()) {
    mScrollPosAtLastPaint = GetScrollPosition();
    if (IsMaybeScrollingActive() && NeedToInvalidateOnScroll(mOuter)) {
      MarkNotRecentlyScrolled();
    }
    if (IsMaybeScrollingActive()) {
      if (mScrollPosForLayerPixelAlignment == nsPoint(-1,-1)) {
        mScrollPosForLayerPixelAlignment = mScrollPosAtLastPaint;
      }
    } else {
      mScrollPosForLayerPixelAlignment = nsPoint(-1,-1);
    }
  }

  // It's safe to get this value before the DecideScrollableLayer call below
  // because that call cannot create a displayport for root scroll frames,
  // and hence it cannot create an ignore scroll frame.
  bool ignoringThisScrollFrame =
    aBuilder->GetIgnoreScrollFrame() == mOuter || IsIgnoringViewportClipping();

  // Overflow clipping can never clip frames outside our subtree, so there
  // is no need to worry about whether we are a moving frame that might clip
  // non-moving frames.
  // Not all our descendants will be clipped by overflow clipping, but all
  // the ones that aren't clipped will be out of flow frames that have already
  // had dirty rects saved for them by their parent frames calling
  // MarkOutOfFlowChildrenForDisplayList, so it's safe to restrict our
  // dirty rect here.
<<<<<<< HEAD
  nsRect visibleRect = aBuilder->GetVisibleRect();
=======
>>>>>>> cc2172ea
  nsRect dirtyRect = aBuilder->GetDirtyRect();
  if (!ignoringThisScrollFrame) {
    visibleRect = visibleRect.Intersect(mScrollPort);
    dirtyRect = dirtyRect.Intersect(mScrollPort);
  }

  bool usingDisplayPortInvalidRect = false;
  Unused << DecideScrollableLayer(aBuilder, &visibleRect, &dirtyRect,
              /* aAllowCreateDisplayPort = */ !mIsRoot, &usingDisplayPortInvalidRect);

  bool usingDisplayPort = aBuilder->IsPaintingToWindow() &&
    nsLayoutUtils::HasDisplayPort(mOuter->GetContent());

  if (aBuilder->IsForFrameVisibility()) {
    // We expand the dirty rect to catch frames just outside of the scroll port.
    // We use the dirty rect instead of the whole scroll port to prevent
    // too much expansion in the presence of very large (bigger than the
    // viewport) scroll ports.
    dirtyRect = ExpandRectToNearlyVisible(dirtyRect);
    visibleRect = dirtyRect;
  }

  // We put non-overlay scrollbars in their own layers when this is the root
  // scroll frame and we are a toplevel content document. In this situation,
  // the scrollbar(s) would normally be assigned their own layer anyway, since
  // they're not scrolled with the rest of the document. But when both
  // scrollbars are visible, the layer's visible rectangle would be the size
  // of the viewport, so most layer implementations would create a layer buffer
  // that's much larger than necessary. Creating independent layers for each
  // scrollbar works around the problem.
  bool createLayersForScrollbars = mIsRoot &&
    mOuter->PresContext()->IsRootContentDocument();

  nsIScrollableFrame* sf = do_QueryFrame(mOuter);
  MOZ_ASSERT(sf);

  if (ignoringThisScrollFrame) {
    // Root scrollframes have FrameMetrics and clipping on their container
    // layers, so don't apply clipping again.
    mAddClipRectToLayer = false;

    // If we are a root scroll frame that has a display port we want to add
    // scrollbars, they will be children of the scrollable layer, but they get
    // adjusted by the APZC automatically.
    bool addScrollBars = mIsRoot && usingDisplayPort && !aBuilder->IsForEventDelivery();

    if (addScrollBars) {
      // Add classic scrollbars.
      AppendScrollPartsTo(aBuilder, aLists, createLayersForScrollbars, false);
    }

    {
      nsDisplayListBuilder::AutoCurrentActiveScrolledRootSetter asrSetter(aBuilder);
      if (aBuilder->IsPaintingToWindow() &&
          gfxPrefs::LayoutUseContainersForRootFrames() && mIsRoot) {
        asrSetter.EnterScrollFrame(sf);
        aBuilder->SetActiveScrolledRootForRootScrollframe(aBuilder->CurrentActiveScrolledRoot());
      }

      nsDisplayListBuilder::AutoBuildingDisplayList
<<<<<<< HEAD
        building(aBuilder, mOuter, visibleRect, dirtyRect, aBuilder->IsAtRootOfPseudoStackingContext());
=======
        building(aBuilder, mOuter, dirtyRect, aBuilder->IsAtRootOfPseudoStackingContext());
>>>>>>> cc2172ea

      // Don't clip the scrolled child, and don't paint scrollbars/scrollcorner.
      // The scrolled frame shouldn't have its own background/border, so we
      // can just pass aLists directly.
      mOuter->BuildDisplayListForChild(aBuilder, mScrolledFrame, aLists);
    }

    if (addScrollBars) {
      // Add overlay scrollbars.
      AppendScrollPartsTo(aBuilder, aLists, createLayersForScrollbars, true);
    }

    return;
  }

  // Root scrollframes have FrameMetrics and clipping on their container
  // layers, so don't apply clipping again.
  mAddClipRectToLayer =
    !(mIsRoot && mOuter->PresContext()->PresShell()->GetIsViewportOverridden());

  // Whether we might want to build a scrollable layer for this scroll frame
  // at some point in the future. This controls whether we add the information
  // to the layer tree (a scroll info layer if necessary, and add the right
  // area to the dispatch to content layer event regions) necessary to activate
  // a scroll frame so it creates a scrollable layer.
  bool couldBuildLayer = false;
  if (aBuilder->IsPaintingToWindow()) {
    if (mWillBuildScrollableLayer) {
      couldBuildLayer = true;
    } else {
      couldBuildLayer =
        nsLayoutUtils::AsyncPanZoomEnabled(mOuter) &&
        WantAsyncScroll() &&
        // If we are using containers for root frames, and we are the root
        // scroll frame for the display root, then we don't need a scroll
        // info layer. nsDisplayList::PaintForFrame already calls
        // ComputeFrameMetrics for us.
        (!(gfxPrefs::LayoutUseContainersForRootFrames() && mIsRoot) ||
         (aBuilder->RootReferenceFrame()->PresContext() != mOuter->PresContext()));
    }
  }

  // Now display the scrollbars and scrollcorner. These parts are drawn
  // in the border-background layer, on top of our own background and
  // borders and underneath borders and backgrounds of later elements
  // in the tree.
  // Note that this does not apply for overlay scrollbars; those are drawn
  // in the positioned-elements layer on top of everything else by the call
  // to AppendScrollPartsTo(..., true) further down.
  AppendScrollPartsTo(aBuilder, aLists, createLayersForScrollbars, false);

  const nsStyleDisplay* disp = mOuter->StyleDisplay();
  if (disp && (disp->mWillChangeBitField & NS_STYLE_WILL_CHANGE_SCROLL)) {
    aBuilder->AddToWillChangeBudget(mOuter, GetScrollPositionClampingScrollPortSize());
  }

  mScrollParentID = aBuilder->GetCurrentScrollParentId();

  Maybe<nsRect> contentBoxClip;
  Maybe<DisplayItemClipChain> extraContentBoxClipForNonCaretContent;
  if (MOZ_UNLIKELY(mOuter->StyleDisplay()->mOverflowClipBox ==
                     NS_STYLE_OVERFLOW_CLIP_BOX_CONTENT_BOX)) {
    // We only clip if there is *scrollable* overflow, to avoid clipping
    // *visual* overflow unnecessarily.
    nsRect clipRect = mScrollPort + aBuilder->ToReferenceFrame(mOuter);
    nsRect so = mScrolledFrame->GetScrollableOverflowRect();
    if (clipRect.width != so.width || clipRect.height != so.height ||
        so.x < 0 || so.y < 0) {
      clipRect.Deflate(mOuter->GetUsedPadding());

      // The non-inflated clip needs to be set on all non-caret items.
      // We prepare an extra DisplayItemClipChain here that will be intersected
      // with those items after they've been created.
      const ActiveScrolledRoot* asr = aBuilder->CurrentActiveScrolledRoot();
      extraContentBoxClipForNonCaretContent = Some(DisplayItemClipChain(DisplayItemClip(), asr, nullptr));
      extraContentBoxClipForNonCaretContent->mClip.SetTo(clipRect);

      nsIFrame* caretFrame = aBuilder->GetCaretFrame();
      // Avoid clipping it in a zero-height line box (heuristic only).
      if (caretFrame && caretFrame->GetRect().height != 0) {
        nsRect caretRect = aBuilder->GetCaretRect();
        // Allow the caret to stick out of the content box clip by half the
        // caret height on the top, and its full width on the right.
        nsRect inflatedClip = clipRect;
        inflatedClip.Inflate(nsMargin(caretRect.height / 2, caretRect.width, 0, 0));
        contentBoxClip = Some(inflatedClip);
      }
    }
  }

  nsDisplayListCollection scrolledContent;
  {
    // Note that setting the current scroll parent id here means that positioned children
    // of this scroll info layer will pick up the scroll info layer as their scroll handoff
    // parent. This is intentional because that is what happens for positioned children
    // of scroll layers, and we want to maintain consistent behaviour between scroll layers
    // and scroll info layers.
    nsDisplayListBuilder::AutoCurrentScrollParentIdSetter idSetter(
        aBuilder,
        couldBuildLayer && mScrolledFrame->GetContent()
            ? nsLayoutUtils::FindOrCreateIDFor(mScrolledFrame->GetContent())
            : aBuilder->GetCurrentScrollParentId());

    nsRect clipRect = mScrollPort + aBuilder->ToReferenceFrame(mOuter);
    // Our override of GetBorderRadii ensures we never have a radius at
    // the corners where we have a scrollbar.
    nscoord radii[8];
    bool haveRadii = mOuter->GetPaddingBoxBorderRadii(radii);
    if (mIsRoot) {
      clipRect.SizeTo(nsLayoutUtils::CalculateCompositionSizeForFrame(mOuter));
      if (mOuter->PresContext()->IsRootContentDocument()) {
        double res = mOuter->PresContext()->PresShell()->GetResolution();
        clipRect.width = NSToCoordRound(clipRect.width / res);
        clipRect.height = NSToCoordRound(clipRect.height / res);
      }
    }

    DisplayListClipState::AutoSaveRestore clipState(aBuilder);
    if (mClipAllDescendants) {
      clipState.ClipContentDescendants(clipRect, haveRadii ? radii : nullptr);
    } else {
      clipState.ClipContainingBlockDescendants(clipRect, haveRadii ? radii : nullptr);
    }

    Maybe<DisplayListClipState::AutoSaveRestore> contentBoxClipState;;
    if (contentBoxClip) {
      contentBoxClipState.emplace(aBuilder);
      if (mClipAllDescendants) {
        contentBoxClipState->ClipContentDescendants(*contentBoxClip);
      } else {
        contentBoxClipState->ClipContainingBlockDescendants(*contentBoxClip);
      }
    }

    nsDisplayListBuilder::AutoCurrentActiveScrolledRootSetter asrSetter(aBuilder);
    if (mWillBuildScrollableLayer) {
      asrSetter.EnterScrollFrame(sf);
    }

    if (mIsScrollableLayerInRootContainer) {
      aBuilder->SetActiveScrolledRootForRootScrollframe(aBuilder->CurrentActiveScrolledRoot());
    }

    {
      // Clip our contents to the unsnapped scrolled rect. This makes sure that
      // we don't have display items over the subpixel seam at the edge of the
      // scrolled area.
      DisplayListClipState::AutoSaveRestore scrolledRectClipState(aBuilder);
      nsRect scrolledRectClip =
        GetUnsnappedScrolledRectInternal(mScrolledFrame->GetScrollableOverflowRect(),
                                         mScrollPort.Size()) + mScrolledFrame->GetPosition();
      if (usingDisplayPort) {
        // Clip the contents to the display port.
        // The dirty rect already acts kind of like a clip, in that
        // FrameLayerBuilder intersects item bounds and opaque regions with
        // it, but it doesn't have the consistent snapping behavior of a
        // true clip.
        // For a case where this makes a difference, imagine the following
        // scenario: The display port has an edge that falls on a fractional
        // layer pixel, and there's an opaque display item that covers the
        // whole display port up until that fractional edge, and there is a
        // transparent display item that overlaps the edge. We want to prevent
        // this transparent item from enlarging the scrolled layer's visible
        // region beyond its opaque region. The dirty rect doesn't do that -
        // it gets rounded out, whereas a true clip gets rounded to nearest
        // pixels.
        // If there is no display port, we don't need this because the clip
        // from the scroll port is still applied.
        scrolledRectClip = scrolledRectClip.Intersect(visibleRect);
      }
      scrolledRectClipState.ClipContainingBlockDescendants(
        scrolledRectClip + aBuilder->ToReferenceFrame(mOuter));
<<<<<<< HEAD
      
      nsDisplayListBuilder::AutoBuildingDisplayList
        building(aBuilder, mOuter, visibleRect, dirtyRect, aBuilder->IsAtRootOfPseudoStackingContext());

      mOuter->BuildDisplayListForChild(aBuilder, mScrolledFrame, scrolledContent);

      if (usingDisplayPortInvalidRect && gfxPrefs::LayoutDisplayListShowArea()) {
        nsDisplaySolidColor* color =
          new (aBuilder) nsDisplaySolidColor(aBuilder, mOuter,
                                             dirtyRect + aBuilder->GetCurrentFrameOffsetToReferenceFrame(),
                                             NS_RGBA(0, 0, 255, 64), false);
        color->SetOverrideZIndex(INT32_MAX);
        scrolledContent.PositionedDescendants()->AppendNewToTop(color);
      }
=======

      nsDisplayListBuilder::AutoBuildingDisplayList
        building(aBuilder, mOuter, dirtyRect, aBuilder->IsAtRootOfPseudoStackingContext());

      mOuter->BuildDisplayListForChild(aBuilder, mScrolledFrame, scrolledContent);
>>>>>>> cc2172ea
    }

    if (extraContentBoxClipForNonCaretContent) {
      // The items were built while the inflated content box clip was in
      // effect, so that the caret wasn't clipped unnecessarily. We apply
      // the non-inflated clip to the non-caret items now, by intersecting
      // it with their existing clip.
      ClipListsExceptCaret(&scrolledContent, aBuilder, mScrolledFrame,
                           extraContentBoxClipForNonCaretContent.ptr());
    }

    if (aBuilder->IsPaintingToWindow()) {
      mIsScrollParent = idSetter.ShouldForceLayerForScrollParent();
    }
    if (idSetter.ShouldForceLayerForScrollParent() &&
        !gfxPrefs::LayoutUseContainersForRootFrames())
    {
      // Note that forcing layerization of scroll parents follows the scroll
      // handoff chain which is subject to the out-of-flow-frames caveat noted
      // above (where the idSetter variable is created).
      //
      // This is not compatible when using containes for root scrollframes.
      MOZ_ASSERT(couldBuildLayer && mScrolledFrame->GetContent());
      if (!mWillBuildScrollableLayer) {
        // Set a displayport so next paint we don't have to force layerization
        // after the fact.
        nsLayoutUtils::SetDisplayPortMargins(mOuter->GetContent(),
                                             mOuter->PresContext()->PresShell(),
                                             ScreenMargin(),
                                             0,
                                             nsLayoutUtils::RepaintMode::DoNotRepaint);
        // Call DecideScrollableLayer to recompute mWillBuildScrollableLayer and
        // recompute the current animated geometry root if needed.
        // It's too late to change the dirty rect so pass a copy.
        nsRect copyOfDirtyRect = dirtyRect;
        nsRect copyOfVisibleRect = visibleRect;
        Unused << DecideScrollableLayer(aBuilder, &copyOfVisibleRect, &copyOfDirtyRect,
                    /* aAllowCreateDisplayPort = */ false, nullptr);
        if (mWillBuildScrollableLayer) {
          asrSetter.InsertScrollFrame(sf);
        }
      }
    }
  }

  if (mWillBuildScrollableLayer) {
    aBuilder->ForceLayerForScrollParent();
  }

  if (couldBuildLayer) {
    // Make sure that APZ will dispatch events back to content so we can create
    // a displayport for this frame. We'll add the item later on.
    nsDisplayLayerEventRegions* inactiveRegionItem = nullptr;
    if (aBuilder->IsPaintingToWindow() &&
        !mWillBuildScrollableLayer &&
        aBuilder->IsBuildingLayerEventRegions())
    {
      inactiveRegionItem = new (aBuilder) nsDisplayLayerEventRegions(aBuilder, mScrolledFrame, 1);
      inactiveRegionItem->AddInactiveScrollPort(mScrolledFrame, mScrollPort + aBuilder->ToReferenceFrame(mOuter));
    }

    if (inactiveRegionItem) {
      int32_t zIndex =
        MaxZIndexInListOfItemsContainedInFrame(scrolledContent.PositionedDescendants(), mOuter);
      AppendInternalItemToTop(scrolledContent, inactiveRegionItem, zIndex);
    }

    if (aBuilder->ShouldBuildScrollInfoItemsForHoisting()) {
      aBuilder->AppendNewScrollInfoItemForHoisting(
        new (aBuilder) nsDisplayScrollInfoLayer(aBuilder, mScrolledFrame,
                                                mOuter));
    }
  }
  // Now display overlay scrollbars and the resizer, if we have one.
  AppendScrollPartsTo(aBuilder, scrolledContent, createLayersForScrollbars, true);

  scrolledContent.MoveTo(aLists);
}

bool
ScrollFrameHelper::DecideScrollableLayer(nsDisplayListBuilder* aBuilder,
                                         nsRect* aVisibleRect,
                                         nsRect* aDirtyRect,
                                         bool aAllowCreateDisplayPort,
                                         bool* aUsingDisplayPortInvalidRect)
{
  // Save and check if this changes so we can recompute the current agr.
  bool oldWillBuildScrollableLayer = mWillBuildScrollableLayer;

  bool wasUsingDisplayPort = false;
  bool usingDisplayPort = false;
  nsIContent* content = mOuter->GetContent();
  usingDisplayPort = wasUsingDisplayPort = nsLayoutUtils::HasDisplayPort(content);

  if (aBuilder->IsPaintingToWindow()) {
    if (aAllowCreateDisplayPort) {
      //nsLayoutUtils::MaybeCreateDisplayPort(*aBuilder, mOuter,
        //nsLayoutUtils::RepaintMode::DoNotRepaint);

      nsRect displayportBase = *aVisibleRect;
      nsPresContext* pc = mOuter->PresContext();
      if (mIsRoot && (pc->IsRootContentDocument() || !pc->GetParentPresContext())) {
        displayportBase =
          nsRect(nsPoint(0, 0), nsLayoutUtils::CalculateCompositionSizeForFrame(mOuter));
      } else {
        // Make the displayport base equal to the visible rect restricted to
        // the scrollport and the root composition bounds, relative to the
        // scrollport.
        displayportBase = aVisibleRect->Intersect(mScrollPort);

        // Only restrict to the root composition bounds if necessary,
        // as the required coordinate transformation is expensive.
        // Note that we call HasDisplayPort again instead of using
        // wasUsingDisplayPort because we might have just created a display port.
        if (nsLayoutUtils::HasDisplayPort(content)) {
          const nsPresContext* rootPresContext =
            pc->GetToplevelContentDocumentPresContext();
          if (!rootPresContext) {
            rootPresContext = pc->GetRootPresContext();
          }
          if (rootPresContext) {
            const nsIPresShell* const rootPresShell = rootPresContext->PresShell();
            nsIFrame* rootFrame = rootPresShell->GetRootScrollFrame();
            if (!rootFrame) {
              rootFrame = rootPresShell->GetRootFrame();
            }
            if (rootFrame) {
              nsRect rootCompBounds =
                nsRect(nsPoint(0, 0), nsLayoutUtils::CalculateCompositionSizeForFrame(rootFrame));

              // If rootFrame is the RCD-RSF then CalculateCompositionSizeForFrame
              // did not take the document's resolution into account, so we must.
              if (rootPresContext->IsRootContentDocument() &&
                  rootFrame == rootPresShell->GetRootScrollFrame()) {
                rootCompBounds = rootCompBounds.RemoveResolution(rootPresShell->GetResolution());
              }

              // We want to convert the root composition bounds from the coordinate
              // space of |rootFrame| to the coordinate space of |mOuter|. We do
              // that with the TransformRect call below. However, since we care
              // about the root composition bounds relative to what the user is
              // actually seeing, we also need to incorporate the APZ callback
              // transforms into this. Most of the time those transforms are
              // negligible, but in some cases (e.g. when a zoom is applied on
              // an overflow:hidden document) it is not (see bug 1280013).
              // XXX: Eventually we may want to create a modified version of
              // TransformRect that includes the APZ callback transforms
              // directly.
              nsLayoutUtils::TransformRect(rootFrame, mOuter, rootCompBounds);
              rootCompBounds += CSSPoint::ToAppUnits(
                  nsLayoutUtils::GetCumulativeApzCallbackTransform(mOuter));

              // We want to limit displayportBase to be no larger than rootCompBounds on
              // either axis, but we don't want to just blindly intersect the two, because
              // rootCompBounds might be offset from where displayportBase is (see bug
              // 1327095 comment 8). Instead, we translate rootCompBounds so as to
              // maximize the overlap with displayportBase, and *then* do the intersection.
              if (rootCompBounds.x > displayportBase.x && rootCompBounds.XMost() > displayportBase.XMost()) {
                // rootCompBounds is at a greater x-position for both left and right, so translate it such
                // that the XMost() values are the same. This will line up the right edge of the two rects,
                // and might mean that rootCompbounds.x is smaller than displayportBase.x. We can avoid that
                // by taking the min of the x delta and XMost() delta, but it doesn't really matter because
                // the intersection between the two rects below will end up the same.
                rootCompBounds.x -= (rootCompBounds.XMost() - displayportBase.XMost());
              } else if (rootCompBounds.x < displayportBase.x && rootCompBounds.XMost() < displayportBase.XMost()) {
                // Analaogous code for when the rootCompBounds is at a smaller x-position.
                rootCompBounds.x = displayportBase.x;
              }
              // Do the same for y-axis
              if (rootCompBounds.y > displayportBase.y && rootCompBounds.YMost() > displayportBase.YMost()) {
                rootCompBounds.y -= (rootCompBounds.YMost() - displayportBase.YMost());
              } else if (rootCompBounds.y < displayportBase.y && rootCompBounds.YMost() < displayportBase.YMost()) {
                rootCompBounds.y = displayportBase.y;
              }

              // Now we can do the intersection
              displayportBase = displayportBase.Intersect(rootCompBounds);
            }
          }
        }

        displayportBase -= mScrollPort.TopLeft();
      }

      nsLayoutUtils::SetDisplayPortBase(mOuter->GetContent(), displayportBase);
    }

    // If we don't have aAllowCreateDisplayPort == true then should have already
    // been called with aAllowCreateDisplayPort == true which should have set a
    // displayport base.
    MOZ_ASSERT(content->GetProperty(nsGkAtoms::DisplayPortBase));
    nsRect displayPort;
    usingDisplayPort =
      nsLayoutUtils::GetDisplayPort(content, &displayPort, RelativeTo::ScrollFrame);

    if (usingDisplayPort) {
      // Override the dirty rectangle if the displayport has been set.
      *aVisibleRect = displayPort;
      if (!aBuilder->IsPartialUpdate() ||
          aBuilder->InInvalidSubtree()) {
        *aDirtyRect = displayPort;
      } else if (mOuter->HasOverrideDirtyRegion()) {
        nsRect* rect =
          mOuter->GetProperty(nsDisplayListBuilder::DisplayListBuildingDisplayPortRect());
        if (rect) {
          *aDirtyRect = *rect;
          if (aUsingDisplayPortInvalidRect) {
            *aUsingDisplayPortInvalidRect = true;
          }
        }
      }
    } else if (mIsRoot) {
      // The displayPort getter takes care of adjusting for resolution. So if
      // we have resolution but no displayPort then we need to adjust for
      // resolution here.
      nsIPresShell* presShell = mOuter->PresContext()->PresShell();
      *aVisibleRect = aVisibleRect->RemoveResolution(
        presShell->ScaleToResolution() ? presShell->GetResolution () : 1.0f);
      *aDirtyRect = aDirtyRect->RemoveResolution(
        presShell->ScaleToResolution() ? presShell->GetResolution () : 1.0f);
    }
  }

  // Since making new layers is expensive, only create a scrollable layer
  // for some scroll frames.
  // When a displayport is being used, force building of a layer so that
  // the compositor can find the scrollable layer for async scrolling.
  // If the element is marked 'scrollgrab', also force building of a layer
  // so that APZ can implement scroll grabbing.
  mWillBuildScrollableLayer = usingDisplayPort || nsContentUtils::HasScrollgrab(content);

  // The cached animated geometry root for the display builder is out of
  // date if we just introduced a new animated geometry root.
  if ((oldWillBuildScrollableLayer != mWillBuildScrollableLayer) || (wasUsingDisplayPort != usingDisplayPort)) {
    aBuilder->RecomputeCurrentAnimatedGeometryRoot();
  }

  if (gfxPrefs::LayoutUseContainersForRootFrames() && mWillBuildScrollableLayer && mIsRoot) {
    mIsScrollableLayerInRootContainer = true;
  }

  return mWillBuildScrollableLayer;
}


Maybe<ScrollMetadata>
ScrollFrameHelper::ComputeScrollMetadata(Layer* aLayer,
                                         const nsIFrame* aContainerReferenceFrame,
                                         const ContainerLayerParameters& aParameters,
                                         const DisplayItemClip* aClip) const
{
  if (!mWillBuildScrollableLayer || mIsScrollableLayerInRootContainer) {
    return Nothing();
  }

  nsPoint toReferenceFrame = mOuter->GetOffsetToCrossDoc(aContainerReferenceFrame);

  Maybe<nsRect> parentLayerClip;
  // For containerful frames, the clip is on the container layer.
  if (aClip &&
      (!gfxPrefs::LayoutUseContainersForRootFrames() || mAddClipRectToLayer)) {
    parentLayerClip = Some(aClip->GetClipRect());
  }

  bool isRootContent = mIsRoot && mOuter->PresContext()->IsRootContentDocument();
  bool thisScrollFrameUsesAsyncScrolling = nsLayoutUtils::UsesAsyncScrolling(mOuter);
  if (!thisScrollFrameUsesAsyncScrolling) {
    if (parentLayerClip) {
      // If APZ is not enabled, we still need the displayport to be clipped
      // in the compositor.
      ParentLayerIntRect displayportClip =
        ViewAs<ParentLayerPixel>(
          parentLayerClip->ScaleToNearestPixels(
            aParameters.mXScale,
            aParameters.mYScale,
            mScrolledFrame->PresContext()->AppUnitsPerDevPixel()));

      ParentLayerIntRect layerClip;
      if (const ParentLayerIntRect* origClip = aLayer->GetClipRect().ptrOr(nullptr)) {
        layerClip = displayportClip.Intersect(*origClip);
      } else {
        layerClip = displayportClip;
      }
      aLayer->SetClipRect(Some(layerClip));
    }

    // Return early, since if we don't use APZ we don't need FrameMetrics.
    return Nothing();
  }

  MOZ_ASSERT(mScrolledFrame->GetContent());

  nsRect scrollport = mScrollPort + toReferenceFrame;

  return Some(nsLayoutUtils::ComputeScrollMetadata(
    mScrolledFrame, mOuter, mOuter->GetContent(),
    aContainerReferenceFrame, aLayer, mScrollParentID,
    scrollport, parentLayerClip, isRootContent, aParameters));
}

bool
ScrollFrameHelper::IsRectNearlyVisible(const nsRect& aRect) const
{
  // Use the right rect depending on if a display port is set.
  nsRect displayPort;
  bool usingDisplayport =
    nsLayoutUtils::GetDisplayPort(mOuter->GetContent(), &displayPort, RelativeTo::ScrollFrame);
  return aRect.Intersects(ExpandRectToNearlyVisible(usingDisplayport ? displayPort : mScrollPort));
}

static void HandleScrollPref(nsIScrollable *aScrollable, int32_t aOrientation,
                             uint8_t& aValue)
{
  int32_t pref;
  aScrollable->GetDefaultScrollbarPreferences(aOrientation, &pref);
  switch (pref) {
    case nsIScrollable::Scrollbar_Auto:
      // leave |aValue| untouched
      break;
    case nsIScrollable::Scrollbar_Never:
      aValue = NS_STYLE_OVERFLOW_HIDDEN;
      break;
    case nsIScrollable::Scrollbar_Always:
      aValue = NS_STYLE_OVERFLOW_SCROLL;
      break;
  }
}

ScrollbarStyles
ScrollFrameHelper::GetScrollbarStylesFromFrame() const
{
  nsPresContext* presContext = mOuter->PresContext();
  if (!presContext->IsDynamic() &&
      !(mIsRoot && presContext->HasPaginatedScrolling())) {
    return ScrollbarStyles(NS_STYLE_OVERFLOW_HIDDEN, NS_STYLE_OVERFLOW_HIDDEN);
  }

  if (!mIsRoot) {
    const nsStyleDisplay* disp = mOuter->StyleDisplay();
    return ScrollbarStyles(disp);
  }

  ScrollbarStyles result = presContext->GetViewportScrollbarStylesOverride();
  nsCOMPtr<nsISupports> container = presContext->GetContainerWeak();
  nsCOMPtr<nsIScrollable> scrollable = do_QueryInterface(container);
  if (scrollable) {
    HandleScrollPref(scrollable, nsIScrollable::ScrollOrientation_X,
                     result.mHorizontal);
    HandleScrollPref(scrollable, nsIScrollable::ScrollOrientation_Y,
                     result.mVertical);
  }
  return result;
}

nsRect
ScrollFrameHelper::GetScrollRange() const
{
  return GetScrollRange(mScrollPort.width, mScrollPort.height);
}

nsRect
ScrollFrameHelper::GetScrollRange(nscoord aWidth, nscoord aHeight) const
{
  nsRect range = GetScrolledRect();
  range.width = std::max(range.width - aWidth, 0);
  range.height = std::max(range.height - aHeight, 0);
  return range;
}

nsRect
ScrollFrameHelper::GetScrollRangeForClamping() const
{
  if (!ShouldClampScrollPosition()) {
    return nsRect(nscoord_MIN/2, nscoord_MIN/2,
                  nscoord_MAX - nscoord_MIN/2, nscoord_MAX - nscoord_MIN/2);
  }
  nsSize scrollPortSize = GetScrollPositionClampingScrollPortSize();
  return GetScrollRange(scrollPortSize.width, scrollPortSize.height);
}

nsSize
ScrollFrameHelper::GetScrollPositionClampingScrollPortSize() const
{
  nsIPresShell* presShell = mOuter->PresContext()->PresShell();
  if (mIsRoot && presShell->IsScrollPositionClampingScrollPortSizeSet()) {
    return presShell->GetScrollPositionClampingScrollPortSize();
  }
  return mScrollPort.Size();
}

static void
AdjustForWholeDelta(int32_t aDelta, nscoord* aCoord)
{
  if (aDelta < 0) {
    *aCoord = nscoord_MIN;
  } else if (aDelta > 0) {
    *aCoord = nscoord_MAX;
  }
}

/**
 * Calculate lower/upper scrollBy range in given direction.
 * @param aDelta specifies scrollBy direction, if 0 then range will be 0 size
 * @param aPos desired destination in AppUnits
 * @param aNeg/PosTolerance defines relative range distance
 *   below and above of aPos point
 * @param aMultiplier used for conversion of tolerance into appUnis
 */
static void
CalcRangeForScrollBy(int32_t aDelta, nscoord aPos,
                     float aNegTolerance,
                     float aPosTolerance,
                     nscoord aMultiplier,
                     nscoord* aLower, nscoord* aUpper)
{
  if (!aDelta) {
    *aLower = *aUpper = aPos;
    return;
  }
  *aLower = aPos - NSToCoordRound(aMultiplier * (aDelta > 0 ? aNegTolerance : aPosTolerance));
  *aUpper = aPos + NSToCoordRound(aMultiplier * (aDelta > 0 ? aPosTolerance : aNegTolerance));
}

void
ScrollFrameHelper::ScrollBy(nsIntPoint aDelta,
                            nsIScrollableFrame::ScrollUnit aUnit,
                            nsIScrollableFrame::ScrollMode aMode,
                            nsIntPoint* aOverflow,
                            nsIAtom *aOrigin,
                            nsIScrollableFrame::ScrollMomentum aMomentum,
                            nsIScrollbarMediator::ScrollSnapMode aSnap)
{
  // When a smooth scroll is being processed on a frame, mouse wheel and trackpad
  // momentum scroll event updates must notcancel the SMOOTH or SMOOTH_MSD
  // scroll animations, enabling Javascript that depends on them to be responsive
  // without forcing the user to wait for the fling animations to completely stop.
  switch (aMomentum) {
  case nsIScrollableFrame::NOT_MOMENTUM:
    mIgnoreMomentumScroll = false;
    break;
  case nsIScrollableFrame::SYNTHESIZED_MOMENTUM_EVENT:
    if (mIgnoreMomentumScroll) {
      return;
    }
    break;
  }

  if (mAsyncSmoothMSDScroll != nullptr) {
    // When CSSOM-View scroll-behavior smooth scrolling is interrupted,
    // the scroll is not completed to avoid non-smooth snapping to the
    // prior smooth scroll's destination.
    mDestination = GetScrollPosition();
  }

  nsSize deltaMultiplier;
  float negativeTolerance;
  float positiveTolerance;
  if (!aOrigin){
    aOrigin = nsGkAtoms::other;
  }
  bool isGenericOrigin = (aOrigin == nsGkAtoms::other);
  switch (aUnit) {
  case nsIScrollableFrame::DEVICE_PIXELS: {
    nscoord appUnitsPerDevPixel =
      mOuter->PresContext()->AppUnitsPerDevPixel();
    deltaMultiplier = nsSize(appUnitsPerDevPixel, appUnitsPerDevPixel);
    if (isGenericOrigin){
      aOrigin = nsGkAtoms::pixels;
    }
    negativeTolerance = positiveTolerance = 0.5f;
    break;
  }
  case nsIScrollableFrame::LINES: {
    deltaMultiplier = GetLineScrollAmount();
    if (isGenericOrigin){
      aOrigin = nsGkAtoms::lines;
    }
    negativeTolerance = positiveTolerance = 0.1f;
    break;
  }
  case nsIScrollableFrame::PAGES: {
    deltaMultiplier = GetPageScrollAmount();
    if (isGenericOrigin){
      aOrigin = nsGkAtoms::pages;
    }
    negativeTolerance = 0.05f;
    positiveTolerance = 0;
    break;
  }
  case nsIScrollableFrame::WHOLE: {
    nsPoint pos = GetScrollPosition();
    AdjustForWholeDelta(aDelta.x, &pos.x);
    AdjustForWholeDelta(aDelta.y, &pos.y);
    if (aSnap == nsIScrollableFrame::ENABLE_SNAP) {
      GetSnapPointForDestination(aUnit, mDestination, pos);
    }
    ScrollTo(pos, aMode);
    // 'this' might be destroyed here
    if (aOverflow) {
      *aOverflow = nsIntPoint(0, 0);
    }
    return;
  }
  default:
    NS_ERROR("Invalid scroll mode");
    return;
  }

  nsPoint newPos = mDestination + nsPoint(aDelta.x*deltaMultiplier.width, aDelta.y*deltaMultiplier.height);

  if (aSnap == nsIScrollableFrame::ENABLE_SNAP) {
    ScrollbarStyles styles = GetScrollbarStylesFromFrame();
    if (styles.mScrollSnapTypeY != NS_STYLE_SCROLL_SNAP_TYPE_NONE ||
        styles.mScrollSnapTypeX != NS_STYLE_SCROLL_SNAP_TYPE_NONE) {
      nscoord appUnitsPerDevPixel = mOuter->PresContext()->AppUnitsPerDevPixel();
      deltaMultiplier = nsSize(appUnitsPerDevPixel, appUnitsPerDevPixel);
      negativeTolerance = 0.1f;
      positiveTolerance = 0;
      nsIScrollableFrame::ScrollUnit snapUnit = aUnit;
      if (aOrigin == nsGkAtoms::mouseWheel) {
        // When using a clicky scroll wheel, snap point selection works the same
        // as keyboard up/down/left/right navigation, but with varying amounts
        // of scroll delta.
        snapUnit = nsIScrollableFrame::LINES;
      }
      GetSnapPointForDestination(snapUnit, mDestination, newPos);
    }
  }

  // Calculate desired range values.
  nscoord rangeLowerX, rangeUpperX, rangeLowerY, rangeUpperY;
  CalcRangeForScrollBy(aDelta.x, newPos.x, negativeTolerance, positiveTolerance,
                       deltaMultiplier.width, &rangeLowerX, &rangeUpperX);
  CalcRangeForScrollBy(aDelta.y, newPos.y, negativeTolerance, positiveTolerance,
                       deltaMultiplier.height, &rangeLowerY, &rangeUpperY);
  nsRect range(rangeLowerX,
               rangeLowerY,
               rangeUpperX - rangeLowerX,
               rangeUpperY - rangeLowerY);
  AutoWeakFrame weakFrame(mOuter);
  ScrollToWithOrigin(newPos, aMode, aOrigin, &range);
  if (!weakFrame.IsAlive()) {
    return;
  }

  if (aOverflow) {
    nsPoint clampAmount = newPos - mDestination;
    float appUnitsPerDevPixel = mOuter->PresContext()->AppUnitsPerDevPixel();
    *aOverflow = nsIntPoint(
        NSAppUnitsToIntPixels(clampAmount.x, appUnitsPerDevPixel),
        NSAppUnitsToIntPixels(clampAmount.y, appUnitsPerDevPixel));
  }

  if (aUnit == nsIScrollableFrame::DEVICE_PIXELS &&
      !nsLayoutUtils::AsyncPanZoomEnabled(mOuter)) {
    // When APZ is disabled, we must track the velocity
    // on the main thread; otherwise, the APZC will manage this.
    mVelocityQueue.Sample(GetScrollPosition());
  }
}

void
ScrollFrameHelper::ScrollSnap(nsIScrollableFrame::ScrollMode aMode)
{
  float flingSensitivity = gfxPrefs::ScrollSnapPredictionSensitivity();
  int maxVelocity = gfxPrefs::ScrollSnapPredictionMaxVelocity();
  maxVelocity = nsPresContext::CSSPixelsToAppUnits(maxVelocity);
  int maxOffset = maxVelocity * flingSensitivity;
  nsPoint velocity = mVelocityQueue.GetVelocity();
  // Multiply each component individually to avoid integer multiply
  nsPoint predictedOffset = nsPoint(velocity.x * flingSensitivity,
                                    velocity.y * flingSensitivity);
  predictedOffset.Clamp(maxOffset);
  nsPoint pos = GetScrollPosition();
  nsPoint destinationPos = pos + predictedOffset;
  ScrollSnap(destinationPos, aMode);
}

void
ScrollFrameHelper::ScrollSnap(const nsPoint &aDestination,
                              nsIScrollableFrame::ScrollMode aMode)
{
  nsRect scrollRange = GetScrollRangeForClamping();
  nsPoint pos = GetScrollPosition();
  nsPoint snapDestination = scrollRange.ClampPoint(aDestination);
  if (GetSnapPointForDestination(nsIScrollableFrame::DEVICE_PIXELS,
                                                 pos,
                                                 snapDestination)) {
    ScrollTo(snapDestination, aMode);
  }
}

nsSize
ScrollFrameHelper::GetLineScrollAmount() const
{
  RefPtr<nsFontMetrics> fm =
    nsLayoutUtils::GetInflatedFontMetricsForFrame(mOuter);
  NS_ASSERTION(fm, "FontMetrics is null, assuming fontHeight == 1 appunit");
  static nscoord sMinLineScrollAmountInPixels = -1;
  if (sMinLineScrollAmountInPixels < 0) {
    Preferences::AddIntVarCache(&sMinLineScrollAmountInPixels,
                                "mousewheel.min_line_scroll_amount", 1);
  }
  int32_t appUnitsPerDevPixel = mOuter->PresContext()->AppUnitsPerDevPixel();
  nscoord minScrollAmountInAppUnits =
    std::max(1, sMinLineScrollAmountInPixels) * appUnitsPerDevPixel;
  nscoord horizontalAmount = fm ? fm->AveCharWidth() : 0;
  nscoord verticalAmount = fm ? fm->MaxHeight() : 0;
  return nsSize(std::max(horizontalAmount, minScrollAmountInAppUnits),
                std::max(verticalAmount, minScrollAmountInAppUnits));
}

/**
 * Compute the scrollport size excluding any fixed-pos headers and
 * footers. A header or footer is an box that spans that entire width
 * of the viewport and touches the top (or bottom, respectively) of the
 * viewport. We also want to consider fixed elements that stack or overlap
 * to effectively create a larger header or footer. Headers and footers that
 * cover more than a third of the the viewport are ignored since they
 * probably aren't true headers and footers and we don't want to restrict
 * scrolling too much in such cases. This is a bit conservative --- some
 * pages use elements as headers or footers that don't span the entire width
 * of the viewport --- but it should be a good start.
 */
struct TopAndBottom
{
  TopAndBottom(nscoord aTop, nscoord aBottom) : top(aTop), bottom(aBottom) {}

  nscoord top, bottom;
};
struct TopComparator
{
  bool Equals(const TopAndBottom& A, const TopAndBottom& B) const {
    return A.top == B.top;
  }
  bool LessThan(const TopAndBottom& A, const TopAndBottom& B) const {
    return A.top < B.top;
  }
};
struct ReverseBottomComparator
{
  bool Equals(const TopAndBottom& A, const TopAndBottom& B) const {
    return A.bottom == B.bottom;
  }
  bool LessThan(const TopAndBottom& A, const TopAndBottom& B) const {
    return A.bottom > B.bottom;
  }
};
static nsSize
GetScrollPortSizeExcludingHeadersAndFooters(nsIFrame* aViewportFrame,
                                            const nsRect& aScrollPort)
{
  AutoTArray<TopAndBottom, 50> list;
  nsFrameList fixedFrames = aViewportFrame->GetChildList(nsIFrame::kFixedList);
  for (nsFrameList::Enumerator iterator(fixedFrames); !iterator.AtEnd();
       iterator.Next()) {
    nsIFrame* f = iterator.get();
    nsRect r = f->GetRectRelativeToSelf();
    r = nsLayoutUtils::TransformFrameRectToAncestor(f, r, aViewportFrame);
    r = r.Intersect(aScrollPort);
    if ((r.width >= aScrollPort.width / 2 ||
         r.width >= NSIntPixelsToAppUnits(800, AppUnitsPerCSSPixel())) &&
        r.height <= aScrollPort.height/3) {
      list.AppendElement(TopAndBottom(r.y, r.YMost()));
    }
  }

  list.Sort(TopComparator());
  nscoord headerBottom = 0;
  for (uint32_t i = 0; i < list.Length(); ++i) {
    if (list[i].top <= headerBottom) {
      headerBottom = std::max(headerBottom, list[i].bottom);
    }
  }

  list.Sort(ReverseBottomComparator());
  nscoord footerTop = aScrollPort.height;
  for (uint32_t i = 0; i < list.Length(); ++i) {
    if (list[i].bottom >= footerTop) {
      footerTop = std::min(footerTop, list[i].top);
    }
  }

  headerBottom = std::min(aScrollPort.height/3, headerBottom);
  footerTop = std::max(aScrollPort.height - aScrollPort.height/3, footerTop);

  return nsSize(aScrollPort.width, footerTop - headerBottom);
}

nsSize
ScrollFrameHelper::GetPageScrollAmount() const
{
  nsSize lineScrollAmount = GetLineScrollAmount();
  nsSize effectiveScrollPortSize;
  if (mIsRoot) {
    // Reduce effective scrollport height by the height of any fixed-pos
    // headers or footers
    nsIFrame* root = mOuter->PresContext()->PresShell()->GetRootFrame();
    effectiveScrollPortSize =
      GetScrollPortSizeExcludingHeadersAndFooters(root, mScrollPort);
  } else {
    effectiveScrollPortSize = mScrollPort.Size();
  }
  // The page increment is the size of the page, minus the smaller of
  // 10% of the size or 2 lines.
  return nsSize(
    effectiveScrollPortSize.width -
      std::min(effectiveScrollPortSize.width/10, 2*lineScrollAmount.width),
    effectiveScrollPortSize.height -
      std::min(effectiveScrollPortSize.height/10, 2*lineScrollAmount.height));
}

  /**
   * this code is resposible for restoring the scroll position back to some
   * saved position. if the user has not moved the scroll position manually
   * we keep scrolling down until we get to our original position. keep in
   * mind that content could incrementally be coming in. we only want to stop
   * when we reach our new position.
   */
void
ScrollFrameHelper::ScrollToRestoredPosition()
{
  if (mRestorePos.y == -1 || mLastPos.x == -1 || mLastPos.y == -1) {
    return;
  }
  // make sure our scroll position did not change for where we last put
  // it. if it does then the user must have moved it, and we no longer
  // need to restore.
  //
  // In the RTL case, we check whether the scroll position changed using the
  // logical scroll position, but we scroll to the physical scroll position in
  // all cases

  // if we didn't move, we still need to restore
  if (GetLogicalScrollPosition() == mLastPos) {
    // if our desired position is different to the scroll position, scroll.
    // remember that we could be incrementally loading so we may enter
    // and scroll many times.
    if (mRestorePos != mLastPos /* GetLogicalScrollPosition() */) {
      LoadingState state = GetPageLoadingState();
      if (state == LoadingState::Stopped && !NS_SUBTREE_DIRTY(mOuter)) {
        return;
      }
      nsPoint scrollToPos = mRestorePos;
      if (!IsPhysicalLTR()) {
        // convert from logical to physical scroll position
        scrollToPos.x = mScrollPort.x -
          (mScrollPort.XMost() - scrollToPos.x - mScrolledFrame->GetRect().width);
      }
      AutoWeakFrame weakFrame(mOuter);
      ScrollToWithOrigin(scrollToPos, nsIScrollableFrame::INSTANT,
                         nsGkAtoms::restore, nullptr);
      if (!weakFrame.IsAlive()) {
        return;
      }
      if (state == LoadingState::Loading || NS_SUBTREE_DIRTY(mOuter)) {
        // If we're trying to do a history scroll restore, then we want to
        // keep trying this until we succeed, because the page can be loading
        // incrementally. So re-get the scroll position for the next iteration,
        // it might not be exactly equal to mRestorePos due to rounding and
        // clamping.
        mLastPos = GetLogicalScrollPosition();
        return;
      }
    }
    // If we get here, either we reached the desired position (mLastPos ==
    // mRestorePos) or we're not trying to do a history scroll restore, so
    // we can stop after the scroll attempt above.
    mRestorePos.y = -1;
    mLastPos.x = -1;
    mLastPos.y = -1;
  } else {
    // user moved the position, so we won't need to restore
    mLastPos.x = -1;
    mLastPos.y = -1;
  }
}

auto
ScrollFrameHelper::GetPageLoadingState() -> LoadingState
{
  bool loadCompleted = false, stopped = false;
  nsCOMPtr<nsIDocShell> ds = mOuter->GetContent()->GetComposedDoc()->GetDocShell();
  if (ds) {
    nsCOMPtr<nsIContentViewer> cv;
    ds->GetContentViewer(getter_AddRefs(cv));
    cv->GetLoadCompleted(&loadCompleted);
    cv->GetIsStopped(&stopped);
  }
  return loadCompleted ? (stopped ? LoadingState::Stopped : LoadingState::Loaded)
                       : LoadingState::Loading;
}

nsresult
ScrollFrameHelper::FireScrollPortEvent()
{
  mAsyncScrollPortEvent.Forget();

  // Keep this in sync with PostOverflowEvent().
  nsSize scrollportSize = mScrollPort.Size();
  nsSize childSize = GetScrolledRect().Size();

  bool newVerticalOverflow = childSize.height > scrollportSize.height;
  bool vertChanged = mVerticalOverflow != newVerticalOverflow;

  bool newHorizontalOverflow = childSize.width > scrollportSize.width;
  bool horizChanged = mHorizontalOverflow != newHorizontalOverflow;

  if (!vertChanged && !horizChanged) {
    return NS_OK;
  }

  // If both either overflowed or underflowed then we dispatch only one
  // DOM event.
  bool both = vertChanged && horizChanged &&
                newVerticalOverflow == newHorizontalOverflow;
  InternalScrollPortEvent::OrientType orient;
  if (both) {
    orient = InternalScrollPortEvent::eBoth;
    mHorizontalOverflow = newHorizontalOverflow;
    mVerticalOverflow = newVerticalOverflow;
  } else if (vertChanged) {
    orient = InternalScrollPortEvent::eVertical;
    mVerticalOverflow = newVerticalOverflow;
    if (horizChanged) {
      // We need to dispatch a separate horizontal DOM event. Do that the next
      // time around since dispatching the vertical DOM event might destroy
      // the frame.
      PostOverflowEvent();
    }
  } else {
    orient = InternalScrollPortEvent::eHorizontal;
    mHorizontalOverflow = newHorizontalOverflow;
  }

  InternalScrollPortEvent event(true,
    (orient == InternalScrollPortEvent::eHorizontal ? mHorizontalOverflow :
                                                      mVerticalOverflow) ?
    eScrollPortOverflow : eScrollPortUnderflow, nullptr);
  event.mOrient = orient;
  return EventDispatcher::Dispatch(mOuter->GetContent(),
                                   mOuter->PresContext(), &event);
}

void
ScrollFrameHelper::ReloadChildFrames()
{
  mScrolledFrame = nullptr;
  mHScrollbarBox = nullptr;
  mVScrollbarBox = nullptr;
  mScrollCornerBox = nullptr;
  mResizerBox = nullptr;

  for (nsIFrame* frame : mOuter->PrincipalChildList()) {
    nsIContent* content = frame->GetContent();
    if (content == mOuter->GetContent()) {
      NS_ASSERTION(!mScrolledFrame, "Already found the scrolled frame");
      mScrolledFrame = frame;
    } else {
      nsAutoString value;
      content->GetAttr(kNameSpaceID_None, nsGkAtoms::orient, value);
      if (!value.IsEmpty()) {
        // probably a scrollbar then
        if (value.LowerCaseEqualsLiteral("horizontal")) {
          NS_ASSERTION(!mHScrollbarBox, "Found multiple horizontal scrollbars?");
          mHScrollbarBox = frame;
        } else {
          NS_ASSERTION(!mVScrollbarBox, "Found multiple vertical scrollbars?");
          mVScrollbarBox = frame;
        }
      } else if (content->IsXULElement(nsGkAtoms::resizer)) {
        NS_ASSERTION(!mResizerBox, "Found multiple resizers");
        mResizerBox = frame;
      } else if (content->IsXULElement(nsGkAtoms::scrollcorner)) {
        // probably a scrollcorner
        NS_ASSERTION(!mScrollCornerBox, "Found multiple scrollcorners");
        mScrollCornerBox = frame;
      }
    }
  }
}

nsresult
ScrollFrameHelper::CreateAnonymousContent(
  nsTArray<nsIAnonymousContentCreator::ContentInfo>& aElements)
{
  nsPresContext* presContext = mOuter->PresContext();
  nsIFrame* parent = mOuter->GetParent();

  // Don't create scrollbars if we're an SVG document being used as an image,
  // or if we're printing/print previewing.
  // (In the printing case, we allow scrollbars if this is the child of the
  // viewport & paginated scrolling is enabled, because then we must be the
  // scroll frame for the print preview window, & that does need scrollbars.)
  if (presContext->Document()->IsBeingUsedAsImage() ||
      (!presContext->IsDynamic() &&
       !(mIsRoot && presContext->HasPaginatedScrolling()))) {
    mNeverHasVerticalScrollbar = mNeverHasHorizontalScrollbar = true;
    return NS_OK;
  }

  // Check if the frame is resizable. Note:
  // "The effect of the resize property on generated content is undefined.
  //  Implementations should not apply the resize property to generated
  //  content." [1]
  // For info on what is generated content, see [2].
  // [1]: https://drafts.csswg.org/css-ui/#resize
  // [2]: https://www.w3.org/TR/CSS2/generate.html#content
  int8_t resizeStyle = mOuter->StyleDisplay()->mResize;
  bool isResizable = resizeStyle != NS_STYLE_RESIZE_NONE &&
                     !mOuter->HasAnyStateBits(NS_FRAME_GENERATED_CONTENT);

  nsIScrollableFrame *scrollable = do_QueryFrame(mOuter);

  // If we're the scrollframe for the root, then we want to construct
  // our scrollbar frames no matter what.  That way later dynamic
  // changes to propagated overflow styles will show or hide
  // scrollbars on the viewport without requiring frame reconstruction
  // of the viewport (good!).
  bool canHaveHorizontal;
  bool canHaveVertical;
  if (!mIsRoot) {
    ScrollbarStyles styles = scrollable->GetScrollbarStyles();
    canHaveHorizontal = styles.mHorizontal != NS_STYLE_OVERFLOW_HIDDEN;
    canHaveVertical = styles.mVertical != NS_STYLE_OVERFLOW_HIDDEN;
    if (!canHaveHorizontal && !canHaveVertical && !isResizable) {
      // Nothing to do.
      return NS_OK;
    }
  } else {
    canHaveHorizontal = true;
    canHaveVertical = true;
  }

  // The anonymous <div> used by <inputs> never gets scrollbars.
  nsITextControlFrame* textFrame = do_QueryFrame(parent);
  if (textFrame) {
    // Make sure we are not a text area.
    nsCOMPtr<nsIDOMHTMLTextAreaElement> textAreaElement(do_QueryInterface(parent->GetContent()));
    if (!textAreaElement) {
      mNeverHasVerticalScrollbar = mNeverHasHorizontalScrollbar = true;
      return NS_OK;
    }
  }

  nsNodeInfoManager *nodeInfoManager =
    presContext->Document()->NodeInfoManager();
  RefPtr<NodeInfo> nodeInfo;
  nodeInfo = nodeInfoManager->GetNodeInfo(nsGkAtoms::scrollbar, nullptr,
                                          kNameSpaceID_XUL,
                                          nsIDOMNode::ELEMENT_NODE);
  NS_ENSURE_TRUE(nodeInfo, NS_ERROR_OUT_OF_MEMORY);

  if (canHaveHorizontal) {
    RefPtr<NodeInfo> ni = nodeInfo;
    NS_TrustedNewXULElement(getter_AddRefs(mHScrollbarContent), ni.forget());
#ifdef DEBUG
    // Scrollbars can get restyled by theme changes.  Whether such a restyle
    // will actually reconstruct them correctly if it involves a frame
    // reconstruct... I don't know.  :(
    mHScrollbarContent->SetProperty(nsGkAtoms::restylableAnonymousNode,
                                    reinterpret_cast<void*>(true));
#endif // DEBUG

    mHScrollbarContent->SetAttr(kNameSpaceID_None, nsGkAtoms::orient,
                                NS_LITERAL_STRING("horizontal"), false);
    mHScrollbarContent->SetAttr(kNameSpaceID_None, nsGkAtoms::clickthrough,
                                NS_LITERAL_STRING("always"), false);
    if (mIsRoot) {
      mHScrollbarContent->SetAttr(kNameSpaceID_None, nsGkAtoms::root_,
                                  NS_LITERAL_STRING("true"), false);
    }
    if (!aElements.AppendElement(mHScrollbarContent))
      return NS_ERROR_OUT_OF_MEMORY;
  }

  if (canHaveVertical) {
    RefPtr<NodeInfo> ni = nodeInfo;
    NS_TrustedNewXULElement(getter_AddRefs(mVScrollbarContent), ni.forget());
#ifdef DEBUG
    // Scrollbars can get restyled by theme changes.  Whether such a restyle
    // will actually reconstruct them correctly if it involves a frame
    // reconstruct... I don't know.  :(
    mVScrollbarContent->SetProperty(nsGkAtoms::restylableAnonymousNode,
                                    reinterpret_cast<void*>(true));
#endif // DEBUG

    mVScrollbarContent->SetAttr(kNameSpaceID_None, nsGkAtoms::orient,
                                NS_LITERAL_STRING("vertical"), false);
    mVScrollbarContent->SetAttr(kNameSpaceID_None, nsGkAtoms::clickthrough,
                                NS_LITERAL_STRING("always"), false);
    if (mIsRoot) {
      mVScrollbarContent->SetAttr(kNameSpaceID_None, nsGkAtoms::root_,
                                  NS_LITERAL_STRING("true"), false);
    }
    if (!aElements.AppendElement(mVScrollbarContent))
      return NS_ERROR_OUT_OF_MEMORY;
  }

  if (isResizable) {
    RefPtr<NodeInfo> nodeInfo;
    nodeInfo = nodeInfoManager->GetNodeInfo(nsGkAtoms::resizer, nullptr,
                                            kNameSpaceID_XUL,
                                            nsIDOMNode::ELEMENT_NODE);
    NS_ENSURE_TRUE(nodeInfo, NS_ERROR_OUT_OF_MEMORY);

    NS_TrustedNewXULElement(getter_AddRefs(mResizerContent), nodeInfo.forget());

    nsAutoString dir;
    switch (resizeStyle) {
      case NS_STYLE_RESIZE_HORIZONTAL:
        if (IsScrollbarOnRight()) {
          dir.AssignLiteral("right");
        }
        else {
          dir.AssignLiteral("left");
        }
        break;
      case NS_STYLE_RESIZE_VERTICAL:
        dir.AssignLiteral("bottom");
        break;
      case NS_STYLE_RESIZE_BOTH:
        dir.AssignLiteral("bottomend");
        break;
      default:
        NS_WARNING("only resizable types should have resizers");
    }
    mResizerContent->SetAttr(kNameSpaceID_None, nsGkAtoms::dir, dir, false);

    if (mIsRoot) {
      nsIContent* browserRoot = GetBrowserRoot(mOuter->GetContent());
      mCollapsedResizer = !(browserRoot &&
                            browserRoot->HasAttr(kNameSpaceID_None, nsGkAtoms::showresizer));
    }
    else {
      mResizerContent->SetAttr(kNameSpaceID_None, nsGkAtoms::element,
                                    NS_LITERAL_STRING("_parent"), false);
    }

    mResizerContent->SetAttr(kNameSpaceID_None, nsGkAtoms::clickthrough,
                                  NS_LITERAL_STRING("always"), false);

    if (!aElements.AppendElement(mResizerContent))
      return NS_ERROR_OUT_OF_MEMORY;
  }

  if (canHaveHorizontal && canHaveVertical) {
    nodeInfo = nodeInfoManager->GetNodeInfo(nsGkAtoms::scrollcorner, nullptr,
                                            kNameSpaceID_XUL,
                                            nsIDOMNode::ELEMENT_NODE);
    NS_TrustedNewXULElement(getter_AddRefs(mScrollCornerContent), nodeInfo.forget());
    if (!aElements.AppendElement(mScrollCornerContent))
      return NS_ERROR_OUT_OF_MEMORY;
  }

  return NS_OK;
}

void
ScrollFrameHelper::AppendAnonymousContentTo(nsTArray<nsIContent*>& aElements,
                                                uint32_t aFilter)
{
  if (mHScrollbarContent) {
    aElements.AppendElement(mHScrollbarContent);
  }

  if (mVScrollbarContent) {
    aElements.AppendElement(mVScrollbarContent);
  }

  if (mScrollCornerContent) {
    aElements.AppendElement(mScrollCornerContent);
  }

  if (mResizerContent) {
    aElements.AppendElement(mResizerContent);
  }
}

void
ScrollFrameHelper::Destroy()
{
  if (mScrollbarActivity) {
    mScrollbarActivity->Destroy();
    mScrollbarActivity = nullptr;
  }

  // Unbind any content created in CreateAnonymousContent from the tree
  nsContentUtils::DestroyAnonymousContent(&mHScrollbarContent);
  nsContentUtils::DestroyAnonymousContent(&mVScrollbarContent);
  nsContentUtils::DestroyAnonymousContent(&mScrollCornerContent);
  nsContentUtils::DestroyAnonymousContent(&mResizerContent);

  if (mPostedReflowCallback) {
    mOuter->PresContext()->PresShell()->CancelReflowCallback(this);
    mPostedReflowCallback = false;
  }

  if (mDisplayPortExpiryTimer) {
    mDisplayPortExpiryTimer->Cancel();
    mDisplayPortExpiryTimer = nullptr;
  }
  if (mActivityExpirationState.IsTracked()) {
    gScrollFrameActivityTracker->RemoveObject(this);
  }
  if (gScrollFrameActivityTracker &&
      gScrollFrameActivityTracker->IsEmpty()) {
    delete gScrollFrameActivityTracker;
    gScrollFrameActivityTracker = nullptr;
  }

  if (mScrollActivityTimer) {
    mScrollActivityTimer->Cancel();
    mScrollActivityTimer = nullptr;
  }
}

/**
 * Called when we want to update the scrollbar position, either because scrolling happened
 * or the user moved the scrollbar position and we need to undo that (e.g., when the user
 * clicks to scroll and we're using smooth scrolling, so we need to put the thumb back
 * to its initial position for the start of the smooth sequence).
 */
void
ScrollFrameHelper::UpdateScrollbarPosition()
{
  AutoWeakFrame weakFrame(mOuter);
  mFrameIsUpdatingScrollbar = true;

  nsPoint pt = GetScrollPosition();
  if (mVScrollbarBox) {
    SetCoordAttribute(mVScrollbarBox->GetContent(), nsGkAtoms::curpos,
                      pt.y - GetScrolledRect().y);
    if (!weakFrame.IsAlive()) {
      return;
    }
  }
  if (mHScrollbarBox) {
    SetCoordAttribute(mHScrollbarBox->GetContent(), nsGkAtoms::curpos,
                      pt.x - GetScrolledRect().x);
    if (!weakFrame.IsAlive()) {
      return;
    }
  }

  mFrameIsUpdatingScrollbar = false;
}

void ScrollFrameHelper::CurPosAttributeChanged(nsIContent* aContent)
{
  NS_ASSERTION(aContent, "aContent must not be null");
  NS_ASSERTION((mHScrollbarBox && mHScrollbarBox->GetContent() == aContent) ||
               (mVScrollbarBox && mVScrollbarBox->GetContent() == aContent),
               "unexpected child");

  // Attribute changes on the scrollbars happen in one of three ways:
  // 1) The scrollbar changed the attribute in response to some user event
  // 2) We changed the attribute in response to a ScrollPositionDidChange
  // callback from the scrolling view
  // 3) We changed the attribute to adjust the scrollbars for the start
  // of a smooth scroll operation
  //
  // In cases 2 and 3 we do not need to scroll because we're just
  // updating our scrollbar.
  if (mFrameIsUpdatingScrollbar)
    return;

  nsRect scrolledRect = GetScrolledRect();

  nsPoint current = GetScrollPosition() - scrolledRect.TopLeft();
  nsPoint dest;
  nsRect allowedRange;
  dest.x = GetCoordAttribute(mHScrollbarBox, nsGkAtoms::curpos, current.x,
                             &allowedRange.x, &allowedRange.width);
  dest.y = GetCoordAttribute(mVScrollbarBox, nsGkAtoms::curpos, current.y,
                             &allowedRange.y, &allowedRange.height);
  current += scrolledRect.TopLeft();
  dest += scrolledRect.TopLeft();
  allowedRange += scrolledRect.TopLeft();

  // Don't try to scroll if we're already at an acceptable place.
  // Don't call Contains here since Contains returns false when the point is
  // on the bottom or right edge of the rectangle.
  if (allowedRange.ClampPoint(current) == current) {
    return;
  }

  if (mScrollbarActivity) {
    RefPtr<ScrollbarActivity> scrollbarActivity(mScrollbarActivity);
    scrollbarActivity->ActivityOccurred();
  }

  bool isSmooth = aContent->HasAttr(kNameSpaceID_None, nsGkAtoms::smooth);
  if (isSmooth) {
    // Make sure an attribute-setting callback occurs even if the view
    // didn't actually move yet.  We need to make sure other listeners
    // see that the scroll position is not (yet) what they thought it
    // was.
    AutoWeakFrame weakFrame(mOuter);
    UpdateScrollbarPosition();
    if (!weakFrame.IsAlive()) {
      return;
    }
  }
  ScrollToWithOrigin(dest,
                     isSmooth ? nsIScrollableFrame::SMOOTH : nsIScrollableFrame::INSTANT,
                     nsGkAtoms::scrollbars, &allowedRange);
  // 'this' might be destroyed here
}

/* ============= Scroll events ========== */

ScrollFrameHelper::ScrollEvent::ScrollEvent(ScrollFrameHelper* aHelper)
  : mHelper(aHelper)
{
  mDriver = mHelper->mOuter->PresContext()->RefreshDriver();
  mDriver->AddRefreshObserver(this, FlushType::Layout);
}

ScrollFrameHelper::ScrollEvent::~ScrollEvent()
{
  if (mDriver) {
    mDriver->RemoveRefreshObserver(this, FlushType::Layout);
    mDriver = nullptr;
  }
}

void
ScrollFrameHelper::ScrollEvent::WillRefresh(mozilla::TimeStamp aTime)
{
  mDriver->RemoveRefreshObserver(this, FlushType::Layout);
  mDriver = nullptr;
  mHelper->FireScrollEvent();
}

void
ScrollFrameHelper::FireScrollEvent()
{
  AutoProfilerTracing tracing("Paint", "FireScrollEvent");
  MOZ_ASSERT(mScrollEvent);
  mScrollEvent = nullptr;

  ActiveLayerTracker::SetCurrentScrollHandlerFrame(mOuter);
  WidgetGUIEvent event(true, eScroll, nullptr);
  nsEventStatus status = nsEventStatus_eIgnore;
  nsIContent* content = mOuter->GetContent();
  nsPresContext* prescontext = mOuter->PresContext();
  // Fire viewport scroll events at the document (where they
  // will bubble to the window)
  mozilla::layers::ScrollLinkedEffectDetector detector(content->GetComposedDoc());
  if (mIsRoot) {
    nsIDocument* doc = content->GetUncomposedDoc();
    if (doc) {
      prescontext->SetTelemetryScrollY(GetScrollPosition().y);
      EventDispatcher::Dispatch(doc, prescontext, &event, nullptr,  &status);
    }
  } else {
    // scroll events fired at elements don't bubble (although scroll events
    // fired at documents do, to the window)
    event.mFlags.mBubbles = false;
    EventDispatcher::Dispatch(content, prescontext, &event, nullptr, &status);
  }
  ActiveLayerTracker::SetCurrentScrollHandlerFrame(nullptr);
}

void
ScrollFrameHelper::PostScrollEvent()
{
  if (mScrollEvent) {
    return;
  }

  // The ScrollEvent constructor registers itself with the refresh driver.
  mScrollEvent = new ScrollEvent(this);
}

NS_IMETHODIMP
ScrollFrameHelper::AsyncScrollPortEvent::Run()
{
  if (mHelper) {
    mHelper->mOuter->PresContext()->GetPresShell()->
      FlushPendingNotifications(FlushType::InterruptibleLayout);
  }
  return mHelper ? mHelper->FireScrollPortEvent() : NS_OK;
}

bool
nsXULScrollFrame::AddHorizontalScrollbar(nsBoxLayoutState& aState, bool aOnBottom)
{
  if (!mHelper.mHScrollbarBox) {
    return true;
  }

  return AddRemoveScrollbar(aState, aOnBottom, true, true);
}

bool
nsXULScrollFrame::AddVerticalScrollbar(nsBoxLayoutState& aState, bool aOnRight)
{
  if (!mHelper.mVScrollbarBox) {
    return true;
  }

  return AddRemoveScrollbar(aState, aOnRight, false, true);
}

void
nsXULScrollFrame::RemoveHorizontalScrollbar(nsBoxLayoutState& aState, bool aOnBottom)
{
  // removing a scrollbar should always fit
  DebugOnly<bool> result = AddRemoveScrollbar(aState, aOnBottom, true, false);
  NS_ASSERTION(result, "Removing horizontal scrollbar failed to fit??");
}

void
nsXULScrollFrame::RemoveVerticalScrollbar(nsBoxLayoutState& aState, bool aOnRight)
{
  // removing a scrollbar should always fit
  DebugOnly<bool> result = AddRemoveScrollbar(aState, aOnRight, false, false);
  NS_ASSERTION(result, "Removing vertical scrollbar failed to fit??");
}

bool
nsXULScrollFrame::AddRemoveScrollbar(nsBoxLayoutState& aState,
                                     bool aOnRightOrBottom, bool aHorizontal, bool aAdd)
{
  if (aHorizontal) {
     if (mHelper.mNeverHasHorizontalScrollbar || !mHelper.mHScrollbarBox)
       return false;

     nsSize hSize = mHelper.mHScrollbarBox->GetXULPrefSize(aState);
     nsBox::AddMargin(mHelper.mHScrollbarBox, hSize);

     mHelper.SetScrollbarVisibility(mHelper.mHScrollbarBox, aAdd);

     // We can't directly pass mHasHorizontalScrollbar as the bool outparam for
     // AddRemoveScrollbar() because it's a bool:1 bitfield. Hence this var:
     bool hasHorizontalScrollbar;
     bool fit = AddRemoveScrollbar(hasHorizontalScrollbar,
                                   mHelper.mScrollPort.y,
                                   mHelper.mScrollPort.height,
                                   hSize.height, aOnRightOrBottom, aAdd);
     mHelper.mHasHorizontalScrollbar = hasHorizontalScrollbar;
     if (!fit) {
       mHelper.SetScrollbarVisibility(mHelper.mHScrollbarBox, !aAdd);
     }
     return fit;
  } else {
     if (mHelper.mNeverHasVerticalScrollbar || !mHelper.mVScrollbarBox)
       return false;

     nsSize vSize = mHelper.mVScrollbarBox->GetXULPrefSize(aState);
     nsBox::AddMargin(mHelper.mVScrollbarBox, vSize);

     mHelper.SetScrollbarVisibility(mHelper.mVScrollbarBox, aAdd);

     // We can't directly pass mHasVerticalScrollbar as the bool outparam for
     // AddRemoveScrollbar() because it's a bool:1 bitfield. Hence this var:
     bool hasVerticalScrollbar;
     bool fit = AddRemoveScrollbar(hasVerticalScrollbar,
                                   mHelper.mScrollPort.x,
                                   mHelper.mScrollPort.width,
                                   vSize.width, aOnRightOrBottom, aAdd);
     mHelper.mHasVerticalScrollbar = hasVerticalScrollbar;
     if (!fit) {
       mHelper.SetScrollbarVisibility(mHelper.mVScrollbarBox, !aAdd);
     }
     return fit;
  }
}

bool
nsXULScrollFrame::AddRemoveScrollbar(bool& aHasScrollbar, nscoord& aXY,
                                     nscoord& aSize, nscoord aSbSize,
                                     bool aOnRightOrBottom, bool aAdd)
{
   nscoord size = aSize;
   nscoord xy = aXY;

   if (size != NS_INTRINSICSIZE) {
     if (aAdd) {
        size -= aSbSize;
        if (!aOnRightOrBottom && size >= 0)
          xy += aSbSize;
     } else {
        size += aSbSize;
        if (!aOnRightOrBottom)
          xy -= aSbSize;
     }
   }

   // not enough room? Yes? Return true.
   if (size >= 0) {
       aHasScrollbar = aAdd;
       aSize = size;
       aXY = xy;
       return true;
   }

   aHasScrollbar = false;
   return false;
}

void
nsXULScrollFrame::LayoutScrollArea(nsBoxLayoutState& aState,
                                   const nsPoint& aScrollPosition)
{
  uint32_t oldflags = aState.LayoutFlags();
  nsRect childRect = nsRect(mHelper.mScrollPort.TopLeft() - aScrollPosition,
                            mHelper.mScrollPort.Size());
  int32_t flags = NS_FRAME_NO_MOVE_VIEW;

  nsSize minSize = mHelper.mScrolledFrame->GetXULMinSize(aState);

  if (minSize.height > childRect.height)
    childRect.height = minSize.height;

  if (minSize.width > childRect.width)
    childRect.width = minSize.width;

  // TODO: Handle transformed children that inherit perspective
  // from this frame. See AdjustForPerspective for how we handle
  // this for HTML scroll frames.

  aState.SetLayoutFlags(flags);
  ClampAndSetBounds(aState, childRect, aScrollPosition);
  mHelper.mScrolledFrame->XULLayout(aState);

  childRect = mHelper.mScrolledFrame->GetRect();

  if (childRect.width < mHelper.mScrollPort.width ||
      childRect.height < mHelper.mScrollPort.height)
  {
    childRect.width = std::max(childRect.width, mHelper.mScrollPort.width);
    childRect.height = std::max(childRect.height, mHelper.mScrollPort.height);

    // remove overflow areas when we update the bounds,
    // because we've already accounted for it
    // REVIEW: Have we accounted for both?
    ClampAndSetBounds(aState, childRect, aScrollPosition, true);
  }

  aState.SetLayoutFlags(oldflags);

}

void ScrollFrameHelper::PostOverflowEvent()
{
  if (mAsyncScrollPortEvent.IsPending()) {
    return;
  }

  // Keep this in sync with FireScrollPortEvent().
  nsSize scrollportSize = mScrollPort.Size();
  nsSize childSize = GetScrolledRect().Size();

  bool newVerticalOverflow = childSize.height > scrollportSize.height;
  bool vertChanged = mVerticalOverflow != newVerticalOverflow;

  bool newHorizontalOverflow = childSize.width > scrollportSize.width;
  bool horizChanged = mHorizontalOverflow != newHorizontalOverflow;

  if (!vertChanged && !horizChanged) {
    return;
  }

  nsRootPresContext* rpc = mOuter->PresContext()->GetRootPresContext();
  if (!rpc) {
    return;
  }

  mAsyncScrollPortEvent = new AsyncScrollPortEvent(this);
  rpc->AddWillPaintObserver(mAsyncScrollPortEvent.get());
}

nsIFrame*
ScrollFrameHelper::GetFrameForDir() const
{
  nsIFrame *frame = mOuter;
  // XXX This is a bit on the slow side.
  if (mIsRoot) {
    // If we're the root scrollframe, we need the root element's style data.
    nsPresContext *presContext = mOuter->PresContext();
    nsIDocument *document = presContext->Document();
    Element *root = document->GetRootElement();

    // But for HTML and XHTML we want the body element.
    nsCOMPtr<nsIHTMLDocument> htmlDoc = do_QueryInterface(document);
    if (htmlDoc) {
      Element *bodyElement = document->GetBodyElement();
      if (bodyElement) {
        root = bodyElement; // we can trust the document to hold on to it
      }
    }

    if (root) {
      nsIFrame *rootsFrame = root->GetPrimaryFrame();
      if (rootsFrame) {
        frame = rootsFrame;
      }
    }
  }

  return frame;
}

bool
ScrollFrameHelper::IsScrollbarOnRight() const
{
  nsPresContext *presContext = mOuter->PresContext();

  // The position of the scrollbar in top-level windows depends on the pref
  // layout.scrollbar.side. For non-top-level elements, it depends only on the
  // directionaliy of the element (equivalent to a value of "1" for the pref).
  if (!mIsRoot) {
    return IsPhysicalLTR();
  }
  switch (presContext->GetCachedIntPref(kPresContext_ScrollbarSide)) {
    default:
    case 0: // UI directionality
      return presContext->GetCachedIntPref(kPresContext_BidiDirection)
             == IBMBIDI_TEXTDIRECTION_LTR;
    case 1: // Document / content directionality
      return IsPhysicalLTR();
    case 2: // Always right
      return true;
    case 3: // Always left
      return false;
  }
}

bool
ScrollFrameHelper::IsMaybeScrollingActive() const
{
  const nsStyleDisplay* disp = mOuter->StyleDisplay();
  if (disp && (disp->mWillChangeBitField & NS_STYLE_WILL_CHANGE_SCROLL)) {
    return true;
  }

  nsIContent* content = mOuter->GetContent();
  return mHasBeenScrolledRecently ||
         IsAlwaysActive() ||
         nsLayoutUtils::HasDisplayPort(content) ||
         nsContentUtils::HasScrollgrab(content);
}

bool
ScrollFrameHelper::IsScrollingActive(nsDisplayListBuilder* aBuilder) const
{
  const nsStyleDisplay* disp = mOuter->StyleDisplay();
  if (disp && (disp->mWillChangeBitField & NS_STYLE_WILL_CHANGE_SCROLL) &&
    aBuilder->IsInWillChangeBudget(mOuter, GetScrollPositionClampingScrollPortSize())) {
    return true;
  }

  nsIContent* content = mOuter->GetContent();
  return mHasBeenScrolledRecently ||
         IsAlwaysActive() ||
         nsLayoutUtils::HasDisplayPort(content) ||
         nsContentUtils::HasScrollgrab(content);
}

/**
 * Reflow the scroll area if it needs it and return its size. Also determine if the reflow will
 * cause any of the scrollbars to need to be reflowed.
 */
nsresult
nsXULScrollFrame::XULLayout(nsBoxLayoutState& aState)
{
  bool scrollbarRight = IsScrollbarOnRight();
  bool scrollbarBottom = true;

  // get the content rect
  nsRect clientRect(0,0,0,0);
  GetXULClientRect(clientRect);

  nsRect oldScrollAreaBounds = mHelper.mScrollPort;
  nsPoint oldScrollPosition = mHelper.GetLogicalScrollPosition();

  // the scroll area size starts off as big as our content area
  mHelper.mScrollPort = clientRect;

  /**************
   Our basic strategy here is to first try laying out the content with
   the scrollbars in their current state. We're hoping that that will
   just "work"; the content will overflow wherever there's a scrollbar
   already visible. If that does work, then there's no need to lay out
   the scrollarea. Otherwise we fix up the scrollbars; first we add a
   vertical one to scroll the content if necessary, or remove it if
   it's not needed. Then we reflow the content if the scrollbar
   changed.  Then we add a horizontal scrollbar if necessary (or
   remove if not needed), and if that changed, we reflow the content
   again. At this point, any scrollbars that are needed to scroll the
   content have been added.

   In the second phase we check to see if any scrollbars are too small
   to display, and if so, we remove them. We check the horizontal
   scrollbar first; removing it might make room for the vertical
   scrollbar, and if we have room for just one scrollbar we'll save
   the vertical one.

   Finally we position and size the scrollbars and scrollcorner (the
   square that is needed in the corner of the window when two
   scrollbars are visible), and reflow any fixed position views
   (if we're the viewport and we added or removed a scrollbar).
   **************/

  ScrollbarStyles styles = GetScrollbarStyles();

  // Look at our style do we always have vertical or horizontal scrollbars?
  if (styles.mHorizontal == NS_STYLE_OVERFLOW_SCROLL)
    mHelper.mHasHorizontalScrollbar = true;
  if (styles.mVertical == NS_STYLE_OVERFLOW_SCROLL)
    mHelper.mHasVerticalScrollbar = true;

  if (mHelper.mHasHorizontalScrollbar)
    AddHorizontalScrollbar(aState, scrollbarBottom);

  if (mHelper.mHasVerticalScrollbar)
    AddVerticalScrollbar(aState, scrollbarRight);

  // layout our the scroll area
  LayoutScrollArea(aState, oldScrollPosition);

  // now look at the content area and see if we need scrollbars or not
  bool needsLayout = false;

  // if we have 'auto' scrollbars look at the vertical case
  if (styles.mVertical != NS_STYLE_OVERFLOW_SCROLL) {
    // These are only good until the call to LayoutScrollArea.
    nsRect scrolledRect = mHelper.GetScrolledRect();

    // There are two cases to consider
    if (scrolledRect.height <= mHelper.mScrollPort.height ||
        styles.mVertical != NS_STYLE_OVERFLOW_AUTO) {
      if (mHelper.mHasVerticalScrollbar) {
        // We left room for the vertical scrollbar, but it's not needed;
        // remove it.
        RemoveVerticalScrollbar(aState, scrollbarRight);
        needsLayout = true;
      }
    } else {
      if (!mHelper.mHasVerticalScrollbar) {
        // We didn't leave room for the vertical scrollbar, but it turns
        // out we needed it
        if (AddVerticalScrollbar(aState, scrollbarRight)) {
          needsLayout = true;
        }
      }
    }

    // ok layout at the right size
    if (needsLayout) {
      nsBoxLayoutState resizeState(aState);
      LayoutScrollArea(resizeState, oldScrollPosition);
      needsLayout = false;
    }
  }


  // if scrollbars are auto look at the horizontal case
  if (styles.mHorizontal != NS_STYLE_OVERFLOW_SCROLL)
  {
    // These are only good until the call to LayoutScrollArea.
    nsRect scrolledRect = mHelper.GetScrolledRect();

    // if the child is wider that the scroll area
    // and we don't have a scrollbar add one.
    if ((scrolledRect.width > mHelper.mScrollPort.width)
        && styles.mHorizontal == NS_STYLE_OVERFLOW_AUTO) {

      if (!mHelper.mHasHorizontalScrollbar) {
        // no scrollbar?
        if (AddHorizontalScrollbar(aState, scrollbarBottom)) {

          // if we added a horizontal scrollbar and we did not have a vertical
          // there is a chance that by adding the horizontal scrollbar we will
          // suddenly need a vertical scrollbar. Is a special case but it's
          // important.
          //
          // But before we do that we need to relayout, since it's
          // possible that the contents will flex as a result of adding a
          // horizontal scrollbar and avoid the need for a vertical
          // scrollbar.
          //
          // So instead of setting needsLayout to true here, do the
          // layout immediately, and then consider whether to add the
          // vertical scrollbar (and then maybe layout again).
          {
            nsBoxLayoutState resizeState(aState);
            LayoutScrollArea(resizeState, oldScrollPosition);
            needsLayout = false;
          }

          // Refresh scrolledRect because we called LayoutScrollArea.
          scrolledRect = mHelper.GetScrolledRect();

          if (styles.mVertical == NS_STYLE_OVERFLOW_AUTO &&
              !mHelper.mHasVerticalScrollbar &&
              scrolledRect.height > mHelper.mScrollPort.height) {
            if (AddVerticalScrollbar(aState, scrollbarRight)) {
              needsLayout = true;
            }
          }
        }

      }
    } else {
      // if the area is smaller or equal to and we have a scrollbar then
      // remove it.
      if (mHelper.mHasHorizontalScrollbar) {
        RemoveHorizontalScrollbar(aState, scrollbarBottom);
        needsLayout = true;
      }
    }
  }

  // we only need to set the rect. The inner child stays the same size.
  if (needsLayout) {
    nsBoxLayoutState resizeState(aState);
    LayoutScrollArea(resizeState, oldScrollPosition);
    needsLayout = false;
  }

  // get the preferred size of the scrollbars
  nsSize hMinSize(0, 0);
  if (mHelper.mHScrollbarBox && mHelper.mHasHorizontalScrollbar) {
    GetScrollbarMetrics(aState, mHelper.mHScrollbarBox, &hMinSize, nullptr, false);
  }
  nsSize vMinSize(0, 0);
  if (mHelper.mVScrollbarBox && mHelper.mHasVerticalScrollbar) {
    GetScrollbarMetrics(aState, mHelper.mVScrollbarBox, &vMinSize, nullptr, true);
  }

  // Disable scrollbars that are too small
  // Disable horizontal scrollbar first. If we have to disable only one
  // scrollbar, we'd rather keep the vertical scrollbar.
  // Note that we always give horizontal scrollbars their preferred height,
  // never their min-height. So check that there's room for the preferred height.
  if (mHelper.mHasHorizontalScrollbar &&
      (hMinSize.width > clientRect.width - vMinSize.width
       || hMinSize.height > clientRect.height)) {
    RemoveHorizontalScrollbar(aState, scrollbarBottom);
    needsLayout = true;
  }
  // Now disable vertical scrollbar if necessary
  if (mHelper.mHasVerticalScrollbar &&
      (vMinSize.height > clientRect.height - hMinSize.height
       || vMinSize.width > clientRect.width)) {
    RemoveVerticalScrollbar(aState, scrollbarRight);
    needsLayout = true;
  }

  // we only need to set the rect. The inner child stays the same size.
  if (needsLayout) {
    nsBoxLayoutState resizeState(aState);
    LayoutScrollArea(resizeState, oldScrollPosition);
  }

  if (!mHelper.mSuppressScrollbarUpdate) {
    mHelper.LayoutScrollbars(aState, clientRect, oldScrollAreaBounds);
  }
  if (!mHelper.mPostedReflowCallback) {
    // Make sure we'll try scrolling to restored position
    PresContext()->PresShell()->PostReflowCallback(&mHelper);
    mHelper.mPostedReflowCallback = true;
  }
  if (!(GetStateBits() & NS_FRAME_FIRST_REFLOW)) {
    mHelper.mHadNonInitialReflow = true;
  }

  mHelper.UpdateSticky();

  // Set up overflow areas for block frames for the benefit of
  // text-overflow.
  nsIFrame* f = mHelper.mScrolledFrame->GetContentInsertionFrame();
  if (nsLayoutUtils::GetAsBlock(f)) {
    nsRect origRect = f->GetRect();
    nsRect clippedRect = origRect;
    clippedRect.MoveBy(mHelper.mScrollPort.TopLeft());
    clippedRect.IntersectRect(clippedRect, mHelper.mScrollPort);
    nsOverflowAreas overflow = f->GetOverflowAreas();
    f->FinishAndStoreOverflow(overflow, clippedRect.Size());
    clippedRect.MoveTo(origRect.TopLeft());
    f->SetRect(clippedRect);
  }

  mHelper.UpdatePrevScrolledRect();

  mHelper.PostOverflowEvent();
  return NS_OK;
}

void
ScrollFrameHelper::FinishReflowForScrollbar(nsIContent* aContent,
                                                nscoord aMinXY, nscoord aMaxXY,
                                                nscoord aCurPosXY,
                                                nscoord aPageIncrement,
                                                nscoord aIncrement)
{
  // Scrollbars assume zero is the minimum position, so translate for them.
  SetCoordAttribute(aContent, nsGkAtoms::curpos, aCurPosXY - aMinXY);
  SetScrollbarEnabled(aContent, aMaxXY - aMinXY);
  SetCoordAttribute(aContent, nsGkAtoms::maxpos, aMaxXY - aMinXY);
  SetCoordAttribute(aContent, nsGkAtoms::pageincrement, aPageIncrement);
  SetCoordAttribute(aContent, nsGkAtoms::increment, aIncrement);
}

bool
ScrollFrameHelper::ReflowFinished()
{
  mPostedReflowCallback = false;

  if (NS_SUBTREE_DIRTY(mOuter)) {
    // We will get another call after the next reflow and scrolling
    // later is less janky.
    return false;
  }

  nsAutoScriptBlocker scriptBlocker;
  ScrollToRestoredPosition();

  // Clamp current scroll position to new bounds. Normally this won't
  // do anything.
  nsPoint currentScrollPos = GetScrollPosition();
  ScrollToImpl(currentScrollPos, nsRect(currentScrollPos, nsSize(0, 0)));
  if (!mAsyncScroll && !mAsyncSmoothMSDScroll && !mApzSmoothScrollDestination) {
    // We need to have mDestination track the current scroll position,
    // in case it falls outside the new reflow area. mDestination is used
    // by ScrollBy as its starting position.
    mDestination = GetScrollPosition();
  }

  if (!mUpdateScrollbarAttributes) {
    return false;
  }
  mUpdateScrollbarAttributes = false;

  // Update scrollbar attributes.
  nsPresContext* presContext = mOuter->PresContext();

  if (mMayHaveDirtyFixedChildren) {
    mMayHaveDirtyFixedChildren = false;
    nsIFrame* parentFrame = mOuter->GetParent();
    for (nsIFrame* fixedChild =
           parentFrame->GetChildList(nsIFrame::kFixedList).FirstChild();
         fixedChild; fixedChild = fixedChild->GetNextSibling()) {
      // force a reflow of the fixed child
      presContext->PresShell()->
        FrameNeedsReflow(fixedChild, nsIPresShell::eResize,
                         NS_FRAME_HAS_DIRTY_CHILDREN);
    }
  }

  nsRect scrolledContentRect = GetScrolledRect();
  nsSize scrollClampingScrollPort = GetScrollPositionClampingScrollPortSize();
  nscoord minX = scrolledContentRect.x;
  nscoord maxX = scrolledContentRect.XMost() - scrollClampingScrollPort.width;
  nscoord minY = scrolledContentRect.y;
  nscoord maxY = scrolledContentRect.YMost() - scrollClampingScrollPort.height;

  // Suppress handling of the curpos attribute changes we make here.
  NS_ASSERTION(!mFrameIsUpdatingScrollbar, "We shouldn't be reentering here");
  mFrameIsUpdatingScrollbar = true;

  nsCOMPtr<nsIContent> vScroll =
    mVScrollbarBox ? mVScrollbarBox->GetContent() : nullptr;
  nsCOMPtr<nsIContent> hScroll =
    mHScrollbarBox ? mHScrollbarBox->GetContent() : nullptr;

  // Note, in some cases mOuter may get deleted while finishing reflow
  // for scrollbars. XXXmats is this still true now that we have a script
  // blocker in this scope? (if not, remove the weak frame checks below).
  if (vScroll || hScroll) {
    AutoWeakFrame weakFrame(mOuter);
    nsPoint scrollPos = GetScrollPosition();
    nsSize lineScrollAmount = GetLineScrollAmount();
    if (vScroll) {
      const double kScrollMultiplier =
        Preferences::GetInt("toolkit.scrollbox.verticalScrollDistance",
                            NS_DEFAULT_VERTICAL_SCROLL_DISTANCE);
      nscoord increment = lineScrollAmount.height * kScrollMultiplier;
      // We normally use (scrollArea.height - increment) for height
      // of page scrolling.  However, it is too small when
      // increment is very large. (If increment is larger than
      // scrollArea.height, direction of scrolling will be opposite).
      // To avoid it, we use (float(scrollArea.height) * 0.8) as
      // lower bound value of height of page scrolling. (bug 383267)
      // XXX shouldn't we use GetPageScrollAmount here?
      nscoord pageincrement = nscoord(scrollClampingScrollPort.height - increment);
      nscoord pageincrementMin = nscoord(float(scrollClampingScrollPort.height) * 0.8);
      FinishReflowForScrollbar(vScroll, minY, maxY, scrollPos.y,
                               std::max(pageincrement, pageincrementMin),
                               increment);
    }
    if (hScroll) {
      const double kScrollMultiplier =
        Preferences::GetInt("toolkit.scrollbox.horizontalScrollDistance",
                            NS_DEFAULT_HORIZONTAL_SCROLL_DISTANCE);
      nscoord increment = lineScrollAmount.width * kScrollMultiplier;
      FinishReflowForScrollbar(hScroll, minX, maxX, scrollPos.x,
                               nscoord(float(scrollClampingScrollPort.width) * 0.8),
                               increment);
    }
    NS_ENSURE_TRUE(weakFrame.IsAlive(), false);
  }

  mFrameIsUpdatingScrollbar = false;
  // We used to rely on the curpos attribute changes above to scroll the
  // view.  However, for scrolling to the left of the viewport, we
  // rescale the curpos attribute, which means that operations like
  // resizing the window while it is scrolled all the way to the left
  // hold the curpos attribute constant at 0 while still requiring
  // scrolling.  So we suppress the effect of the changes above with
  // mFrameIsUpdatingScrollbar and call CurPosAttributeChanged here.
  // (It actually even works some of the time without this, thanks to
  // nsSliderFrame::AttributeChanged's handling of maxpos, but not when
  // we hide the scrollbar on a large size change, such as
  // maximization.)
  if (!mHScrollbarBox && !mVScrollbarBox)
    return false;
  CurPosAttributeChanged(mVScrollbarBox ? mVScrollbarBox->GetContent()
                                        : mHScrollbarBox->GetContent());
  return true;
}

void
ScrollFrameHelper::ReflowCallbackCanceled()
{
  mPostedReflowCallback = false;
}

bool
ScrollFrameHelper::ComputeCustomOverflow(nsOverflowAreas& aOverflowAreas)
{
  nsIScrollableFrame* sf = do_QueryFrame(mOuter);
  ScrollbarStyles ss = sf->GetScrollbarStyles();

  // Reflow when the change in overflow leads to one of our scrollbars
  // changing or might require repositioning the scrolled content due to
  // reduced extents.
  nsRect scrolledRect = GetScrolledRect();
  uint32_t overflowChange = GetOverflowChange(scrolledRect, mPrevScrolledRect);
  mPrevScrolledRect = scrolledRect;

  bool needReflow = false;
  nsPoint scrollPosition = GetScrollPosition();
  if (overflowChange & nsIScrollableFrame::HORIZONTAL) {
    if (ss.mHorizontal != NS_STYLE_OVERFLOW_HIDDEN || scrollPosition.x) {
      needReflow = true;
    }
  }
  if (overflowChange & nsIScrollableFrame::VERTICAL) {
    if (ss.mVertical != NS_STYLE_OVERFLOW_HIDDEN || scrollPosition.y) {
      needReflow = true;
    }
  }

  if (needReflow) {
    // If there are scrollbars, or we're not at the beginning of the pane,
    // the scroll position may change. In this case, mark the frame as
    // needing reflow. Don't use NS_FRAME_IS_DIRTY as dirty as that means
    // we have to reflow the frame and all its descendants, and we don't
    // have to do that here. Only this frame needs to be reflowed.
    mOuter->PresContext()->PresShell()->FrameNeedsReflow(
      mOuter, nsIPresShell::eResize, NS_FRAME_HAS_DIRTY_CHILDREN);
    // Ensure that next time nsHTMLScrollFrame::Reflow runs, we don't skip
    // updating the scrollbars. (Because the overflow area of the scrolled
    // frame has probably just been updated, Reflow won't see it change.)
    mSkippedScrollbarLayout = true;
    return false;  // reflowing will update overflow
  }
  PostOverflowEvent();
  return mOuter->nsContainerFrame::ComputeCustomOverflow(aOverflowAreas);
}

void
ScrollFrameHelper::UpdateSticky()
{
  StickyScrollContainer* ssc = StickyScrollContainer::
    GetStickyScrollContainerForScrollFrame(mOuter);
  if (ssc) {
    nsIScrollableFrame* scrollFrame = do_QueryFrame(mOuter);
    ssc->UpdatePositions(scrollFrame->GetScrollPosition(), mOuter);
  }
}

void
ScrollFrameHelper::UpdatePrevScrolledRect()
{
  mPrevScrolledRect = GetScrolledRect();
}

void
ScrollFrameHelper::AdjustScrollbarRectForResizer(
                         nsIFrame* aFrame, nsPresContext* aPresContext,
                         nsRect& aRect, bool aHasResizer, bool aVertical)
{
  if ((aVertical ? aRect.width : aRect.height) == 0) {
    return;
  }

  // if a content resizer is present, use its size. Otherwise, check if the
  // widget has a resizer.
  nsRect resizerRect;
  if (aHasResizer) {
    resizerRect = mResizerBox->GetRect();
  }
  else {
    nsPoint offset;
    nsIWidget* widget = aFrame->GetNearestWidget(offset);
    LayoutDeviceIntRect widgetRect;
    if (!widget || !widget->ShowsResizeIndicator(&widgetRect)) {
      return;
    }

    resizerRect = nsRect(aPresContext->DevPixelsToAppUnits(widgetRect.x) - offset.x,
                         aPresContext->DevPixelsToAppUnits(widgetRect.y) - offset.y,
                         aPresContext->DevPixelsToAppUnits(widgetRect.width),
                         aPresContext->DevPixelsToAppUnits(widgetRect.height));
  }

  if (resizerRect.Contains(aRect.BottomRight() - nsPoint(1, 1))) {
    if (aVertical) {
      aRect.height = std::max(0, resizerRect.y - aRect.y);
    } else {
      aRect.width = std::max(0, resizerRect.x - aRect.x);
    }
  } else if (resizerRect.Contains(aRect.BottomLeft() + nsPoint(1, -1))) {
    if (aVertical) {
      aRect.height = std::max(0, resizerRect.y - aRect.y);
    } else {
      nscoord xmost = aRect.XMost();
      aRect.x = std::max(aRect.x, resizerRect.XMost());
      aRect.width = xmost - aRect.x;
    }
  }
}

static void
AdjustOverlappingScrollbars(nsRect& aVRect, nsRect& aHRect)
{
  if (aVRect.IsEmpty() || aHRect.IsEmpty())
    return;

  const nsRect oldVRect = aVRect;
  const nsRect oldHRect = aHRect;
  if (oldVRect.Contains(oldHRect.BottomRight() - nsPoint(1, 1))) {
    aHRect.width = std::max(0, oldVRect.x - oldHRect.x);
  } else if (oldVRect.Contains(oldHRect.BottomLeft() - nsPoint(0, 1))) {
    nscoord overlap = std::min(oldHRect.width, oldVRect.XMost() - oldHRect.x);
    aHRect.x += overlap;
    aHRect.width -= overlap;
  }
  if (oldHRect.Contains(oldVRect.BottomRight() - nsPoint(1, 1))) {
    aVRect.height = std::max(0, oldHRect.y - oldVRect.y);
  }
}

void
ScrollFrameHelper::LayoutScrollbars(nsBoxLayoutState& aState,
                                        const nsRect& aContentArea,
                                        const nsRect& aOldScrollArea)
{
  NS_ASSERTION(!mSuppressScrollbarUpdate,
               "This should have been suppressed");

  nsIPresShell* presShell = mOuter->PresContext()->PresShell();

  bool hasResizer = HasResizer();
  bool scrollbarOnLeft = !IsScrollbarOnRight();
  bool overlayScrollBarsWithZoom =
    mIsRoot && LookAndFeel::GetInt(LookAndFeel::eIntID_UseOverlayScrollbars) &&
    presShell->IsScrollPositionClampingScrollPortSizeSet();

  nsSize scrollPortClampingSize = mScrollPort.Size();
  double res = 1.0;
  if (overlayScrollBarsWithZoom) {
    scrollPortClampingSize = presShell->GetScrollPositionClampingScrollPortSize();
    res = presShell->GetCumulativeResolution();
  }

  // place the scrollcorner
  if (mScrollCornerBox || mResizerBox) {
    NS_PRECONDITION(!mScrollCornerBox || mScrollCornerBox->IsXULBoxFrame(), "Must be a box frame!");

    nsRect r(0, 0, 0, 0);
    if (aContentArea.x != mScrollPort.x || scrollbarOnLeft) {
      // scrollbar (if any) on left
      r.x = aContentArea.x;
      r.width = mScrollPort.x - aContentArea.x;
      NS_ASSERTION(r.width >= 0, "Scroll area should be inside client rect");
    } else {
      // scrollbar (if any) on right
      r.width = aContentArea.XMost() - mScrollPort.XMost();
      r.x = aContentArea.XMost() - r.width;
      NS_ASSERTION(r.width >= 0, "Scroll area should be inside client rect");
    }
    if (aContentArea.y != mScrollPort.y) {
      NS_ERROR("top scrollbars not supported");
    } else {
      // scrollbar (if any) on bottom
      r.height = aContentArea.YMost() - mScrollPort.YMost();
      r.y = aContentArea.YMost() - r.height;
      NS_ASSERTION(r.height >= 0, "Scroll area should be inside client rect");
    }

    if (mScrollCornerBox) {
      nsBoxFrame::LayoutChildAt(aState, mScrollCornerBox, r);
    }

    if (hasResizer) {
      // if a resizer is present, get its size. Assume a default size of 15 pixels.
      nscoord defaultSize = nsPresContext::CSSPixelsToAppUnits(15);
      nsSize resizerMinSize = mResizerBox->GetXULMinSize(aState);

      nscoord vScrollbarWidth = mVScrollbarBox ?
        mVScrollbarBox->GetXULPrefSize(aState).width : defaultSize;
      r.width = std::max(std::max(r.width, vScrollbarWidth), resizerMinSize.width);
      if (aContentArea.x == mScrollPort.x && !scrollbarOnLeft) {
        r.x = aContentArea.XMost() - r.width;
      }

      nscoord hScrollbarHeight = mHScrollbarBox ?
        mHScrollbarBox->GetXULPrefSize(aState).height : defaultSize;
      r.height = std::max(std::max(r.height, hScrollbarHeight), resizerMinSize.height);
      if (aContentArea.y == mScrollPort.y) {
        r.y = aContentArea.YMost() - r.height;
      }

      nsBoxFrame::LayoutChildAt(aState, mResizerBox, r);
    } else if (mResizerBox) {
      // otherwise lay out the resizer with an empty rectangle
      nsBoxFrame::LayoutChildAt(aState, mResizerBox, nsRect());
    }
  }

  nsPresContext* presContext = mScrolledFrame->PresContext();
  nsRect vRect;
  if (mVScrollbarBox) {
    NS_PRECONDITION(mVScrollbarBox->IsXULBoxFrame(), "Must be a box frame!");
    vRect = mScrollPort;
    if (overlayScrollBarsWithZoom) {
      vRect.height = NSToCoordRound(res * scrollPortClampingSize.height);
    }
    vRect.width = aContentArea.width - mScrollPort.width;
    vRect.x = scrollbarOnLeft ? aContentArea.x : mScrollPort.x + NSToCoordRound(res * scrollPortClampingSize.width);
    if (mHasVerticalScrollbar) {
      nsMargin margin;
      mVScrollbarBox->GetXULMargin(margin);
      vRect.Deflate(margin);
    }
    AdjustScrollbarRectForResizer(mOuter, presContext, vRect, hasResizer, true);
  }

  nsRect hRect;
  if (mHScrollbarBox) {
    NS_PRECONDITION(mHScrollbarBox->IsXULBoxFrame(), "Must be a box frame!");
    hRect = mScrollPort;
    if (overlayScrollBarsWithZoom) {
      hRect.width = NSToCoordRound(res * scrollPortClampingSize.width);
    }
    hRect.height = aContentArea.height - mScrollPort.height;
    hRect.y = mScrollPort.y + NSToCoordRound(res * scrollPortClampingSize.height);
    if (mHasHorizontalScrollbar) {
      nsMargin margin;
      mHScrollbarBox->GetXULMargin(margin);
      hRect.Deflate(margin);
    }
    AdjustScrollbarRectForResizer(mOuter, presContext, hRect, hasResizer, false);
  }

  if (!LookAndFeel::GetInt(LookAndFeel::eIntID_AllowOverlayScrollbarsOverlap)) {
    AdjustOverlappingScrollbars(vRect, hRect);
  }
  if (mVScrollbarBox) {
    nsBoxFrame::LayoutChildAt(aState, mVScrollbarBox, vRect);
  }
  if (mHScrollbarBox) {
    nsBoxFrame::LayoutChildAt(aState, mHScrollbarBox, hRect);
  }

  // may need to update fixed position children of the viewport,
  // if the client area changed size because of an incremental
  // reflow of a descendant.  (If the outer frame is dirty, the fixed
  // children will be re-laid out anyway)
  if (aOldScrollArea.Size() != mScrollPort.Size() &&
      !(mOuter->GetStateBits() & NS_FRAME_IS_DIRTY) &&
      mIsRoot) {
    mMayHaveDirtyFixedChildren = true;
  }

  // post reflow callback to modify scrollbar attributes
  mUpdateScrollbarAttributes = true;
  if (!mPostedReflowCallback) {
    aState.PresContext()->PresShell()->PostReflowCallback(this);
    mPostedReflowCallback = true;
  }
}

#if DEBUG
static bool ShellIsAlive(nsWeakPtr& aWeakPtr)
{
  nsCOMPtr<nsIPresShell> shell(do_QueryReferent(aWeakPtr));
  return !!shell;
}
#endif

void
ScrollFrameHelper::SetScrollbarEnabled(nsIContent* aContent, nscoord aMaxPos)
{
  DebugOnly<nsWeakPtr> weakShell(
    do_GetWeakReference(mOuter->PresContext()->PresShell()));
  if (aMaxPos) {
    aContent->UnsetAttr(kNameSpaceID_None, nsGkAtoms::disabled, true);
  } else {
    aContent->SetAttr(kNameSpaceID_None, nsGkAtoms::disabled,
                      NS_LITERAL_STRING("true"), true);
  }
  MOZ_ASSERT(ShellIsAlive(weakShell), "pres shell was destroyed by scrolling");
}

void
ScrollFrameHelper::SetCoordAttribute(nsIContent* aContent, nsIAtom* aAtom,
                                         nscoord aSize)
{
  DebugOnly<nsWeakPtr> weakShell(
    do_GetWeakReference(mOuter->PresContext()->PresShell()));
  // convert to pixels
  int32_t pixelSize = nsPresContext::AppUnitsToIntCSSPixels(aSize);

  // only set the attribute if it changed.

  nsAutoString newValue;
  newValue.AppendInt(pixelSize);

  if (aContent->AttrValueIs(kNameSpaceID_None, aAtom, newValue, eCaseMatters)) {
    return;
  }

  AutoWeakFrame weakFrame(mOuter);
  nsCOMPtr<nsIContent> kungFuDeathGrip = aContent;
  aContent->SetAttr(kNameSpaceID_None, aAtom, newValue, true);
  MOZ_ASSERT(ShellIsAlive(weakShell), "pres shell was destroyed by scrolling");
  if (!weakFrame.IsAlive()) {
    return;
  }

  if (mScrollbarActivity) {
    RefPtr<ScrollbarActivity> scrollbarActivity(mScrollbarActivity);
    scrollbarActivity->ActivityOccurred();
  }
}

static void
ReduceRadii(nscoord aXBorder, nscoord aYBorder,
            nscoord& aXRadius, nscoord& aYRadius)
{
  // In order to ensure that the inside edge of the border has no
  // curvature, we need at least one of its radii to be zero.
  if (aXRadius <= aXBorder || aYRadius <= aYBorder)
    return;

  // For any corner where we reduce the radii, preserve the corner's shape.
  double ratio = std::max(double(aXBorder) / aXRadius,
                        double(aYBorder) / aYRadius);
  aXRadius *= ratio;
  aYRadius *= ratio;
}

/**
 * Implement an override for nsIFrame::GetBorderRadii to ensure that
 * the clipping region for the border radius does not clip the scrollbars.
 *
 * In other words, we require that the border radius be reduced until the
 * inner border radius at the inner edge of the border is 0 wherever we
 * have scrollbars.
 */
bool
ScrollFrameHelper::GetBorderRadii(const nsSize& aFrameSize,
                                  const nsSize& aBorderArea,
                                  Sides aSkipSides,
                                  nscoord aRadii[8]) const
{
  if (!mOuter->nsContainerFrame::GetBorderRadii(aFrameSize, aBorderArea,
                                                aSkipSides, aRadii)) {
    return false;
  }

  // Since we can use GetActualScrollbarSizes (rather than
  // GetDesiredScrollbarSizes) since this doesn't affect reflow, we
  // probably should.
  nsMargin sb = GetActualScrollbarSizes();
  nsMargin border = mOuter->GetUsedBorder();

  if (sb.left > 0 || sb.top > 0) {
    ReduceRadii(border.left, border.top,
                aRadii[eCornerTopLeftX],
                aRadii[eCornerTopLeftY]);
  }

  if (sb.top > 0 || sb.right > 0) {
    ReduceRadii(border.right, border.top,
                aRadii[eCornerTopRightX],
                aRadii[eCornerTopRightY]);
  }

  if (sb.right > 0 || sb.bottom > 0) {
    ReduceRadii(border.right, border.bottom,
                aRadii[eCornerBottomRightX],
                aRadii[eCornerBottomRightY]);
  }

  if (sb.bottom > 0 || sb.left > 0) {
    ReduceRadii(border.left, border.bottom,
                aRadii[eCornerBottomLeftX],
                aRadii[eCornerBottomLeftY]);
  }

  return true;
}

static nscoord
SnapCoord(nscoord aCoord, double aRes, nscoord aAppUnitsPerPixel)
{
  double snappedToLayerPixels = NS_round((aRes*aCoord)/aAppUnitsPerPixel);
  return NSToCoordRoundWithClamp(snappedToLayerPixels*aAppUnitsPerPixel/aRes);
}

nsRect
ScrollFrameHelper::GetScrolledRect() const
{
  nsRect result =
    GetUnsnappedScrolledRectInternal(mScrolledFrame->GetScrollableOverflowRect(),
                                     mScrollPort.Size());

  if (result.width < mScrollPort.width) {
    NS_WARNING("Scrolled rect smaller than scrollport?");
  }
  if (result.height < mScrollPort.height) {
    NS_WARNING("Scrolled rect smaller than scrollport?");
  }

  // Expand / contract the result by up to half a layer pixel so that scrolling
  // to the right / bottom edge does not change the layer pixel alignment of
  // the scrolled contents.

  if (result.x == 0 && result.y == 0 &&
      result.width == mScrollPort.width &&
      result.height == mScrollPort.height) {
    // The edges that we would snap are already aligned with the scroll port,
    // so we can skip all the work below.
    return result;
  }

  // For that, we first convert the scroll port and the scrolled rect to rects
  // relative to the reference frame, since that's the space where painting does
  // snapping.
  nsSize scrollPortSize = GetScrollPositionClampingScrollPortSize();
  nsIFrame* referenceFrame = nsLayoutUtils::GetReferenceFrame(mOuter);
  nsPoint toReferenceFrame = mOuter->GetOffsetToCrossDoc(referenceFrame);
  nsRect scrollPort(mScrollPort.TopLeft() + toReferenceFrame, scrollPortSize);
  nsRect scrolledRect = result + scrollPort.TopLeft();

  if (scrollPort.Overflows() || scrolledRect.Overflows()) {
    return result;
  }

  // Now, snap the bottom right corner of both of these rects.
  // We snap to layer pixels, so we need to respect the layer's scale.
  nscoord appUnitsPerDevPixel = mScrolledFrame->PresContext()->AppUnitsPerDevPixel();
  gfxSize scale = FrameLayerBuilder::GetPaintedLayerScaleForFrame(mScrolledFrame);
  if (scale.IsEmpty()) {
    scale = gfxSize(1.0f, 1.0f);
  }

  // Compute bounds for the scroll position, and computed the snapped scrolled
  // rect from the scroll position bounds.
  nscoord snappedScrolledAreaBottom = SnapCoord(scrolledRect.YMost(), scale.height, appUnitsPerDevPixel);
  nscoord snappedScrollPortBottom = SnapCoord(scrollPort.YMost(), scale.height, appUnitsPerDevPixel);
  nscoord maximumScrollOffsetY = snappedScrolledAreaBottom - snappedScrollPortBottom;
  result.SetBottomEdge(scrollPort.height + maximumScrollOffsetY);

  if (GetScrolledFrameDir() == NS_STYLE_DIRECTION_LTR) {
    nscoord snappedScrolledAreaRight = SnapCoord(scrolledRect.XMost(), scale.width, appUnitsPerDevPixel);
    nscoord snappedScrollPortRight = SnapCoord(scrollPort.XMost(), scale.width, appUnitsPerDevPixel);
    nscoord maximumScrollOffsetX = snappedScrolledAreaRight - snappedScrollPortRight;
    result.SetRightEdge(scrollPort.width + maximumScrollOffsetX);
  } else {
    // In RTL, the scrolled area's right edge is at scrollPort.XMost(),
    // and the scrolled area's x position is zero or negative. We want
    // the right edge to stay flush with the scroll port, so we snap the
    // left edge.
    nscoord snappedScrolledAreaLeft = SnapCoord(scrolledRect.x, scale.width, appUnitsPerDevPixel);
    nscoord snappedScrollPortLeft = SnapCoord(scrollPort.x, scale.width, appUnitsPerDevPixel);
    nscoord minimumScrollOffsetX = snappedScrolledAreaLeft - snappedScrollPortLeft;
    result.SetLeftEdge(minimumScrollOffsetX);
  }

  return result;
}


uint8_t
ScrollFrameHelper::GetScrolledFrameDir() const
{
  // If the scrolled frame has unicode-bidi: plaintext, the paragraph
  // direction set by the text content overrides the direction of the frame
  if (mScrolledFrame->StyleTextReset()->mUnicodeBidi &
      NS_STYLE_UNICODE_BIDI_PLAINTEXT) {
    nsIFrame* childFrame = mScrolledFrame->PrincipalChildList().FirstChild();
    if (childFrame) {
      return (nsBidiPresUtils::ParagraphDirection(childFrame) == NSBIDI_LTR)
             ? NS_STYLE_DIRECTION_LTR : NS_STYLE_DIRECTION_RTL;
    }
  }

  return IsBidiLTR() ? NS_STYLE_DIRECTION_LTR : NS_STYLE_DIRECTION_RTL;
}

nsRect
ScrollFrameHelper::GetUnsnappedScrolledRectInternal(const nsRect& aScrolledFrameOverflowArea,
                                                    const nsSize& aScrollPortSize) const
{
  return nsLayoutUtils::GetScrolledRect(mScrolledFrame,
                                        aScrolledFrameOverflowArea,
                                        aScrollPortSize, GetScrolledFrameDir());
}

nsMargin
ScrollFrameHelper::GetActualScrollbarSizes() const
{
  nsRect r = mOuter->GetPaddingRect() - mOuter->GetPosition();

  return nsMargin(mScrollPort.y - r.y,
                  r.XMost() - mScrollPort.XMost(),
                  r.YMost() - mScrollPort.YMost(),
                  mScrollPort.x - r.x);
}

void
ScrollFrameHelper::SetScrollbarVisibility(nsIFrame* aScrollbar, bool aVisible)
{
  nsScrollbarFrame* scrollbar = do_QueryFrame(aScrollbar);
  if (scrollbar) {
    // See if we have a mediator.
    nsIScrollbarMediator* mediator = scrollbar->GetScrollbarMediator();
    if (mediator) {
      // Inform the mediator of the visibility change.
      mediator->VisibilityChanged(aVisible);
    }
  }
}

nscoord
ScrollFrameHelper::GetCoordAttribute(nsIFrame* aBox, nsIAtom* aAtom,
                                         nscoord aDefaultValue,
                                         nscoord* aRangeStart,
                                         nscoord* aRangeLength)
{
  if (aBox) {
    nsIContent* content = aBox->GetContent();

    nsAutoString value;
    content->GetAttr(kNameSpaceID_None, aAtom, value);
    if (!value.IsEmpty()) {
      nsresult error;
      // convert it to appunits
      nscoord result = nsPresContext::CSSPixelsToAppUnits(value.ToInteger(&error));
      nscoord halfPixel = nsPresContext::CSSPixelsToAppUnits(0.5f);
      // Any nscoord value that would round to the attribute value when converted
      // to CSS pixels is allowed.
      *aRangeStart = result - halfPixel;
      *aRangeLength = halfPixel*2 - 1;
      return result;
    }
  }

  // Only this exact default value is allowed.
  *aRangeStart = aDefaultValue;
  *aRangeLength = 0;
  return aDefaultValue;
}

nsPresState*
ScrollFrameHelper::SaveState() const
{
  nsIScrollbarMediator* mediator = do_QueryFrame(GetScrolledFrame());
  if (mediator) {
    // child handles its own scroll state, so don't bother saving state here
    return nullptr;
  }

  // Don't store a scroll state if we never have been scrolled or restored
  // a previous scroll state, and we're not in the middle of a smooth scroll.
  bool isInSmoothScroll = IsProcessingAsyncScroll() || mLastSmoothScrollOrigin;
  if (!mHasBeenScrolled && !mDidHistoryRestore && !isInSmoothScroll) {
    return nullptr;
  }

  nsPresState* state = new nsPresState();
  bool allowScrollOriginDowngrade =
    !nsLayoutUtils::CanScrollOriginClobberApz(mLastScrollOrigin) ||
    mAllowScrollOriginDowngrade;
  // Save mRestorePos instead of our actual current scroll position, if it's
  // valid and we haven't moved since the last update of mLastPos (same check
  // that ScrollToRestoredPosition uses). This ensures if a reframe occurs
  // while we're in the process of loading content to scroll to a restored
  // position, we'll keep trying after the reframe. Similarly, if we're in the
  // middle of a smooth scroll, store the destination so that when we restore
  // we'll jump straight to the end of the scroll animation, rather than
  // effectively dropping it. Note that the mRestorePos will override the
  // smooth scroll destination if both are present.
  nsPoint pt = GetLogicalScrollPosition();
  if (isInSmoothScroll) {
    pt = mDestination;
    allowScrollOriginDowngrade = false;
  }
  if (mRestorePos.y != -1 && pt == mLastPos) {
    pt = mRestorePos;
  }
  state->SetScrollState(pt);
  state->SetAllowScrollOriginDowngrade(allowScrollOriginDowngrade);
  if (mIsRoot) {
    // Only save resolution properties for root scroll frames
    nsIPresShell* shell = mOuter->PresContext()->PresShell();
    state->SetResolution(shell->GetResolution());
    state->SetScaleToResolution(shell->ScaleToResolution());
  }
  return state;
}

void
ScrollFrameHelper::RestoreState(nsPresState* aState)
{
  mRestorePos = aState->GetScrollPosition();
  MOZ_ASSERT(mLastScrollOrigin == nsGkAtoms::other);
  mAllowScrollOriginDowngrade = aState->GetAllowScrollOriginDowngrade();
  mDidHistoryRestore = true;
  mLastPos = mScrolledFrame ? GetLogicalScrollPosition() : nsPoint(0,0);

  // Resolution properties should only exist on root scroll frames.
  MOZ_ASSERT(mIsRoot || (!aState->GetScaleToResolution() &&
                         aState->GetResolution() == 1.0));

  if (mIsRoot) {
    nsIPresShell* presShell = mOuter->PresContext()->PresShell();
    if (aState->GetScaleToResolution()) {
      presShell->SetResolutionAndScaleTo(aState->GetResolution());
    } else {
      presShell->SetResolution(aState->GetResolution());
    }
  }
}

void
ScrollFrameHelper::PostScrolledAreaEvent()
{
  if (mScrolledAreaEvent.IsPending()) {
    return;
  }
  mScrolledAreaEvent = new ScrolledAreaEvent(this);
  nsContentUtils::AddScriptRunner(mScrolledAreaEvent.get());
}

////////////////////////////////////////////////////////////////////////////////
// ScrolledArea change event dispatch

NS_IMETHODIMP
ScrollFrameHelper::ScrolledAreaEvent::Run()
{
  if (mHelper) {
    mHelper->FireScrolledAreaEvent();
  }
  return NS_OK;
}

void
ScrollFrameHelper::FireScrolledAreaEvent()
{
  mScrolledAreaEvent.Forget();

  InternalScrollAreaEvent event(true, eScrolledAreaChanged, nullptr);
  nsPresContext *prescontext = mOuter->PresContext();
  nsIContent* content = mOuter->GetContent();

  event.mArea = mScrolledFrame->GetScrollableOverflowRectRelativeToParent();

  nsIDocument *doc = content->GetUncomposedDoc();
  if (doc) {
    EventDispatcher::Dispatch(doc, prescontext, &event, nullptr);
  }
}

uint32_t
nsIScrollableFrame::GetPerceivedScrollingDirections() const
{
  nscoord oneDevPixel = GetScrolledFrame()->PresContext()->AppUnitsPerDevPixel();
  uint32_t directions = GetScrollbarVisibility();
  nsRect scrollRange = GetScrollRange();
  if (scrollRange.width >= oneDevPixel) {
    directions |= HORIZONTAL;
  }
  if (scrollRange.height >= oneDevPixel) {
    directions |= VERTICAL;
  }
  return directions;
}

/**
 * Collect the scroll-snap-coordinates of frames in the subtree rooted at
 * |aFrame|, relative to |aScrolledFrame|, into |aOutCoords|.
 */
void
CollectScrollSnapCoordinates(nsIFrame* aFrame, nsIFrame* aScrolledFrame,
                             nsTArray<nsPoint>& aOutCoords)
{
  nsIFrame::ChildListIterator childLists(aFrame);
  for (; !childLists.IsDone(); childLists.Next()) {
    nsFrameList::Enumerator childFrames(childLists.CurrentList());
    for (; !childFrames.AtEnd(); childFrames.Next()) {
      nsIFrame* f = childFrames.get();

      const nsStyleDisplay* styleDisplay = f->StyleDisplay();
      size_t coordCount = styleDisplay->mScrollSnapCoordinate.Length();

      if (coordCount) {
        nsRect frameRect = f->GetRect();
        nsPoint offset = f->GetOffsetTo(aScrolledFrame);
        nsRect edgesRect = nsRect(offset, frameRect.Size());
        for (size_t coordNum = 0; coordNum < coordCount; coordNum++) {
          const Position& coordPosition =
            f->StyleDisplay()->mScrollSnapCoordinate[coordNum];
          nsPoint coordPoint = edgesRect.TopLeft();
          coordPoint += nsPoint(coordPosition.mXPosition.mLength,
                                coordPosition.mYPosition.mLength);
          if (coordPosition.mXPosition.mHasPercent) {
            coordPoint.x += NSToCoordRound(coordPosition.mXPosition.mPercent *
                                           frameRect.width);
          }
          if (coordPosition.mYPosition.mHasPercent) {
            coordPoint.y += NSToCoordRound(coordPosition.mYPosition.mPercent *
                                           frameRect.height);
          }

          aOutCoords.AppendElement(coordPoint);
        }
      }

      CollectScrollSnapCoordinates(f, aScrolledFrame, aOutCoords);
    }
  }
}

layers::ScrollSnapInfo
ComputeScrollSnapInfo(const ScrollFrameHelper& aScrollFrame)
{
  ScrollSnapInfo result;

  ScrollbarStyles styles = aScrollFrame.GetScrollbarStylesFromFrame();

  if (styles.mScrollSnapTypeY == NS_STYLE_SCROLL_SNAP_TYPE_NONE &&
      styles.mScrollSnapTypeX == NS_STYLE_SCROLL_SNAP_TYPE_NONE) {
    // We won't be snapping, short-circuit the computation.
    return result;
  }

  result.mScrollSnapTypeX = styles.mScrollSnapTypeX;
  result.mScrollSnapTypeY = styles.mScrollSnapTypeY;

  nsSize scrollPortSize = aScrollFrame.GetScrollPortRect().Size();

  result.mScrollSnapDestination = nsPoint(styles.mScrollSnapDestinationX.mLength,
                                          styles.mScrollSnapDestinationY.mLength);
  if (styles.mScrollSnapDestinationX.mHasPercent) {
    result.mScrollSnapDestination.x +=
        NSToCoordFloorClamped(styles.mScrollSnapDestinationX.mPercent *
                              scrollPortSize.width);
  }
  if (styles.mScrollSnapDestinationY.mHasPercent) {
    result.mScrollSnapDestination.y +=
        NSToCoordFloorClamped(styles.mScrollSnapDestinationY.mPercent *
                              scrollPortSize.height);
  }

  if (styles.mScrollSnapPointsX.GetUnit() != eStyleUnit_None) {
    result.mScrollSnapIntervalX = Some(nsRuleNode::ComputeCoordPercentCalc(
        styles.mScrollSnapPointsX, scrollPortSize.width));
  }
  if (styles.mScrollSnapPointsY.GetUnit() != eStyleUnit_None) {
    result.mScrollSnapIntervalY = Some(nsRuleNode::ComputeCoordPercentCalc(
        styles.mScrollSnapPointsY, scrollPortSize.height));
  }

  CollectScrollSnapCoordinates(aScrollFrame.GetScrolledFrame(),
                               aScrollFrame.GetScrolledFrame(),
                               result.mScrollSnapCoordinates);

  return result;
}

layers::ScrollSnapInfo
ScrollFrameHelper::GetScrollSnapInfo() const
{
  // TODO(botond): Should we cache it?
  return ComputeScrollSnapInfo(*this);
}

bool
ScrollFrameHelper::GetSnapPointForDestination(nsIScrollableFrame::ScrollUnit aUnit,
                                              nsPoint aStartPos,
                                              nsPoint &aDestination)
{
  Maybe<nsPoint> snapPoint = ScrollSnapUtils::GetSnapPointForDestination(
      GetScrollSnapInfo(), aUnit, mScrollPort.Size(),
      GetScrollRangeForClamping(), aStartPos, aDestination);
  if (snapPoint) {
    aDestination = snapPoint.ref();
    return true;
  }
  return false;
}

bool
ScrollFrameHelper::UsesContainerScrolling() const
{
  if (gfxPrefs::LayoutUseContainersForRootFrames()) {
    return mIsRoot;
  }
  return false;
}

bool
ScrollFrameHelper::DragScroll(WidgetEvent* aEvent)
{
  // Dragging is allowed while within a 20 pixel border. Note that device pixels
  // are used so that the same margin is used even when zoomed in or out.
  nscoord margin = 20 * mOuter->PresContext()->AppUnitsPerDevPixel();

  // Don't drag scroll for small scrollareas.
  if (mScrollPort.width < margin * 2 || mScrollPort.height < margin * 2) {
    return false;
  }

  // If willScroll is computed as false, then the frame is already scrolled as
  // far as it can go in both directions. Return false so that an ancestor
  // scrollframe can scroll instead.
  bool willScroll = false;
  nsPoint pnt = nsLayoutUtils::GetEventCoordinatesRelativeTo(aEvent, mOuter);
  nsPoint scrollPoint = GetScrollPosition();
  nsRect rangeRect = GetScrollRangeForClamping();

  // Only drag scroll when a scrollbar is present.
  nsPoint offset;
  if (mHasHorizontalScrollbar) {
    if (pnt.x >= mScrollPort.x && pnt.x <= mScrollPort.x + margin) {
      offset.x = -margin;
      if (scrollPoint.x > 0) {
        willScroll = true;
      }
    } else if (pnt.x >= mScrollPort.XMost() - margin && pnt.x <= mScrollPort.XMost()) {
      offset.x = margin;
      if (scrollPoint.x < rangeRect.width) {
        willScroll = true;
      }
    }
  }

  if (mHasVerticalScrollbar) {
    if (pnt.y >= mScrollPort.y && pnt.y <= mScrollPort.y + margin) {
      offset.y = -margin;
      if (scrollPoint.y > 0) {
        willScroll = true;
      }
    } else if (pnt.y >= mScrollPort.YMost() - margin && pnt.y <= mScrollPort.YMost()) {
      offset.y = margin;
      if (scrollPoint.y < rangeRect.height) {
        willScroll = true;
      }
    }
  }

  if (offset.x || offset.y) {
    ScrollTo(GetScrollPosition() + offset, nsIScrollableFrame::NORMAL);
  }

  return willScroll;
}

static void
AsyncScrollbarDragRejected(nsIFrame* aScrollbar)
{
  if (!aScrollbar) {
    return;
  }

  for (nsIFrame::ChildListIterator childLists(aScrollbar);
       !childLists.IsDone();
       childLists.Next()) {
    for (nsIFrame* frame : childLists.CurrentList()) {
      if (nsSliderFrame* sliderFrame = do_QueryFrame(frame)) {
        sliderFrame->AsyncScrollbarDragRejected();
      }
    }
  }
}

void
ScrollFrameHelper::AsyncScrollbarDragRejected()
{
  // We don't get told which scrollbar requested the async drag,
  // so we notify both.
  ::AsyncScrollbarDragRejected(mHScrollbarBox);
  ::AsyncScrollbarDragRejected(mVScrollbarBox);
}<|MERGE_RESOLUTION|>--- conflicted
+++ resolved
@@ -2970,11 +2970,7 @@
     nsIFrame* itemFrame = item->Frame();
     // Perspective items return the scroll frame as their Frame(), so consider
     // their TransformFrame() instead.
-<<<<<<< HEAD
-    if (item->GetType() == TYPE_PERSPECTIVE) {
-=======
     if (item->GetType() == DisplayItemType::TYPE_PERSPECTIVE) {
->>>>>>> cc2172ea
       itemFrame = static_cast<nsDisplayPerspective*>(item)->TransformFrame();
     }
     if (nsLayoutUtils::IsProperAncestorFrame(aFrame, itemFrame)) {
@@ -3131,11 +3127,7 @@
     {
       nsDisplayListBuilder::AutoBuildingDisplayList
         buildingForChild(aBuilder, mOuter,
-<<<<<<< HEAD
                          visible, dirty, true);
-=======
-                         dirty, true);
->>>>>>> cc2172ea
 
       nsDisplayListBuilder::AutoCurrentScrollbarInfoSetter
         infoSetter(aBuilder, scrollTargetId, flags, createLayer);
@@ -3154,10 +3146,7 @@
     {
       nsDisplayListBuilder::AutoBuildingDisplayList
         buildingForChild(aBuilder, scrollParts[i],
-<<<<<<< HEAD
                          visible + mOuter->GetOffsetTo(scrollParts[i]),
-=======
->>>>>>> cc2172ea
                          dirty + mOuter->GetOffsetTo(scrollParts[i]), true);
       nsDisplayListBuilder::AutoCurrentScrollbarInfoSetter
         infoSetter(aBuilder, scrollTargetId, flags, createLayer);
@@ -3242,11 +3231,7 @@
       continue;
     }
 
-<<<<<<< HEAD
-    if (i->GetType() != TYPE_CARET) {
-=======
     if (i->GetType() != DisplayItemType::TYPE_CARET) {
->>>>>>> cc2172ea
       const DisplayItemClipChain* clip = i->GetClipChain();
       const DisplayItemClipChain* intersection = nullptr;
       if (aCache.Get(clip, &intersection)) {
@@ -3316,10 +3301,7 @@
   // had dirty rects saved for them by their parent frames calling
   // MarkOutOfFlowChildrenForDisplayList, so it's safe to restrict our
   // dirty rect here.
-<<<<<<< HEAD
   nsRect visibleRect = aBuilder->GetVisibleRect();
-=======
->>>>>>> cc2172ea
   nsRect dirtyRect = aBuilder->GetDirtyRect();
   if (!ignoringThisScrollFrame) {
     visibleRect = visibleRect.Intersect(mScrollPort);
@@ -3380,11 +3362,7 @@
       }
 
       nsDisplayListBuilder::AutoBuildingDisplayList
-<<<<<<< HEAD
         building(aBuilder, mOuter, visibleRect, dirtyRect, aBuilder->IsAtRootOfPseudoStackingContext());
-=======
-        building(aBuilder, mOuter, dirtyRect, aBuilder->IsAtRootOfPseudoStackingContext());
->>>>>>> cc2172ea
 
       // Don't clip the scrolled child, and don't paint scrollbars/scrollcorner.
       // The scrolled frame shouldn't have its own background/border, so we
@@ -3557,7 +3535,6 @@
       }
       scrolledRectClipState.ClipContainingBlockDescendants(
         scrolledRectClip + aBuilder->ToReferenceFrame(mOuter));
-<<<<<<< HEAD
       
       nsDisplayListBuilder::AutoBuildingDisplayList
         building(aBuilder, mOuter, visibleRect, dirtyRect, aBuilder->IsAtRootOfPseudoStackingContext());
@@ -3572,13 +3549,6 @@
         color->SetOverrideZIndex(INT32_MAX);
         scrolledContent.PositionedDescendants()->AppendNewToTop(color);
       }
-=======
-
-      nsDisplayListBuilder::AutoBuildingDisplayList
-        building(aBuilder, mOuter, dirtyRect, aBuilder->IsAtRootOfPseudoStackingContext());
-
-      mOuter->BuildDisplayListForChild(aBuilder, mScrolledFrame, scrolledContent);
->>>>>>> cc2172ea
     }
 
     if (extraContentBoxClipForNonCaretContent) {
