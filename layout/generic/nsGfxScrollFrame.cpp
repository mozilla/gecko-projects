--- conflicted
+++ resolved
@@ -3322,14 +3322,9 @@
     dirtyRect = dirtyRect.Intersect(mScrollPort);
   }
 
-<<<<<<< HEAD
   bool usingDisplayPortInvalidRect = false;
   Unused << DecideScrollableLayer(aBuilder, &visibleRect, &dirtyRect,
-              /* aAllowCreateDisplayPort = */ !mIsRoot, &usingDisplayPortInvalidRect);
-=======
-  Unused << DecideScrollableLayer(aBuilder, &dirtyRect,
-              /* aSetBase = */ !mIsRoot);
->>>>>>> 960beae3
+              /* aSetBase = */ !mIsRoot, &usingDisplayPortInvalidRect);
 
   bool usingDisplayPort = aBuilder->IsPaintingToWindow() &&
     nsLayoutUtils::HasDisplayPort(mOuter->GetContent());
@@ -3609,14 +3604,9 @@
         // recompute the current animated geometry root if needed.
         // It's too late to change the dirty rect so pass a copy.
         nsRect copyOfDirtyRect = dirtyRect;
-<<<<<<< HEAD
         nsRect copyOfVisibleRect = visibleRect;
         Unused << DecideScrollableLayer(aBuilder, &copyOfVisibleRect, &copyOfDirtyRect,
-                    /* aAllowCreateDisplayPort = */ false, nullptr);
-=======
-        Unused << DecideScrollableLayer(aBuilder, &copyOfDirtyRect,
-                    /* aSetBase = */ false);
->>>>>>> 960beae3
+                    /* aSetBase = */ false, nullptr);
         if (mWillBuildScrollableLayer) {
           asrSetter.InsertScrollFrame(sf);
         }
@@ -3662,32 +3652,17 @@
 ScrollFrameHelper::DecideScrollableLayer(nsDisplayListBuilder* aBuilder,
                                          nsRect* aVisibleRect,
                                          nsRect* aDirtyRect,
-<<<<<<< HEAD
-                                         bool aAllowCreateDisplayPort,
+                                         bool aSetBase,
                                          bool* aUsingDisplayPortInvalidRect)
-=======
-                                         bool aSetBase)
->>>>>>> 960beae3
 {
   // Save and check if this changes so we can recompute the current agr.
   bool oldWillBuildScrollableLayer = mWillBuildScrollableLayer;
 
   nsIContent* content = mOuter->GetContent();
-<<<<<<< HEAD
-  usingDisplayPort = wasUsingDisplayPort = nsLayoutUtils::HasDisplayPort(content);
-
-  if (aBuilder->IsPaintingToWindow()) {
-    if (aAllowCreateDisplayPort) {
-      //nsLayoutUtils::MaybeCreateDisplayPort(*aBuilder, mOuter,
-        //nsLayoutUtils::RepaintMode::DoNotRepaint);
-
-      nsRect displayportBase = *aVisibleRect;
-=======
   bool usingDisplayPort = nsLayoutUtils::HasDisplayPort(content);
   if (aBuilder->IsPaintingToWindow()) {
     if (aSetBase) {
-      nsRect displayportBase = *aDirtyRect;
->>>>>>> 960beae3
+      nsRect displayportBase = *aVisibleRect;
       nsPresContext* pc = mOuter->PresContext();
       if (mIsRoot && (pc->IsRootContentDocument() || !pc->GetParentPresContext())) {
         displayportBase =
