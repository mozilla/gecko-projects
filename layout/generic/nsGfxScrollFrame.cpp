--- conflicted
+++ resolved
@@ -3444,10 +3444,6 @@
       // We prepare an extra DisplayItemClipChain here that will be intersected
       // with those items after they've been created.
       const ActiveScrolledRoot* asr = aBuilder->CurrentActiveScrolledRoot();
-<<<<<<< HEAD
-      extraContentBoxClipForNonCaretContent = Some(DisplayItemClipChain(DisplayItemClip(), asr, nullptr));
-      extraContentBoxClipForNonCaretContent->mClip.SetTo(clipRect);
-=======
 
       DisplayItemClip newClip;
       newClip.SetTo(clipRect);
@@ -3456,7 +3452,6 @@
         aBuilder->AllocateDisplayItemClipChain(newClip, asr, nullptr);
 
       extraContentBoxClipForNonCaretContent = Some(extraClip);
->>>>>>> 519bb092
 
       nsIFrame* caretFrame = aBuilder->GetCaretFrame();
       // Avoid clipping it in a zero-height line box (heuristic only).
