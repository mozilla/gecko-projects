--- conflicted
+++ resolved
@@ -840,7 +840,6 @@
     clipState.Clear();
 
     nsIFrame* child = PrincipalChildList().FirstChild();
-<<<<<<< HEAD
     nsRect visible = aBuilder->GetVisibleRect();
     visible.ScaleInverseRoundOut(PresContext()->GetPrintPreviewScale());
 
@@ -850,16 +849,6 @@
           buildingForChild(aBuilder, child,
                            visible - child->GetPosition(),
                            visible - child->GetPosition(),
-=======
-    nsRect dirty = aBuilder->GetDirtyRect();
-    dirty.ScaleInverseRoundOut(PresContext()->GetPrintPreviewScale());
-
-    while (child) {
-      if (child->GetVisualOverflowRectRelativeToParent().Intersects(dirty)) {
-        nsDisplayListBuilder::AutoBuildingDisplayList
-          buildingForChild(aBuilder, child,
-                           dirty - child->GetPosition(),
->>>>>>> cc2172ea
                            aBuilder->IsAtRootOfPseudoStackingContext());
         child->BuildDisplayListForStackingContext(aBuilder, &content);
         aBuilder->ResetMarkedFramesForDisplayList();
