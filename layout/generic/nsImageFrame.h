--- conflicted
+++ resolved
@@ -146,11 +146,7 @@
   static bool ShouldCreateImageFrameFor(mozilla::dom::Element* aElement,
                                           nsStyleContext* aStyleContext);
 
-<<<<<<< HEAD
-  DrawResult DisplayAltFeedback(nsRenderingContext& aRenderingContext,
-=======
   DrawResult DisplayAltFeedback(gfxContext& aRenderingContext,
->>>>>>> 9901cfb0
                                 const nsRect& aDirtyRect,
                                 nsPoint aPt,
                                 uint32_t aFlags);
