/* -*- Mode: C++; tab-width: 2; indent-tabs-mode: nil; c-basic-offset: 2 -*- */
/* This Source Code Form is subject to the terms of the Mozilla Public
 * License, v. 2.0. If a copy of the MPL was not distributed with this
 * file, You can obtain one at http://mozilla.org/MPL/2.0/. */

#include "nsHTMLParts.h"
#include "nsStyleConsts.h"
#include "nsGkAtoms.h"
#include "nsIPresShell.h"
#include "nsBoxFrame.h"
#include "nsStackLayout.h"
#include "nsIRootBox.h"
#include "nsIContent.h"
#include "nsXULTooltipListener.h"
#include "nsFrameManager.h"
#include "mozilla/BasicEvents.h"

using namespace mozilla;

// Interface IDs

//#define DEBUG_REFLOW

// static
nsIRootBox*
nsIRootBox::GetRootBox(nsIPresShell* aShell)
{
  if (!aShell) {
    return nullptr;
  }
  nsIFrame* rootFrame = aShell->FrameManager()->GetRootFrame();
  if (!rootFrame) {
    return nullptr;
  }

  if (rootFrame) {
    rootFrame = rootFrame->PrincipalChildList().FirstChild();
  }

  nsIRootBox* rootBox = do_QueryFrame(rootFrame);
  return rootBox;
}

class nsRootBoxFrame final : public nsBoxFrame, public nsIRootBox
{
public:

  friend nsIFrame* NS_NewBoxFrame(nsIPresShell* aPresShell, nsStyleContext* aContext);

  explicit nsRootBoxFrame(nsStyleContext* aContext);

  NS_DECL_QUERYFRAME
  NS_DECL_FRAMEARENA_HELPERS(nsRootBoxFrame)

  virtual nsPopupSetFrame* GetPopupSetFrame() override;
  virtual void SetPopupSetFrame(nsPopupSetFrame* aPopupSet) override;
  virtual nsIContent* GetDefaultTooltip() override;
  virtual void SetDefaultTooltip(nsIContent* aTooltip) override;
  virtual nsresult AddTooltipSupport(nsIContent* aNode) override;
  virtual nsresult RemoveTooltipSupport(nsIContent* aNode) override;

  virtual void AppendFrames(ChildListID     aListID,
                            nsFrameList&    aFrameList) override;
  virtual void InsertFrames(ChildListID     aListID,
                            nsIFrame*       aPrevFrame,
                            nsFrameList&    aFrameList) override;
  virtual void RemoveFrame(ChildListID     aListID,
                           nsIFrame*       aOldFrame) override;

  virtual void Reflow(nsPresContext*          aPresContext,
                          ReflowOutput&     aDesiredSize,
                          const ReflowInput& aReflowInput,
                          nsReflowStatus&          aStatus) override;
  virtual nsresult HandleEvent(nsPresContext* aPresContext,
                               WidgetGUIEvent* aEvent,
                               nsEventStatus* aEventStatus) override;

  virtual void BuildDisplayList(nsDisplayListBuilder*   aBuilder,
                                const nsDisplayListSet& aLists) override;

  virtual bool IsFrameOfType(uint32_t aFlags) const override
  {
    // Override bogus IsFrameOfType in nsBoxFrame.
    if (aFlags & (nsIFrame::eReplacedContainsBlock | nsIFrame::eReplaced))
      return false;
    return nsBoxFrame::IsFrameOfType(aFlags);
  }

#ifdef DEBUG_FRAME_DUMP
  virtual nsresult GetFrameName(nsAString& aResult) const override;
#endif

  nsPopupSetFrame* mPopupSetFrame;

protected:
  nsIContent* mDefaultTooltip;
};

//----------------------------------------------------------------------

nsContainerFrame*
NS_NewRootBoxFrame(nsIPresShell* aPresShell, nsStyleContext* aContext)
{
  return new (aPresShell) nsRootBoxFrame(aContext);
}

NS_IMPL_FRAMEARENA_HELPERS(nsRootBoxFrame)

nsRootBoxFrame::nsRootBoxFrame(nsStyleContext* aContext)
  : nsBoxFrame(aContext, kClassID, true)
  , mPopupSetFrame(nullptr)
  , mDefaultTooltip(nullptr)
{
  nsCOMPtr<nsBoxLayout> layout;
  NS_NewStackLayout(layout);
  SetXULLayoutManager(layout);
}

void
nsRootBoxFrame::AppendFrames(ChildListID     aListID,
                             nsFrameList&    aFrameList)
{
  MOZ_ASSERT(aListID == kPrincipalList, "unexpected child list ID");
  MOZ_ASSERT(mFrames.IsEmpty(), "already have a child frame");
  nsBoxFrame::AppendFrames(aListID, aFrameList);
}

void
nsRootBoxFrame::InsertFrames(ChildListID     aListID,
                             nsIFrame*       aPrevFrame,
                             nsFrameList&    aFrameList)
{
  // Because we only support a single child frame inserting is the same
  // as appending.
  MOZ_ASSERT(!aPrevFrame, "unexpected previous sibling frame");
  AppendFrames(aListID, aFrameList);
}

void
nsRootBoxFrame::RemoveFrame(ChildListID     aListID,
                            nsIFrame*       aOldFrame)
{
  NS_ASSERTION(aListID == kPrincipalList, "unexpected child list ID");
  if (aOldFrame == mFrames.FirstChild()) {
    nsBoxFrame::RemoveFrame(aListID, aOldFrame);
  } else {
    MOZ_CRASH("unknown aOldFrame");
  }
}

#ifdef DEBUG_REFLOW
int32_t gReflows = 0;
#endif

void
nsRootBoxFrame::Reflow(nsPresContext*           aPresContext,
                       ReflowOutput&     aDesiredSize,
                       const ReflowInput& aReflowInput,
                       nsReflowStatus&          aStatus)
{
  DO_GLOBAL_REFLOW_COUNT("nsRootBoxFrame");
  MOZ_ASSERT(aStatus.IsEmpty(), "Caller should pass a fresh reflow status!");

#ifdef DEBUG_REFLOW
  gReflows++;
  printf("----Reflow %d----\n", gReflows);
#endif
  return nsBoxFrame::Reflow(aPresContext, aDesiredSize, aReflowInput, aStatus);
}

void
nsRootBoxFrame::BuildDisplayList(nsDisplayListBuilder*   aBuilder,
                                 const nsDisplayListSet& aLists)
{
  if (mContent && mContent->GetProperty(nsGkAtoms::DisplayPortMargins)) {
    // The XUL document's root element may have displayport margins set in
    // ChromeProcessController::InitializeRoot, and we should to supply the
    // base rect.
<<<<<<< HEAD
    nsRect displayPortBase = aBuilder->GetVisibleRect().Intersect(nsRect(nsPoint(0, 0), GetSize()));
=======
    nsRect displayPortBase =
      aBuilder->GetVisibleRect().Intersect(nsRect(nsPoint(0, 0), GetSize()));
>>>>>>> 9224f75a
    nsLayoutUtils::SetDisplayPortBase(mContent, displayPortBase);
  }

  // root boxes don't need a debug border/outline or a selection overlay...
  // They *may* have a background propagated to them, so force creation
  // of a background display list element.
  DisplayBorderBackgroundOutline(aBuilder, aLists, true);

  BuildDisplayListForChildren(aBuilder, aLists);
}

nsresult
nsRootBoxFrame::HandleEvent(nsPresContext* aPresContext,
                            WidgetGUIEvent* aEvent,
                            nsEventStatus* aEventStatus)
{
  NS_ENSURE_ARG_POINTER(aEventStatus);
  if (nsEventStatus_eConsumeNoDefault == *aEventStatus) {
    return NS_OK;
  }

  if (aEvent->mMessage == eMouseUp) {
    nsFrame::HandleEvent(aPresContext, aEvent, aEventStatus);
  }

  return NS_OK;
}

nsPopupSetFrame*
nsRootBoxFrame::GetPopupSetFrame()
{
  return mPopupSetFrame;
}

void
nsRootBoxFrame::SetPopupSetFrame(nsPopupSetFrame* aPopupSet)
{
  // Under normal conditions this should only be called once.  However,
  // if something triggers ReconstructDocElementHierarchy, we will
  // destroy this frame's child (the nsDocElementBoxFrame), but not this
  // frame.  This will cause the popupset to remove itself by calling
  // |SetPopupSetFrame(nullptr)|, and then we'll be able to accept a new
  // popupset.  Since the anonymous content is associated with the
  // nsDocElementBoxFrame, we'll get a new popupset when the new doc
  // element box frame is created.
  if (!mPopupSetFrame || !aPopupSet) {
    mPopupSetFrame = aPopupSet;
  } else {
    NS_NOTREACHED("Popup set is already defined! Only 1 allowed.");
  }
}

nsIContent*
nsRootBoxFrame::GetDefaultTooltip()
{
  return mDefaultTooltip;
}

void
nsRootBoxFrame::SetDefaultTooltip(nsIContent* aTooltip)
{
  mDefaultTooltip = aTooltip;
}

nsresult
nsRootBoxFrame::AddTooltipSupport(nsIContent* aNode)
{
  NS_ENSURE_TRUE(aNode, NS_ERROR_NULL_POINTER);

  nsXULTooltipListener *listener = nsXULTooltipListener::GetInstance();
  if (!listener)
    return NS_ERROR_OUT_OF_MEMORY;

  return listener->AddTooltipSupport(aNode);
}

nsresult
nsRootBoxFrame::RemoveTooltipSupport(nsIContent* aNode)
{
  // XXjh yuck, I'll have to implement a way to get at
  // the tooltip listener for a given node to make
  // this work.  Not crucial, we aren't removing
  // tooltips from any nodes in the app just yet.
  return NS_ERROR_NOT_IMPLEMENTED;
}

NS_QUERYFRAME_HEAD(nsRootBoxFrame)
  NS_QUERYFRAME_ENTRY(nsIRootBox)
NS_QUERYFRAME_TAIL_INHERITING(nsBoxFrame)

#ifdef DEBUG_FRAME_DUMP
nsresult
nsRootBoxFrame::GetFrameName(nsAString& aResult) const
{
  return MakeFrameName(NS_LITERAL_STRING("RootBox"), aResult);
}
#endif<|MERGE_RESOLUTION|>--- conflicted
+++ resolved
@@ -176,12 +176,8 @@
     // The XUL document's root element may have displayport margins set in
     // ChromeProcessController::InitializeRoot, and we should to supply the
     // base rect.
-<<<<<<< HEAD
-    nsRect displayPortBase = aBuilder->GetVisibleRect().Intersect(nsRect(nsPoint(0, 0), GetSize()));
-=======
     nsRect displayPortBase =
       aBuilder->GetVisibleRect().Intersect(nsRect(nsPoint(0, 0), GetSize()));
->>>>>>> 9224f75a
     nsLayoutUtils::SetDisplayPortBase(mContent, displayPortBase);
   }
 
