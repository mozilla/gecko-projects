--- conflicted
+++ resolved
@@ -780,11 +780,7 @@
     return NS_OK;
   }
 
-<<<<<<< HEAD
-  InvalidateLayer(TYPE_XUL_IMAGE);
-=======
   InvalidateLayer(DisplayItemType::TYPE_XUL_IMAGE);
->>>>>>> cc2172ea
 
   return NS_OK;
 }
