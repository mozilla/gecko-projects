--- conflicted
+++ resolved
@@ -137,12 +137,10 @@
   // fall back to main-thread dragging.
   void AsyncScrollbarDragRejected();
 
-<<<<<<< HEAD
   // Returns the associated scrollframe that contains this slider if any.
   nsIScrollableFrame* GetScrollFrame();
-=======
+
   bool OnlySystemGroupDispatch(mozilla::EventMessage aMessage) const override;
->>>>>>> 9901cfb0
 
 private:
 
