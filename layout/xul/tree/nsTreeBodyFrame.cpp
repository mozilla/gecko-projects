--- conflicted
+++ resolved
@@ -1249,11 +1249,7 @@
     // the remaining width available, then we just assume that the text has
     // been cropped and use the remaining rect as the text Rect. Otherwise,
     // we add in borders and padding to the text dimension and give that back.
-<<<<<<< HEAD
-    nsStyleContext* textContext = GetPseudoStyleContext(nsCSSAnonBoxes::moztreecelltext);
-=======
     nsStyleContext* textContext = GetPseudoStyleContext(nsCSSAnonBoxes::mozTreeCellText);
->>>>>>> 9901cfb0
 
     RefPtr<nsFontMetrics> fm =
       nsLayoutUtils::GetFontMetricsForStyleContext(textContext);
@@ -3312,11 +3308,7 @@
     remainingWidth -= mIndentation * level;
 
     // Resolve the style to use for the connecting lines.
-<<<<<<< HEAD
-    nsStyleContext* lineContext = GetPseudoStyleContext(nsCSSAnonBoxes::moztreeline);
-=======
     nsStyleContext* lineContext = GetPseudoStyleContext(nsCSSAnonBoxes::mozTreeLine);
->>>>>>> 9901cfb0
 
     if (mIndentation && level &&
         lineContext->StyleVisibility()->IsVisibleOrCollapsed()) {
