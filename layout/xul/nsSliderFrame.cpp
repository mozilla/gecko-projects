--- conflicted
+++ resolved
@@ -330,13 +330,8 @@
       nsDisplayEventReceiver(aBuilder, this));
     return;
   }
-<<<<<<< HEAD
-  
+
   nsBoxFrame::BuildDisplayList(aBuilder, aLists);
-=======
-
-  nsBoxFrame::BuildDisplayList(aBuilder, aDirtyRect, aLists);
->>>>>>> 9901cfb0
 }
 
 static bool
@@ -479,13 +474,8 @@
       return;
     }
   }
-<<<<<<< HEAD
-  
+
   nsBoxFrame::BuildDisplayListForChildren(aBuilder, aLists);
-=======
-
-  nsBoxFrame::BuildDisplayListForChildren(aBuilder, aDirtyRect, aLists);
->>>>>>> 9901cfb0
 }
 
 NS_IMETHODIMP
