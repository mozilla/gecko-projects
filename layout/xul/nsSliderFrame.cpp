/* -*- Mode: C++; tab-width: 2; indent-tabs-mode: nil; c-basic-offset: 2 -*- */
/* This Source Code Form is subject to the terms of the Mozilla Public
 * License, v. 2.0. If a copy of the MPL was not distributed with this
 * file, You can obtain one at http://mozilla.org/MPL/2.0/. */

//
// Eric Vaughan
// Netscape Communications
//
// See documentation in associated header file
//

#include "nsSliderFrame.h"

#include "gfxPrefs.h"
#include "nsStyleContext.h"
#include "nsPresContext.h"
#include "nsIContent.h"
#include "nsCOMPtr.h"
#include "nsNameSpaceManager.h"
#include "nsGkAtoms.h"
#include "nsHTMLParts.h"
#include "nsIPresShell.h"
#include "nsCSSRendering.h"
#include "nsIDOMEvent.h"
#include "nsIDOMMouseEvent.h"
#include "nsScrollbarButtonFrame.h"
#include "nsISliderListener.h"
#include "nsIScrollableFrame.h"
#include "nsIScrollbarMediator.h"
#include "nsISupportsImpl.h"
#include "nsScrollbarFrame.h"
#include "nsRepeatService.h"
#include "nsBoxLayoutState.h"
#include "nsSprocketLayout.h"
#include "nsIServiceManager.h"
#include "nsContentUtils.h"
#include "nsLayoutUtils.h"
#include "nsDisplayList.h"
#include "nsRefreshDriver.h"            // for nsAPostRefreshObserver
#include "nsSVGIntegrationUtils.h"
#include "mozilla/Assertions.h"         // for MOZ_ASSERT
#include "mozilla/Preferences.h"
#include "mozilla/LookAndFeel.h"
#include "mozilla/MouseEvents.h"
#include "mozilla/Telemetry.h"
#include "mozilla/layers/APZCCallbackHelper.h"
#include "mozilla/layers/AsyncDragMetrics.h"
#include "mozilla/layers/InputAPZContext.h"
#include "mozilla/layers/ScrollInputMethods.h"
#include <algorithm>

using namespace mozilla;
using mozilla::layers::APZCCallbackHelper;
using mozilla::layers::AsyncDragMetrics;
using mozilla::layers::InputAPZContext;
using mozilla::layers::ScrollDirection;
using mozilla::layers::ScrollInputMethod;
using mozilla::layers::ScrollThumbData;

bool nsSliderFrame::gMiddlePref = false;
int32_t nsSliderFrame::gSnapMultiplier;

// Turn this on if you want to debug slider frames.
#undef DEBUG_SLIDER

static already_AddRefed<nsIContent>
GetContentOfBox(nsIFrame *aBox)
{
  nsCOMPtr<nsIContent> content = aBox->GetContent();
  return content.forget();
}

nsIFrame*
NS_NewSliderFrame (nsIPresShell* aPresShell, nsStyleContext* aContext)
{
  return new (aPresShell) nsSliderFrame(aContext);
}

NS_IMPL_FRAMEARENA_HELPERS(nsSliderFrame)

NS_QUERYFRAME_HEAD(nsSliderFrame)
  NS_QUERYFRAME_ENTRY(nsSliderFrame)
NS_QUERYFRAME_TAIL_INHERITING(nsBoxFrame)

nsSliderFrame::nsSliderFrame(nsStyleContext* aContext)
  : nsBoxFrame(aContext, LayoutFrameType::Slider)
  , mRatio(0.0f)
  , mDragStart(0)
  , mThumbStart(0)
  , mCurPos(0)
  , mChange(0)
  , mDragFinished(true)
  , mUserChanged(false)
  , mScrollingWithAPZ(false)
  , mSuppressionActive(false)
{
}

// stop timer
nsSliderFrame::~nsSliderFrame()
{
  if (mSuppressionActive) {
    APZCCallbackHelper::SuppressDisplayport(false, PresContext() ?
                                                   PresContext()->PresShell() :
                                                   nullptr);
  }
}

void
nsSliderFrame::Init(nsIContent*       aContent,
                    nsContainerFrame* aParent,
                    nsIFrame*         aPrevInFlow)
{
  nsBoxFrame::Init(aContent, aParent, aPrevInFlow);

  static bool gotPrefs = false;
  if (!gotPrefs) {
    gotPrefs = true;

    gMiddlePref = Preferences::GetBool("middlemouse.scrollbarPosition");
    gSnapMultiplier = Preferences::GetInt("slider.snapMultiplier");
  }

  mCurPos = GetCurrentPosition(aContent);
}

void
nsSliderFrame::RemoveFrame(ChildListID     aListID,
                           nsIFrame*       aOldFrame)
{
  nsBoxFrame::RemoveFrame(aListID, aOldFrame);
  if (mFrames.IsEmpty())
    RemoveListener();
}

void
nsSliderFrame::InsertFrames(ChildListID     aListID,
                            nsIFrame*       aPrevFrame,
                            nsFrameList&    aFrameList)
{
  bool wasEmpty = mFrames.IsEmpty();
  nsBoxFrame::InsertFrames(aListID, aPrevFrame, aFrameList);
  if (wasEmpty)
    AddListener();
}

void
nsSliderFrame::AppendFrames(ChildListID     aListID,
                            nsFrameList&    aFrameList)
{
  // if we have no children and on was added then make sure we add the
  // listener
  bool wasEmpty = mFrames.IsEmpty();
  nsBoxFrame::AppendFrames(aListID, aFrameList);
  if (wasEmpty)
    AddListener();
}

int32_t
nsSliderFrame::GetCurrentPosition(nsIContent* content)
{
  return GetIntegerAttribute(content, nsGkAtoms::curpos, 0);
}

int32_t
nsSliderFrame::GetMinPosition(nsIContent* content)
{
  return GetIntegerAttribute(content, nsGkAtoms::minpos, 0);
}

int32_t
nsSliderFrame::GetMaxPosition(nsIContent* content)
{
  return GetIntegerAttribute(content, nsGkAtoms::maxpos, 100);
}

int32_t
nsSliderFrame::GetIncrement(nsIContent* content)
{
  return GetIntegerAttribute(content, nsGkAtoms::increment, 1);
}


int32_t
nsSliderFrame::GetPageIncrement(nsIContent* content)
{
  return GetIntegerAttribute(content, nsGkAtoms::pageincrement, 10);
}

int32_t
nsSliderFrame::GetIntegerAttribute(nsIContent* content, nsIAtom* atom, int32_t defaultValue)
{
    nsAutoString value;
    content->GetAttr(kNameSpaceID_None, atom, value);
    if (!value.IsEmpty()) {
      nsresult error;

      // convert it to an integer
      defaultValue = value.ToInteger(&error);
    }

    return defaultValue;
}

class nsValueChangedRunnable : public Runnable
{
public:
  nsValueChangedRunnable(nsISliderListener* aListener,
                         nsIAtom* aWhich,
                         int32_t aValue,
                         bool aUserChanged)
  : mListener(aListener), mWhich(aWhich),
    mValue(aValue), mUserChanged(aUserChanged)
  {}

  NS_IMETHOD Run() override
  {
    return mListener->ValueChanged(nsDependentAtomString(mWhich),
                                   mValue, mUserChanged);
  }

  nsCOMPtr<nsISliderListener> mListener;
  nsCOMPtr<nsIAtom> mWhich;
  int32_t mValue;
  bool mUserChanged;
};

class nsDragStateChangedRunnable : public Runnable
{
public:
  nsDragStateChangedRunnable(nsISliderListener* aListener,
                             bool aDragBeginning)
  : mListener(aListener),
    mDragBeginning(aDragBeginning)
  {}

  NS_IMETHOD Run() override
  {
    return mListener->DragStateChanged(mDragBeginning);
  }

  nsCOMPtr<nsISliderListener> mListener;
  bool mDragBeginning;
};

nsresult
nsSliderFrame::AttributeChanged(int32_t aNameSpaceID,
                                nsIAtom* aAttribute,
                                int32_t aModType)
{
  nsresult rv = nsBoxFrame::AttributeChanged(aNameSpaceID, aAttribute,
                                             aModType);
  // if the current position changes
  if (aAttribute == nsGkAtoms::curpos) {
     CurrentPositionChanged();
  } else if (aAttribute == nsGkAtoms::minpos ||
             aAttribute == nsGkAtoms::maxpos) {
      // bounds check it.

      nsIFrame* scrollbarBox = GetScrollbar();
      nsCOMPtr<nsIContent> scrollbar;
      scrollbar = GetContentOfBox(scrollbarBox);
      int32_t current = GetCurrentPosition(scrollbar);
      int32_t min = GetMinPosition(scrollbar);
      int32_t max = GetMaxPosition(scrollbar);

      // inform the parent <scale> that the minimum or maximum changed
      nsIFrame* parent = GetParent();
      if (parent) {
        nsCOMPtr<nsISliderListener> sliderListener = do_QueryInterface(parent->GetContent());
        if (sliderListener) {
          nsContentUtils::AddScriptRunner(
            new nsValueChangedRunnable(sliderListener, aAttribute,
                                       aAttribute == nsGkAtoms::minpos ? min : max, false));
        }
      }

      if (current < min || current > max)
      {
        int32_t direction = 0;
        if (current < min || max < min) {
          current = min;
          direction = -1;
        } else if (current > max) {
          current = max;
          direction = 1;
        }

        // set the new position and notify observers
        nsScrollbarFrame* scrollbarFrame = do_QueryFrame(scrollbarBox);
        if (scrollbarFrame) {
          nsIScrollbarMediator* mediator = scrollbarFrame->GetScrollbarMediator();
          scrollbarFrame->SetIncrementToWhole(direction);
          if (mediator) {
            mediator->ScrollByWhole(scrollbarFrame, direction,
                                    nsIScrollbarMediator::ENABLE_SNAP);
          }
        }
        // 'this' might be destroyed here

        nsContentUtils::AddScriptRunner(
          new nsSetAttrRunnable(scrollbar, nsGkAtoms::curpos, current));
      }
  }

  if (aAttribute == nsGkAtoms::minpos ||
      aAttribute == nsGkAtoms::maxpos ||
      aAttribute == nsGkAtoms::pageincrement ||
      aAttribute == nsGkAtoms::increment) {

      PresContext()->PresShell()->
        FrameNeedsReflow(this, nsIPresShell::eStyleChange, NS_FRAME_IS_DIRTY);
  }

  return rv;
}

void
nsSliderFrame::BuildDisplayList(nsDisplayListBuilder*   aBuilder,
                                const nsDisplayListSet& aLists)
{
  if (aBuilder->IsForEventDelivery() && isDraggingThumb()) {
    // This is EVIL, we shouldn't be messing with event delivery just to get
    // thumb mouse drag events to arrive at the slider!
    aLists.Outlines()->AppendNewToTop(new (aBuilder)
      nsDisplayEventReceiver(aBuilder, this));
    return;
  }
  
  nsBoxFrame::BuildDisplayList(aBuilder, aLists);
}

static bool
UsesCustomScrollbarMediator(nsIFrame* scrollbarBox) {
  if (nsScrollbarFrame* scrollbarFrame = do_QueryFrame(scrollbarBox)) {
    if (nsIScrollbarMediator* mediator = scrollbarFrame->GetScrollbarMediator()) {
      nsIScrollableFrame* scrollFrame = do_QueryFrame(mediator);
      // The scrollbar mediator is not the scroll frame.
      // That means this scroll frame has a custom scrollbar mediator.
      if (!scrollFrame) {
        return true;
      }
    }
  }
  return false;
}

void
nsSliderFrame::BuildDisplayListForChildren(nsDisplayListBuilder*   aBuilder,
                                           const nsDisplayListSet& aLists)
{
  // if we are too small to have a thumb don't paint it.
  nsIFrame* thumb = nsBox::GetChildXULBox(this);

  if (thumb) {
    nsRect thumbRect(thumb->GetRect());
    nsMargin m;
    thumb->GetXULMargin(m);
    thumbRect.Inflate(m);

    nsRect sliderTrack;
    GetXULClientRect(sliderTrack);

    if (sliderTrack.width < thumbRect.width || sliderTrack.height < thumbRect.height)
      return;

    // If this scrollbar is the scrollbar of an actively scrolled scroll frame,
    // layerize the scrollbar thumb, wrap it in its own ContainerLayer and
    // attach scrolling information to it.
    // We do this here and not in the thumb's nsBoxFrame::BuildDisplayList so
    // that the event region that gets created for the thumb is included in
    // the nsDisplayOwnLayer contents.

    uint32_t flags = aBuilder->GetCurrentScrollbarFlags();
    mozilla::layers::FrameMetrics::ViewID scrollTargetId =
      aBuilder->GetCurrentScrollbarTarget();
    bool thumbGetsLayer = (scrollTargetId != layers::FrameMetrics::NULL_SCROLL_ID);

    if (thumbGetsLayer) {
      MOZ_ASSERT((flags & nsDisplayOwnLayer::HORIZONTAL_SCROLLBAR) ||
                 (flags & nsDisplayOwnLayer::VERTICAL_SCROLLBAR));
      bool isHorizontal = (flags & nsDisplayOwnLayer::HORIZONTAL_SCROLLBAR);
      ScrollDirection scrollDirection = isHorizontal
          ? ScrollDirection::HORIZONTAL
          : ScrollDirection::VERTICAL;
      const float appUnitsPerCss = float(AppUnitsPerCSSPixel());
      CSSCoord thumbLength = NSAppUnitsToFloatPixels(
          isHorizontal ? thumbRect.width : thumbRect.height, appUnitsPerCss);

      nsIFrame* scrollbarBox = GetScrollbar();
      bool isAsyncDraggable = !UsesCustomScrollbarMediator(scrollbarBox);

      nsPoint scrollPortOrigin;
      if (nsIScrollableFrame* scrollFrame = do_QueryFrame(scrollbarBox->GetParent())) {
        scrollPortOrigin = scrollFrame->GetScrollPortRect().TopLeft();
      } else {
        isAsyncDraggable = false;
      }

      // This rect is the range in which the scroll thumb can slide in.
      sliderTrack = sliderTrack + GetRect().TopLeft() + scrollbarBox->GetPosition() -
                    scrollPortOrigin;
      CSSCoord sliderTrackStart = NSAppUnitsToFloatPixels(
          isHorizontal ? sliderTrack.x : sliderTrack.y, appUnitsPerCss);
      CSSCoord sliderTrackLength = NSAppUnitsToFloatPixels(
          isHorizontal ? sliderTrack.width : sliderTrack.height, appUnitsPerCss);
      CSSCoord thumbStart = NSAppUnitsToFloatPixels(
          isHorizontal ? thumbRect.x : thumbRect.y, appUnitsPerCss);

      nsRect overflow = thumb->GetVisualOverflowRectRelativeToParent();
      nsSize refSize = aBuilder->RootReferenceFrame()->GetSize();
      gfxSize scale = nsLayoutUtils::GetTransformToAncestorScale(thumb);
      if (scale.width != 0 && scale.height != 0) {
        refSize.width /= scale.width;
        refSize.height /= scale.height;
      }
      nsRect dirty = aDirtyRect.Intersect(thumbRect);
      dirty = nsLayoutUtils::ComputePartialPrerenderArea(aDirtyRect, overflow, refSize);

      nsDisplayListBuilder::AutoContainerASRTracker contASRTracker(aBuilder);
      nsDisplayListCollection tempLists;
<<<<<<< HEAD
      nsBoxFrame::BuildDisplayListForChildren(aBuilder, tempLists);
=======
      nsBoxFrame::BuildDisplayListForChildren(aBuilder, dirty, tempLists);
>>>>>>> 2933592c

      // This is a bit of a hack. Collect up all descendant display items
      // and merge them into a single Content() list.
      nsDisplayList masterList;
      masterList.AppendToTop(tempLists.BorderBackground());
      masterList.AppendToTop(tempLists.BlockBorderBackgrounds());
      masterList.AppendToTop(tempLists.Floats());
      masterList.AppendToTop(tempLists.Content());
      masterList.AppendToTop(tempLists.PositionedDescendants());
      masterList.AppendToTop(tempLists.Outlines());

      // Wrap the list to make it its own layer.
      const ActiveScrolledRoot* ownLayerASR = contASRTracker.GetContainerASR();
      DisplayListClipState::AutoSaveRestore ownLayerClipState(aBuilder);
      ownLayerClipState.ClearUpToASR(ownLayerASR);
      aLists.Content()->AppendNewToTop(new (aBuilder)
        nsDisplayOwnLayer(aBuilder, this, &masterList, ownLayerASR,
                          flags, scrollTargetId,
                          ScrollThumbData{scrollDirection,
                                          GetThumbRatio(),
                                          thumbStart,
                                          thumbLength,
                                          isAsyncDraggable,
                                          sliderTrackStart,
                                          sliderTrackLength}));

      return;
    }
  }
  
  nsBoxFrame::BuildDisplayListForChildren(aBuilder, aLists);
}

NS_IMETHODIMP
nsSliderFrame::DoXULLayout(nsBoxLayoutState& aState)
{
  // get the thumb should be our only child
  nsIFrame* thumbBox = nsBox::GetChildXULBox(this);

  if (!thumbBox) {
    SyncLayout(aState);
    return NS_OK;
  }

  EnsureOrient();

#ifdef DEBUG_LAYOUT
  if (mState & NS_STATE_DEBUG_WAS_SET) {
      if (mState & NS_STATE_SET_TO_DEBUG)
          SetXULDebug(aState, true);
      else
          SetXULDebug(aState, false);
  }
#endif

  // get the content area inside our borders
  nsRect clientRect;
  GetXULClientRect(clientRect);

  // get the scrollbar
  nsIFrame* scrollbarBox = GetScrollbar();
  nsCOMPtr<nsIContent> scrollbar;
  scrollbar = GetContentOfBox(scrollbarBox);

  // get the thumb's pref size
  nsSize thumbSize = thumbBox->GetXULPrefSize(aState);

  if (IsXULHorizontal())
    thumbSize.height = clientRect.height;
  else
    thumbSize.width = clientRect.width;

  int32_t curPos = GetCurrentPosition(scrollbar);
  int32_t minPos = GetMinPosition(scrollbar);
  int32_t maxPos = GetMaxPosition(scrollbar);
  int32_t pageIncrement = GetPageIncrement(scrollbar);

  maxPos = std::max(minPos, maxPos);
  curPos = clamped(curPos, minPos, maxPos);

  nscoord& availableLength = IsXULHorizontal() ? clientRect.width : clientRect.height;
  nscoord& thumbLength = IsXULHorizontal() ? thumbSize.width : thumbSize.height;

  if ((pageIncrement + maxPos - minPos) > 0 && thumbBox->GetXULFlex() > 0) {
    float ratio = float(pageIncrement) / float(maxPos - minPos + pageIncrement);
    thumbLength = std::max(thumbLength, NSToCoordRound(availableLength * ratio));
  }

  // Round the thumb's length to device pixels.
  nsPresContext* presContext = PresContext();
  thumbLength = presContext->DevPixelsToAppUnits(
                  presContext->AppUnitsToDevPixels(thumbLength));

  // mRatio translates the thumb position in app units to the value.
  mRatio = (minPos != maxPos) ? float(availableLength - thumbLength) / float(maxPos - minPos) : 1;

  // in reverse mode, curpos is reversed such that lower values are to the
  // right or bottom and increase leftwards or upwards. In this case, use the
  // offset from the end instead of the beginning.
  bool reverse = mContent->AttrValueIs(kNameSpaceID_None, nsGkAtoms::dir,
                                         nsGkAtoms::reverse, eCaseMatters);
  nscoord pos = reverse ? (maxPos - curPos) : (curPos - minPos);

  // set the thumb's coord to be the current pos * the ratio.
  nsRect thumbRect(clientRect.x, clientRect.y, thumbSize.width, thumbSize.height);
  int32_t& thumbPos = (IsXULHorizontal() ? thumbRect.x : thumbRect.y);
  thumbPos += NSToCoordRound(pos * mRatio);

  nsRect oldThumbRect(thumbBox->GetRect());
  LayoutChildAt(aState, thumbBox, thumbRect);

  SyncLayout(aState);

  // Redraw only if thumb changed size.
  if (!oldThumbRect.IsEqualInterior(thumbRect))
    XULRedraw(aState);

  return NS_OK;
}


nsresult
nsSliderFrame::HandleEvent(nsPresContext* aPresContext,
                           WidgetGUIEvent* aEvent,
                           nsEventStatus* aEventStatus)
{
  NS_ENSURE_ARG_POINTER(aEventStatus);

  // If a web page calls event.preventDefault() we still want to
  // scroll when scroll arrow is clicked. See bug 511075.
  if (!mContent->IsInNativeAnonymousSubtree() &&
      nsEventStatus_eConsumeNoDefault == *aEventStatus) {
    return NS_OK;
  }

  if (!mDragFinished && !isDraggingThumb()) {
    StopDrag();
    return NS_OK;
  }

  nsIFrame* scrollbarBox = GetScrollbar();
  nsCOMPtr<nsIContent> scrollbar;
  scrollbar = GetContentOfBox(scrollbarBox);
  bool isHorizontal = IsXULHorizontal();

  if (isDraggingThumb())
  {
    switch (aEvent->mMessage) {
    case eTouchMove:
    case eMouseMove: {
      if (mScrollingWithAPZ) {
        break;
      }
      nsPoint eventPoint;
      if (!GetEventPoint(aEvent, eventPoint)) {
        break;
      }
      if (mChange) {
        // On Linux the destination point is determined by the initial click
        // on the scrollbar track and doesn't change until the mouse button
        // is released.
#ifndef MOZ_WIDGET_GTK
        // On the other platforms we need to update the destination point now.
        mDestinationPoint = eventPoint;
        StopRepeat();
        StartRepeat();
#endif
        break;
      }

      nscoord pos = isHorizontal ? eventPoint.x : eventPoint.y;

      nsIFrame* thumbFrame = mFrames.FirstChild();
      if (!thumbFrame) {
        return NS_OK;
      }

      mozilla::Telemetry::Accumulate(mozilla::Telemetry::SCROLL_INPUT_METHODS,
          (uint32_t) ScrollInputMethod::MainThreadScrollbarDrag);

      // take our current position and subtract the start location
      pos -= mDragStart;
      bool isMouseOutsideThumb = false;
      if (gSnapMultiplier) {
        nsSize thumbSize = thumbFrame->GetSize();
        if (isHorizontal) {
          // horizontal scrollbar - check if mouse is above or below thumb
          // XXXbz what about looking at the .y of the thumb's rect?  Is that
          // always zero here?
          if (eventPoint.y < -gSnapMultiplier * thumbSize.height ||
              eventPoint.y > thumbSize.height +
                               gSnapMultiplier * thumbSize.height)
            isMouseOutsideThumb = true;
        }
        else {
          // vertical scrollbar - check if mouse is left or right of thumb
          if (eventPoint.x < -gSnapMultiplier * thumbSize.width ||
              eventPoint.x > thumbSize.width +
                               gSnapMultiplier * thumbSize.width)
            isMouseOutsideThumb = true;
        }
      }
      if (aEvent->mClass == eTouchEventClass) {
        *aEventStatus = nsEventStatus_eConsumeNoDefault;
      }
      if (isMouseOutsideThumb)
      {
        SetCurrentThumbPosition(scrollbar, mThumbStart, false, false);
        return NS_OK;
      }

      // set it
      SetCurrentThumbPosition(scrollbar, pos, false, true); // with snapping
    }
    break;

    case eTouchEnd:
    case eMouseUp:
      if (ShouldScrollForEvent(aEvent)) {
        StopDrag();
        //we MUST call nsFrame HandleEvent for mouse ups to maintain the selection state and capture state.
        return nsFrame::HandleEvent(aPresContext, aEvent, aEventStatus);
      }
      break;

    default:
      break;
    }

    //return nsFrame::HandleEvent(aPresContext, aEvent, aEventStatus);
    return NS_OK;
  } else if (ShouldScrollToClickForEvent(aEvent)) {
    nsPoint eventPoint;
    if (!GetEventPoint(aEvent, eventPoint)) {
      return NS_OK;
    }
    nscoord pos = isHorizontal ? eventPoint.x : eventPoint.y;

    // adjust so that the middle of the thumb is placed under the click
    nsIFrame* thumbFrame = mFrames.FirstChild();
    if (!thumbFrame) {
      return NS_OK;
    }
    nsSize thumbSize = thumbFrame->GetSize();
    nscoord thumbLength = isHorizontal ? thumbSize.width : thumbSize.height;

    mozilla::Telemetry::Accumulate(mozilla::Telemetry::SCROLL_INPUT_METHODS,
        (uint32_t) ScrollInputMethod::MainThreadScrollbarTrackClick);

    // set it
    AutoWeakFrame weakFrame(this);
    // should aMaySnap be true here?
    SetCurrentThumbPosition(scrollbar, pos - thumbLength/2, false, false);
    NS_ENSURE_TRUE(weakFrame.IsAlive(), NS_OK);

    DragThumb(true);

#ifdef MOZ_WIDGET_GTK
    nsCOMPtr<nsIContent> thumb = thumbFrame->GetContent();
    thumb->SetAttr(kNameSpaceID_None, nsGkAtoms::active, NS_LITERAL_STRING("true"), true);
#endif

    if (aEvent->mClass == eTouchEventClass) {
      *aEventStatus = nsEventStatus_eConsumeNoDefault;
    }

    if (isHorizontal)
      mThumbStart = thumbFrame->GetPosition().x;
    else
      mThumbStart = thumbFrame->GetPosition().y;

    mDragStart = pos - mThumbStart;
  }
#ifdef MOZ_WIDGET_GTK
  else if (ShouldScrollForEvent(aEvent) &&
           aEvent->mClass == eMouseEventClass &&
           aEvent->AsMouseEvent()->button == WidgetMouseEvent::eRightButton) {
    // HandlePress and HandleRelease are usually called via
    // nsFrame::HandleEvent, but only for the left mouse button.
    if (aEvent->mMessage == eMouseDown) {
      HandlePress(aPresContext, aEvent, aEventStatus);
    } else if (aEvent->mMessage == eMouseUp) {
      HandleRelease(aPresContext, aEvent, aEventStatus);
    }

    return NS_OK;
  }
#endif

  // XXX hack until handle release is actually called in nsframe.
  //  if (aEvent->mMessage == eMouseOut ||
  //      aEvent->mMessage == NS_MOUSE_RIGHT_BUTTON_UP ||
  //      aEvent->mMessage == NS_MOUSE_LEFT_BUTTON_UP) {
  //    HandleRelease(aPresContext, aEvent, aEventStatus);
  //  }

  if (aEvent->mMessage == eMouseOut && mChange)
     HandleRelease(aPresContext, aEvent, aEventStatus);

  return nsFrame::HandleEvent(aPresContext, aEvent, aEventStatus);
}

// Helper function to collect the "scroll to click" metric. Beware of
// caching this, users expect to be able to change the system preference
// and see the browser change its behavior immediately.
bool
nsSliderFrame::GetScrollToClick()
{
  if (GetScrollbar() != this) {
    return LookAndFeel::GetInt(LookAndFeel::eIntID_ScrollToClick, false);
  }

  if (mContent->AttrValueIs(kNameSpaceID_None, nsGkAtoms::movetoclick,
                            nsGkAtoms::_true, eCaseMatters)) {
    return true;
  }
  if (mContent->AttrValueIs(kNameSpaceID_None, nsGkAtoms::movetoclick,
                            nsGkAtoms::_false, eCaseMatters)) {
    return false;
  }

#ifdef XP_MACOSX
  return true;
#else
  return false;
#endif
}

nsIFrame*
nsSliderFrame::GetScrollbar()
{
  // if we are in a scrollbar then return the scrollbar's content node
  // if we are not then return ours.
   nsIFrame* scrollbar;
   nsScrollbarButtonFrame::GetParentWithTag(nsGkAtoms::scrollbar, this, scrollbar);

   if (scrollbar == nullptr)
       return this;

   return scrollbar->IsXULBoxFrame() ? scrollbar : this;
}

void
nsSliderFrame::PageUpDown(nscoord change)
{
  // on a page up or down get our page increment. We get this by getting the scrollbar we are in and
  // asking it for the current position and the page increment. If we are not in a scrollbar we will
  // get the values from our own node.
  nsIFrame* scrollbarBox = GetScrollbar();
  nsCOMPtr<nsIContent> scrollbar;
  scrollbar = GetContentOfBox(scrollbarBox);

  nscoord pageIncrement = GetPageIncrement(scrollbar);
  int32_t curpos = GetCurrentPosition(scrollbar);
  int32_t minpos = GetMinPosition(scrollbar);
  int32_t maxpos = GetMaxPosition(scrollbar);

  // get the new position and make sure it is in bounds
  int32_t newpos = curpos + change * pageIncrement;
  if (newpos < minpos || maxpos < minpos)
    newpos = minpos;
  else if (newpos > maxpos)
    newpos = maxpos;

  SetCurrentPositionInternal(scrollbar, newpos, true);
}

// called when the current position changed and we need to update the thumb's location
void
nsSliderFrame::CurrentPositionChanged()
{
  nsIFrame* scrollbarBox = GetScrollbar();
  nsCOMPtr<nsIContent> scrollbar;
  scrollbar = GetContentOfBox(scrollbarBox);

  // get the current position
  int32_t curPos = GetCurrentPosition(scrollbar);

  // do nothing if the position did not change
  if (mCurPos == curPos)
    return;

  // get our current min and max position from our content node
  int32_t minPos = GetMinPosition(scrollbar);
  int32_t maxPos = GetMaxPosition(scrollbar);

  maxPos = std::max(minPos, maxPos);
  curPos = clamped(curPos, minPos, maxPos);

  // get the thumb's rect
  nsIFrame* thumbFrame = mFrames.FirstChild();
  if (!thumbFrame)
    return; // The thumb may stream in asynchronously via XBL.

  nsRect thumbRect = thumbFrame->GetRect();

  nsRect clientRect;
  GetXULClientRect(clientRect);

  // figure out the new rect
  nsRect newThumbRect(thumbRect);

  bool reverse = mContent->AttrValueIs(kNameSpaceID_None, nsGkAtoms::dir,
                                         nsGkAtoms::reverse, eCaseMatters);
  nscoord pos = reverse ? (maxPos - curPos) : (curPos - minPos);

  if (IsXULHorizontal())
     newThumbRect.x = clientRect.x + NSToCoordRound(pos * mRatio);
  else
     newThumbRect.y = clientRect.y + NSToCoordRound(pos * mRatio);

  // avoid putting the scroll thumb at subpixel positions which cause needless invalidations
  nscoord appUnitsPerPixel = PresContext()->AppUnitsPerDevPixel();
  nsPoint snappedThumbLocation = ToAppUnits(
      newThumbRect.TopLeft().ToNearestPixels(appUnitsPerPixel),
      appUnitsPerPixel);
  if (IsXULHorizontal()) {
    newThumbRect.x = snappedThumbLocation.x;
  } else {
    newThumbRect.y = snappedThumbLocation.y;
  }

  // set the rect
  thumbFrame->SetRect(newThumbRect);

  // Request a repaint of the scrollbar
  nsScrollbarFrame* scrollbarFrame = do_QueryFrame(scrollbarBox);
  nsIScrollbarMediator* mediator = scrollbarFrame
      ? scrollbarFrame->GetScrollbarMediator() : nullptr;
  if (!mediator || !mediator->ShouldSuppressScrollbarRepaints()) {
    SchedulePaint();
  }

  mCurPos = curPos;

  // inform the parent <scale> if it exists that the value changed
  nsIFrame* parent = GetParent();
  if (parent) {
    nsCOMPtr<nsISliderListener> sliderListener = do_QueryInterface(parent->GetContent());
    if (sliderListener) {
      nsContentUtils::AddScriptRunner(
        new nsValueChangedRunnable(sliderListener, nsGkAtoms::curpos, mCurPos, mUserChanged));
    }
  }
}

static void UpdateAttribute(nsIContent* aScrollbar, nscoord aNewPos, bool aNotify, bool aIsSmooth) {
  nsAutoString str;
  str.AppendInt(aNewPos);
  
  if (aIsSmooth) {
    aScrollbar->SetAttr(kNameSpaceID_None, nsGkAtoms::smooth, NS_LITERAL_STRING("true"), false);
  }
  aScrollbar->SetAttr(kNameSpaceID_None, nsGkAtoms::curpos, str, aNotify);
  if (aIsSmooth) {
    aScrollbar->UnsetAttr(kNameSpaceID_None, nsGkAtoms::smooth, false);
  }
}

// Use this function when you want to set the scroll position via the position
// of the scrollbar thumb, e.g. when dragging the slider. This function scrolls
// the content in such a way that thumbRect.x/.y becomes aNewThumbPos.
void
nsSliderFrame::SetCurrentThumbPosition(nsIContent* aScrollbar, nscoord aNewThumbPos,
                                       bool aIsSmooth, bool aMaySnap)
{
  nsRect crect;
  GetXULClientRect(crect);
  nscoord offset = IsXULHorizontal() ? crect.x : crect.y;
  int32_t newPos = NSToIntRound((aNewThumbPos - offset) / mRatio);
  
  if (aMaySnap && mContent->AttrValueIs(kNameSpaceID_None, nsGkAtoms::snap,
                                        nsGkAtoms::_true, eCaseMatters)) {
    // If snap="true", then the slider may only be set to min + (increment * x).
    // Otherwise, the slider may be set to any positive integer.
    int32_t increment = GetIncrement(aScrollbar);
    newPos = NSToIntRound(newPos / float(increment)) * increment;
  }
  
  SetCurrentPosition(aScrollbar, newPos, aIsSmooth);
}

// Use this function when you know the target scroll position of the scrolled content.
// aNewPos should be passed to this function as a position as if the minpos is 0.
// That is, the minpos will be added to the position by this function. In a reverse
// direction slider, the newpos should be the distance from the end.
void
nsSliderFrame::SetCurrentPosition(nsIContent* aScrollbar, int32_t aNewPos,
                                  bool aIsSmooth)
{
   // get min and max position from our content node
  int32_t minpos = GetMinPosition(aScrollbar);
  int32_t maxpos = GetMaxPosition(aScrollbar);

  // in reverse direction sliders, flip the value so that it goes from
  // right to left, or bottom to top.
  if (mContent->AttrValueIs(kNameSpaceID_None, nsGkAtoms::dir,
                            nsGkAtoms::reverse, eCaseMatters))
    aNewPos = maxpos - aNewPos;
  else
    aNewPos += minpos;

  // get the new position and make sure it is in bounds
  if (aNewPos < minpos || maxpos < minpos)
    aNewPos = minpos;
  else if (aNewPos > maxpos)
    aNewPos = maxpos;

  SetCurrentPositionInternal(aScrollbar, aNewPos, aIsSmooth);
}

void
nsSliderFrame::SetCurrentPositionInternal(nsIContent* aScrollbar, int32_t aNewPos,
                                          bool aIsSmooth)
{
  nsCOMPtr<nsIContent> scrollbar = aScrollbar;
  nsIFrame* scrollbarBox = GetScrollbar();
  AutoWeakFrame weakFrame(this);

  mUserChanged = true;

  nsScrollbarFrame* scrollbarFrame = do_QueryFrame(scrollbarBox);
  if (scrollbarFrame) {
    // See if we have a mediator.
    nsIScrollbarMediator* mediator = scrollbarFrame->GetScrollbarMediator();
    if (mediator) {
      nscoord oldPos = nsPresContext::CSSPixelsToAppUnits(GetCurrentPosition(scrollbar));
      nscoord newPos = nsPresContext::CSSPixelsToAppUnits(aNewPos);
      mediator->ThumbMoved(scrollbarFrame, oldPos, newPos);
      if (!weakFrame.IsAlive()) {
        return;
      }
      UpdateAttribute(scrollbar, aNewPos, /* aNotify */false, aIsSmooth);
      CurrentPositionChanged();
      mUserChanged = false;
      return;
    }
  }

  UpdateAttribute(scrollbar, aNewPos, true, aIsSmooth);
  if (!weakFrame.IsAlive()) {
    return;
  }
  mUserChanged = false;

#ifdef DEBUG_SLIDER
  printf("Current Pos=%d\n",aNewPos);
#endif

}

void
nsSliderFrame::SetInitialChildList(ChildListID     aListID,
                                   nsFrameList&    aChildList)
{
  nsBoxFrame::SetInitialChildList(aListID, aChildList);
  if (aListID == kPrincipalList) {
    AddListener();
  }
}

nsresult
nsSliderMediator::HandleEvent(nsIDOMEvent* aEvent)
{
  // Only process the event if the thumb is not being dragged.
  if (mSlider && !mSlider->isDraggingThumb())
    return mSlider->StartDrag(aEvent);

  return NS_OK;
}

class AsyncScrollbarDragStarter : public nsAPostRefreshObserver {
public:
  AsyncScrollbarDragStarter(nsIPresShell* aPresShell,
                            nsIWidget* aWidget,
                            const AsyncDragMetrics& aDragMetrics)
    : mPresShell(aPresShell)
    , mWidget(aWidget)
    , mDragMetrics(aDragMetrics)
  {
  }
  virtual ~AsyncScrollbarDragStarter() {}

  void DidRefresh() override {
    if (!mPresShell) {
      MOZ_ASSERT_UNREACHABLE("Post-refresh observer fired again after failed attempt at unregistering it");
      return;
    }

    mWidget->StartAsyncScrollbarDrag(mDragMetrics);

    if (!mPresShell->RemovePostRefreshObserver(this)) {
      MOZ_ASSERT_UNREACHABLE("Unable to unregister post-refresh observer! Leaking it instead of leaving garbage registered");
      // Graceful handling, just in case...
      mPresShell = nullptr;
      mWidget = nullptr;
      return;
    }

    delete this;
  }

private:
  RefPtr<nsIPresShell> mPresShell;
  RefPtr<nsIWidget> mWidget;
  AsyncDragMetrics mDragMetrics;
};

bool
UsesSVGEffects(nsIFrame* aFrame)
{
  return aFrame->StyleEffects()->HasFilters()
      || nsSVGIntegrationUtils::UsingMaskOrClipPathForFrame(aFrame);
}

bool
ScrollFrameWillBuildScrollInfoLayer(nsIFrame* aScrollFrame)
{
  nsIFrame* current = aScrollFrame;
  while (current) {
    if (UsesSVGEffects(current)) {
      return true;
    }
    current = nsLayoutUtils::GetParentOrPlaceholderForCrossDoc(current);
  }
  return false;
}

nsIScrollableFrame* nsSliderFrame::GetScrollFrame()
{
  nsIFrame* scrollbarBox = GetScrollbar();
  if (!scrollbarBox) {
    return nullptr;
  }

  nsContainerFrame* scrollFrame = scrollbarBox->GetParent();
  if (!scrollFrame) {
    return nullptr;
  }

  nsIScrollableFrame* scrollFrameAsScrollable = do_QueryFrame(scrollFrame);
  return scrollFrameAsScrollable;
}

void
nsSliderFrame::StartAPZDrag(WidgetGUIEvent* aEvent)
{
  if (!aEvent->mFlags.mHandledByAPZ) {
    return;
  }

  if (!gfxPlatform::GetPlatform()->SupportsApzDragInput()) {
    return;
  }

  nsIFrame* scrollbarBox = GetScrollbar();
  nsContainerFrame* scrollFrame = scrollbarBox->GetParent();
  if (!scrollFrame) {
    return;
  }

  nsIContent* scrollableContent = scrollFrame->GetContent();
  if (!scrollableContent) {
    return;
  }

  // APZ dragging requires the scrollbar to be layerized, which doesn't
  // happen for scroll info layers.
  if (ScrollFrameWillBuildScrollInfoLayer(scrollFrame)) {
    return;
  }

  // Custom scrollbar mediators are not supported in the APZ codepath.
  if (UsesCustomScrollbarMediator(scrollbarBox)) {
    return;
  }

  bool isHorizontal = IsXULHorizontal();

  mozilla::layers::FrameMetrics::ViewID scrollTargetId;
  bool hasID = nsLayoutUtils::FindIDFor(scrollableContent, &scrollTargetId);
  bool hasAPZView = hasID && (scrollTargetId != layers::FrameMetrics::NULL_SCROLL_ID);

  if (!hasAPZView) {
    return;
  }

  nsCOMPtr<nsIContent> scrollbar = GetContentOfBox(scrollbarBox);

  nsIPresShell* shell = PresContext()->PresShell();
  uint64_t inputblockId = InputAPZContext::GetInputBlockId();
  uint32_t presShellId = shell->GetPresShellId();
  AsyncDragMetrics dragMetrics(scrollTargetId, presShellId, inputblockId,
                               NSAppUnitsToFloatPixels(mDragStart,
                                 float(AppUnitsPerCSSPixel())),
                               isHorizontal ? ScrollDirection::HORIZONTAL :
                                              ScrollDirection::VERTICAL);

  if (!nsLayoutUtils::HasDisplayPort(scrollableContent)) {
    return;
  }

  // It's important to set this before calling nsIWidget::StartAsyncScrollbarDrag(),
  // because in some configurations, that can call AsyncScrollbarDragRejected()
  // synchronously, which clears the flag (and we want it to stay cleared in
  // that case).
  mScrollingWithAPZ = true;

  // When we start an APZ drag, we wont get mouse events for the drag.
  // APZ will consume them all and only notify us of the new scroll position.
  bool waitForRefresh = InputAPZContext::HavePendingLayerization();
  nsIWidget* widget = this->GetNearestWidget();
  if (waitForRefresh) {
    waitForRefresh = shell->AddPostRefreshObserver(
        new AsyncScrollbarDragStarter(shell, widget, dragMetrics));
  }
  if (!waitForRefresh) {
    widget->StartAsyncScrollbarDrag(dragMetrics);
  }
}

nsresult
nsSliderFrame::StartDrag(nsIDOMEvent* aEvent)
{
#ifdef DEBUG_SLIDER
  printf("Begin dragging\n");
#endif
  if (mContent->AttrValueIs(kNameSpaceID_None, nsGkAtoms::disabled,
                            nsGkAtoms::_true, eCaseMatters))
    return NS_OK;

  WidgetGUIEvent* event = aEvent->WidgetEventPtr()->AsGUIEvent();

  if (!ShouldScrollForEvent(event)) {
    return NS_OK;
  }

  nsPoint pt;
  if (!GetEventPoint(event, pt)) {
    return NS_OK;
  }
  bool isHorizontal = IsXULHorizontal();
  nscoord pos = isHorizontal ? pt.x : pt.y;

  // If we should scroll-to-click, first place the middle of the slider thumb
  // under the mouse.
  nsCOMPtr<nsIContent> scrollbar;
  nscoord newpos = pos;
  bool scrollToClick = ShouldScrollToClickForEvent(event);
  if (scrollToClick) {
    // adjust so that the middle of the thumb is placed under the click
    nsIFrame* thumbFrame = mFrames.FirstChild();
    if (!thumbFrame) {
      return NS_OK;
    }
    nsSize thumbSize = thumbFrame->GetSize();
    nscoord thumbLength = isHorizontal ? thumbSize.width : thumbSize.height;

    newpos -= (thumbLength/2);

    nsIFrame* scrollbarBox = GetScrollbar();
    scrollbar = GetContentOfBox(scrollbarBox);
  }

  DragThumb(true);

  if (scrollToClick) {
    // should aMaySnap be true here?
    SetCurrentThumbPosition(scrollbar, newpos, false, false);
  }

  nsIFrame* thumbFrame = mFrames.FirstChild();
  if (!thumbFrame) {
    return NS_OK;
  }

#ifdef MOZ_WIDGET_GTK
  nsCOMPtr<nsIContent> thumb = thumbFrame->GetContent();
  thumb->SetAttr(kNameSpaceID_None, nsGkAtoms::active, NS_LITERAL_STRING("true"), true);
#endif

  if (isHorizontal)
    mThumbStart = thumbFrame->GetPosition().x;
  else
    mThumbStart = thumbFrame->GetPosition().y;

  mDragStart = pos - mThumbStart;

  mScrollingWithAPZ = false;
  StartAPZDrag(event);  // sets mScrollingWithAPZ=true if appropriate

#ifdef DEBUG_SLIDER
  printf("Pressed mDragStart=%d\n",mDragStart);
#endif

  if (!mScrollingWithAPZ) {
    SuppressDisplayport();
  }

  return NS_OK;
}

nsresult
nsSliderFrame::StopDrag()
{
  AddListener();
  DragThumb(false);

  mScrollingWithAPZ = false;

  UnsuppressDisplayport();

#ifdef MOZ_WIDGET_GTK
  nsIFrame* thumbFrame = mFrames.FirstChild();
  if (thumbFrame) {
    nsCOMPtr<nsIContent> thumb = thumbFrame->GetContent();
    thumb->UnsetAttr(kNameSpaceID_None, nsGkAtoms::active, true);
  }
#endif

  if (mChange) {
    StopRepeat();
    mChange = 0;
  }
  return NS_OK;
}

void
nsSliderFrame::DragThumb(bool aGrabMouseEvents)
{
  mDragFinished = !aGrabMouseEvents;

  // inform the parent <scale> that a drag is beginning or ending
  nsIFrame* parent = GetParent();
  if (parent) {
    nsCOMPtr<nsISliderListener> sliderListener = do_QueryInterface(parent->GetContent());
    if (sliderListener) {
      nsContentUtils::AddScriptRunner(
        new nsDragStateChangedRunnable(sliderListener, aGrabMouseEvents));
    }
  }

  nsIPresShell::SetCapturingContent(aGrabMouseEvents ? GetContent() : nullptr,
                                    aGrabMouseEvents ? CAPTURE_IGNOREALLOWED : 0);
}

bool
nsSliderFrame::isDraggingThumb()
{
  return (nsIPresShell::GetCapturingContent() == GetContent());
}

void
nsSliderFrame::AddListener()
{
  if (!mMediator) {
    mMediator = new nsSliderMediator(this);
  }

  nsIFrame* thumbFrame = mFrames.FirstChild();
  if (!thumbFrame) {
    return;
  }
  thumbFrame->GetContent()->
    AddSystemEventListener(NS_LITERAL_STRING("mousedown"), mMediator,
                           false, false);
  thumbFrame->GetContent()->
    AddSystemEventListener(NS_LITERAL_STRING("touchstart"), mMediator,
                           false, false);
}

void
nsSliderFrame::RemoveListener()
{
  NS_ASSERTION(mMediator, "No listener was ever added!!");

  nsIFrame* thumbFrame = mFrames.FirstChild();
  if (!thumbFrame)
    return;

  thumbFrame->GetContent()->
    RemoveSystemEventListener(NS_LITERAL_STRING("mousedown"), mMediator, false);
}

bool
nsSliderFrame::ShouldScrollForEvent(WidgetGUIEvent* aEvent)
{
  switch (aEvent->mMessage) {
    case eTouchStart:
    case eTouchEnd:
      return true;
    case eMouseDown:
    case eMouseUp: {
      uint16_t button = aEvent->AsMouseEvent()->button;
#ifdef MOZ_WIDGET_GTK
      return (button == WidgetMouseEvent::eLeftButton) ||
             (button == WidgetMouseEvent::eRightButton && GetScrollToClick()) ||
             (button == WidgetMouseEvent::eMiddleButton && gMiddlePref && !GetScrollToClick());
#else
      return (button == WidgetMouseEvent::eLeftButton) ||
             (button == WidgetMouseEvent::eMiddleButton && gMiddlePref);
#endif
    }
    default:
      return false;
  }
}

bool
nsSliderFrame::ShouldScrollToClickForEvent(WidgetGUIEvent* aEvent)
{
  if (!ShouldScrollForEvent(aEvent)) {
    return false;
  }

  if (aEvent->mMessage == eTouchStart) {
    return GetScrollToClick();
  }

  if (aEvent->mMessage != eMouseDown) {
    return false;
  }

#if defined(XP_MACOSX) || defined(MOZ_WIDGET_GTK)
  // On Mac and Linux, clicking the scrollbar thumb should never scroll to click.
  if (IsEventOverThumb(aEvent)) {
    return false;
  }
#endif

  WidgetMouseEvent* mouseEvent = aEvent->AsMouseEvent();
  if (mouseEvent->button == WidgetMouseEvent::eLeftButton) {
#ifdef XP_MACOSX
    bool invertPref = mouseEvent->IsAlt();
#else
    bool invertPref = mouseEvent->IsShift();
#endif
    return GetScrollToClick() != invertPref;
  }

#ifdef MOZ_WIDGET_GTK
  if (mouseEvent->button == WidgetMouseEvent::eRightButton) {
    return !GetScrollToClick();
  }
#endif

  return true;
}

bool
nsSliderFrame::IsEventOverThumb(WidgetGUIEvent* aEvent)
{
  nsIFrame* thumbFrame = mFrames.FirstChild();
  if (!thumbFrame) {
    return false;
  }

  nsPoint eventPoint;
  if (!GetEventPoint(aEvent, eventPoint)) {
    return false;
  }

  nsRect thumbRect = thumbFrame->GetRect();
#if defined(MOZ_WIDGET_GTK)
  /* Scrollbar track can have padding, so it's better to check that eventPoint
   * is inside of actual thumb, not just its one axis. The part of the scrollbar
   * track adjacent to thumb can actually receive events in GTK3 */
  return eventPoint.x >= thumbRect.x && eventPoint.x < thumbRect.XMost() &&
         eventPoint.y >= thumbRect.y && eventPoint.y < thumbRect.YMost();
#else
  bool isHorizontal = IsXULHorizontal();
  nscoord eventPos = isHorizontal ? eventPoint.x : eventPoint.y;
  nscoord thumbStart = isHorizontal ? thumbRect.x : thumbRect.y;
  nscoord thumbEnd = isHorizontal ? thumbRect.XMost() : thumbRect.YMost();

  return eventPos >= thumbStart && eventPos < thumbEnd;
#endif
}

NS_IMETHODIMP
nsSliderFrame::HandlePress(nsPresContext* aPresContext,
                           WidgetGUIEvent* aEvent,
                           nsEventStatus* aEventStatus)
{
  if (!ShouldScrollForEvent(aEvent) || ShouldScrollToClickForEvent(aEvent)) {
    return NS_OK;
  }

  if (IsEventOverThumb(aEvent)) {
    return NS_OK;
  }

  nsIFrame* thumbFrame = mFrames.FirstChild();
  if (!thumbFrame) // display:none?
    return NS_OK;

  if (mContent->AttrValueIs(kNameSpaceID_None, nsGkAtoms::disabled,
                            nsGkAtoms::_true, eCaseMatters))
    return NS_OK;
  
  nsRect thumbRect = thumbFrame->GetRect();
  
  nscoord change = 1;
  nsPoint eventPoint;
  if (!GetEventPoint(aEvent, eventPoint)) {
    return NS_OK;
  }

  mozilla::Telemetry::Accumulate(mozilla::Telemetry::SCROLL_INPUT_METHODS,
      (uint32_t) ScrollInputMethod::MainThreadScrollbarTrackClick);

  if (IsXULHorizontal() ? eventPoint.x < thumbRect.x 
                        : eventPoint.y < thumbRect.y)
    change = -1;

  mChange = change;
  DragThumb(true);
  // On Linux we want to keep scrolling in the direction indicated by |change|
  // until the mouse is released. On the other platforms we want to stop
  // scrolling as soon as the scrollbar thumb has reached the current mouse
  // position.
#ifdef MOZ_WIDGET_GTK
  nsRect clientRect;
  GetXULClientRect(clientRect);

  // Set the destination point to the very end of the scrollbar so that
  // scrolling doesn't stop halfway through.
  if (change > 0) {
    mDestinationPoint = nsPoint(clientRect.width, clientRect.height);
  }
  else {
    mDestinationPoint = nsPoint(0, 0);
  }
#else
  mDestinationPoint = eventPoint;
#endif
  StartRepeat();
  PageScroll(change);

  return NS_OK;
}

NS_IMETHODIMP
nsSliderFrame::HandleRelease(nsPresContext* aPresContext,
                             WidgetGUIEvent* aEvent,
                             nsEventStatus* aEventStatus)
{
  StopRepeat();

  nsIFrame* scrollbar = GetScrollbar();
  nsScrollbarFrame* sb = do_QueryFrame(scrollbar);
  if (sb) {
    nsIScrollbarMediator* m = sb->GetScrollbarMediator();
    if (m) {
      m->ScrollbarReleased(sb);
    }
  }
  return NS_OK;
}

void
nsSliderFrame::DestroyFrom(nsIFrame* aDestructRoot)
{
  // tell our mediator if we have one we are gone.
  if (mMediator) {
    mMediator->SetSlider(nullptr);
    mMediator = nullptr;
  }
  StopRepeat();

  // call base class Destroy()
  nsBoxFrame::DestroyFrom(aDestructRoot);
}

nsSize
nsSliderFrame::GetXULPrefSize(nsBoxLayoutState& aState)
{
  EnsureOrient();
  return nsBoxFrame::GetXULPrefSize(aState);
}

nsSize
nsSliderFrame::GetXULMinSize(nsBoxLayoutState& aState)
{
  EnsureOrient();

  // our min size is just our borders and padding
  return nsBox::GetXULMinSize(aState);
}

nsSize
nsSliderFrame::GetXULMaxSize(nsBoxLayoutState& aState)
{
  EnsureOrient();
  return nsBoxFrame::GetXULMaxSize(aState);
}

void
nsSliderFrame::EnsureOrient()
{
  nsIFrame* scrollbarBox = GetScrollbar();

  bool isHorizontal = (scrollbarBox->GetStateBits() & NS_STATE_IS_HORIZONTAL) != 0;
  if (isHorizontal)
      mState |= NS_STATE_IS_HORIZONTAL;
  else
      mState &= ~NS_STATE_IS_HORIZONTAL;
}


void
nsSliderFrame::Notify(void)
{
    bool stop = false;

    nsIFrame* thumbFrame = mFrames.FirstChild();
    if (!thumbFrame) {
      StopRepeat();
      return;
    }
    nsRect thumbRect = thumbFrame->GetRect();

    bool isHorizontal = IsXULHorizontal();

    // See if the thumb has moved past our destination point.
    // if it has we want to stop.
    if (isHorizontal) {
        if (mChange < 0) {
            if (thumbRect.x < mDestinationPoint.x)
                stop = true;
        } else {
            if (thumbRect.x + thumbRect.width > mDestinationPoint.x)
                stop = true;
        }
    } else {
         if (mChange < 0) {
            if (thumbRect.y < mDestinationPoint.y)
                stop = true;
        } else {
            if (thumbRect.y + thumbRect.height > mDestinationPoint.y)
                stop = true;
        }
    }


    if (stop) {
      StopRepeat();
    } else {
      PageScroll(mChange);
    }
}

void
nsSliderFrame::PageScroll(nscoord aChange)
{
  if (mContent->AttrValueIs(kNameSpaceID_None, nsGkAtoms::dir,
                            nsGkAtoms::reverse, eCaseMatters)) {
    aChange = -aChange;
  }
  nsIFrame* scrollbar = GetScrollbar();
  nsScrollbarFrame* sb = do_QueryFrame(scrollbar);
  if (sb) {
    nsIScrollbarMediator* m = sb->GetScrollbarMediator();
    sb->SetIncrementToPage(aChange);
    if (m) {
      m->ScrollByPage(sb, aChange, nsIScrollbarMediator::ENABLE_SNAP);
      return;
    }
  }
  PageUpDown(aChange);
}

float
nsSliderFrame::GetThumbRatio() const
{
  // mRatio is in thumb app units per scrolled css pixels. Convert it to a
  // ratio of the thumb's CSS pixels per scrolled CSS pixels. (Note the thumb
  // is in the scrollframe's parent's space whereas the scrolled CSS pixels
  // are in the scrollframe's space).
  return mRatio / mozilla::AppUnitsPerCSSPixel();
}

void
nsSliderFrame::AsyncScrollbarDragRejected()
{
  mScrollingWithAPZ = false;
  // Only suppress the displayport if we're still dragging the thumb.
  // Otherwise, no one will unsuppress it.
  if (isDraggingThumb()) {
    SuppressDisplayport();
  }
}

void
nsSliderFrame::SuppressDisplayport()
{
  if (!mSuppressionActive) {
    MOZ_ASSERT(PresContext()->PresShell());
    APZCCallbackHelper::SuppressDisplayport(true, PresContext()->PresShell());
    mSuppressionActive = true;
  }
}

void
nsSliderFrame::UnsuppressDisplayport()
{
  if (mSuppressionActive) {
    MOZ_ASSERT(PresContext()->PresShell());
    APZCCallbackHelper::SuppressDisplayport(false, PresContext()->PresShell());
    mSuppressionActive = false;
  }
}

NS_IMPL_ISUPPORTS(nsSliderMediator,
                  nsIDOMEventListener)<|MERGE_RESOLUTION|>--- conflicted
+++ resolved
@@ -415,16 +415,15 @@
         refSize.width /= scale.width;
         refSize.height /= scale.height;
       }
-      nsRect dirty = aDirtyRect.Intersect(thumbRect);
-      dirty = nsLayoutUtils::ComputePartialPrerenderArea(aDirtyRect, overflow, refSize);
-
+      nsRect dirty = aBuilder->GetVisibleRect().Intersect(thumbRect);
+      dirty = nsLayoutUtils::ComputePartialPrerenderArea(aBuilder->GetVisibleRect(), overflow, refSize);
+
+      // TODO: Should we be setting visible and dirty to the same thing here?
+      nsDisplayListBuilder::AutoBuildingDisplayList
+        buildingDisplayList(aBuilder, this, dirty, dirty, false);
       nsDisplayListBuilder::AutoContainerASRTracker contASRTracker(aBuilder);
       nsDisplayListCollection tempLists;
-<<<<<<< HEAD
       nsBoxFrame::BuildDisplayListForChildren(aBuilder, tempLists);
-=======
-      nsBoxFrame::BuildDisplayListForChildren(aBuilder, dirty, tempLists);
->>>>>>> 2933592c
 
       // This is a bit of a hack. Collect up all descendant display items
       // and merge them into a single Content() list.
