/* -*- Mode: C++; tab-width: 2; indent-tabs-mode: nil; c-basic-offset: 2 -*- */
/* This Source Code Form is subject to the terms of the Mozilla Public
 * License, v. 2.0. If a copy of the MPL was not distributed with this
 * file, You can obtain one at http://mozilla.org/MPL/2.0/. */

#include "nsListItemFrame.h"

#include <algorithm>

#include "nsCOMPtr.h"
#include "nsNameSpaceManager.h"
#include "nsGkAtoms.h"
#include "nsDisplayList.h"
#include "nsBoxLayout.h"
#include "nsIContent.h"

nsListItemFrame::nsListItemFrame(nsStyleContext* aContext,
                                 bool aIsRoot,
                                 nsBoxLayout* aLayoutManager)
  : nsGridRowLeafFrame(aContext, aIsRoot, aLayoutManager, kClassID)
{
}

nsListItemFrame::~nsListItemFrame()
{
}

nsSize
nsListItemFrame::GetXULPrefSize(nsBoxLayoutState& aState)
{
  nsSize size = nsBoxFrame::GetXULPrefSize(aState);
  DISPLAY_PREF_SIZE(this, size);

  // guarantee that our preferred height doesn't exceed the standard
  // listbox row height
  size.height = std::max(mRect.height, size.height);
  return size;
}

void
nsListItemFrame::BuildDisplayListForChildren(nsDisplayListBuilder*   aBuilder,
                                             const nsDisplayListSet& aLists)
{
  if (aBuilder->IsForEventDelivery()) {
    if (!mContent->AttrValueIs(kNameSpaceID_None, nsGkAtoms::allowevents,
                               nsGkAtoms::_true, eCaseMatters))
      return;
  }
<<<<<<< HEAD
  
  nsGridRowLeafFrame::BuildDisplayListForChildren(aBuilder, aLists);
=======

  nsGridRowLeafFrame::BuildDisplayListForChildren(aBuilder, aDirtyRect, aLists);
>>>>>>> 9901cfb0
}

// Creation Routine ///////////////////////////////////////////////////////////////////////

already_AddRefed<nsBoxLayout> NS_NewGridRowLeafLayout();

nsIFrame*
NS_NewListItemFrame(nsIPresShell* aPresShell, nsStyleContext* aContext)
{
  nsCOMPtr<nsBoxLayout> layout = NS_NewGridRowLeafLayout();
  if (!layout) {
    return nullptr;
  }

  return new (aPresShell) nsListItemFrame(aContext, false, layout);
}

NS_IMPL_FRAMEARENA_HELPERS(nsListItemFrame)<|MERGE_RESOLUTION|>--- conflicted
+++ resolved
@@ -46,13 +46,8 @@
                                nsGkAtoms::_true, eCaseMatters))
       return;
   }
-<<<<<<< HEAD
-  
+
   nsGridRowLeafFrame::BuildDisplayListForChildren(aBuilder, aLists);
-=======
-
-  nsGridRowLeafFrame::BuildDisplayListForChildren(aBuilder, aDirtyRect, aLists);
->>>>>>> 9901cfb0
 }
 
 // Creation Routine ///////////////////////////////////////////////////////////////////////
