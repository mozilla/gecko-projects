--- conflicted
+++ resolved
@@ -38,149 +38,6 @@
     };
 });
 
-<<<<<<< HEAD
-var gLoadTimeout = 0;
-var gTimeoutHook = null;
-var gRemote = false;
-var gIgnoreWindowSize = false;
-var gShuffle = false;
-var gRepeat = null;
-var gRunUntilFailure = false;
-var gCleanupPendingCrashes = false;
-var gTotalChunks = 0;
-var gThisChunk = 0;
-var gContainingWindow = null;
-var gURLFilterRegex = {};
-var gContentGfxInfo = null;
-const FOCUS_FILTER_ALL_TESTS = "all";
-const FOCUS_FILTER_NEEDS_FOCUS_TESTS = "needs-focus";
-const FOCUS_FILTER_NON_NEEDS_FOCUS_TESTS = "non-needs-focus";
-var gFocusFilterMode = FOCUS_FILTER_ALL_TESTS;
-var gCompareStyloToGecko = false;
-
-// "<!--CLEAR-->"
-const BLANK_URL_FOR_CLEARING = "data:text/html;charset=UTF-8,%3C%21%2D%2DCLEAR%2D%2D%3E";
-
-var gBrowser;
-// Are we testing web content loaded in a separate process?
-var gBrowserIsRemote;           // bool
-// Are we using <iframe mozbrowser>?
-var gBrowserIsIframe;           // bool
-var gBrowserMessageManager;
-var gCanvas1, gCanvas2;
-// gCurrentCanvas is non-null between InitCurrentCanvasWithSnapshot and the next
-// RecordResult.
-var gCurrentCanvas = null;
-var gURLs;
-var gManifestsLoaded = {};
-// Map from URI spec to the number of times it remains to be used
-var gURIUseCounts;
-// Map from URI spec to the canvas rendered for that URI
-var gURICanvases;
-var gTestResults = {
-  // Successful...
-  Pass: 0,
-  LoadOnly: 0,
-  // Unexpected...
-  Exception: 0,
-  FailedLoad: 0,
-  UnexpectedFail: 0,
-  UnexpectedPass: 0,
-  AssertionUnexpected: 0,
-  AssertionUnexpectedFixed: 0,
-  // Known problems...
-  KnownFail : 0,
-  AssertionKnown: 0,
-  Random : 0,
-  Skip: 0,
-  Slow: 0,
-};
-var gTotalTests = 0;
-var gState;
-var gCurrentURL;
-var gTestLog = [];
-var gLogLevel;
-var gServer;
-var gCount = 0;
-var gAssertionCount = 0;
-
-var gIOService;
-var gDebug;
-var gWindowUtils;
-
-var gSlowestTestTime = 0;
-var gSlowestTestURL;
-var gFailedUseWidgetLayers = false;
-
-var gDrawWindowFlags;
-
-var gExpectingProcessCrash = false;
-var gExpectedCrashDumpFiles = [];
-var gUnexpectedCrashDumpFiles = { };
-var gCrashDumpDir;
-var gPendingCrashDumpDir;
-var gFailedNoPaint = false;
-var gFailedNoDisplayList = false;
-var gFailedDisplayList = false;
-var gFailedOpaqueLayer = false;
-var gFailedOpaqueLayerMessages = [];
-var gFailedAssignedLayer = false;
-var gFailedAssignedLayerMessages = [];
-
-var gStartAfter = undefined;
-var gSuiteStarted = false
-
-// The enabled-state of the test-plugins, stored so they can be reset later
-var gTestPluginEnabledStates = null;
-
-const TYPE_REFTEST_EQUAL = '==';
-const TYPE_REFTEST_NOTEQUAL = '!=';
-const TYPE_LOAD = 'load';     // test without a reference (just test that it does
-                              // not assert, crash, hang, or leak)
-const TYPE_SCRIPT = 'script'; // test contains individual test results
-const TYPE_PRINT = 'print'; // test and reference will be printed to PDF's and
-                            // compared structurally
-
-// The order of these constants matters, since when we have a status
-// listed for a *manifest*, we combine the status with the status for
-// the test by using the *larger*.
-// FIXME: In the future, we may also want to use this rule for combining
-// statuses that are on the same line (rather than making the last one
-// win).
-const EXPECTED_PASS = 0;
-const EXPECTED_FAIL = 1;
-const EXPECTED_RANDOM = 2;
-const EXPECTED_DEATH = 3;  // test must be skipped to avoid e.g. crash/hang
-const EXPECTED_FUZZY = 4;
-
-// types of preference value we might want to set for a specific test
-const PREF_BOOLEAN = 0;
-const PREF_STRING  = 1;
-const PREF_INTEGER = 2;
-
-var gPrefsToRestore = [];
-
-const gProtocolRE = /^\w+:/;
-const gPrefItemRE = /^(|test-|ref-)pref\((.+?),(.*)\)$/;
-
-var gHttpServerPort = -1;
-
-// whether to run slow tests or not
-var gRunSlowTests = true;
-
-// whether we should skip caching canvases
-var gNoCanvasCache = false;
-
-var gRecycledCanvases = new Array();
-
-// Only dump the sandbox once, because it doesn't depend on the
-// manifest URL (yet!).
-var gDumpedConditionSandbox = false;
-
-var gTestPrintOutput = null;
-
-=======
->>>>>>> 9224f75a
 function HasUnexpectedResult()
 {
     return g.testResults.Exception > 0 ||
@@ -632,670 +489,6 @@
   }
 }
 
-<<<<<<< HEAD
-// Read all available data from an input stream and return it
-// as a string.
-function getStreamContent(inputStream)
-{
-    var streamBuf = "";
-    var sis = CC["@mozilla.org/scriptableinputstream;1"].
-                  createInstance(CI.nsIScriptableInputStream);
-    sis.init(inputStream);
-
-    var available;
-    while ((available = sis.available()) != 0) {
-        streamBuf += sis.read(available);
-    }
-
-    return streamBuf;
-}
-
-// Build the sandbox for fails-if(), etc., condition evaluation.
-function BuildConditionSandbox(aURL) {
-    var sandbox = new Components.utils.Sandbox(aURL.spec);
-    var xr = CC[NS_XREAPPINFO_CONTRACTID].getService(CI.nsIXULRuntime);
-    var appInfo = CC[NS_XREAPPINFO_CONTRACTID].getService(CI.nsIXULAppInfo);
-    sandbox.isDebugBuild = gDebug.isDebugBuild;
-    var prefs = CC["@mozilla.org/preferences-service;1"].
-                getService(CI.nsIPrefBranch);
-    var env = CC["@mozilla.org/process/environment;1"].
-                getService(CI.nsIEnvironment);
-
-    // xr.XPCOMABI throws exception for configurations without full ABI
-    // support (mobile builds on ARM)
-    var XPCOMABI = "";
-    try {
-        XPCOMABI = xr.XPCOMABI;
-    } catch(e) {}
-
-    sandbox.xulRuntime = CU.cloneInto({widgetToolkit: xr.widgetToolkit, OS: xr.OS, XPCOMABI: XPCOMABI}, sandbox);
-
-    var testRect = gBrowser.getBoundingClientRect();
-    sandbox.smallScreen = false;
-    if (gContainingWindow.innerWidth < 800 || gContainingWindow.innerHeight < 1000) {
-        sandbox.smallScreen = true;
-    }
-
-    var gfxInfo = (NS_GFXINFO_CONTRACTID in CC) && CC[NS_GFXINFO_CONTRACTID].getService(CI.nsIGfxInfo);
-    let readGfxInfo = function (obj, key) {
-      if (gContentGfxInfo && (key in gContentGfxInfo)) {
-        return gContentGfxInfo[key];
-      }
-      return obj[key];
-    }
-
-    try {
-      sandbox.d2d = readGfxInfo(gfxInfo, "D2DEnabled");
-      sandbox.dwrite = readGfxInfo(gfxInfo, "DWriteEnabled");
-    } catch (e) {
-      sandbox.d2d = false;
-      sandbox.dwrite = false;
-    }
-
-    var info = gfxInfo.getInfo();
-    var canvasBackend = readGfxInfo(info, "AzureCanvasBackend");
-    var contentBackend = readGfxInfo(info, "AzureContentBackend");
-    var canvasAccelerated = readGfxInfo(info, "AzureCanvasAccelerated");
-
-    sandbox.gpuProcess = gfxInfo.usingGPUProcess;
-    sandbox.azureCairo = canvasBackend == "cairo";
-    sandbox.azureSkia = canvasBackend == "skia";
-    sandbox.skiaContent = contentBackend == "skia";
-    sandbox.azureSkiaGL = canvasAccelerated; // FIXME: assumes GL right now
-    // true if we are using the same Azure backend for rendering canvas and content
-    sandbox.contentSameGfxBackendAsCanvas = contentBackend == canvasBackend
-                                            || (contentBackend == "none" && canvasBackend == "cairo");
-
-    sandbox.layersGPUAccelerated =
-      gWindowUtils.layerManagerType != "Basic";
-    sandbox.d3d11 =
-      gWindowUtils.layerManagerType == "Direct3D 11";
-    sandbox.d3d9 =
-      gWindowUtils.layerManagerType == "Direct3D 9";
-    sandbox.layersOpenGL =
-      gWindowUtils.layerManagerType == "OpenGL";
-    sandbox.webrender =
-      gWindowUtils.layerManagerType == "WebRender";
-    sandbox.layersOMTC =
-      gWindowUtils.layerManagerRemote == true;
-    sandbox.advancedLayers =
-      gWindowUtils.usingAdvancedLayers == true;
-    sandbox.layerChecksEnabled = !sandbox.webrender;
-
-    sandbox.retainedDisplayList =
-      prefs.getBoolPref("layout.display-list.retain");
-
-    // Shortcuts for widget toolkits.
-    sandbox.Android = xr.OS == "Android";
-    sandbox.cocoaWidget = xr.widgetToolkit == "cocoa";
-    sandbox.gtkWidget = xr.widgetToolkit == "gtk2"
-                        || xr.widgetToolkit == "gtk3";
-    sandbox.qtWidget = xr.widgetToolkit == "qt";
-    sandbox.winWidget = xr.widgetToolkit == "windows";
-
-    // Scrollbars that are semi-transparent. See bug 1169666.
-    sandbox.transparentScrollbars = xr.widgetToolkit == "gtk3";
-
-    if (sandbox.Android) {
-        var sysInfo = CC["@mozilla.org/system-info;1"].getService(CI.nsIPropertyBag2);
-
-        // This is currently used to distinguish Android 4.0.3 (SDK version 15)
-        // and later from Android 2.x
-        sandbox.AndroidVersion = sysInfo.getPropertyAsInt32("version");
-    }
-
-#if MOZ_ASAN
-    sandbox.AddressSanitizer = true;
-#else
-    sandbox.AddressSanitizer = false;
-#endif
-
-#if MOZ_WEBRTC
-    sandbox.webrtc = true;
-#else
-    sandbox.webrtc = false;
-#endif
-
-#ifdef MOZ_STYLO
-    let styloEnabled = false;
-    // Perhaps a bit redundant in places, but this is easier to compare with the
-    // the real check in `nsLayoutUtils.cpp` to ensure they test the same way.
-    if (env.get("STYLO_FORCE_ENABLED")) {
-        styloEnabled = true;
-    } else if (env.get("STYLO_FORCE_DISABLED")) {
-        styloEnabled = false;
-    } else {
-        styloEnabled = prefs.getBoolPref("layout.css.servo.enabled", false);
-    }
-    sandbox.stylo = styloEnabled && !gCompareStyloToGecko;
-    sandbox.styloVsGecko = gCompareStyloToGecko;
-#else
-    sandbox.stylo = false;
-    sandbox.styloVsGecko = false;
-#endif
-
-// Printing via Skia PDF is only supported on Mac for now.
-#ifdef XP_MACOSX && MOZ_ENABLE_SKIA_PDF
-    sandbox.skiaPdf = true;
-#else
-    sandbox.skiaPdf = false;
-#endif
-
-#ifdef RELEASE_OR_BETA
-    sandbox.release_or_beta = true;
-#else
-    sandbox.release_or_beta = false;
-#endif
-
-    var hh = CC[NS_NETWORK_PROTOCOL_CONTRACTID_PREFIX + "http"].
-                 getService(CI.nsIHttpProtocolHandler);
-    var httpProps = ["userAgent", "appName", "appVersion", "vendor",
-                     "vendorSub", "product", "productSub", "platform",
-                     "oscpu", "language", "misc"];
-    sandbox.http = new sandbox.Object();
-    httpProps.forEach((x) => sandbox.http[x] = hh[x]);
-
-    // Set OSX to be the Mac OS X version, as an integer, or undefined
-    // for other platforms.  The integer is formed by 100 times the
-    // major version plus the minor version, so 1006 for 10.6, 1010 for
-    // 10.10, etc.
-    var osxmatch = /Mac OS X (\d+).(\d+)$/.exec(hh.oscpu);
-    sandbox.OSX = osxmatch ? parseInt(osxmatch[1]) * 100 + parseInt(osxmatch[2]) : undefined;
-
-    // see if we have the test plugin available,
-    // and set a sandox prop accordingly
-    sandbox.haveTestPlugin = !sandbox.Android && !!getTestPlugin("Test Plug-in");
-
-    // Set a flag on sandbox if the windows default theme is active
-    sandbox.windowsDefaultTheme = gContainingWindow.matchMedia("(-moz-windows-default-theme)").matches;
-
-    try {
-        sandbox.nativeThemePref = !prefs.getBoolPref("mozilla.widget.disable-native-theme");
-    } catch (e) {
-        sandbox.nativeThemePref = true;
-    }
-    sandbox.gpuProcessForceEnabled = prefs.getBoolPref("layers.gpu-process.force-enabled", false);
-
-    sandbox.prefs = CU.cloneInto({
-        getBoolPref: function(p) { return prefs.getBoolPref(p); },
-        getIntPref:  function(p) { return prefs.getIntPref(p); }
-    }, sandbox, { cloneFunctions: true });
-
-    // Tests shouldn't care about this except for when they need to
-    // crash the content process
-    sandbox.browserIsRemote = gBrowserIsRemote;
-
-    try {
-        sandbox.asyncPan = gContainingWindow.document.docShell.asyncPanZoomEnabled;
-    } catch (e) {
-        sandbox.asyncPan = false;
-    }
-
-    // Graphics features
-    sandbox.usesRepeatResampling = sandbox.d2d;
-
-    if (!gDumpedConditionSandbox) {
-        logger.info("Dumping JSON representation of sandbox");
-        logger.info(JSON.stringify(CU.waiveXrays(sandbox)));
-        gDumpedConditionSandbox = true;
-    }
-
-    return sandbox;
-}
-
-function AddPrefSettings(aWhere, aPrefName, aPrefValExpression, aSandbox, aTestPrefSettings, aRefPrefSettings)
-{
-    var prefVal = Components.utils.evalInSandbox("(" + aPrefValExpression + ")", aSandbox);
-    var prefType;
-    var valType = typeof(prefVal);
-    if (valType == "boolean") {
-        prefType = PREF_BOOLEAN;
-    } else if (valType == "string") {
-        prefType = PREF_STRING;
-    } else if (valType == "number" && (parseInt(prefVal) == prefVal)) {
-        prefType = PREF_INTEGER;
-    } else {
-        return false;
-    }
-    var setting = { name: aPrefName,
-                    type: prefType,
-                    value: prefVal };
-
-    if (gCompareStyloToGecko && aPrefName != "layout.css.servo.enabled") {
-        // ref-pref() is ignored, test-pref() and pref() are added to both
-        if (aWhere != "ref-") {
-            aTestPrefSettings.push(setting);
-            aRefPrefSettings.push(setting);
-        }
-    } else {
-        if (aWhere != "ref-") {
-            aTestPrefSettings.push(setting);
-        }
-        if (aWhere != "test-") {
-            aRefPrefSettings.push(setting);
-        }
-    }
-    return true;
-}
-
-function ReadTopManifest(aFileURL, aFilter)
-{
-    var url = gIOService.newURI(aFileURL);
-    if (!url)
-        throw "Expected a file or http URL for the manifest.";
-    ReadManifest(url, EXPECTED_PASS, aFilter);
-}
-
-function AddTestItem(aTest, aFilter)
-{
-    if (!aFilter)
-        aFilter = [null, [], false];
-
-    var globalFilter = aFilter[0];
-    var manifestFilter = aFilter[1];
-    var invertManifest = aFilter[2];
-    if ((globalFilter && !globalFilter.test(aTest.url1.spec)) ||
-        (manifestFilter &&
-         !(invertManifest ^ manifestFilter.test(aTest.url1.spec))))
-        return;
-    if (gFocusFilterMode == FOCUS_FILTER_NEEDS_FOCUS_TESTS &&
-        !aTest.needsFocus)
-        return;
-    if (gFocusFilterMode == FOCUS_FILTER_NON_NEEDS_FOCUS_TESTS &&
-        aTest.needsFocus)
-        return;
-
-    if (aTest.url2 !== null)
-        aTest.identifier = [aTest.prettyPath, aTest.type, aTest.url2.spec];
-    else
-        aTest.identifier = aTest.prettyPath;
-
-    gURLs.push(aTest);
-}
-
-function AddStyloTestPrefs(aSandbox, aTestPrefSettings, aRefPrefSettings)
-{
-    AddPrefSettings("test-", "layout.css.servo.enabled", "true", aSandbox,
-                    aTestPrefSettings, aRefPrefSettings);
-    AddPrefSettings("ref-", "layout.css.servo.enabled", "false", aSandbox,
-                    aTestPrefSettings, aRefPrefSettings);
-}
-
-function ExtractRange(matches, startIndex, defaultMin = 0) {
-    if (matches[startIndex + 1] === undefined) {
-        return {
-            min: defaultMin,
-            max: Number(matches[startIndex])
-        };
-    }
-    return {
-        min: Number(matches[startIndex]),
-        max: Number(matches[startIndex + 1].substring(1))
-    };
-}
-
-// Note: If you materially change the reftest manifest parsing,
-// please keep the parser in print-manifest-dirs.py in sync.
-function ReadManifest(aURL, inherited_status, aFilter)
-{
-    // Ensure each manifest is only read once. This assumes that manifests that are
-    // included with an unusual inherited_status or filters will be read via their
-    // include before they are read directly in the case of a duplicate
-    if (gManifestsLoaded.hasOwnProperty(aURL.spec)) {
-        if (gManifestsLoaded[aURL.spec] === null)
-            return;
-        else
-            aFilter = [aFilter[0], aFilter[1], true];
-    }
-    gManifestsLoaded[aURL.spec] = aFilter[1];
-
-    var secMan = CC[NS_SCRIPTSECURITYMANAGER_CONTRACTID]
-                     .getService(CI.nsIScriptSecurityManager);
-
-    var listURL = aURL;
-    var channel = NetUtil.newChannel({uri: aURL, loadUsingSystemPrincipal: true});
-    var inputStream = channel.open2();
-    if (channel instanceof Components.interfaces.nsIHttpChannel
-        && channel.responseStatus != 200) {
-      logger.error("HTTP ERROR : " + channel.responseStatus);
-    }
-    var streamBuf = getStreamContent(inputStream);
-    inputStream.close();
-    var lines = streamBuf.split(/\n|\r|\r\n/);
-
-    // Build the sandbox for fails-if(), etc., condition evaluation.
-    var sandbox = BuildConditionSandbox(aURL);
-    var lineNo = 0;
-    var urlprefix = "";
-    var defaultTestPrefSettings = [], defaultRefPrefSettings = [];
-    if (gCompareStyloToGecko) {
-        AddStyloTestPrefs(sandbox, defaultTestPrefSettings,
-                          defaultRefPrefSettings);
-    }
-    for (var str of lines) {
-        ++lineNo;
-        if (str.charAt(0) == "#")
-            continue; // entire line was a comment
-        var i = str.search(/\s+#/);
-        if (i >= 0)
-            str = str.substring(0, i);
-        // strip leading and trailing whitespace
-        str = str.replace(/^\s*/, '').replace(/\s*$/, '');
-        if (!str || str == "")
-            continue;
-        var items = str.split(/\s+/); // split on whitespace
-
-        if (items[0] == "url-prefix") {
-            if (items.length != 2)
-                throw "url-prefix requires one url in manifest file " + aURL.spec + " line " + lineNo;
-            urlprefix = items[1];
-            continue;
-        }
-
-        if (items[0] == "default-preferences") {
-            var m;
-            var item;
-            defaultTestPrefSettings = [];
-            defaultRefPrefSettings = [];
-            items.shift();
-            while ((item = items.shift())) {
-                if (!(m = item.match(gPrefItemRE))) {
-                    throw "Unexpected item in default-preferences list in manifest file " + aURL.spec + " line " + lineNo;
-                }
-                if (!AddPrefSettings(m[1], m[2], m[3], sandbox, defaultTestPrefSettings, defaultRefPrefSettings)) {
-                    throw "Error in pref value in manifest file " + aURL.spec + " line " + lineNo;
-                }
-            }
-            if (gCompareStyloToGecko) {
-                AddStyloTestPrefs(sandbox, defaultTestPrefSettings,
-                                  defaultRefPrefSettings);
-            }
-            continue;
-        }
-
-        var expected_status = EXPECTED_PASS;
-        var allow_silent_fail = false;
-        var minAsserts = 0;
-        var maxAsserts = 0;
-        var needs_focus = false;
-        var slow = false;
-        var testPrefSettings = defaultTestPrefSettings.concat();
-        var refPrefSettings = defaultRefPrefSettings.concat();
-        var fuzzy_delta = { min: 0, max: 2 };
-        var fuzzy_pixels = { min: 0, max: 1 };
-        var chaosMode = false;
-
-        while (items[0].match(/^(fails|needs-focus|random|skip|asserts|slow|require-or|silentfail|pref|test-pref|ref-pref|fuzzy|chaos-mode)/)) {
-            var item = items.shift();
-            var stat;
-            var cond;
-            var m = item.match(/^(fails|random|skip|silentfail)-if(\(.*\))$/);
-            if (m) {
-                stat = m[1];
-                // Note: m[2] contains the parentheses, and we want them.
-                cond = Components.utils.evalInSandbox(m[2], sandbox);
-            } else if (item.match(/^(fails|random|skip)$/)) {
-                stat = item;
-                cond = true;
-            } else if (item == "needs-focus") {
-                needs_focus = true;
-                cond = false;
-            } else if ((m = item.match(/^asserts\((\d+)(-\d+)?\)$/))) {
-                cond = false;
-                minAsserts = Number(m[1]);
-                maxAsserts = (m[2] == undefined) ? minAsserts
-                                                 : Number(m[2].substring(1));
-            } else if ((m = item.match(/^asserts-if\((.*?),(\d+)(-\d+)?\)$/))) {
-                cond = false;
-                if (Components.utils.evalInSandbox("(" + m[1] + ")", sandbox)) {
-                    minAsserts = Number(m[2]);
-                    maxAsserts =
-                      (m[3] == undefined) ? minAsserts
-                                          : Number(m[3].substring(1));
-                }
-            } else if (item == "slow") {
-                cond = false;
-                slow = true;
-            } else if ((m = item.match(/^require-or\((.*?)\)$/))) {
-                var args = m[1].split(/,/);
-                if (args.length != 2) {
-                    throw "Error in manifest file " + aURL.spec + " line " + lineNo + ": wrong number of args to require-or";
-                }
-                var [precondition_str, fallback_action] = args;
-                var preconditions = precondition_str.split(/&&/);
-                cond = false;
-                for (var precondition of preconditions) {
-                    if (precondition === "debugMode") {
-                        // Currently unimplemented. Requires asynchronous
-                        // JSD call + getting an event while no JS is running
-                        stat = fallback_action;
-                        cond = true;
-                        break;
-                    } else if (precondition === "true") {
-                        // For testing
-                    } else {
-                        // Unknown precondition. Assume it is unimplemented.
-                        stat = fallback_action;
-                        cond = true;
-                        break;
-                    }
-                }
-            } else if ((m = item.match(/^slow-if\((.*?)\)$/))) {
-                cond = false;
-                if (Components.utils.evalInSandbox("(" + m[1] + ")", sandbox))
-                    slow = true;
-            } else if (item == "silentfail") {
-                cond = false;
-                allow_silent_fail = true;
-            } else if ((m = item.match(gPrefItemRE))) {
-                cond = false;
-                if (!AddPrefSettings(m[1], m[2], m[3], sandbox, testPrefSettings, refPrefSettings)) {
-                    throw "Error in pref value in manifest file " + aURL.spec + " line " + lineNo;
-                }
-            } else if ((m = item.match(/^fuzzy\((\d+)(-\d+)?,(\d+)(-\d+)?\)$/))) {
-              cond = false;
-              expected_status = EXPECTED_FUZZY;
-              fuzzy_delta = ExtractRange(m, 1);
-              fuzzy_pixels = ExtractRange(m, 3);
-            } else if ((m = item.match(/^fuzzy-if\((.*?),(\d+)(-\d+)?,(\d+)(-\d+)?\)$/))) {
-              cond = false;
-              if (Components.utils.evalInSandbox("(" + m[1] + ")", sandbox)) {
-                expected_status = EXPECTED_FUZZY;
-                fuzzy_delta = ExtractRange(m, 2);
-                fuzzy_pixels = ExtractRange(m, 4);
-              }
-            } else if (item == "chaos-mode") {
-                cond = false;
-                chaosMode = true;
-            } else {
-                throw "Error in manifest file " + aURL.spec + " line " + lineNo + ": unexpected item " + item;
-            }
-
-            if (cond) {
-                if (stat == "fails") {
-                    expected_status = EXPECTED_FAIL;
-                } else if (stat == "random") {
-                    expected_status = EXPECTED_RANDOM;
-                } else if (stat == "skip") {
-                    expected_status = EXPECTED_DEATH;
-                } else if (stat == "silentfail") {
-                    allow_silent_fail = true;
-                }
-            }
-        }
-
-        expected_status = Math.max(expected_status, inherited_status);
-
-        if (minAsserts > maxAsserts) {
-            throw "Bad range in manifest file " + aURL.spec + " line " + lineNo;
-        }
-
-        var runHttp = false;
-        var httpDepth;
-        if (items[0] == "HTTP") {
-            runHttp = (aURL.scheme == "file"); // We can't yet run the local HTTP server
-                                               // for non-local reftests.
-            httpDepth = 0;
-            items.shift();
-        } else if (items[0].match(/HTTP\(\.\.(\/\.\.)*\)/)) {
-            // Accept HTTP(..), HTTP(../..), HTTP(../../..), etc.
-            runHttp = (aURL.scheme == "file"); // We can't yet run the local HTTP server
-                                               // for non-local reftests.
-            httpDepth = (items[0].length - 5) / 3;
-            items.shift();
-        }
-
-        // do not prefix the url for include commands or urls specifying
-        // a protocol
-        if (urlprefix && items[0] != "include") {
-            if (items.length > 1 && !items[1].match(gProtocolRE)) {
-                items[1] = urlprefix + items[1];
-            }
-            if (items.length > 2 && !items[2].match(gProtocolRE)) {
-                items[2] = urlprefix + items[2];
-            }
-        }
-
-        var principal = secMan.createCodebasePrincipal(aURL, {});
-
-        if (items[0] == "include") {
-            if (items.length != 2)
-                throw "Error in manifest file " + aURL.spec + " line " + lineNo + ": incorrect number of arguments to include";
-            if (runHttp)
-                throw "Error in manifest file " + aURL.spec + " line " + lineNo + ": use of include with http";
-            var incURI = gIOService.newURI(items[1], null, listURL);
-            secMan.checkLoadURIWithPrincipal(principal, incURI,
-                                             CI.nsIScriptSecurityManager.DISALLOW_SCRIPT);
-            ReadManifest(incURI, expected_status, aFilter);
-        } else if (items[0] == TYPE_LOAD) {
-            if (items.length != 2)
-                throw "Error in manifest file " + aURL.spec + " line " + lineNo + ": incorrect number of arguments to load";
-            if (expected_status != EXPECTED_PASS &&
-                expected_status != EXPECTED_DEATH)
-                throw "Error in manifest file " + aURL.spec + " line " + lineNo + ": incorrect known failure type for load test";
-            var [testURI] = runHttp
-                            ? ServeFiles(principal, httpDepth,
-                                         listURL, [items[1]])
-                            : [gIOService.newURI(items[1], null, listURL)];
-            var prettyPath = runHttp
-                           ? gIOService.newURI(items[1], null, listURL).spec
-                           : testURI.spec;
-            secMan.checkLoadURIWithPrincipal(principal, testURI,
-                                             CI.nsIScriptSecurityManager.DISALLOW_SCRIPT);
-            AddTestItem({ type: TYPE_LOAD,
-                          expected: expected_status,
-                          allowSilentFail: allow_silent_fail,
-                          prettyPath: prettyPath,
-                          minAsserts: minAsserts,
-                          maxAsserts: maxAsserts,
-                          needsFocus: needs_focus,
-                          slow: slow,
-                          prefSettings1: testPrefSettings,
-                          prefSettings2: refPrefSettings,
-                          fuzzyMinDelta: fuzzy_delta.min,
-                          fuzzyMaxDelta: fuzzy_delta.max,
-                          fuzzyMinPixels: fuzzy_pixels.min,
-                          fuzzyMaxPixels: fuzzy_pixels.max,
-                          url1: testURI,
-                          url2: null,
-                          chaosMode: chaosMode }, aFilter);
-        } else if (items[0] == TYPE_SCRIPT) {
-            if (items.length != 2)
-                throw "Error in manifest file " + aURL.spec + " line " + lineNo + ": incorrect number of arguments to script";
-            var [testURI] = runHttp
-                            ? ServeFiles(principal, httpDepth,
-                                         listURL, [items[1]])
-                            : [gIOService.newURI(items[1], null, listURL)];
-            var prettyPath = runHttp
-                           ? gIOService.newURI(items[1], null, listURL).spec
-                           : testURI.spec;
-            secMan.checkLoadURIWithPrincipal(principal, testURI,
-                                             CI.nsIScriptSecurityManager.DISALLOW_SCRIPT);
-            AddTestItem({ type: TYPE_SCRIPT,
-                          expected: expected_status,
-                          allowSilentFail: allow_silent_fail,
-                          prettyPath: prettyPath,
-                          minAsserts: minAsserts,
-                          maxAsserts: maxAsserts,
-                          needsFocus: needs_focus,
-                          slow: slow,
-                          prefSettings1: testPrefSettings,
-                          prefSettings2: refPrefSettings,
-                          fuzzyMinDelta: fuzzy_delta.min,
-                          fuzzyMaxDelta: fuzzy_delta.max,
-                          fuzzyMinPixels: fuzzy_pixels.min,
-                          fuzzyMaxPixels: fuzzy_pixels.max,
-                          url1: testURI,
-                          url2: null,
-                          chaosMode: chaosMode }, aFilter);
-        } else if (items[0] == TYPE_REFTEST_EQUAL || items[0] == TYPE_REFTEST_NOTEQUAL || items[0] == TYPE_PRINT) {
-            if (items.length != 3)
-                throw "Error in manifest file " + aURL.spec + " line " + lineNo + ": incorrect number of arguments to " + items[0];
-
-            if (items[0] == TYPE_REFTEST_NOTEQUAL &&
-                expected_status == EXPECTED_FUZZY &&
-                (fuzzy_delta.min > 0 || fuzzy_pixels.min > 0)) {
-                throw "Error in manifest file " + aURL.spec + " line " + lineNo + ": minimum fuzz must be zero for tests of type " + items[0];
-            }
-
-            var [testURI, refURI] = runHttp
-                                  ? ServeFiles(principal, httpDepth,
-                                               listURL, [items[1], items[2]])
-                                  : [gIOService.newURI(items[1], null, listURL),
-                                     gIOService.newURI(items[2], null, listURL)];
-            var prettyPath = runHttp
-                           ? gIOService.newURI(items[1], null, listURL).spec
-                           : testURI.spec;
-            secMan.checkLoadURIWithPrincipal(principal, testURI,
-                                             CI.nsIScriptSecurityManager.DISALLOW_SCRIPT);
-            secMan.checkLoadURIWithPrincipal(principal, refURI,
-                                             CI.nsIScriptSecurityManager.DISALLOW_SCRIPT);
-            var type = items[0];
-            if (gCompareStyloToGecko) {
-                type = TYPE_REFTEST_EQUAL;
-                refURI = testURI;
-
-                // We expect twice as many assertion failures when running in
-                // styloVsGecko mode because we run each test twice: once in
-                // Stylo mode and once in Gecko mode.
-                minAsserts *= 2;
-                maxAsserts *= 2;
-
-                // Skip the test if it is expected to fail in both Stylo and
-                // Gecko modes. It would unexpectedly "pass" in styloVsGecko
-                // mode when comparing the two failures, which is not a useful
-                // result.
-                if (expected_status === EXPECTED_FAIL ||
-                    expected_status === EXPECTED_RANDOM) {
-                    expected_status = EXPECTED_DEATH;
-                }
-            }
-
-            AddTestItem({ type: type,
-                          expected: expected_status,
-                          allowSilentFail: allow_silent_fail,
-                          prettyPath: prettyPath,
-                          minAsserts: minAsserts,
-                          maxAsserts: maxAsserts,
-                          needsFocus: needs_focus,
-                          slow: slow,
-                          prefSettings1: testPrefSettings,
-                          prefSettings2: refPrefSettings,
-                          fuzzyMinDelta: fuzzy_delta.min,
-                          fuzzyMaxDelta: fuzzy_delta.max,
-                          fuzzyMinPixels: fuzzy_pixels.min,
-                          fuzzyMaxPixels: fuzzy_pixels.max,
-                          url1: testURI,
-                          url2: refURI,
-                          chaosMode: chaosMode }, aFilter);
-        } else {
-            throw "Error in manifest file " + aURL.spec + " line " + lineNo + ": unknown test type " + items[0];
-        }
-    }
-}
-
-=======
->>>>>>> 9224f75a
 function AddURIUseCount(uri)
 {
     if (uri == null)
@@ -1857,11 +1050,7 @@
                         differences >= g.urls[0].fuzzyMinPixels;
             }
 
-<<<<<<< HEAD
-            var failedExtraCheck = gFailedNoPaint || gFailedNoDisplayList || gFailedDisplayList || gFailedOpaqueLayer || gFailedAssignedLayer;
-=======
             var failedExtraCheck = g.failedNoPaint || g.failedNoDisplayList || g.failedDisplayList || g.failedOpaqueLayer || g.failedAssignedLayer;
->>>>>>> 9224f75a
 
             // whether the comparison result matches what is in the manifest
             var test_passed = (equal == (g.urls[0].type == TYPE_REFTEST_EQUAL)) && !failedExtraCheck;
@@ -1898,23 +1087,11 @@
                 if (g.failedNoPaint) {
                     failures.push("failed reftest-no-paint");
                 }
-<<<<<<< HEAD
-                if (gFailedNoDisplayList) {
-                    failures.push("failed reftest-no-display-list");
-                }
-                if (gFailedDisplayList) {
-                    failures.push("failed reftest-display-list");
-                }
-                // The gFailed*Messages arrays will contain messages from both the test and the reference.
-                if (gFailedOpaqueLayer) {
-                    failures.push("failed reftest-opaque-layer: " + gFailedOpaqueLayerMessages.join(", "));
-=======
                 if (g.failedNoDisplayList) {
                     failures.push("failed reftest-no-display-list");
                 }
                 if (g.failedDisplayList) {
                     failures.push("failed reftest-display-list");
->>>>>>> 9224f75a
                 }
                 // The g.failed*Messages arrays will contain messages from both the test and the reference.
                 if (g.failedOpaqueLayer) {
@@ -2075,15 +1252,6 @@
     // After clearing, content will notify us of the assertion count
     // and tests will continue.
     SendClear();
-<<<<<<< HEAD
-    gFailedNoPaint = false;
-    gFailedNoDisplayList = false;
-    gFailedDisplayList = false;
-    gFailedOpaqueLayer = false;
-    gFailedOpaqueLayerMessages = [];
-    gFailedAssignedLayer = false;
-    gFailedAssignedLayerMessages = [];
-=======
     g.failedNoPaint = false;
     g.failedNoDisplayList = false;
     g.failedDisplayList = false;
@@ -2091,7 +1259,6 @@
     g.failedOpaqueLayerMessages = [];
     g.failedAssignedLayer = false;
     g.failedAssignedLayerMessages = [];
->>>>>>> 9224f75a
 }
 
 function DoAssertionCheck(numAsserts)
@@ -2172,17 +1339,6 @@
         "reftest:FailedNoPaint",
         function (m) { RecvFailedNoPaint(); }
     );
-<<<<<<< HEAD
-    gBrowserMessageManager.addMessageListener(
-        "reftest:FailedNoDisplayList",
-        function (m) { RecvFailedNoDisplayList(); }
-    );
-    gBrowserMessageManager.addMessageListener(
-        "reftest:FailedDisplayList",
-        function (m) { RecvFailedDisplayList(); }
-    );
-    gBrowserMessageManager.addMessageListener(
-=======
     g.browserMessageManager.addMessageListener(
         "reftest:FailedNoDisplayList",
         function (m) { RecvFailedNoDisplayList(); }
@@ -2192,7 +1348,6 @@
         function (m) { RecvFailedDisplayList(); }
     );
     g.browserMessageManager.addMessageListener(
->>>>>>> 9224f75a
         "reftest:FailedOpaqueLayer",
         function (m) { RecvFailedOpaqueLayer(m.json.why); }
     );
@@ -2272,16 +1427,6 @@
 function RecvFailedDisplayList()
 {
     g.failedDisplayList = true;
-}
-
-function RecvFailedNoDisplayList()
-{
-    gFailedNoDisplayList = true;
-}
-
-function RecvFailedDisplayList()
-{
-    gFailedDisplayList = true;
 }
 
 function RecvFailedOpaqueLayer(why) {
