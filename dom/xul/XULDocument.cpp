/* -*- Mode: C++; tab-width: 4; indent-tabs-mode: nil; c-basic-offset: 4 -*- */
/* vim: set ts=4 sw=4 et tw=80: */
/* This Source Code Form is subject to the terms of the Mozilla Public
 * License, v. 2.0. If a copy of the MPL was not distributed with this
 * file, You can obtain one at http://mozilla.org/MPL/2.0/. */

/*

  An implementation for the XUL document. This implementation serves
  as the basis for generating an NGLayout content model.

  Notes
  -----

  1. We do some monkey business in the document observer methods to
     keep the element map in sync for HTML elements. Why don't we just
     do it for _all_ elements? Well, in the case of XUL elements,
     which may be lazily created during frame construction, the
     document observer methods will never be called because we'll be
     adding the XUL nodes into the content model "quietly".

*/

#include "mozilla/ArrayUtils.h"

#include "XULDocument.h"

#include "nsError.h"
#include "nsIBoxObject.h"
#include "nsIChromeRegistry.h"
#include "nsView.h"
#include "nsViewManager.h"
#include "nsIContentViewer.h"
#include "nsIStreamListener.h"
#include "nsITimer.h"
#include "nsDocShell.h"
#include "nsGkAtoms.h"
#include "nsXMLContentSink.h"
#include "nsXULContentSink.h"
#include "nsXULContentUtils.h"
#include "nsIStringEnumerator.h"
#include "nsDocElementCreatedNotificationRunner.h"
#include "nsNetUtil.h"
#include "nsParserCIID.h"
#include "nsPIBoxObject.h"
#include "mozilla/dom/BoxObject.h"
#include "nsString.h"
#include "nsPIDOMWindow.h"
#include "nsPIWindowRoot.h"
#include "nsXULElement.h"
#include "nsXULPrototypeCache.h"
#include "mozilla/Logging.h"
#include "nsIFrame.h"
#include "nsXBLService.h"
#include "nsCExternalHandlerService.h"
#include "nsMimeTypes.h"
#include "nsIObjectInputStream.h"
#include "nsIObjectOutputStream.h"
#include "nsContentList.h"
#include "nsISimpleEnumerator.h"
#include "nsIScriptGlobalObject.h"
#include "nsIScriptSecurityManager.h"
#include "nsNodeInfoManager.h"
#include "nsContentCreatorFunctions.h"
#include "nsContentUtils.h"
#include "nsIParser.h"
#include "nsCharsetSource.h"
#include "mozilla/StyleSheetInlines.h"
#include "mozilla/css/Loader.h"
#include "nsIScriptError.h"
#include "nsIStyleSheetLinkingElement.h"
#include "nsIObserverService.h"
#include "nsNodeUtils.h"
#include "nsIXULWindow.h"
#include "nsXULPopupManager.h"
#include "nsCCUncollectableMarker.h"
#include "nsURILoader.h"
#include "mozilla/BasicEvents.h"
#include "mozilla/dom/DocumentL10n.h"
#include "mozilla/dom/Element.h"
#include "mozilla/dom/NodeInfoInlines.h"
#include "mozilla/dom/ProcessingInstruction.h"
#include "mozilla/dom/ScriptSettings.h"
#include "mozilla/dom/XULDocumentBinding.h"
#include "mozilla/EventDispatcher.h"
#include "mozilla/LoadInfo.h"
#include "mozilla/Preferences.h"
#include "nsTextNode.h"
#include "nsJSUtils.h"
#include "js/CompilationAndEvaluation.h"
#include "js/SourceBufferHolder.h"
#include "mozilla/dom/URL.h"
#include "nsIContentPolicy.h"
#include "mozAutoDocUpdate.h"
#include "xpcpublic.h"
#include "mozilla/StyleSheet.h"
#include "mozilla/StyleSheetInlines.h"
#include "nsIConsoleService.h"

using namespace mozilla;
using namespace mozilla::dom;

//----------------------------------------------------------------------
//
// CIDs
//

static NS_DEFINE_CID(kParserCID,                 NS_PARSER_CID);

//----------------------------------------------------------------------
//
// Miscellaneous Constants
//

const nsForwardReference::Phase nsForwardReference::kPasses[] = {
    nsForwardReference::eConstruction,
    nsForwardReference::eHookup,
    nsForwardReference::eDone
};

//----------------------------------------------------------------------
//
// Statics
//

int32_t XULDocument::gRefCnt = 0;

LazyLogModule XULDocument::gXULLog("XULDocument");

//----------------------------------------------------------------------

struct BroadcastListener {
    nsWeakPtr mListener;
    RefPtr<nsAtom> mAttribute;
};

struct BroadcasterMapEntry : public PLDHashEntryHdr
{
    Element* mBroadcaster;  // [WEAK]
    nsTArray<BroadcastListener*> mListeners;  // [OWNING] of BroadcastListener objects
};

//----------------------------------------------------------------------
//
// ctors & dtors
//

namespace mozilla {
namespace dom {

XULDocument::XULDocument(void)
    : XMLDocument("application/vnd.mozilla.xul+xml"),
      mNextSrcLoadWaiter(nullptr),
      mApplyingPersistedAttrs(false),
      mIsWritingFastLoad(false),
      mDocumentLoaded(false),
      mStillWalking(false),
      mPendingSheets(0),
      mCurrentScriptProto(nullptr),
      mOffThreadCompiling(false),
      mOffThreadCompileStringBuf(nullptr),
      mOffThreadCompileStringLength(0),
      mResolutionPhase(nsForwardReference::eStart),
      mBroadcasterMap(nullptr),
      mInitialLayoutComplete(false),
      mHandlingDelayedAttrChange(false),
      mHandlingDelayedBroadcasters(false)
{
    // Override the default in nsDocument
    mCharacterSet = UTF_8_ENCODING;

    mDefaultElementType = kNameSpaceID_XUL;
    mType = eXUL;

    mDelayFrameLoaderInitialization = true;

    mAllowXULXBL = eTriTrue;
}

XULDocument::~XULDocument()
{
    NS_ASSERTION(mNextSrcLoadWaiter == nullptr,
        "unreferenced document still waiting for script source to load?");

    // In case we failed somewhere early on and the forward observer
    // decls never got resolved.
    mForwardReferences.Clear();

    // Destroy our broadcaster map.
    delete mBroadcasterMap;

    Preferences::UnregisterCallback(XULDocument::DirectionChanged,
                                    "intl.uidirection", this);

    if (mOffThreadCompileStringBuf) {
      js_free(mOffThreadCompileStringBuf);
    }
}

} // namespace dom
} // namespace mozilla

nsresult
NS_NewXULDocument(nsIDocument** result)
{
    MOZ_ASSERT(result != nullptr, "null ptr");
    if (! result)
        return NS_ERROR_NULL_POINTER;

    RefPtr<XULDocument> doc = new XULDocument();

    nsresult rv;
    if (NS_FAILED(rv = doc->Init())) {
        return rv;
    }

    doc.forget(result);
    return NS_OK;
}


namespace mozilla {
namespace dom {

//----------------------------------------------------------------------
//
// nsISupports interface
//

NS_IMPL_CYCLE_COLLECTION_CLASS(XULDocument)

NS_IMPL_CYCLE_COLLECTION_TRAVERSE_BEGIN_INHERITED(XULDocument, XMLDocument)
    NS_ASSERTION(!nsCCUncollectableMarker::InGeneration(cb, tmp->GetMarkedCCGeneration()),
                 "Shouldn't traverse XULDocument!");
    // XXX tmp->mForwardReferences?
    // XXX tmp->mContextStack?

    NS_IMPL_CYCLE_COLLECTION_TRAVERSE(mCurrentPrototype)
    NS_IMPL_CYCLE_COLLECTION_TRAVERSE(mPrototypes)
    NS_IMPL_CYCLE_COLLECTION_TRAVERSE(mLocalStore)

NS_IMPL_CYCLE_COLLECTION_TRAVERSE_END

NS_IMPL_CYCLE_COLLECTION_UNLINK_BEGIN_INHERITED(XULDocument, XMLDocument)
    NS_IMPL_CYCLE_COLLECTION_UNLINK(mLocalStore)
    //XXX We should probably unlink all the objects we traverse.
NS_IMPL_CYCLE_COLLECTION_UNLINK_END

NS_IMPL_ISUPPORTS_CYCLE_COLLECTION_INHERITED(XULDocument,
                                             XMLDocument,
                                             nsIStreamLoaderObserver,
                                             nsICSSLoaderObserver,
                                             nsIOffThreadScriptReceiver)


//----------------------------------------------------------------------
//
// nsIDocument interface
//

void
XULDocument::Reset(nsIChannel* aChannel, nsILoadGroup* aLoadGroup)
{
    MOZ_ASSERT_UNREACHABLE("Reset");
}

void
XULDocument::ResetToURI(nsIURI* aURI, nsILoadGroup* aLoadGroup,
                        nsIPrincipal* aPrincipal)
{
    MOZ_ASSERT_UNREACHABLE("ResetToURI");
}

void
XULDocument::SetContentType(const nsAString& aContentType)
{
    NS_ASSERTION(aContentType.EqualsLiteral("application/vnd.mozilla.xul+xml"),
                 "xul-documents always has content-type application/vnd.mozilla.xul+xml");
    // Don't do anything, xul always has the mimetype
    // application/vnd.mozilla.xul+xml
}

// This is called when the master document begins loading, whether it's
// being cached or not.
nsresult
XULDocument::StartDocumentLoad(const char* aCommand, nsIChannel* aChannel,
                               nsILoadGroup* aLoadGroup,
                               nsISupports* aContainer,
                               nsIStreamListener **aDocListener,
                               bool aReset, nsIContentSink* aSink)
{
    if (MOZ_LOG_TEST(gXULLog, LogLevel::Warning)) {

        nsCOMPtr<nsIURI> uri;
        nsresult rv = aChannel->GetOriginalURI(getter_AddRefs(uri));
        if (NS_SUCCEEDED(rv)) {
            nsAutoCString urlspec;
            rv = uri->GetSpec(urlspec);
            if (NS_SUCCEEDED(rv)) {
                MOZ_LOG(gXULLog, LogLevel::Warning,
                       ("xul: load document '%s'", urlspec.get()));
            }
        }
    }
    // NOTE: If this ever starts calling nsDocument::StartDocumentLoad
    // we'll possibly need to reset our content type afterwards.
    mStillWalking = true;
    mMayStartLayout = false;
    mDocumentLoadGroup = do_GetWeakReference(aLoadGroup);

    mChannel = aChannel;

    // Get the URI.  Note that this should match nsDocShell::OnLoadingSite
    nsresult rv =
        NS_GetFinalChannelURI(aChannel, getter_AddRefs(mDocumentURI));
    NS_ENSURE_SUCCESS(rv, rv);

    mOriginalURI = mDocumentURI;

    // Get the document's principal
    nsCOMPtr<nsIPrincipal> principal;
    nsContentUtils::GetSecurityManager()->
        GetChannelResultPrincipal(mChannel, getter_AddRefs(principal));
    principal = MaybeDowngradePrincipal(principal);

    ResetStylesheetsToURI(mDocumentURI);

    RetrieveRelevantHeaders(aChannel);

    // Look in the chrome cache: we've got this puppy loaded
    // already.
    nsXULPrototypeDocument* proto = IsChromeURI(mDocumentURI) ?
            nsXULPrototypeCache::GetInstance()->GetPrototype(mDocumentURI) :
            nullptr;

    // Same comment as nsChromeProtocolHandler::NewChannel and
    // XULDocument::ResumeWalk
    // - Ben Goodger
    //
    // We don't abort on failure here because there are too many valid
    // cases that can return failure, and the null-ness of |proto| is enough
    // to trigger the fail-safe parse-from-disk solution. Example failure cases
    // (for reference) include:
    //
    // NS_ERROR_NOT_AVAILABLE: the URI cannot be found in the startup cache,
    //                         parse from disk
    // other: the startup cache file could not be found, probably
    //        due to being accessed before a profile has been selected (e.g.
    //        loading chrome for the profile manager itself). This must be
    //        parsed from disk.

    if (proto) {
        // If we're racing with another document to load proto, wait till the
        // load has finished loading before trying to add cloned style sheets.
        // XULDocument::EndLoad will call proto->NotifyLoadDone, which will
        // find all racing documents and notify them via OnPrototypeLoadDone,
        // which will add style sheet clones to each document.
        bool loaded;
        rv = proto->AwaitLoadDone(this, &loaded);
        if (NS_FAILED(rv)) return rv;

        mCurrentPrototype = proto;

        // Set up the right principal on ourselves.
        SetPrincipal(proto->DocumentPrincipal());

        // We need a listener, even if proto is not yet loaded, in which
        // event the listener's OnStopRequest method does nothing, and all
        // the interesting work happens below XULDocument::EndLoad, from
        // the call there to mCurrentPrototype->NotifyLoadDone().
        *aDocListener = new CachedChromeStreamListener(this, loaded);
    }
    else {
        bool useXULCache = nsXULPrototypeCache::GetInstance()->IsEnabled();
        bool fillXULCache = (useXULCache && IsChromeURI(mDocumentURI));


        // It's just a vanilla document load. Create a parser to deal
        // with the stream n' stuff.

        nsCOMPtr<nsIParser> parser;
        rv = PrepareToLoadPrototype(mDocumentURI, aCommand, principal,
                                    getter_AddRefs(parser));
        if (NS_FAILED(rv)) return rv;

        // Predicate mIsWritingFastLoad on the XUL cache being enabled,
        // so we don't have to re-check whether the cache is enabled all
        // the time.
        mIsWritingFastLoad = useXULCache;

        nsCOMPtr<nsIStreamListener> listener = do_QueryInterface(parser, &rv);
        NS_ASSERTION(NS_SUCCEEDED(rv), "parser doesn't support nsIStreamListener");
        if (NS_FAILED(rv)) return rv;

        *aDocListener = listener;

        parser->Parse(mDocumentURI);

        // Put the current prototype, created under PrepareToLoad, into the
        // XUL prototype cache now.  We can't do this under PrepareToLoad or
        // overlay loading will break; search for PutPrototype in ResumeWalk
        // and see the comment there.
        if (fillXULCache) {
            nsXULPrototypeCache::GetInstance()->PutPrototype(mCurrentPrototype);
        }
    }

    NS_IF_ADDREF(*aDocListener);
    return NS_OK;
}

// This gets invoked after the prototype for this document is fully built in the
// content sink.
void
XULDocument::EndLoad()
{
    nsresult rv;

    // Whack the prototype document into the cache so that the next
    // time somebody asks for it, they don't need to load it by hand.

    nsCOMPtr<nsIURI> uri = mCurrentPrototype->GetURI();
    bool isChrome = IsChromeURI(uri);

    // Remember if the XUL cache is on
    bool useXULCache = nsXULPrototypeCache::GetInstance()->IsEnabled();

    if (isChrome && useXULCache) {
        // If it's a chrome prototype document, then notify any
        // documents that raced to load the prototype, and awaited
        // its load completion via proto->AwaitLoadDone().
        rv = mCurrentPrototype->NotifyLoadDone();
        if (NS_FAILED(rv)) return;
    }

    OnPrototypeLoadDone(true);
    if (MOZ_LOG_TEST(gXULLog, LogLevel::Warning)) {
        nsAutoCString urlspec;
        rv = uri->GetSpec(urlspec);
        if (NS_SUCCEEDED(rv)) {
            MOZ_LOG(gXULLog, LogLevel::Warning,
                   ("xul: Finished loading document '%s'", urlspec.get()));
        }
    }
}

nsresult
XULDocument::OnPrototypeLoadDone(bool aResumeWalk)
{
    nsresult rv;

    rv = PrepareToWalk();
    NS_ASSERTION(NS_SUCCEEDED(rv), "unable to prepare for walk");
    if (NS_FAILED(rv)) return rv;

    if (aResumeWalk) {
        rv = ResumeWalk();
    }
    return rv;
}

static void
ClearBroadcasterMapEntry(PLDHashTable* aTable, PLDHashEntryHdr* aEntry)
{
    BroadcasterMapEntry* entry =
        static_cast<BroadcasterMapEntry*>(aEntry);
    for (size_t i = entry->mListeners.Length() - 1; i != (size_t)-1; --i) {
        delete entry->mListeners[i];
    }
    entry->mListeners.Clear();

    // N.B. that we need to manually run the dtor because we
    // constructed the nsTArray object in-place.
    entry->mListeners.~nsTArray<BroadcastListener*>();
}

static bool
CanBroadcast(int32_t aNameSpaceID, nsAtom* aAttribute)
{
    // Don't push changes to the |id|, |persist|, |command| or
    // |observes| attribute.
    if (aNameSpaceID == kNameSpaceID_None) {
        if ((aAttribute == nsGkAtoms::id) ||
            (aAttribute == nsGkAtoms::persist) ||
            (aAttribute == nsGkAtoms::command) ||
            (aAttribute == nsGkAtoms::observes)) {
            return false;
        }
    }
    return true;
}

struct nsAttrNameInfo
{
  nsAttrNameInfo(int32_t aNamespaceID, nsAtom* aName, nsAtom* aPrefix) :
    mNamespaceID(aNamespaceID), mName(aName), mPrefix(aPrefix) {}
  nsAttrNameInfo(const nsAttrNameInfo& aOther) :
    mNamespaceID(aOther.mNamespaceID), mName(aOther.mName),
    mPrefix(aOther.mPrefix) {}
  int32_t           mNamespaceID;
  RefPtr<nsAtom> mName;
  RefPtr<nsAtom> mPrefix;
};

void
XULDocument::SynchronizeBroadcastListener(Element *aBroadcaster,
                                          Element *aListener,
                                          const nsAString &aAttr)
{
    if (!nsContentUtils::IsSafeToRunScript()) {
        nsDelayedBroadcastUpdate delayedUpdate(aBroadcaster, aListener,
                                               aAttr);
        mDelayedBroadcasters.AppendElement(delayedUpdate);
        MaybeBroadcast();
        return;
    }
    bool notify = mDocumentLoaded || mHandlingDelayedBroadcasters;

    if (aAttr.EqualsLiteral("*")) {
        uint32_t count = aBroadcaster->GetAttrCount();
        nsTArray<nsAttrNameInfo> attributes(count);
        for (uint32_t i = 0; i < count; ++i) {
            const nsAttrName* attrName = aBroadcaster->GetAttrNameAt(i);
            int32_t nameSpaceID = attrName->NamespaceID();
            nsAtom* name = attrName->LocalName();

            // _Don't_ push the |id|, |ref|, or |persist| attribute's value!
            if (! CanBroadcast(nameSpaceID, name))
                continue;

            attributes.AppendElement(nsAttrNameInfo(nameSpaceID, name,
                                                    attrName->GetPrefix()));
        }

        count = attributes.Length();
        while (count-- > 0) {
            int32_t nameSpaceID = attributes[count].mNamespaceID;
            nsAtom* name = attributes[count].mName;
            nsAutoString value;
            if (aBroadcaster->GetAttr(nameSpaceID, name, value)) {
              aListener->SetAttr(nameSpaceID, name, attributes[count].mPrefix,
                                 value, notify);
            }

#if 0
            // XXX we don't fire the |onbroadcast| handler during
            // initial hookup: doing so would potentially run the
            // |onbroadcast| handler before the |onload| handler,
            // which could define JS properties that mask XBL
            // properties, etc.
            ExecuteOnBroadcastHandlerFor(aBroadcaster, aListener, name);
#endif
        }
    }
    else {
        // Find out if the attribute is even present at all.
        RefPtr<nsAtom> name = NS_Atomize(aAttr);

        nsAutoString value;
        if (aBroadcaster->GetAttr(kNameSpaceID_None, name, value)) {
            aListener->SetAttr(kNameSpaceID_None, name, value, notify);
        } else {
            aListener->UnsetAttr(kNameSpaceID_None, name, notify);
        }

#if 0
        // XXX we don't fire the |onbroadcast| handler during initial
        // hookup: doing so would potentially run the |onbroadcast|
        // handler before the |onload| handler, which could define JS
        // properties that mask XBL properties, etc.
        ExecuteOnBroadcastHandlerFor(aBroadcaster, aListener, name);
#endif
    }
}

void
XULDocument::AddBroadcastListenerFor(Element& aBroadcaster, Element& aListener,
                                     const nsAString& aAttr, ErrorResult& aRv)
{
    nsresult rv =
        nsContentUtils::CheckSameOrigin(this, &aBroadcaster);

    if (NS_FAILED(rv)) {
        aRv.Throw(rv);
        return;
    }

    rv = nsContentUtils::CheckSameOrigin(this, &aListener);

    if (NS_FAILED(rv)) {
        aRv.Throw(rv);
        return;
    }

    static const PLDHashTableOps gOps = {
        PLDHashTable::HashVoidPtrKeyStub,
        PLDHashTable::MatchEntryStub,
        PLDHashTable::MoveEntryStub,
        ClearBroadcasterMapEntry,
        nullptr
    };

    if (! mBroadcasterMap) {
        mBroadcasterMap = new PLDHashTable(&gOps, sizeof(BroadcasterMapEntry));
    }

    auto entry = static_cast<BroadcasterMapEntry*>
                            (mBroadcasterMap->Search(&aBroadcaster));
    if (!entry) {
        entry = static_cast<BroadcasterMapEntry*>
                           (mBroadcasterMap->Add(&aBroadcaster, fallible));

        if (! entry) {
            aRv.Throw(NS_ERROR_OUT_OF_MEMORY);
            return;
        }

        entry->mBroadcaster = &aBroadcaster;

        // N.B. placement new to construct the nsTArray object in-place
        new (&entry->mListeners) nsTArray<BroadcastListener*>();
    }

    // Only add the listener if it's not there already!
    RefPtr<nsAtom> attr = NS_Atomize(aAttr);

    for (size_t i = entry->mListeners.Length() - 1; i != (size_t)-1; --i) {
        BroadcastListener* bl = entry->mListeners[i];
        nsCOMPtr<Element> blListener = do_QueryReferent(bl->mListener);

        if (blListener == &aListener && bl->mAttribute == attr)
            return;
    }

    BroadcastListener* bl = new BroadcastListener;
    bl->mListener  = do_GetWeakReference(&aListener);
    bl->mAttribute = attr;

    entry->mListeners.AppendElement(bl);

    SynchronizeBroadcastListener(&aBroadcaster, &aListener, aAttr);
}

void
XULDocument::RemoveBroadcastListenerFor(Element& aBroadcaster,
                                        Element& aListener,
                                        const nsAString& aAttr)
{
    // If we haven't added any broadcast listeners, then there sure
    // aren't any to remove.
    if (! mBroadcasterMap)
        return;

    auto entry = static_cast<BroadcasterMapEntry*>
                            (mBroadcasterMap->Search(&aBroadcaster));
    if (entry) {
        RefPtr<nsAtom> attr = NS_Atomize(aAttr);
        for (size_t i = entry->mListeners.Length() - 1; i != (size_t)-1; --i) {
            BroadcastListener* bl = entry->mListeners[i];
            nsCOMPtr<Element> blListener = do_QueryReferent(bl->mListener);

            if (blListener == &aListener && bl->mAttribute == attr) {
                entry->mListeners.RemoveElementAt(i);
                delete bl;

                if (entry->mListeners.IsEmpty())
                    mBroadcasterMap->RemoveEntry(entry);

                break;
            }
        }
    }
}

nsresult
XULDocument::ExecuteOnBroadcastHandlerFor(Element* aBroadcaster,
                                          Element* aListener,
                                          nsAtom* aAttr)
{
    // Now we execute the onchange handler in the context of the
    // observer. We need to find the observer in order to
    // execute the handler.

    for (nsIContent* child = aListener->GetFirstChild();
         child;
         child = child->GetNextSibling()) {

        // Look for an <observes> element beneath the listener. This
        // ought to have an |element| attribute that refers to
        // aBroadcaster, and an |attribute| element that tells us what
        // attriubtes we're listening for.
        if (!child->IsXULElement(nsGkAtoms::observes))
            continue;

        // Is this the element that was listening to us?
        nsAutoString listeningToID;
        child->AsElement()->GetAttr(kNameSpaceID_None, nsGkAtoms::element, listeningToID);

        nsAutoString broadcasterID;
        aBroadcaster->GetAttr(kNameSpaceID_None, nsGkAtoms::id, broadcasterID);

        if (listeningToID != broadcasterID)
            continue;

        // We are observing the broadcaster, but is this the right
        // attribute?
        nsAutoString listeningToAttribute;
        child->AsElement()->GetAttr(kNameSpaceID_None, nsGkAtoms::attribute,
                                    listeningToAttribute);

        if (!aAttr->Equals(listeningToAttribute) &&
            !listeningToAttribute.EqualsLiteral("*")) {
            continue;
        }

        // This is the right <observes> element. Execute the
        // |onbroadcast| event handler
        WidgetEvent event(true, eXULBroadcast);

        RefPtr<nsPresContext> presContext = GetPresContext();
        if (presContext) {
          // Handle the DOM event
          nsEventStatus status = nsEventStatus_eIgnore;
          EventDispatcher::Dispatch(child, presContext, &event, nullptr,
                                    &status);
        }
    }

    return NS_OK;
}

static bool
ShouldPersistAttribute(Element* aElement, nsAtom* aAttribute)
{
    if (aElement->IsXULElement(nsGkAtoms::window)) {
        // This is not an element of the top document, its owner is
        // not an nsXULWindow. Persist it.
        if (aElement->OwnerDoc()->GetParentDocument()) {
            return true;
        }
        // The following attributes of xul:window should be handled in
        // nsXULWindow::SavePersistentAttributes instead of here.
        if (aAttribute == nsGkAtoms::screenX ||
            aAttribute == nsGkAtoms::screenY ||
            aAttribute == nsGkAtoms::width ||
            aAttribute == nsGkAtoms::height ||
            aAttribute == nsGkAtoms::sizemode) {
            return false;
        }
    }
    return true;
}

void
XULDocument::AttributeChanged(Element* aElement, int32_t aNameSpaceID,
                              nsAtom* aAttribute, int32_t aModType,
                              const nsAttrValue* aOldValue)
{
    NS_ASSERTION(aElement->OwnerDoc() == this, "unexpected doc");

    // Might not need this, but be safe for now.
    nsCOMPtr<nsIMutationObserver> kungFuDeathGrip(this);

    // Synchronize broadcast listeners
    if (mBroadcasterMap &&
        CanBroadcast(aNameSpaceID, aAttribute)) {
        auto entry = static_cast<BroadcasterMapEntry*>
                                (mBroadcasterMap->Search(aElement));

        if (entry) {
            // We've got listeners: push the value.
            nsAutoString value;
            bool attrSet = aElement->GetAttr(kNameSpaceID_None, aAttribute, value);

            for (size_t i = entry->mListeners.Length() - 1; i != (size_t)-1; --i) {
                BroadcastListener* bl = entry->mListeners[i];
                if ((bl->mAttribute == aAttribute) ||
                    (bl->mAttribute == nsGkAtoms::_asterisk)) {
                    nsCOMPtr<Element> listenerEl
                        = do_QueryReferent(bl->mListener);
                    if (listenerEl) {
                        nsAutoString currentValue;
                        bool hasAttr = listenerEl->GetAttr(kNameSpaceID_None,
                                                           aAttribute,
                                                           currentValue);
                        // We need to update listener only if we're
                        // (1) removing an existing attribute,
                        // (2) adding a new attribute or
                        // (3) changing the value of an attribute.
                        bool needsAttrChange =
                            attrSet != hasAttr || !value.Equals(currentValue);
                        nsDelayedBroadcastUpdate delayedUpdate(aElement,
                                                               listenerEl,
                                                               aAttribute,
                                                               value,
                                                               attrSet,
                                                               needsAttrChange);

                        size_t index =
                            mDelayedAttrChangeBroadcasts.IndexOf(delayedUpdate,
                                0, nsDelayedBroadcastUpdate::Comparator());
                        if (index != mDelayedAttrChangeBroadcasts.NoIndex) {
                            if (mHandlingDelayedAttrChange) {
                                NS_WARNING("Broadcasting loop!");
                                continue;
                            }
                            mDelayedAttrChangeBroadcasts.RemoveElementAt(index);
                        }

                        mDelayedAttrChangeBroadcasts.AppendElement(delayedUpdate);
                    }
                }
            }
        }
    }

    // checks for modifications in broadcasters
    bool listener, resolved;
    CheckBroadcasterHookup(aElement, &listener, &resolved);

    // See if there is anything we need to persist in the localstore.
    //
    // XXX Namespace handling broken :-(
    nsAutoString persist;
    aElement->GetAttr(kNameSpaceID_None, nsGkAtoms::persist, persist);
    // Persistence of attributes of xul:window is handled in nsXULWindow.
    if (ShouldPersistAttribute(aElement, aAttribute) && !persist.IsEmpty() &&
        // XXXldb This should check that it's a token, not just a substring.
        persist.Find(nsDependentAtomString(aAttribute)) >= 0) {
      nsContentUtils::AddScriptRunner(
        NewRunnableMethod<Element*, int32_t, nsAtom*>(
          "dom::XULDocument::Persist",
          this,
          &XULDocument::Persist,
          aElement,
          kNameSpaceID_None,
          aAttribute));
    }
}

void
XULDocument::ContentAppended(nsIContent* aFirstNewContent)
{
    NS_ASSERTION(aFirstNewContent->OwnerDoc() == this, "unexpected doc");

    // Might not need this, but be safe for now.
    nsCOMPtr<nsIMutationObserver> kungFuDeathGrip(this);

    // Update our element map
    nsresult rv = NS_OK;
    for (nsIContent* cur = aFirstNewContent; cur && NS_SUCCEEDED(rv);
         cur = cur->GetNextSibling()) {
        rv = AddSubtreeToDocument(cur);
    }
}

void
XULDocument::ContentInserted(nsIContent* aChild)
{
    NS_ASSERTION(aChild->OwnerDoc() == this, "unexpected doc");

    // Might not need this, but be safe for now.
    nsCOMPtr<nsIMutationObserver> kungFuDeathGrip(this);

    AddSubtreeToDocument(aChild);
}

void
XULDocument::ContentRemoved(nsIContent* aChild, nsIContent* aPreviousSibling)
{
    NS_ASSERTION(aChild->OwnerDoc() == this, "unexpected doc");

    // Might not need this, but be safe for now.
    nsCOMPtr<nsIMutationObserver> kungFuDeathGrip(this);

    RemoveSubtreeFromDocument(aChild);
}

nsresult
XULDocument::AddForwardReference(nsForwardReference* aRef)
{
    if (mResolutionPhase < aRef->GetPhase()) {
        if (!mForwardReferences.AppendElement(aRef)) {
            delete aRef;
            return NS_ERROR_OUT_OF_MEMORY;
        }
    }
    else {
        NS_ERROR("forward references have already been resolved");
        delete aRef;
    }

    return NS_OK;
}

nsresult
XULDocument::ResolveForwardReferences()
{
    if (mResolutionPhase == nsForwardReference::eDone)
        return NS_OK;

    NS_ASSERTION(mResolutionPhase == nsForwardReference::eStart,
                 "nested ResolveForwardReferences()");

    // Resolve each outstanding 'forward' reference. We iterate
    // through the list of forward references until no more forward
    // references can be resolved. This annealing process is
    // guaranteed to converge because we've "closed the gate" to new
    // forward references.

    const nsForwardReference::Phase* pass = nsForwardReference::kPasses;
    while ((mResolutionPhase = *pass) != nsForwardReference::eDone) {
        uint32_t previous = 0;
        while (mForwardReferences.Length() &&
               mForwardReferences.Length() != previous) {
            previous = mForwardReferences.Length();

            for (uint32_t i = 0; i < mForwardReferences.Length(); ++i) {
                nsForwardReference* fwdref = mForwardReferences[i];

                if (fwdref->GetPhase() == *pass) {
                    nsForwardReference::Result result = fwdref->Resolve();

                    switch (result) {
                    case nsForwardReference::eResolve_Succeeded:
                    case nsForwardReference::eResolve_Error:
                        mForwardReferences.RemoveElementAt(i);

                        // fixup because we removed from list
                        --i;
                        break;

                    case nsForwardReference::eResolve_Later:
                        // do nothing. we'll try again later
                        ;
                    }
                }
            }
        }

        ++pass;
    }

    mForwardReferences.Clear();
    return NS_OK;
}

//----------------------------------------------------------------------
//
// nsIDocument interface
//


void
XULDocument::Persist(Element* aElement, int32_t aNameSpaceID,
                     nsAtom* aAttribute)
{
    // For non-chrome documents, persistance is simply broken
    if (!nsContentUtils::IsSystemPrincipal(NodePrincipal()))
        return;

    if (!mLocalStore) {
        mLocalStore = do_GetService("@mozilla.org/xul/xulstore;1");
        if (NS_WARN_IF(!mLocalStore)) {
            return;
        }
    }

    nsAutoString id;

    aElement->GetAttr(kNameSpaceID_None, nsGkAtoms::id, id);
    nsAtomString attrstr(aAttribute);

    nsAutoString valuestr;
    aElement->GetAttr(kNameSpaceID_None, aAttribute, valuestr);

    nsAutoCString utf8uri;
    nsresult rv = mDocumentURI->GetSpec(utf8uri);
    if (NS_WARN_IF(NS_FAILED(rv))) {
        return;
    }
    NS_ConvertUTF8toUTF16 uri(utf8uri);

    bool hasAttr;
    rv = mLocalStore->HasValue(uri, id, attrstr, &hasAttr);
    if (NS_WARN_IF(NS_FAILED(rv))) {
        return;
    }

    if (hasAttr && valuestr.IsEmpty()) {
        mLocalStore->RemoveValue(uri, id, attrstr);
        return;
    }

    // Persisting attributes to top level windows is handled by nsXULWindow.
    if (aElement->IsXULElement(nsGkAtoms::window)) {
        if (nsCOMPtr<nsIXULWindow> win = GetXULWindowIfToplevelChrome()) {
<<<<<<< HEAD
           return NS_OK;
        }
    }

    return mLocalStore->SetValue(uri, id, attrstr, valuestr);
}


nsresult
XULDocument::GetViewportSize(int32_t* aWidth,
                             int32_t* aHeight)
{
    *aWidth = *aHeight = 0;

    FlushPendingNotifications(FlushType::Layout);

    nsIPresShell *shell = GetShell();
    NS_ENSURE_TRUE(shell, NS_ERROR_FAILURE);

    nsIFrame* frame = shell->GetRootFrame();
    NS_ENSURE_TRUE(frame, NS_ERROR_FAILURE);

    nsSize size = frame->GetSize();

    *aWidth = nsPresContext::AppUnitsToIntCSSPixels(size.width);
    *aHeight = nsPresContext::AppUnitsToIntCSSPixels(size.height);

    return NS_OK;
}

int32_t
XULDocument::GetWidth(ErrorResult& aRv)
{
    int32_t width = 0;
    int32_t height = 0;
    aRv = GetViewportSize(&width, &height);
    return width;
}

int32_t
XULDocument::GetHeight(ErrorResult& aRv)
{
    int32_t width = 0;
    int32_t height = 0;
    aRv = GetViewportSize(&width, &height);
    return height;
}

static JSObject*
GetScopeObjectOfNode(nsINode* node)
{
    MOZ_ASSERT(node, "Must not be called with null.");

    // Window root occasionally keeps alive a node of a document whose
    // window is already dead. If in this brief period someone calls
    // GetPopupNode and we return that node, nsNodeSH::PreCreate will throw,
    // because it will not know which scope this node belongs to. Returning
    // an orphan node like that to JS would be a bug anyway, so to avoid
    // this, let's do the same check as nsNodeSH::PreCreate does to
    // determine the scope and if it fails let's just return null in
    // XULDocument::GetPopupNode.
    nsIDocument* doc = node->OwnerDoc();
    MOZ_ASSERT(doc, "This should never happen.");

    nsIGlobalObject* global = doc->GetScopeObject();
    return global ? global->GetGlobalJSObject() : nullptr;
}

already_AddRefed<nsINode>
XULDocument::GetPopupNode()
{
    nsCOMPtr<nsINode> node;
    nsCOMPtr<nsPIWindowRoot> rootWin = GetWindowRoot();
    if (rootWin) {
        node = rootWin->GetPopupNode(); // addref happens here
    }

    if (!node) {
        nsXULPopupManager* pm = nsXULPopupManager::GetInstance();
        if (pm) {
            node = pm->GetLastTriggerPopupNode(this);
        }
    }

    if (node && nsContentUtils::CanCallerAccess(node)
        && GetScopeObjectOfNode(node)) {
        return node.forget();
    }

    return nullptr;
}

void
XULDocument::SetPopupNode(nsINode* aNode)
{
    nsCOMPtr<nsPIWindowRoot> rootWin = GetWindowRoot();
    if (rootWin) {
        rootWin->SetPopupNode(aNode);
    }
}

// Returns the rangeOffset element from the XUL Popup Manager. This is for
// chrome callers only.
nsINode*
XULDocument::GetPopupRangeParent(ErrorResult& aRv)
{
    nsXULPopupManager* pm = nsXULPopupManager::GetInstance();
    if (!pm) {
        aRv.Throw(NS_ERROR_FAILURE);
        return nullptr;
    }

    nsINode* rangeParent = pm->GetMouseLocationParent();
    if (rangeParent && !nsContentUtils::CanCallerAccess(rangeParent)) {
        aRv.Throw(NS_ERROR_DOM_SECURITY_ERR);
        return nullptr;
    }

    return rangeParent;
}

// Returns the rangeOffset element from the XUL Popup Manager. We check the
// rangeParent to determine if the caller has rights to access to the data.
int32_t
XULDocument::GetPopupRangeOffset(ErrorResult& aRv)
{
    nsXULPopupManager* pm = nsXULPopupManager::GetInstance();
    if (!pm) {
        aRv.Throw(NS_ERROR_FAILURE);
        return 0;
    }

    nsINode* rangeParent = pm->GetMouseLocationParent();
    if (rangeParent && !nsContentUtils::CanCallerAccess(rangeParent)) {
        aRv.Throw(NS_ERROR_DOM_SECURITY_ERR);
        return 0;
    }

    return pm->MouseLocationOffset();
}

already_AddRefed<nsINode>
XULDocument::GetTooltipNode()
{
    nsXULPopupManager* pm = nsXULPopupManager::GetInstance();
    if (pm) {
        nsCOMPtr<nsINode> node = pm->GetLastTriggerTooltipNode(this);
        if (node && nsContentUtils::CanCallerAccess(node)) {
            return node.forget();
=======
           return;
>>>>>>> 94e37e71
        }
    }

    mLocalStore->SetValue(uri, id, attrstr, valuestr);
}

nsresult
XULDocument::AddElementToDocumentPre(Element* aElement)
{
    // Do a bunch of work that's necessary when an element gets added
    // to the XUL Document.
    nsresult rv;

    // 1. Add the element to the id map, since it seems this can be
    // called when creating elements from prototypes.
    nsAtom* id = aElement->GetID();
    if (id) {
        // FIXME: Shouldn't BindToTree take care of this?
        nsAutoScriptBlocker scriptBlocker;
        AddToIdTable(aElement, id);
    }

    // 2. Check for a broadcaster hookup attribute, in which case
    // we'll hook the node up as a listener on a broadcaster.
    bool listener, resolved;
    rv = CheckBroadcasterHookup(aElement, &listener, &resolved);
    if (NS_FAILED(rv)) return rv;

    // If it's not there yet, we may be able to defer hookup until
    // later.
    if (listener && !resolved && (mResolutionPhase != nsForwardReference::eDone)) {
        BroadcasterHookup* hookup = new BroadcasterHookup(this, aElement);
        rv = AddForwardReference(hookup);
        if (NS_FAILED(rv)) return rv;
    }

    return NS_OK;
}

nsresult
XULDocument::AddElementToDocumentPost(Element* aElement)
{
    if (aElement == GetRootElement()) {
        ResetDocumentDirection();
    }

    // We need to pay special attention to the keyset tag to set up a listener
    if (aElement->NodeInfo()->Equals(nsGkAtoms::keyset, kNameSpaceID_XUL)) {
        // Create our XUL key listener and hook it up.
        nsXBLService::AttachGlobalKeyHandler(aElement);
    } else if (aElement->IsXULElement(nsGkAtoms::link)) {
        LocalizationLinkAdded(aElement);
    } else if (aElement->IsXULElement(nsGkAtoms::linkset)) {
        OnL10nResourceContainerParsed();
    }

    return NS_OK;
}

nsresult
XULDocument::AddSubtreeToDocument(nsIContent* aContent)
{
    NS_ASSERTION(aContent->GetUncomposedDoc() == this, "Element not in doc!");
    // From here on we only care about elements.
    Element* aElement = Element::FromNode(aContent);
    if (!aElement) {
        return NS_OK;
    }

    // Do pre-order addition magic
    nsresult rv = AddElementToDocumentPre(aElement);
    if (NS_FAILED(rv)) return rv;

    // Recurse to children
    for (nsIContent* child = aElement->GetLastChild();
         child;
         child = child->GetPreviousSibling()) {

        rv = AddSubtreeToDocument(child);
        if (NS_FAILED(rv))
            return rv;
    }

    // Do post-order addition magic
    return AddElementToDocumentPost(aElement);
}

nsresult
XULDocument::RemoveSubtreeFromDocument(nsIContent* aContent)
{
    // From here on we only care about elements.
    Element* aElement = Element::FromNode(aContent);
    if (!aElement) {
        return NS_OK;
    }

    // Do a bunch of cleanup to remove an element from the XUL
    // document.
    nsresult rv;

    if (aElement->NodeInfo()->Equals(nsGkAtoms::keyset, kNameSpaceID_XUL)) {
        nsXBLService::DetachGlobalKeyHandler(aElement);
    }

    // Remove any children from the document.
    for (nsIContent* child = aElement->GetLastChild();
         child;
         child = child->GetPreviousSibling()) {

        rv = RemoveSubtreeFromDocument(child);
        if (NS_FAILED(rv))
            return rv;
    }

    // Remove the element from the id map, since we added it in
    // AddElementToDocumentPre().
    nsAtom* id = aElement->GetID();
    if (id) {
        // FIXME: Shouldn't UnbindFromTree take care of this?
        nsAutoScriptBlocker scriptBlocker;
        RemoveFromIdTable(aElement, id);
    }

    // Remove the element from our broadcaster map, since it is no longer
    // in the document.
    nsCOMPtr<Element> broadcaster, listener;
    nsAutoString attribute, broadcasterID;
    rv = FindBroadcaster(aElement, getter_AddRefs(listener),
                         broadcasterID, attribute, getter_AddRefs(broadcaster));
    if (rv == NS_FINDBROADCASTER_FOUND) {
        RemoveBroadcastListenerFor(*broadcaster, *listener, attribute);
    }

    return NS_OK;
}

//----------------------------------------------------------------------
//
// nsINode interface
//

nsresult
XULDocument::Clone(mozilla::dom::NodeInfo* aNodeInfo, nsINode** aResult) const
{
    // We don't allow cloning of a XUL document
    *aResult = nullptr;
    return NS_ERROR_DOM_NOT_SUPPORTED_ERR;
}


//----------------------------------------------------------------------
//
// Implementation methods
//

nsresult
XULDocument::Init()
{
    nsresult rv = XMLDocument::Init();
    NS_ENSURE_SUCCESS(rv, rv);

    if (gRefCnt++ == 0) {
        // ensure that the XUL prototype cache is instantiated successfully,
        // so that we can use nsXULPrototypeCache::GetInstance() without
        // null-checks in the rest of the class.
        nsXULPrototypeCache* cache = nsXULPrototypeCache::GetInstance();
        if (!cache) {
          NS_ERROR("Could not instantiate nsXULPrototypeCache");
          return NS_ERROR_FAILURE;
        }
    }

    Preferences::RegisterCallback(XULDocument::DirectionChanged,
                                  "intl.uidirection", this);

    return NS_OK;
}


nsresult
XULDocument::StartLayout(void)
{
    mMayStartLayout = true;
    nsCOMPtr<nsIPresShell> shell = GetShell();
    if (shell) {
        // Resize-reflow this time
        nsPresContext *cx = shell->GetPresContext();
        NS_ASSERTION(cx != nullptr, "no pres context");
        if (! cx)
            return NS_ERROR_UNEXPECTED;

        nsCOMPtr<nsIDocShell> docShell = cx->GetDocShell();
        NS_ASSERTION(docShell != nullptr, "container is not a docshell");
        if (! docShell)
            return NS_ERROR_UNEXPECTED;

        nsresult rv = shell->Initialize();
        NS_ENSURE_SUCCESS(rv, rv);
    }

    return NS_OK;
}

nsresult
XULDocument::PrepareToLoadPrototype(nsIURI* aURI, const char* aCommand,
                                    nsIPrincipal* aDocumentPrincipal,
                                    nsIParser** aResult)
{
    nsresult rv;

    // Create a new prototype document.
    rv = NS_NewXULPrototypeDocument(getter_AddRefs(mCurrentPrototype));
    if (NS_FAILED(rv)) return rv;

    rv = mCurrentPrototype->InitPrincipal(aURI, aDocumentPrincipal);
    if (NS_FAILED(rv)) {
        mCurrentPrototype = nullptr;
        return rv;
    }

    SetPrincipal(aDocumentPrincipal);

    // Create a XUL content sink, a parser, and kick off a load for
    // the document.
    RefPtr<XULContentSinkImpl> sink = new XULContentSinkImpl();

    rv = sink->Init(this, mCurrentPrototype);
    NS_ASSERTION(NS_SUCCEEDED(rv), "Unable to initialize datasource sink");
    if (NS_FAILED(rv)) return rv;

    nsCOMPtr<nsIParser> parser = do_CreateInstance(kParserCID, &rv);
    NS_ASSERTION(NS_SUCCEEDED(rv), "unable to create parser");
    if (NS_FAILED(rv)) return rv;

    parser->SetCommand(nsCRT::strcmp(aCommand, "view-source") ? eViewNormal :
                       eViewSource);

    parser->SetDocumentCharset(UTF_8_ENCODING,
                               kCharsetFromDocTypeDefault);
    parser->SetContentSink(sink); // grabs a reference to the parser

    parser.forget(aResult);
    return NS_OK;
}


nsresult
XULDocument::ApplyPersistentAttributes()
{
    // For non-chrome documents, persistance is simply broken
    if (!nsContentUtils::IsSystemPrincipal(NodePrincipal()))
        return NS_ERROR_NOT_AVAILABLE;

    // Add all of the 'persisted' attributes into the content
    // model.
    if (!mLocalStore) {
        mLocalStore = do_GetService("@mozilla.org/xul/xulstore;1");
        if (NS_WARN_IF(!mLocalStore)) {
            return NS_ERROR_NOT_INITIALIZED;
        }
    }

    mApplyingPersistedAttrs = true;
    ApplyPersistentAttributesInternal();
    mApplyingPersistedAttrs = false;

    return NS_OK;
}


nsresult
XULDocument::ApplyPersistentAttributesInternal()
{
    nsCOMArray<Element> elements;

    nsAutoCString utf8uri;
    nsresult rv = mDocumentURI->GetSpec(utf8uri);
    if (NS_WARN_IF(NS_FAILED(rv))) {
        return rv;
    }
    NS_ConvertUTF8toUTF16 uri(utf8uri);

    // Get a list of element IDs for which persisted values are available
    nsCOMPtr<nsIStringEnumerator> ids;
    rv = mLocalStore->GetIDsEnumerator(uri, getter_AddRefs(ids));
    if (NS_WARN_IF(NS_FAILED(rv))) {
        return rv;
    }

    while (1) {
        bool hasmore = false;
        ids->HasMore(&hasmore);
        if (!hasmore) {
            break;
        }

        nsAutoString id;
        ids->GetNext(id);

        nsIdentifierMapEntry* entry = mIdentifierMap.GetEntry(id);
        if (!entry) {
            continue;
        }

        // We want to hold strong refs to the elements while applying
        // persistent attributes, just in case.
        elements.Clear();
        elements.SetCapacity(entry->GetIdElements().Length());
        for (Element* element : entry->GetIdElements()) {
            elements.AppendObject(element);
        }
        if (elements.IsEmpty()) {
            continue;
        }

        rv = ApplyPersistentAttributesToElements(id, elements);
        if (NS_WARN_IF(NS_FAILED(rv))) {
            return rv;
        }
    }

    return NS_OK;
}

nsresult
XULDocument::ApplyPersistentAttributesToElements(const nsAString &aID,
                                                 nsCOMArray<Element>& aElements)
{
    nsAutoCString utf8uri;
    nsresult rv = mDocumentURI->GetSpec(utf8uri);
    if (NS_WARN_IF(NS_FAILED(rv))) {
        return rv;
    }
    NS_ConvertUTF8toUTF16 uri(utf8uri);

    // Get a list of attributes for which persisted values are available
    nsCOMPtr<nsIStringEnumerator> attrs;
    rv = mLocalStore->GetAttributeEnumerator(uri, aID, getter_AddRefs(attrs));
    if (NS_WARN_IF(NS_FAILED(rv))) {
        return rv;
    }

    while (1) {
        bool hasmore = PR_FALSE;
        attrs->HasMore(&hasmore);
        if (!hasmore) {
            break;
        }

        nsAutoString attrstr;
        attrs->GetNext(attrstr);

        nsAutoString value;
        rv = mLocalStore->GetValue(uri, aID, attrstr, value);
        if (NS_WARN_IF(NS_FAILED(rv))) {
            return rv;
        }

        RefPtr<nsAtom> attr = NS_Atomize(attrstr);
        if (NS_WARN_IF(!attr)) {
            return NS_ERROR_OUT_OF_MEMORY;
        }

        uint32_t cnt = aElements.Count();
        for (int32_t i = int32_t(cnt) - 1; i >= 0; --i) {
            RefPtr<Element> element = aElements.SafeObjectAt(i);
            if (!element) {
                 continue;
            }

            // Applying persistent attributes to top level windows is handled
            // by nsXULWindow.
            if (element->IsXULElement(nsGkAtoms::window)) {
                if (nsCOMPtr<nsIXULWindow> win = GetXULWindowIfToplevelChrome()) {
                    continue;
                }
            }

            Unused << element->SetAttr(kNameSpaceID_None, attr, value, true);
        }
    }

    return NS_OK;
}

void
XULDocument::TraceProtos(JSTracer* aTrc)
{
    uint32_t i, count = mPrototypes.Length();
    for (i = 0; i < count; ++i) {
        mPrototypes[i]->TraceProtos(aTrc);
    }

    if (mCurrentPrototype) {
        mCurrentPrototype->TraceProtos(aTrc);
    }
}

//----------------------------------------------------------------------
//
// XULDocument::ContextStack
//

XULDocument::ContextStack::ContextStack()
    : mTop(nullptr), mDepth(0)
{
}

XULDocument::ContextStack::~ContextStack()
{
    while (mTop) {
        Entry* doomed = mTop;
        mTop = mTop->mNext;
        NS_IF_RELEASE(doomed->mElement);
        delete doomed;
    }
}

nsresult
XULDocument::ContextStack::Push(nsXULPrototypeElement* aPrototype,
                                nsIContent* aElement)
{
    Entry* entry = new Entry;
    entry->mPrototype = aPrototype;
    entry->mElement   = aElement;
    NS_IF_ADDREF(entry->mElement);
    entry->mIndex     = 0;

    entry->mNext = mTop;
    mTop = entry;

    ++mDepth;
    return NS_OK;
}

nsresult
XULDocument::ContextStack::Pop()
{
    if (mDepth == 0)
        return NS_ERROR_UNEXPECTED;

    Entry* doomed = mTop;
    mTop = mTop->mNext;
    --mDepth;

    NS_IF_RELEASE(doomed->mElement);
    delete doomed;
    return NS_OK;
}

nsresult
XULDocument::ContextStack::Peek(nsXULPrototypeElement** aPrototype,
                                nsIContent** aElement,
                                int32_t* aIndex)
{
    if (mDepth == 0)
        return NS_ERROR_UNEXPECTED;

    *aPrototype = mTop->mPrototype;
    *aElement   = mTop->mElement;
    NS_IF_ADDREF(*aElement);
    *aIndex     = mTop->mIndex;

    return NS_OK;
}


nsresult
XULDocument::ContextStack::SetTopIndex(int32_t aIndex)
{
    if (mDepth == 0)
        return NS_ERROR_UNEXPECTED;

    mTop->mIndex = aIndex;
    return NS_OK;
}


//----------------------------------------------------------------------
//
// Content model walking routines
//

nsresult
XULDocument::PrepareToWalk()
{
    // Prepare to walk the mCurrentPrototype
    nsresult rv;

    // Keep an owning reference to the prototype document so that its
    // elements aren't yanked from beneath us.
    mPrototypes.AppendElement(mCurrentPrototype);

    // Get the prototype's root element and initialize the context
    // stack for the prototype walk.
    nsXULPrototypeElement* proto = mCurrentPrototype->GetRootElement();

    if (! proto) {
        if (MOZ_LOG_TEST(gXULLog, LogLevel::Error)) {
            nsCOMPtr<nsIURI> url = mCurrentPrototype->GetURI();

            nsAutoCString urlspec;
            rv = url->GetSpec(urlspec);
            if (NS_FAILED(rv)) return rv;

            MOZ_LOG(gXULLog, LogLevel::Error,
                   ("xul: error parsing '%s'", urlspec.get()));
        }

        return NS_OK;
    }

    nsINode* nodeToInsertBefore = nsINode::GetFirstChild();

    const nsTArray<RefPtr<nsXULPrototypePI> >& processingInstructions =
        mCurrentPrototype->GetProcessingInstructions();

    uint32_t total = processingInstructions.Length();
    for (uint32_t i = 0; i < total; ++i) {
        rv = CreateAndInsertPI(processingInstructions[i],
                               this, nodeToInsertBefore);
        if (NS_FAILED(rv)) return rv;
    }

    // Do one-time initialization.
    RefPtr<Element> root;

    // Add the root element
    rv = CreateElementFromPrototype(proto, getter_AddRefs(root), true);
    if (NS_FAILED(rv)) return rv;

    rv = AppendChildTo(root, false);
    if (NS_FAILED(rv)) return rv;

    // Block onload until we've finished building the complete
    // document content model.
    BlockOnload();

    nsContentUtils::AddScriptRunner(
        new nsDocElementCreatedNotificationRunner(this));

    // There'd better not be anything on the context stack at this
    // point! This is the basis case for our "induction" in
    // ResumeWalk(), below, which'll assume that there's always a
    // content element on the context stack if we're in the document.
    NS_ASSERTION(mContextStack.Depth() == 0, "something's on the context stack already");
    if (mContextStack.Depth() != 0)
        return NS_ERROR_UNEXPECTED;

    rv = mContextStack.Push(proto, root);
    if (NS_FAILED(rv)) return rv;

    return NS_OK;
}

nsresult
XULDocument::CreateAndInsertPI(const nsXULPrototypePI* aProtoPI,
                               nsINode* aParent, nsINode* aBeforeThis)
{
    MOZ_ASSERT(aProtoPI, "null ptr");
    MOZ_ASSERT(aParent, "null ptr");

    RefPtr<ProcessingInstruction> node =
        NS_NewXMLProcessingInstruction(mNodeInfoManager, aProtoPI->mTarget,
                                       aProtoPI->mData);

    nsresult rv;
    if (aProtoPI->mTarget.EqualsLiteral("xml-stylesheet")) {
        rv = InsertXMLStylesheetPI(aProtoPI, aParent, aBeforeThis, node);
    } else {
        // No special processing, just add the PI to the document.
        rv = aParent->InsertChildBefore(node->AsContent(),
                                        aBeforeThis
                                          ? aBeforeThis->AsContent() : nullptr,
                                        false);
    }

    return rv;
}

nsresult
XULDocument::InsertXMLStylesheetPI(const nsXULPrototypePI* aProtoPI,
                                   nsINode* aParent,
                                   nsINode* aBeforeThis,
                                   nsIContent* aPINode)
{
    nsCOMPtr<nsIStyleSheetLinkingElement> ssle(do_QueryInterface(aPINode));
    NS_ASSERTION(ssle, "passed XML Stylesheet node does not "
                       "implement nsIStyleSheetLinkingElement!");

    nsresult rv;

    ssle->InitStyleLinkElement(false);
    // We want to be notified when the style sheet finishes loading, so
    // disable style sheet loading for now.
    ssle->SetEnableUpdates(false);
    ssle->OverrideBaseURI(mCurrentPrototype->GetURI());

    rv = aParent->InsertChildBefore(aPINode->AsContent(),
                                    aBeforeThis
                                      ? aBeforeThis->AsContent() : nullptr,
                                    false);
    if (NS_FAILED(rv)) return rv;

    ssle->SetEnableUpdates(true);

    // load the stylesheet if necessary, passing ourselves as
    // nsICSSObserver
    auto result = ssle->UpdateStyleSheet(this);
    if (result.isErr()) {
        // Ignore errors from UpdateStyleSheet; we don't want failure to
        // do that to break the XUL document load.  But do propagate out
        // NS_ERROR_OUT_OF_MEMORY.
        if (result.unwrapErr() == NS_ERROR_OUT_OF_MEMORY) {
            return result.unwrapErr();
        }
        return NS_OK;
    }

    auto update = result.unwrap();
    if (update.ShouldBlock()) {
        ++mPendingSheets;
    }

    return NS_OK;
}

nsresult
XULDocument::ResumeWalk()
{
    // Walk the prototype and build the delegate content model. The
    // walk is performed in a top-down, left-to-right fashion. That
    // is, a parent is built before any of its children; a node is
    // only built after all of its siblings to the left are fully
    // constructed.
    //
    // It is interruptable so that transcluded documents (e.g.,
    // <html:script src="..." />) can be properly re-loaded if the
    // cached copy of the document becomes stale.
    nsresult rv;
    nsCOMPtr<nsIURI> docURI =
        mCurrentPrototype ? mCurrentPrototype->GetURI() : nullptr;

    while (1) {
        // Begin (or resume) walking the current prototype.

        while (mContextStack.Depth() > 0) {
            // Look at the top of the stack to determine what we're
            // currently working on.
            // This will always be a node already constructed and
            // inserted to the actual document.
            nsXULPrototypeElement* proto;
            nsCOMPtr<nsIContent> element;
            int32_t indx; // all children of proto before indx (not
                          // inclusive) have already been constructed
            rv = mContextStack.Peek(&proto, getter_AddRefs(element), &indx);
            if (NS_FAILED(rv)) return rv;

            if (indx >= (int32_t)proto->mChildren.Length()) {
                if (element) {
                    // We've processed all of the prototype's children. If
                    // we're in the master prototype, do post-order
                    // document-level hookup.
                    AddElementToDocumentPost(element->AsElement());

                    if (element->NodeInfo()->Equals(nsGkAtoms::style,
                                                    kNameSpaceID_XHTML) ||
                        element->NodeInfo()->Equals(nsGkAtoms::style,
                                                    kNameSpaceID_SVG)) {
                        // XXX sucks that we have to do this -
                        // see bug 370111
                        nsCOMPtr<nsIStyleSheetLinkingElement> ssle =
                            do_QueryInterface(element);
                        NS_ASSERTION(ssle, "<html:style> doesn't implement "
                                           "nsIStyleSheetLinkingElement?");
                        Unused << ssle->UpdateStyleSheet(nullptr);
                    }
                }
                // Now pop the context stack back up to the parent
                // element and continue the prototype walk.
                mContextStack.Pop();
                continue;
            }

            // Grab the next child, and advance the current context stack
            // to the next sibling to our right.
            nsXULPrototypeNode* childproto = proto->mChildren[indx];
            mContextStack.SetTopIndex(++indx);

            NS_ASSERTION(element, "no element on context stack");

            switch (childproto->mType) {
            case nsXULPrototypeNode::eType_Element: {
                // An 'element', which may contain more content.
                nsXULPrototypeElement* protoele =
                    static_cast<nsXULPrototypeElement*>(childproto);

                RefPtr<Element> child;


                rv = CreateElementFromPrototype(protoele,
                                                getter_AddRefs(child),
                                                false);
                if (NS_FAILED(rv)) return rv;

                // ...and append it to the content model.
                rv = element->AppendChildTo(child, false);
                if (NS_FAILED(rv)) return rv;

                // do pre-order document-level hookup.
                AddElementToDocumentPre(child);

                // If it has children, push the element onto the context
                // stack and begin to process them.
                if (protoele->mChildren.Length() > 0) {
                    rv = mContextStack.Push(protoele, child);
                    if (NS_FAILED(rv)) return rv;
                }
                else {
                    // If there are no children, do post-order document hookup
                    // immediately.
                    AddElementToDocumentPost(child);
                }
            }
            break;

            case nsXULPrototypeNode::eType_Script: {
                // A script reference. Execute the script immediately;
                // this may have side effects in the content model.
                nsXULPrototypeScript* scriptproto =
                    static_cast<nsXULPrototypeScript*>(childproto);

                if (scriptproto->mSrcURI) {
                    // A transcluded script reference; this may
                    // "block" our prototype walk if the script isn't
                    // cached, or the cached copy of the script is
                    // stale and must be reloaded.
                    bool blocked;
                    rv = LoadScript(scriptproto, &blocked);
                    // If the script cannot be loaded, just keep going!

                    if (NS_SUCCEEDED(rv) && blocked)
                        return NS_OK;
                }
                else if (scriptproto->HasScriptObject()) {
                    // An inline script
                    rv = ExecuteScript(scriptproto);
                    if (NS_FAILED(rv)) return rv;
                }
            }
            break;

            case nsXULPrototypeNode::eType_Text: {
                // A simple text node.
                RefPtr<nsTextNode> text =
                    new nsTextNode(mNodeInfoManager);

                nsXULPrototypeText* textproto =
                    static_cast<nsXULPrototypeText*>(childproto);
                text->SetText(textproto->mValue, false);

                rv = element->AppendChildTo(text, false);
                NS_ENSURE_SUCCESS(rv, rv);
            }
            break;

            case nsXULPrototypeNode::eType_PI: {
                nsXULPrototypePI* piProto =
                    static_cast<nsXULPrototypePI*>(childproto);

                // <?xml-stylesheet?> doesn't have an effect
                // outside the prolog, like it used to. Issue a warning.

                if (piProto->mTarget.EqualsLiteral("xml-stylesheet")) {

                    const char16_t* params[] = { piProto->mTarget.get() };

                    nsContentUtils::ReportToConsole(
                                        nsIScriptError::warningFlag,
                                        NS_LITERAL_CSTRING("XUL Document"), nullptr,
                                        nsContentUtils::eXUL_PROPERTIES,
                                        "PINotInProlog",
                                        params, ArrayLength(params),
                                        docURI);
                }

                nsIContent* parent = element.get();

                if (parent) {
                    // an inline script could have removed the root element
                    rv = CreateAndInsertPI(piProto, parent, nullptr);
                    NS_ENSURE_SUCCESS(rv, rv);
                }
            }
            break;

            default:
                MOZ_ASSERT_UNREACHABLE("Unexpected nsXULPrototypeNode::Type");
            }
        }

        // Once we get here, the context stack will have been
        // depleted. That means that the entire prototype has been
        // walked and content has been constructed.
        break;
    }

    // If we get here, there is nothing left for us to walk. The content
    // model is built and ready for layout.
    rv = ResolveForwardReferences();
    if (NS_FAILED(rv)) return rv;

    ApplyPersistentAttributes();

    mStillWalking = false;
    if (mPendingSheets == 0) {
        rv = DoneWalking();
    }
    return rv;
}

nsresult
XULDocument::DoneWalking()
{
    MOZ_ASSERT(mPendingSheets == 0, "there are sheets to be loaded");
    MOZ_ASSERT(!mStillWalking, "walk not done");

    // XXXldb This is where we should really be setting the chromehidden
    // attribute.

    if (!mDocumentLoaded) {
        // Make sure we don't reenter here from StartLayout().  Note that
        // setting mDocumentLoaded to true here means that if StartLayout()
        // causes ResumeWalk() to be reentered, we'll take the other branch of
        // the |if (!mDocumentLoaded)| check above and since
        // mInitialLayoutComplete will be false will follow the else branch
        // there too.  See the big comment there for how such reentry can
        // happen.
        mDocumentLoaded = true;

        NotifyPossibleTitleChange(false);

        // For performance reasons, we want to trigger the DocumentL10n's `TriggerInitialDocumentTranslation` within the same
        // microtask that will be created for a `MozBeforeInitialXULLayout`
        // event listener.
        AddEventListener(NS_LITERAL_STRING("MozBeforeInitialXULLayout"), mDocumentL10n, true, false);

        nsContentUtils::DispatchTrustedEvent(
            this,
            static_cast<nsIDocument*>(this),
            NS_LITERAL_STRING("MozBeforeInitialXULLayout"),
            CanBubble::eYes,
            Cancelable::eNo);

        RemoveEventListener(NS_LITERAL_STRING("MozBeforeInitialXULLayout"), mDocumentL10n, true);

        // Before starting layout, check whether we're a toplevel chrome
        // window.  If we are, setup some state so that we don't have to restyle
        // the whole tree after StartLayout.
        if (nsCOMPtr<nsIXULWindow> win = GetXULWindowIfToplevelChrome()) {
            // We're the chrome document!
            win->BeforeStartLayout();
        }

        StartLayout();

        if (mIsWritingFastLoad && IsChromeURI(mDocumentURI))
            nsXULPrototypeCache::GetInstance()->WritePrototype(mCurrentPrototype);

        NS_ASSERTION(mDelayFrameLoaderInitialization,
                     "mDelayFrameLoaderInitialization should be true!");
        mDelayFrameLoaderInitialization = false;
        NS_WARNING_ASSERTION(
          mUpdateNestLevel == 0,
          "Constructing XUL document in middle of an update?");
        if (mUpdateNestLevel == 0) {
            MaybeInitializeFinalizeFrameLoaders();
        }

        NS_DOCUMENT_NOTIFY_OBSERVERS(EndLoad, (this));

        // DispatchContentLoadedEvents undoes the onload-blocking we
        // did in PrepareToWalk().
        DispatchContentLoadedEvents();

        mInitialLayoutComplete = true;
    }

    return NS_OK;
}

NS_IMETHODIMP
XULDocument::StyleSheetLoaded(StyleSheet* aSheet,
                              bool aWasDeferred,
                              nsresult aStatus)
{
    if (!aWasDeferred) {
        // Don't care about when alternate sheets finish loading
        MOZ_ASSERT(mPendingSheets > 0,
                   "Unexpected StyleSheetLoaded notification");

        --mPendingSheets;

        if (!mStillWalking && mPendingSheets == 0) {
            return DoneWalking();
        }
    }

    return NS_OK;
}

void
XULDocument::MaybeBroadcast()
{
    // Only broadcast when not in an update and when safe to run scripts.
    if (mUpdateNestLevel == 0 &&
        (mDelayedAttrChangeBroadcasts.Length() ||
         mDelayedBroadcasters.Length())) {
        if (!nsContentUtils::IsSafeToRunScript()) {
            if (!mInDestructor) {
              nsContentUtils::AddScriptRunner(
                NewRunnableMethod("dom::XULDocument::MaybeBroadcast",
                                  this,
                                  &XULDocument::MaybeBroadcast));
            }
            return;
        }
        if (!mHandlingDelayedAttrChange) {
            mHandlingDelayedAttrChange = true;
            for (uint32_t i = 0; i < mDelayedAttrChangeBroadcasts.Length(); ++i) {
                nsAtom* attrName = mDelayedAttrChangeBroadcasts[i].mAttrName;
                if (mDelayedAttrChangeBroadcasts[i].mNeedsAttrChange) {
                    nsCOMPtr<Element> listener =
                        do_QueryInterface(mDelayedAttrChangeBroadcasts[i].mListener);
                    const nsString& value = mDelayedAttrChangeBroadcasts[i].mAttr;
                    if (mDelayedAttrChangeBroadcasts[i].mSetAttr) {
                        listener->SetAttr(kNameSpaceID_None, attrName, value,
                                          true);
                    } else {
                        listener->UnsetAttr(kNameSpaceID_None, attrName,
                                            true);
                    }
                }
                ExecuteOnBroadcastHandlerFor(mDelayedAttrChangeBroadcasts[i].mBroadcaster,
                                             mDelayedAttrChangeBroadcasts[i].mListener,
                                             attrName);
            }
            mDelayedAttrChangeBroadcasts.Clear();
            mHandlingDelayedAttrChange = false;
        }

        uint32_t length = mDelayedBroadcasters.Length();
        if (length) {
            bool oldValue = mHandlingDelayedBroadcasters;
            mHandlingDelayedBroadcasters = true;
            nsTArray<nsDelayedBroadcastUpdate> delayedBroadcasters;
            mDelayedBroadcasters.SwapElements(delayedBroadcasters);
            for (uint32_t i = 0; i < length; ++i) {
                SynchronizeBroadcastListener(delayedBroadcasters[i].mBroadcaster,
                                             delayedBroadcasters[i].mListener,
                                             delayedBroadcasters[i].mAttr);
            }
            mHandlingDelayedBroadcasters = oldValue;
        }
    }
}

void
XULDocument::EndUpdate()
{
    XMLDocument::EndUpdate();
    MaybeBroadcast();
}

nsresult
XULDocument::LoadScript(nsXULPrototypeScript* aScriptProto, bool* aBlock)
{
    // Load a transcluded script
    nsresult rv;

    bool isChromeDoc = IsChromeURI(mDocumentURI);

    if (isChromeDoc && aScriptProto->HasScriptObject()) {
        rv = ExecuteScript(aScriptProto);

        // Ignore return value from execution, and don't block
        *aBlock = false;
        return NS_OK;
    }

    // Try the XUL script cache, in case two XUL documents source the same
    // .js file (e.g., strres.js from navigator.xul and utilityOverlay.xul).
    // XXXbe the cache relies on aScriptProto's GC root!
    bool useXULCache = nsXULPrototypeCache::GetInstance()->IsEnabled();

    if (isChromeDoc && useXULCache) {
        JSScript* newScriptObject =
            nsXULPrototypeCache::GetInstance()->GetScript(
                                   aScriptProto->mSrcURI);
        if (newScriptObject) {
            // The script language for a proto must remain constant - we
            // can't just change it for this unexpected language.
            aScriptProto->Set(newScriptObject);
        }

        if (aScriptProto->HasScriptObject()) {
            rv = ExecuteScript(aScriptProto);

            // Ignore return value from execution, and don't block
            *aBlock = false;
            return NS_OK;
        }
    }

    // Release script objects from FastLoad since we decided against using them
    aScriptProto->UnlinkJSObjects();

    // Set the current script prototype so that OnStreamComplete can report
    // the right file if there are errors in the script.
    NS_ASSERTION(!mCurrentScriptProto,
                 "still loading a script when starting another load?");
    mCurrentScriptProto = aScriptProto;

    if (isChromeDoc && aScriptProto->mSrcLoading) {
        // Another XULDocument load has started, which is still in progress.
        // Remember to ResumeWalk this document when the load completes.
        mNextSrcLoadWaiter = aScriptProto->mSrcLoadWaiters;
        aScriptProto->mSrcLoadWaiters = this;
        NS_ADDREF_THIS();
    }
    else {
        nsCOMPtr<nsILoadGroup> group = do_QueryReferent(mDocumentLoadGroup);

        // Note: the loader will keep itself alive while it's loading.
        nsCOMPtr<nsIStreamLoader> loader;
        rv = NS_NewStreamLoader(getter_AddRefs(loader),
                                aScriptProto->mSrcURI,
                                this, // aObserver
                                this, // aRequestingContext
                                nsILoadInfo::SEC_REQUIRE_SAME_ORIGIN_DATA_INHERITS,
                                nsIContentPolicy::TYPE_INTERNAL_SCRIPT,
                                group);

        if (NS_FAILED(rv)) {
            mCurrentScriptProto = nullptr;
            return rv;
        }

        aScriptProto->mSrcLoading = true;
    }

    // Block until OnStreamComplete resumes us.
    *aBlock = true;
    return NS_OK;
}

NS_IMETHODIMP
XULDocument::OnStreamComplete(nsIStreamLoader* aLoader,
                              nsISupports* context,
                              nsresult aStatus,
                              uint32_t stringLen,
                              const uint8_t* string)
{
    nsCOMPtr<nsIRequest> request;
    aLoader->GetRequest(getter_AddRefs(request));
    nsCOMPtr<nsIChannel> channel = do_QueryInterface(request);

#ifdef DEBUG
    // print a load error on bad status
    if (NS_FAILED(aStatus)) {
        if (channel) {
            nsCOMPtr<nsIURI> uri;
            channel->GetURI(getter_AddRefs(uri));
            if (uri) {
                printf("Failed to load %s\n", uri->GetSpecOrDefault().get());
            }
        }
    }
#endif

    // This is the completion routine that will be called when a
    // transcluded script completes. Compile and execute the script
    // if the load was successful, then continue building content
    // from the prototype.
    nsresult rv = aStatus;

    NS_ASSERTION(mCurrentScriptProto && mCurrentScriptProto->mSrcLoading,
                 "script source not loading on unichar stream complete?");
    if (!mCurrentScriptProto) {
        // XXX Wallpaper for bug 270042
        return NS_OK;
    }

    if (NS_SUCCEEDED(aStatus)) {
        // If the including XUL document is a FastLoad document, and we're
        // compiling an out-of-line script (one with src=...), then we must
        // be writing a new FastLoad file.  If we were reading this script
        // from the FastLoad file, XULContentSinkImpl::OpenScript (over in
        // nsXULContentSink.cpp) would have already deserialized a non-null
        // script->mScriptObject, causing control flow at the top of LoadScript
        // not to reach here.
        nsCOMPtr<nsIURI> uri = mCurrentScriptProto->mSrcURI;

        // XXX should also check nsIHttpChannel::requestSucceeded

        MOZ_ASSERT(!mOffThreadCompiling && (mOffThreadCompileStringLength == 0 &&
                                            !mOffThreadCompileStringBuf),
                   "XULDocument can't load multiple scripts at once");

        rv = ScriptLoader::ConvertToUTF16(channel, string, stringLen,
                                          EmptyString(), this,
                                          mOffThreadCompileStringBuf,
                                          mOffThreadCompileStringLength);
        if (NS_SUCCEEDED(rv)) {
            // Attempt to give ownership of the buffer to the JS engine.  If
            // we hit offthread compilation, however, we will have to take it
            // back below in order to keep the memory alive until compilation
            // completes.
            JS::SourceBufferHolder srcBuf(mOffThreadCompileStringBuf,
                                          mOffThreadCompileStringLength,
                                          JS::SourceBufferHolder::GiveOwnership);
            mOffThreadCompileStringBuf = nullptr;
            mOffThreadCompileStringLength = 0;

            rv = mCurrentScriptProto->Compile(srcBuf, uri, 1, this, this);
            if (NS_SUCCEEDED(rv) && !mCurrentScriptProto->HasScriptObject()) {
                // We will be notified via OnOffThreadCompileComplete when the
                // compile finishes. The JS engine has taken ownership of the
                // source buffer.
                MOZ_RELEASE_ASSERT(!srcBuf.ownsChars());
                mOffThreadCompiling = true;
                BlockOnload();
                return NS_OK;
            }
        }
    }

    return OnScriptCompileComplete(mCurrentScriptProto->GetScriptObject(), rv);
}

NS_IMETHODIMP
XULDocument::OnScriptCompileComplete(JSScript* aScript, nsresult aStatus)
{
    // When compiling off thread the script will not have been attached to the
    // script proto yet.
    if (aScript && !mCurrentScriptProto->HasScriptObject())
        mCurrentScriptProto->Set(aScript);

    // Allow load events to be fired once off thread compilation finishes.
    if (mOffThreadCompiling) {
        mOffThreadCompiling = false;
        UnblockOnload(false);
    }

    // After compilation finishes the script's characters are no longer needed.
    if (mOffThreadCompileStringBuf) {
      js_free(mOffThreadCompileStringBuf);
      mOffThreadCompileStringBuf = nullptr;
      mOffThreadCompileStringLength = 0;
    }

    // Clear mCurrentScriptProto now, but save it first for use below in
    // the execute code, and in the while loop that resumes walks of other
    // documents that raced to load this script.
    nsXULPrototypeScript* scriptProto = mCurrentScriptProto;
    mCurrentScriptProto = nullptr;

    // Clear the prototype's loading flag before executing the script or
    // resuming document walks, in case any of those control flows starts a
    // new script load.
    scriptProto->mSrcLoading = false;

    nsresult rv = aStatus;
    if (NS_SUCCEEDED(rv)) {
        rv = ExecuteScript(scriptProto);

        // If the XUL cache is enabled, save the script object there in
        // case different XUL documents source the same script.
        //
        // But don't save the script in the cache unless the master XUL
        // document URL is a chrome: URL.  It is valid for a URL such as
        // about:config to translate into a master document URL, whose
        // prototype document nodes -- including prototype scripts that
        // hold GC roots protecting their mJSObject pointers -- are not
        // cached in the XUL prototype cache.  See StartDocumentLoad,
        // the fillXULCache logic.
        //
        // A document such as about:config is free to load a script via
        // a URL such as chrome://global/content/config.js, and we must
        // not cache that script object without a prototype cache entry
        // containing a companion nsXULPrototypeScript node that owns a
        // GC root protecting the script object.  Otherwise, the script
        // cache entry will dangle once the uncached prototype document
        // is released when its owning XULDocument is unloaded.
        //
        // (See http://bugzilla.mozilla.org/show_bug.cgi?id=98207 for
        // the true crime story.)
        bool useXULCache = nsXULPrototypeCache::GetInstance()->IsEnabled();

        if (useXULCache && IsChromeURI(mDocumentURI) && scriptProto->HasScriptObject()) {
            JS::Rooted<JSScript*> script(RootingCx(), scriptProto->GetScriptObject());
            nsXULPrototypeCache::GetInstance()->PutScript(
                               scriptProto->mSrcURI, script);
        }
        // ignore any evaluation errors
    }

    rv = ResumeWalk();

    // Load a pointer to the prototype-script's list of XULDocuments who
    // raced to load the same script
    XULDocument** docp = &scriptProto->mSrcLoadWaiters;

    // Resume walking other documents that waited for this one's load, first
    // executing the script we just compiled, in each doc's script context
    XULDocument* doc;
    while ((doc = *docp) != nullptr) {
        NS_ASSERTION(doc->mCurrentScriptProto == scriptProto,
                     "waiting for wrong script to load?");
        doc->mCurrentScriptProto = nullptr;

        // Unlink doc from scriptProto's list before executing and resuming
        *docp = doc->mNextSrcLoadWaiter;
        doc->mNextSrcLoadWaiter = nullptr;

        if (aStatus == NS_BINDING_ABORTED && !scriptProto->HasScriptObject()) {
            // If the previous doc load was aborted, we want to try loading
            // again for the next doc. Otherwise, one abort would lead to all
            // subsequent waiting docs to abort as well.
            bool block = false;
            doc->LoadScript(scriptProto, &block);
            NS_RELEASE(doc);
            return rv;
        }

        // Execute only if we loaded and compiled successfully, then resume
        if (NS_SUCCEEDED(aStatus) && scriptProto->HasScriptObject()) {
            doc->ExecuteScript(scriptProto);
        }
        doc->ResumeWalk();
        NS_RELEASE(doc);
    }

    return rv;
}

nsresult
XULDocument::ExecuteScript(nsXULPrototypeScript *aScript)
{
    MOZ_ASSERT(aScript != nullptr, "null ptr");
    NS_ENSURE_TRUE(aScript, NS_ERROR_NULL_POINTER);
    NS_ENSURE_TRUE(mScriptGlobalObject, NS_ERROR_NOT_INITIALIZED);

    nsresult rv;
    rv = mScriptGlobalObject->EnsureScriptEnvironment();
    NS_ENSURE_SUCCESS(rv, rv);

    // Execute the precompiled script with the given version
    nsAutoMicroTask mt;

    // We're about to run script via JS::CloneAndExecuteScript, so we need an
    // AutoEntryScript. This is Gecko specific and not in any spec.
    AutoEntryScript aes(mScriptGlobalObject, "precompiled XUL <script> element");
    JSContext* cx = aes.cx();

    JS::Rooted<JSScript*> scriptObject(cx, aScript->GetScriptObject());
    NS_ENSURE_TRUE(scriptObject, NS_ERROR_UNEXPECTED);

    JS::Rooted<JSObject*> global(cx, JS::CurrentGlobalOrNull(cx));
    NS_ENSURE_TRUE(xpc::Scriptability::Get(global).Allowed(), NS_OK);

    JS::ExposeObjectToActiveJS(global);
    JSAutoRealm ar(cx, global);

    // The script is in the compilation scope. Clone it into the target scope
    // and execute it. On failure, ~AutoScriptEntry will handle exceptions, so
    // there is no need to manually check the return value.
    JS::RootedValue rval(cx);
    JS::CloneAndExecuteScript(cx, scriptObject, &rval);

    return NS_OK;
}


nsresult
XULDocument::CreateElementFromPrototype(nsXULPrototypeElement* aPrototype,
                                        Element** aResult,
                                        bool aIsRoot)
{
    // Create a content model element from a prototype element.
    MOZ_ASSERT(aPrototype != nullptr, "null ptr");
    if (! aPrototype)
        return NS_ERROR_NULL_POINTER;

    *aResult = nullptr;
    nsresult rv = NS_OK;

    if (MOZ_LOG_TEST(gXULLog, LogLevel::Debug)) {
        MOZ_LOG(gXULLog, LogLevel::Debug,
               ("xul: creating <%s> from prototype",
                NS_ConvertUTF16toUTF8(aPrototype->mNodeInfo->QualifiedName()).get()));
    }

    RefPtr<Element> result;

    if (aPrototype->mNodeInfo->NamespaceEquals(kNameSpaceID_XUL)) {
        // If it's a XUL element, it'll be lightweight until somebody
        // monkeys with it.
        rv = nsXULElement::CreateFromPrototype(aPrototype, this, true, aIsRoot, getter_AddRefs(result));
        if (NS_FAILED(rv)) return rv;
    }
    else {
        // If it's not a XUL element, it's gonna be heavyweight no matter
        // what. So we need to copy everything out of the prototype
        // into the element.  Get a nodeinfo from our nodeinfo manager
        // for this node.
        RefPtr<mozilla::dom::NodeInfo> newNodeInfo;
        newNodeInfo = mNodeInfoManager->GetNodeInfo(aPrototype->mNodeInfo->NameAtom(),
                                                    aPrototype->mNodeInfo->GetPrefixAtom(),
                                                    aPrototype->mNodeInfo->NamespaceID(),
                                                    ELEMENT_NODE);
        if (!newNodeInfo) return NS_ERROR_OUT_OF_MEMORY;
        RefPtr<mozilla::dom::NodeInfo> xtfNi = newNodeInfo;
        rv = NS_NewElement(getter_AddRefs(result), newNodeInfo.forget(),
                           NOT_FROM_PARSER);
        if (NS_FAILED(rv))
            return rv;

        rv = AddAttributes(aPrototype, result);
        if (NS_FAILED(rv)) return rv;
    }

    result.forget(aResult);

    return NS_OK;
}

nsresult
XULDocument::AddAttributes(nsXULPrototypeElement* aPrototype,
                           Element* aElement)
{
    nsresult rv;

    for (uint32_t i = 0; i < aPrototype->mNumAttributes; ++i) {
        nsXULPrototypeAttribute* protoattr = &(aPrototype->mAttributes[i]);
        nsAutoString  valueStr;
        protoattr->mValue.ToString(valueStr);

        rv = aElement->SetAttr(protoattr->mName.NamespaceID(),
                               protoattr->mName.LocalName(),
                               protoattr->mName.GetPrefix(),
                               valueStr,
                               false);
        if (NS_FAILED(rv)) return rv;
    }

    return NS_OK;
}


//----------------------------------------------------------------------
//
// XULDocument::BroadcasterHookup
//

nsForwardReference::Result
XULDocument::BroadcasterHookup::Resolve()
{
    nsresult rv;

    bool listener;
    rv = mDocument->CheckBroadcasterHookup(mObservesElement, &listener, &mResolved);
    if (NS_FAILED(rv)) return eResolve_Error;

    return mResolved ? eResolve_Succeeded : eResolve_Later;
}


XULDocument::BroadcasterHookup::~BroadcasterHookup()
{
    if (MOZ_LOG_TEST(gXULLog, LogLevel::Warning) && !mResolved) {
        // Tell the world we failed

        nsAutoString broadcasterID;
        nsAutoString attribute;

        if (mObservesElement->IsXULElement(nsGkAtoms::observes)) {
            mObservesElement->GetAttr(kNameSpaceID_None, nsGkAtoms::element, broadcasterID);
            mObservesElement->GetAttr(kNameSpaceID_None, nsGkAtoms::attribute, attribute);
        }
        else {
            mObservesElement->GetAttr(kNameSpaceID_None, nsGkAtoms::observes, broadcasterID);
            attribute.Assign('*');
        }

        nsAutoCString attributeC,broadcasteridC;
        LossyCopyUTF16toASCII(attribute, attributeC);
        LossyCopyUTF16toASCII(broadcasterID, broadcasteridC);
        MOZ_LOG(gXULLog, LogLevel::Warning,
               ("xul: broadcaster hookup failed <%s attribute='%s'> to %s",
                nsAtomCString(mObservesElement->NodeInfo()->NameAtom()).get(),
                attributeC.get(),
                broadcasteridC.get()));
    }
}

//----------------------------------------------------------------------

nsresult
XULDocument::FindBroadcaster(Element* aElement,
                             Element** aListener,
                             nsString& aBroadcasterID,
                             nsString& aAttribute,
                             Element** aBroadcaster)
{
    mozilla::dom::NodeInfo *ni = aElement->NodeInfo();
    *aListener = nullptr;
    *aBroadcaster = nullptr;

    if (ni->Equals(nsGkAtoms::observes, kNameSpaceID_XUL)) {
        // It's an <observes> element, which means that the actual
        // listener is the _parent_ node. This element should have an
        // 'element' attribute that specifies the ID of the
        // broadcaster element, and an 'attribute' element, which
        // specifies the name of the attribute to observe.
        nsIContent* parent = aElement->GetParent();
        if (!parent) {
             // <observes> is the root element
            return NS_FINDBROADCASTER_NOT_FOUND;
        }

        *aListener = Element::FromNode(parent);
        NS_IF_ADDREF(*aListener);

        aElement->GetAttr(kNameSpaceID_None, nsGkAtoms::element, aBroadcasterID);
        if (aBroadcasterID.IsEmpty()) {
            return NS_FINDBROADCASTER_NOT_FOUND;
        }
        aElement->GetAttr(kNameSpaceID_None, nsGkAtoms::attribute, aAttribute);
    }
    else {
        // It's a generic element, which means that we'll use the
        // value of the 'observes' attribute to determine the ID of
        // the broadcaster element, and we'll watch _all_ of its
        // values.
        aElement->GetAttr(kNameSpaceID_None, nsGkAtoms::observes, aBroadcasterID);

        // Bail if there's no aBroadcasterID
        if (aBroadcasterID.IsEmpty()) {
            // Try the command attribute next.
            aElement->GetAttr(kNameSpaceID_None, nsGkAtoms::command, aBroadcasterID);
            if (!aBroadcasterID.IsEmpty()) {
                // We've got something in the command attribute.  We
                // only treat this as a normal broadcaster if we are
                // not a menuitem or a key.

                if (ni->Equals(nsGkAtoms::menuitem, kNameSpaceID_XUL) ||
                    ni->Equals(nsGkAtoms::key, kNameSpaceID_XUL)) {
                return NS_FINDBROADCASTER_NOT_FOUND;
              }
            }
            else {
              return NS_FINDBROADCASTER_NOT_FOUND;
            }
        }

        *aListener = aElement;
        NS_ADDREF(*aListener);

        aAttribute.Assign('*');
    }

    // Make sure we got a valid listener.
    NS_ENSURE_TRUE(*aListener, NS_ERROR_UNEXPECTED);

    // Try to find the broadcaster element in the document.
    *aBroadcaster = GetElementById(aBroadcasterID);

    // If we can't find the broadcaster, then we'll need to defer the
    // hookup. We may need to resolve some more content first.
    if (! *aBroadcaster) {
        return NS_FINDBROADCASTER_AWAIT_OVERLAYS;
    }

    NS_ADDREF(*aBroadcaster);

    return NS_FINDBROADCASTER_FOUND;
}

nsresult
XULDocument::CheckBroadcasterHookup(Element* aElement,
                                    bool* aNeedsHookup,
                                    bool* aDidResolve)
{
    // Resolve a broadcaster hookup. Look at the element that we're
    // trying to resolve: it could be an '<observes>' element, or just
    // a vanilla element with an 'observes' attribute on it.
    nsresult rv;

    *aDidResolve = false;

    nsCOMPtr<Element> listener;
    nsAutoString broadcasterID;
    nsAutoString attribute;
    nsCOMPtr<Element> broadcaster;

    rv = FindBroadcaster(aElement, getter_AddRefs(listener),
                         broadcasterID, attribute, getter_AddRefs(broadcaster));
    switch (rv) {
        case NS_FINDBROADCASTER_NOT_FOUND:
            *aNeedsHookup = false;
            return NS_OK;
        case NS_FINDBROADCASTER_AWAIT_OVERLAYS:
            *aNeedsHookup = true;
            return NS_OK;
        case NS_FINDBROADCASTER_FOUND:
            break;
        default:
            return rv;
    }

    NS_ENSURE_ARG(broadcaster && listener);
    ErrorResult domRv;
    AddBroadcastListenerFor(*broadcaster, *listener, attribute, domRv);
    if (domRv.Failed()) {
        return domRv.StealNSResult();
    }

    // Tell the world we succeeded
    if (MOZ_LOG_TEST(gXULLog, LogLevel::Debug)) {
        nsCOMPtr<nsIContent> content =
            do_QueryInterface(listener);

        NS_ASSERTION(content != nullptr, "not an nsIContent");
        if (! content)
            return rv;

        nsAutoCString attributeC,broadcasteridC;
        LossyCopyUTF16toASCII(attribute, attributeC);
        LossyCopyUTF16toASCII(broadcasterID, broadcasteridC);
        MOZ_LOG(gXULLog, LogLevel::Debug,
               ("xul: broadcaster hookup <%s attribute='%s'> to %s",
                nsAtomCString(content->NodeInfo()->NameAtom()).get(),
                attributeC.get(),
                broadcasteridC.get()));
    }

    *aNeedsHookup = false;
    *aDidResolve = true;
    return NS_OK;
}

//----------------------------------------------------------------------
//
// CachedChromeStreamListener
//

XULDocument::CachedChromeStreamListener::CachedChromeStreamListener(XULDocument* aDocument, bool aProtoLoaded)
    : mDocument(aDocument),
      mProtoLoaded(aProtoLoaded)
{
}


XULDocument::CachedChromeStreamListener::~CachedChromeStreamListener()
{
}


NS_IMPL_ISUPPORTS(XULDocument::CachedChromeStreamListener,
                  nsIRequestObserver, nsIStreamListener)

NS_IMETHODIMP
XULDocument::CachedChromeStreamListener::OnStartRequest(nsIRequest *request,
                                                        nsISupports* acontext)
{
    return NS_ERROR_PARSED_DATA_CACHED;
}


NS_IMETHODIMP
XULDocument::CachedChromeStreamListener::OnStopRequest(nsIRequest *request,
                                                       nsISupports* aContext,
                                                       nsresult aStatus)
{
    if (! mProtoLoaded)
        return NS_OK;

    return mDocument->OnPrototypeLoadDone(true);
}


NS_IMETHODIMP
XULDocument::CachedChromeStreamListener::OnDataAvailable(nsIRequest *request,
                                                         nsISupports* aContext,
                                                         nsIInputStream* aInStr,
                                                         uint64_t aSourceOffset,
                                                         uint32_t aCount)
{
    MOZ_ASSERT_UNREACHABLE("CachedChromeStream doesn't receive data");
    return NS_ERROR_UNEXPECTED;
}

bool
XULDocument::IsDocumentRightToLeft()
{
    // setting the localedir attribute on the root element forces a
    // specific direction for the document.
    Element* element = GetRootElement();
    if (element) {
        static Element::AttrValuesArray strings[] =
            {&nsGkAtoms::ltr, &nsGkAtoms::rtl, nullptr};
        switch (element->FindAttrValueIn(kNameSpaceID_None, nsGkAtoms::localedir,
                                         strings, eCaseMatters)) {
            case 0: return false;
            case 1: return true;
            default: break; // otherwise, not a valid value, so fall through
        }
    }

    // otherwise, get the locale from the chrome registry and
    // look up the intl.uidirection.<locale> preference
    nsCOMPtr<nsIXULChromeRegistry> reg =
        mozilla::services::GetXULChromeRegistryService();
    if (!reg)
        return false;

    nsAutoCString package;
    bool isChrome;
    if (NS_SUCCEEDED(mDocumentURI->SchemeIs("chrome", &isChrome)) &&
        isChrome) {
        mDocumentURI->GetHostPort(package);
    }
    else {
        // use the 'global' package for about and resource uris.
        // otherwise, just default to left-to-right.
        bool isAbout, isResource;
        if (NS_SUCCEEDED(mDocumentURI->SchemeIs("about", &isAbout)) &&
            isAbout) {
            package.AssignLiteral("global");
        }
        else if (NS_SUCCEEDED(mDocumentURI->SchemeIs("resource", &isResource)) &&
            isResource) {
            package.AssignLiteral("global");
        }
        else {
            return false;
        }
    }

    bool isRTL = false;
    reg->IsLocaleRTL(package, &isRTL);
    return isRTL;
}

void
XULDocument::ResetDocumentDirection()
{
    DocumentStatesChanged(NS_DOCUMENT_STATE_RTL_LOCALE);
}

void
XULDocument::DirectionChanged(const char* aPrefName, XULDocument* aDoc)
{
  // Reset the direction and restyle the document if necessary.
  if (aDoc) {
      aDoc->ResetDocumentDirection();
  }
}

JSObject*
XULDocument::WrapNode(JSContext *aCx, JS::Handle<JSObject*> aGivenProto)
{
  return XULDocument_Binding::Wrap(aCx, this, aGivenProto);
}

} // namespace dom
} // namespace mozilla<|MERGE_RESOLUTION|>--- conflicted
+++ resolved
@@ -995,159 +995,7 @@
     // Persisting attributes to top level windows is handled by nsXULWindow.
     if (aElement->IsXULElement(nsGkAtoms::window)) {
         if (nsCOMPtr<nsIXULWindow> win = GetXULWindowIfToplevelChrome()) {
-<<<<<<< HEAD
-           return NS_OK;
-        }
-    }
-
-    return mLocalStore->SetValue(uri, id, attrstr, valuestr);
-}
-
-
-nsresult
-XULDocument::GetViewportSize(int32_t* aWidth,
-                             int32_t* aHeight)
-{
-    *aWidth = *aHeight = 0;
-
-    FlushPendingNotifications(FlushType::Layout);
-
-    nsIPresShell *shell = GetShell();
-    NS_ENSURE_TRUE(shell, NS_ERROR_FAILURE);
-
-    nsIFrame* frame = shell->GetRootFrame();
-    NS_ENSURE_TRUE(frame, NS_ERROR_FAILURE);
-
-    nsSize size = frame->GetSize();
-
-    *aWidth = nsPresContext::AppUnitsToIntCSSPixels(size.width);
-    *aHeight = nsPresContext::AppUnitsToIntCSSPixels(size.height);
-
-    return NS_OK;
-}
-
-int32_t
-XULDocument::GetWidth(ErrorResult& aRv)
-{
-    int32_t width = 0;
-    int32_t height = 0;
-    aRv = GetViewportSize(&width, &height);
-    return width;
-}
-
-int32_t
-XULDocument::GetHeight(ErrorResult& aRv)
-{
-    int32_t width = 0;
-    int32_t height = 0;
-    aRv = GetViewportSize(&width, &height);
-    return height;
-}
-
-static JSObject*
-GetScopeObjectOfNode(nsINode* node)
-{
-    MOZ_ASSERT(node, "Must not be called with null.");
-
-    // Window root occasionally keeps alive a node of a document whose
-    // window is already dead. If in this brief period someone calls
-    // GetPopupNode and we return that node, nsNodeSH::PreCreate will throw,
-    // because it will not know which scope this node belongs to. Returning
-    // an orphan node like that to JS would be a bug anyway, so to avoid
-    // this, let's do the same check as nsNodeSH::PreCreate does to
-    // determine the scope and if it fails let's just return null in
-    // XULDocument::GetPopupNode.
-    nsIDocument* doc = node->OwnerDoc();
-    MOZ_ASSERT(doc, "This should never happen.");
-
-    nsIGlobalObject* global = doc->GetScopeObject();
-    return global ? global->GetGlobalJSObject() : nullptr;
-}
-
-already_AddRefed<nsINode>
-XULDocument::GetPopupNode()
-{
-    nsCOMPtr<nsINode> node;
-    nsCOMPtr<nsPIWindowRoot> rootWin = GetWindowRoot();
-    if (rootWin) {
-        node = rootWin->GetPopupNode(); // addref happens here
-    }
-
-    if (!node) {
-        nsXULPopupManager* pm = nsXULPopupManager::GetInstance();
-        if (pm) {
-            node = pm->GetLastTriggerPopupNode(this);
-        }
-    }
-
-    if (node && nsContentUtils::CanCallerAccess(node)
-        && GetScopeObjectOfNode(node)) {
-        return node.forget();
-    }
-
-    return nullptr;
-}
-
-void
-XULDocument::SetPopupNode(nsINode* aNode)
-{
-    nsCOMPtr<nsPIWindowRoot> rootWin = GetWindowRoot();
-    if (rootWin) {
-        rootWin->SetPopupNode(aNode);
-    }
-}
-
-// Returns the rangeOffset element from the XUL Popup Manager. This is for
-// chrome callers only.
-nsINode*
-XULDocument::GetPopupRangeParent(ErrorResult& aRv)
-{
-    nsXULPopupManager* pm = nsXULPopupManager::GetInstance();
-    if (!pm) {
-        aRv.Throw(NS_ERROR_FAILURE);
-        return nullptr;
-    }
-
-    nsINode* rangeParent = pm->GetMouseLocationParent();
-    if (rangeParent && !nsContentUtils::CanCallerAccess(rangeParent)) {
-        aRv.Throw(NS_ERROR_DOM_SECURITY_ERR);
-        return nullptr;
-    }
-
-    return rangeParent;
-}
-
-// Returns the rangeOffset element from the XUL Popup Manager. We check the
-// rangeParent to determine if the caller has rights to access to the data.
-int32_t
-XULDocument::GetPopupRangeOffset(ErrorResult& aRv)
-{
-    nsXULPopupManager* pm = nsXULPopupManager::GetInstance();
-    if (!pm) {
-        aRv.Throw(NS_ERROR_FAILURE);
-        return 0;
-    }
-
-    nsINode* rangeParent = pm->GetMouseLocationParent();
-    if (rangeParent && !nsContentUtils::CanCallerAccess(rangeParent)) {
-        aRv.Throw(NS_ERROR_DOM_SECURITY_ERR);
-        return 0;
-    }
-
-    return pm->MouseLocationOffset();
-}
-
-already_AddRefed<nsINode>
-XULDocument::GetTooltipNode()
-{
-    nsXULPopupManager* pm = nsXULPopupManager::GetInstance();
-    if (pm) {
-        nsCOMPtr<nsINode> node = pm->GetLastTriggerTooltipNode(this);
-        if (node && nsContentUtils::CanCallerAccess(node)) {
-            return node.forget();
-=======
            return;
->>>>>>> 94e37e71
         }
     }
 
