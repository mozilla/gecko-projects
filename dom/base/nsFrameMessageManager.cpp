/* -*- Mode: C++; tab-width: 8; indent-tabs-mode: nil; c-basic-offset: 2 -*- */
/* vim: set ts=8 sts=2 et sw=2 tw=80: */
/* This Source Code Form is subject to the terms of the Mozilla Public
 * License, v. 2.0. If a copy of the MPL was not distributed with this
 * file, You can obtain one at http://mozilla.org/MPL/2.0/. */

#include "base/basictypes.h"

#include "nsFrameMessageManager.h"

#include "ContentChild.h"
#include "GeckoProfiler.h"
#include "nsASCIIMask.h"
#include "nsContentUtils.h"
#include "nsError.h"
#include "nsIXPConnect.h"
#include "jsapi.h"
#include "jsfriendapi.h"
#include "nsJSUtils.h"
#include "nsJSPrincipals.h"
#include "nsNetUtil.h"
#include "mozilla/dom/ScriptLoader.h"
#include "nsFrameLoader.h"
#include "nsIInputStream.h"
#include "nsIXULRuntime.h"
#include "nsIScriptError.h"
#include "nsIConsoleService.h"
#include "nsIMemoryReporter.h"
#include "nsIProtocolHandler.h"
#include "nsIScriptSecurityManager.h"
#include "xpcpublic.h"
#include "mozilla/CycleCollectedJSContext.h"
#include "mozilla/IntentionalCrash.h"
#include "mozilla/Preferences.h"
#include "mozilla/ScriptPreloader.h"
#include "mozilla/Telemetry.h"
#include "mozilla/dom/DOMPrefs.h"
#include "mozilla/dom/ChildProcessMessageManager.h"
#include "mozilla/dom/ChromeMessageBroadcaster.h"
#include "mozilla/dom/ChromeMessageSender.h"
#include "mozilla/dom/File.h"
#include "mozilla/dom/MessageManagerBinding.h"
#include "mozilla/dom/MessagePort.h"
#include "mozilla/dom/ContentParent.h"
#include "mozilla/dom/PermissionMessageUtils.h"
#include "mozilla/dom/ProcessGlobal.h"
#include "mozilla/dom/ResolveSystemBinding.h"
#include "mozilla/dom/SameProcessMessageQueue.h"
#include "mozilla/dom/ScriptSettings.h"
#include "mozilla/dom/ToJSValue.h"
#include "mozilla/dom/ipc/StructuredCloneData.h"
#include "mozilla/dom/DOMStringList.h"
#include "mozilla/jsipc/CrossProcessObjectWrappers.h"
#include "nsPrintfCString.h"
#include "nsXULAppAPI.h"
#include "nsQueryObject.h"
#include "xpcprivate.h"
#include <algorithm>
#include "chrome/common/ipc_channel.h" // for IPC::Channel::kMaximumMessageSize

#ifdef ANDROID
#include <android/log.h>
#endif
#ifdef XP_WIN
#include <windows.h>
# if defined(SendMessage)
#  undef SendMessage
# endif
#endif

#ifdef FUZZING
#include "MessageManagerFuzzer.h"
#endif

using namespace mozilla;
using namespace mozilla::dom;
using namespace mozilla::dom::ipc;

nsFrameMessageManager::nsFrameMessageManager(MessageManagerCallback* aCallback,
                                             MessageManagerFlags aFlags)
 : mChrome(aFlags & MessageManagerFlags::MM_CHROME),
   mGlobal(aFlags & MessageManagerFlags::MM_GLOBAL),
   mIsProcessManager(aFlags & MessageManagerFlags::MM_PROCESSMANAGER),
   mIsBroadcaster(aFlags & MessageManagerFlags::MM_BROADCASTER),
   mOwnsCallback(aFlags & MessageManagerFlags::MM_OWNSCALLBACK),
   mHandlingMessage(false),
   mClosed(false),
   mDisconnected(false),
   mCallback(aCallback)
{
  NS_ASSERTION(!mIsBroadcaster || !mCallback,
               "Broadcasters cannot have callbacks!");
  if (mOwnsCallback) {
    mOwnedCallback = aCallback;
  }
}

nsFrameMessageManager::~nsFrameMessageManager()
{
  for (int32_t i = mChildManagers.Length(); i > 0; --i) {
    mChildManagers[i - 1]->Disconnect(false);
  }
  if (mIsProcessManager) {
    if (this == sParentProcessManager) {
      sParentProcessManager = nullptr;
    }
    if (this == sChildProcessManager) {
      sChildProcessManager = nullptr;
      delete mozilla::dom::SameProcessMessageQueue::Get();
    }
    if (this == sSameProcessParentManager) {
      sSameProcessParentManager = nullptr;
    }
  }
}

NS_IMPL_CYCLE_COLLECTION_CLASS(nsFrameMessageManager)

NS_IMPL_CYCLE_COLLECTION_TRAVERSE_BEGIN(nsFrameMessageManager)
  NS_IMPL_CYCLE_COLLECTION_TRAVERSE(mListeners)
  NS_IMPL_CYCLE_COLLECTION_TRAVERSE(mChildManagers)
NS_IMPL_CYCLE_COLLECTION_TRAVERSE_END

NS_IMPL_CYCLE_COLLECTION_TRACE_BEGIN(nsFrameMessageManager)
  NS_IMPL_CYCLE_COLLECTION_TRACE_JS_MEMBER_CALLBACK(mInitialProcessData)
NS_IMPL_CYCLE_COLLECTION_TRACE_END

NS_IMPL_CYCLE_COLLECTION_UNLINK_BEGIN(nsFrameMessageManager)
  NS_IMPL_CYCLE_COLLECTION_UNLINK(mListeners)
  for (int32_t i = tmp->mChildManagers.Length(); i > 0; --i) {
    tmp->mChildManagers[i - 1]->Disconnect(false);
  }
  NS_IMPL_CYCLE_COLLECTION_UNLINK(mChildManagers)
  tmp->mInitialProcessData.setNull();
NS_IMPL_CYCLE_COLLECTION_UNLINK_END


NS_INTERFACE_MAP_BEGIN_CYCLE_COLLECTION(nsFrameMessageManager)
  NS_INTERFACE_MAP_ENTRY_AMBIGUOUS(nsISupports, nsIContentFrameMessageManager)

  /* nsFrameMessageManager implements nsIMessageSender and nsIMessageBroadcaster,
   * both of which descend from nsIMessageListenerManager. QI'ing to
   * nsIMessageListenerManager is therefore ambiguous and needs explicit casts
   * depending on which child interface applies. */
  NS_INTERFACE_MAP_ENTRY_AGGREGATED(nsIMessageListenerManager,
                                    (mIsBroadcaster ?
                                       static_cast<nsIMessageListenerManager*>(
                                         static_cast<nsIMessageBroadcaster*>(this)) :
                                       static_cast<nsIMessageListenerManager*>(
                                         static_cast<nsIMessageSender*>(this))))

  /* Message managers in child process implement nsIMessageSender and
     nsISyncMessageSender.  Message managers in the chrome process are
     either broadcasters (if they have subordinate/child message
     managers) or they're simple message senders. */
  NS_INTERFACE_MAP_ENTRY_CONDITIONAL(nsISyncMessageSender, !mChrome)
  NS_INTERFACE_MAP_ENTRY_CONDITIONAL(nsIMessageSender, !mChrome || !mIsBroadcaster)
  NS_INTERFACE_MAP_ENTRY_CONDITIONAL(nsIMessageBroadcaster, mChrome && mIsBroadcaster)

  /* nsIContentFrameMessageManager is accessible only in TabChildGlobal. */
  NS_INTERFACE_MAP_ENTRY_CONDITIONAL(nsIContentFrameMessageManager,
                                     !mChrome && !mIsProcessManager)

  /* Frame message managers (non-process message managers) support nsIFrameScriptLoader. */
  NS_INTERFACE_MAP_ENTRY_CONDITIONAL(nsIFrameScriptLoader,
                                     mChrome && !mIsProcessManager)

  /* Process message managers (process message managers) support nsIProcessScriptLoader. */
  NS_INTERFACE_MAP_ENTRY_CONDITIONAL(nsIProcessScriptLoader,
                                     mChrome && mIsProcessManager)

  /* Global process message managers (process message managers) support nsIGlobalProcessScriptLoader. */
  NS_INTERFACE_MAP_ENTRY_CONDITIONAL(nsIGlobalProcessScriptLoader,
                                     mChrome && mIsProcessManager && mIsBroadcaster)

NS_INTERFACE_MAP_END

NS_IMPL_CYCLE_COLLECTING_ADDREF(nsFrameMessageManager)
NS_IMPL_CYCLE_COLLECTING_RELEASE(nsFrameMessageManager)

bool
MessageManagerCallback::BuildClonedMessageDataForParent(nsIContentParent* aParent,
                                                        StructuredCloneData& aData,
                                                        ClonedMessageData& aClonedData)
{
  return aData.BuildClonedMessageDataForParent(aParent, aClonedData);
}

bool
MessageManagerCallback::BuildClonedMessageDataForChild(nsIContentChild* aChild,
                                                       StructuredCloneData& aData,
                                                       ClonedMessageData& aClonedData)
{
  return aData.BuildClonedMessageDataForChild(aChild, aClonedData);
}

void
mozilla::dom::ipc::UnpackClonedMessageDataForParent(const ClonedMessageData& aClonedData,
                                                    StructuredCloneData& aData)
{
  aData.BorrowFromClonedMessageDataForParent(aClonedData);
}

void
mozilla::dom::ipc::UnpackClonedMessageDataForChild(const ClonedMessageData& aClonedData,
                                                   StructuredCloneData& aData)
{
  aData.BorrowFromClonedMessageDataForChild(aClonedData);
}

bool
SameProcessCpowHolder::ToObject(JSContext* aCx,
                                JS::MutableHandle<JSObject*> aObjp)
{
  if (!mObj) {
    return true;
  }

  aObjp.set(mObj);
  return JS_WrapObject(aCx, aObjp);
}

// nsIMessageListenerManager

void
nsFrameMessageManager::AddMessageListener(const nsAString& aMessageName,
                                          MessageListener& aListener,
                                          bool aListenWhenClosed,
                                          ErrorResult& aError)
{
  AddMessageListener(aMessageName, MessageListenerHolder(&aListener), aListenWhenClosed);
}

NS_IMETHODIMP
nsFrameMessageManager::AddMessageListener(const nsAString& aMessage,
                                          nsIMessageListener* aListener,
                                          bool aListenWhenClosed)
{
  AddMessageListener(aMessage, MessageListenerHolder(aListener), aListenWhenClosed);
  return NS_OK;
}

void
nsFrameMessageManager::AddMessageListener(const nsAString& aMessage,
                                          MessageListenerHolder&& aListener,
                                          bool aListenWhenClosed)
{
  auto listeners = mListeners.LookupForAdd(aMessage).OrInsert([]() {
      return new nsAutoTObserverArray<nsMessageListenerInfo, 1>();
    });
  uint32_t len = listeners->Length();
  for (uint32_t i = 0; i < len; ++i) {
    if (listeners->ElementAt(i).mStrongListener == aListener) {
      return;
    }
  }

  nsMessageListenerInfo* entry = listeners->AppendElement();
  entry->mStrongListener = Move(aListener);
  entry->mListenWhenClosed = aListenWhenClosed;
}

void
nsFrameMessageManager::RemoveMessageListener(const nsAString& aMessageName,
                                             MessageListener& aListener,
                                             ErrorResult& aError)
{
  RemoveMessageListener(aMessageName, MessageListenerHolder(&aListener));
}

NS_IMETHODIMP
nsFrameMessageManager::RemoveMessageListener(const nsAString& aMessage,
                                             nsIMessageListener* aListener)
{
  RemoveMessageListener(aMessage, MessageListenerHolder(aListener));
  return NS_OK;
}

void
nsFrameMessageManager::RemoveMessageListener(const nsAString& aMessage,
                                             const MessageListenerHolder& aListener)
{
  nsAutoTObserverArray<nsMessageListenerInfo, 1>* listeners =
    mListeners.Get(aMessage);
  if (listeners) {
    uint32_t len = listeners->Length();
    for (uint32_t i = 0; i < len; ++i) {
      if (listeners->ElementAt(i).mStrongListener == aListener) {
        listeners->RemoveElementAt(i);
        return;
      }
    }
  }
}

static already_AddRefed<nsIMessageListener>
ToXPCOMMessageListener(MessageListener& aListener)
{
  return MessageListenerHolder(&aListener).ToXPCOMCallback();
}

void
nsFrameMessageManager::AddWeakMessageListener(const nsAString& aMessageName,
                                              MessageListener& aListener,
                                              ErrorResult& aError)
{
  nsCOMPtr<nsIMessageListener> listener(ToXPCOMMessageListener(aListener));
  if (!listener) {
    aError.Throw(NS_ERROR_FAILURE);
    return;
  }

  aError = AddWeakMessageListener(aMessageName, listener);
}

NS_IMETHODIMP
nsFrameMessageManager::AddWeakMessageListener(const nsAString& aMessage,
                                              nsIMessageListener* aListener)
{
  nsWeakPtr weak = do_GetWeakReference(aListener);
  NS_ENSURE_TRUE(weak, NS_ERROR_NO_INTERFACE);

#ifdef DEBUG
  // It's technically possible that one object X could give two different
  // nsIWeakReference*'s when you do_GetWeakReference(X).  We really don't want
  // this to happen; it will break e.g. RemoveWeakMessageListener.  So let's
  // check that we're not getting ourselves into that situation.
  nsCOMPtr<nsISupports> canonical = do_QueryInterface(aListener);
  for (auto iter = mListeners.Iter(); !iter.Done(); iter.Next()) {
    nsAutoTObserverArray<nsMessageListenerInfo, 1>* listeners = iter.UserData();
    uint32_t count = listeners->Length();
    for (uint32_t i = 0; i < count; i++) {
      nsWeakPtr weakListener = listeners->ElementAt(i).mWeakListener;
      if (weakListener) {
        nsCOMPtr<nsISupports> otherCanonical = do_QueryReferent(weakListener);
        MOZ_ASSERT((canonical == otherCanonical) == (weak == weakListener));
      }
    }
  }
#endif

  auto listeners = mListeners.LookupForAdd(aMessage).OrInsert([]() {
      return new nsAutoTObserverArray<nsMessageListenerInfo, 1>();
    });
  uint32_t len = listeners->Length();
  for (uint32_t i = 0; i < len; ++i) {
    if (listeners->ElementAt(i).mWeakListener == weak) {
      return NS_OK;
    }
  }

  nsMessageListenerInfo* entry = listeners->AppendElement();
  entry->mWeakListener = weak;
  entry->mListenWhenClosed = false;
  return NS_OK;
}

void
nsFrameMessageManager::RemoveWeakMessageListener(const nsAString& aMessageName,
                                                 MessageListener& aListener,
                                                 ErrorResult& aError)
{
  nsCOMPtr<nsIMessageListener> listener(ToXPCOMMessageListener(aListener));
  if (!listener) {
    aError.Throw(NS_ERROR_FAILURE);
    return;
  }

  aError = RemoveWeakMessageListener(aMessageName, listener);
}

NS_IMETHODIMP
nsFrameMessageManager::RemoveWeakMessageListener(const nsAString& aMessage,
                                                 nsIMessageListener* aListener)
{
  nsWeakPtr weak = do_GetWeakReference(aListener);
  NS_ENSURE_TRUE(weak, NS_OK);

  nsAutoTObserverArray<nsMessageListenerInfo, 1>* listeners =
    mListeners.Get(aMessage);
  if (!listeners) {
    return NS_OK;
  }

  uint32_t len = listeners->Length();
  for (uint32_t i = 0; i < len; ++i) {
    if (listeners->ElementAt(i).mWeakListener == weak) {
      listeners->RemoveElementAt(i);
      return NS_OK;
    }
  }

  return NS_OK;
}

// nsIFrameScriptLoader

void
nsFrameMessageManager::LoadScript(const nsAString& aURL,
                                  bool aAllowDelayedLoad,
                                  bool aRunInGlobalScope,
                                  ErrorResult& aError)
{
  if (aAllowDelayedLoad) {
    // Cache for future windows or frames
    mPendingScripts.AppendElement(aURL);
    mPendingScriptsGlobalStates.AppendElement(aRunInGlobalScope);
  }

  if (mCallback) {
#ifdef DEBUG_smaug
    printf("Will load %s \n", NS_ConvertUTF16toUTF8(aURL).get());
#endif
    if (!mCallback->DoLoadMessageManagerScript(aURL, aRunInGlobalScope)) {
      aError.Throw(NS_ERROR_FAILURE);
      return;
    }
  }

  for (uint32_t i = 0; i < mChildManagers.Length(); ++i) {
    RefPtr<nsFrameMessageManager> mm = mChildManagers[i];
    if (mm) {
      // Use false here, so that child managers don't cache the script, which
      // is already cached in the parent.
      mm->LoadScript(aURL, false, aRunInGlobalScope, IgnoreErrors());
    }
  }
}

void
nsFrameMessageManager::RemoveDelayedScript(const nsAString& aURL)
{
  for (uint32_t i = 0; i < mPendingScripts.Length(); ++i) {
    if (mPendingScripts[i] == aURL) {
      mPendingScripts.RemoveElementAt(i);
      mPendingScriptsGlobalStates.RemoveElementAt(i);
      break;
    }
  }
}

void
nsFrameMessageManager::GetDelayedScripts(JSContext* aCx,
                                         nsTArray<nsTArray<JS::Value>>& aList,
                                         ErrorResult& aError)
{
  // Frame message managers may return an incomplete list because scripts
  // that were loaded after it was connected are not added to the list.
  if (!IsGlobal() && !IsBroadcaster()) {
    NS_WARNING("Cannot retrieve list of pending frame scripts for frame"
               "message managers as it may be incomplete");
    aError.Throw(NS_ERROR_NOT_IMPLEMENTED);
    return;
  }

  aError.MightThrowJSException();

  aList.SetCapacity(mPendingScripts.Length());
  for (uint32_t i = 0; i < mPendingScripts.Length(); ++i) {
    JS::Rooted<JS::Value> url(aCx);
    if (!ToJSValue(aCx, mPendingScripts[i], &url)) {
      aError.NoteJSContextException(aCx);
      return;
    }

    nsTArray<JS::Value>* array = aList.AppendElement(2);
    array->AppendElement(url);
    array->AppendElement(JS::BooleanValue(mPendingScriptsGlobalStates[i]));
  }
}

nsresult
nsFrameMessageManager::GetDelayedScripts(JSContext* aCx,
                                         JS::MutableHandle<JS::Value> aList)
{
  ErrorResult rv;
  nsTArray<nsTArray<JS::Value>> list;
  SequenceRooter<nsTArray<JS::Value>> listRooter(aCx, &list);
  GetDelayedScripts(aCx, list, rv);
  rv.WouldReportJSException();
  if (rv.Failed()) {
    return rv.StealNSResult();
  }

  if (!ToJSValue(aCx, list, aList)) {
    return NS_ERROR_OUT_OF_MEMORY;
  }

  return NS_OK;
}

// nsIFrameScriptLoader

NS_IMETHODIMP
nsFrameMessageManager::LoadFrameScript(const nsAString& aURL,
                                       bool aAllowDelayedLoad,
                                       bool aRunInGlobalScope)
{
  ErrorResult rv;
  LoadScript(aURL, aAllowDelayedLoad, aRunInGlobalScope, rv);
  return rv.StealNSResult();
}

NS_IMETHODIMP
nsFrameMessageManager::RemoveDelayedFrameScript(const nsAString& aURL)
{
  RemoveDelayedScript(aURL);
  return NS_OK;
}

NS_IMETHODIMP
nsFrameMessageManager::GetDelayedFrameScripts(JSContext* aCx, JS::MutableHandle<JS::Value> aList)
{
  return GetDelayedScripts(aCx, aList);
}

// nsIProcessScriptLoader

NS_IMETHODIMP
nsFrameMessageManager::LoadProcessScript(const nsAString& aURL,
                                         bool aAllowDelayedLoad)
{
  ErrorResult rv;
  LoadScript(aURL, aAllowDelayedLoad, false, rv);
  return rv.StealNSResult();
}

NS_IMETHODIMP
nsFrameMessageManager::RemoveDelayedProcessScript(const nsAString& aURL)
{
  RemoveDelayedScript(aURL);
  return NS_OK;
}

NS_IMETHODIMP
nsFrameMessageManager::GetDelayedProcessScripts(JSContext* aCx, JS::MutableHandle<JS::Value> aList)
{
  return GetDelayedScripts(aCx, aList);
}

static bool
JSONCreator(const char16_t* aBuf, uint32_t aLen, void* aData)
{
  nsAString* result = static_cast<nsAString*>(aData);
  result->Append(static_cast<const char16_t*>(aBuf),
                 static_cast<uint32_t>(aLen));
  return true;
}

static bool
GetParamsForMessage(JSContext* aCx,
                    const JS::Value& aValue,
                    const JS::Value& aTransfer,
                    StructuredCloneData& aData)
{
  // First try to use structured clone on the whole thing.
  JS::RootedValue v(aCx, aValue);
  JS::RootedValue t(aCx, aTransfer);
  ErrorResult rv;
  aData.Write(aCx, v, t, rv);
  if (!rv.Failed()) {
    return true;
  }

  rv.SuppressException();
  JS_ClearPendingException(aCx);

  nsCOMPtr<nsIConsoleService> console(do_GetService(NS_CONSOLESERVICE_CONTRACTID));
  if (console) {
    nsAutoString filename;
    uint32_t lineno = 0, column = 0;
    nsJSUtils::GetCallingLocation(aCx, filename, &lineno, &column);
    nsCOMPtr<nsIScriptError> error(do_CreateInstance(NS_SCRIPTERROR_CONTRACTID));
    error->Init(NS_LITERAL_STRING("Sending message that cannot be cloned. Are you trying to send an XPCOM object?"),
                filename, EmptyString(), lineno, column,
                nsIScriptError::warningFlag, "chrome javascript",
                false /* from private window */);
    console->LogMessage(error);
  }

  // Not clonable, try JSON
  //XXX This is ugly but currently structured cloning doesn't handle
  //    properly cases when interface is implemented in JS and used
  //    as a dictionary.
  nsAutoString json;
  NS_ENSURE_TRUE(JS_Stringify(aCx, &v, nullptr, JS::NullHandleValue,
                              JSONCreator, &json), false);
  NS_ENSURE_TRUE(!json.IsEmpty(), false);

  JS::Rooted<JS::Value> val(aCx, JS::NullValue());
  NS_ENSURE_TRUE(JS_ParseJSON(aCx, static_cast<const char16_t*>(json.get()),
                              json.Length(), &val), false);

  aData.Write(aCx, val, rv);
  if (NS_WARN_IF(rv.Failed())) {
    rv.SuppressException();
    return false;
  }

  return true;
}

// nsISyncMessageSender

static bool sSendingSyncMessage = false;

NS_IMETHODIMP
nsFrameMessageManager::SendSyncMessage(const nsAString& aMessageName,
                                       JS::Handle<JS::Value> aJSON,
                                       JS::Handle<JS::Value> aObjects,
                                       nsIPrincipal* aPrincipal,
                                       JSContext* aCx,
                                       uint8_t aArgc,
                                       JS::MutableHandle<JS::Value> aRetval)
{
  return SendMessage(aMessageName, aJSON, aObjects, aPrincipal, aCx, aArgc,
                     aRetval, true);
}

NS_IMETHODIMP
nsFrameMessageManager::SendRpcMessage(const nsAString& aMessageName,
                                      JS::Handle<JS::Value> aJSON,
                                      JS::Handle<JS::Value> aObjects,
                                      nsIPrincipal* aPrincipal,
                                      JSContext* aCx,
                                      uint8_t aArgc,
                                      JS::MutableHandle<JS::Value> aRetval)
{
  return SendMessage(aMessageName, aJSON, aObjects, aPrincipal, aCx, aArgc,
                     aRetval, false);
}

static bool
AllowMessage(size_t aDataLength, const nsAString& aMessageName)
{
  // A message includes more than structured clone data, so subtract
  // 20KB to make it more likely that a message within this bound won't
  // result in an overly large IPC message.
  static const size_t kMaxMessageSize = IPC::Channel::kMaximumMessageSize - 20 * 1024;
  if (aDataLength < kMaxMessageSize) {
    return true;
  }

  NS_ConvertUTF16toUTF8 messageName(aMessageName);
  messageName.StripTaggedASCII(ASCIIMask::Mask0to9());

  Telemetry::Accumulate(Telemetry::REJECTED_MESSAGE_MANAGER_MESSAGE,
                        messageName);

  return false;
}

nsresult
nsFrameMessageManager::SendMessage(const nsAString& aMessageName,
                                   JS::Handle<JS::Value> aJSON,
                                   JS::Handle<JS::Value> aObjects,
                                   nsIPrincipal* aPrincipal,
                                   JSContext* aCx,
                                   uint8_t aArgc,
                                   JS::MutableHandle<JS::Value> aRetval,
                                   bool aIsSync)
{
  AUTO_PROFILER_LABEL_DYNAMIC_LOSSY_NSSTRING(
    "nsFrameMessageManager::SendMessage", EVENTS, aMessageName);

  aRetval.setUndefined();

  if (sSendingSyncMessage && aIsSync) {
    // No kind of blocking send should be issued on top of a sync message.
    return NS_ERROR_UNEXPECTED;
  }

  StructuredCloneData data;
  if (aArgc >= 2 && !GetParamsForMessage(aCx, aJSON, JS::UndefinedHandleValue, data)) {
    return NS_ERROR_DOM_DATA_CLONE_ERR;
  }

  JS::Rooted<JSObject*> objects(aCx);
  if (aArgc >= 3 && aObjects.isObject()) {
    objects = &aObjects.toObject();
  }

  nsTArray<JS::Value> result;
  SequenceRooter<JS::Value> resultRooter(aCx, &result);
  ErrorResult rv;
  SendMessage(aCx, aMessageName, data, objects, aPrincipal, aIsSync, result, rv);
  rv.WouldReportJSException();
  if (rv.Failed()) {
    return rv.StealNSResult();
  }

  JS::Rooted<JSObject*> dataArray(aCx);
  if (!ToJSValue(aCx, result, aRetval)) {
    return NS_ERROR_FAILURE;
  }

  return NS_OK;
}

void
nsFrameMessageManager::SendMessage(JSContext* aCx,
                                   const nsAString& aMessageName,
                                   JS::Handle<JS::Value> aObj,
                                   JS::Handle<JSObject*> aObjects,
                                   nsIPrincipal* aPrincipal,
                                   bool aIsSync,
                                   nsTArray<JS::Value>& aResult,
                                   ErrorResult& aError)
{
  AUTO_PROFILER_LABEL_DYNAMIC_LOSSY_NSSTRING(
    "nsFrameMessageManager::SendMessage", EVENTS, aMessageName);

  if (sSendingSyncMessage && aIsSync) {
    // No kind of blocking send should be issued on top of a sync message.
    aError.Throw(NS_ERROR_UNEXPECTED);
    return;
  }

  StructuredCloneData data;
  if (!aObj.isUndefined() &&
      !GetParamsForMessage(aCx, aObj, JS::UndefinedHandleValue, data)) {
    aError.Throw(NS_ERROR_DOM_DATA_CLONE_ERR);
    return;
  }

  SendMessage(aCx, aMessageName, data, aObjects, aPrincipal, aIsSync, aResult,
              aError);
}

void
nsFrameMessageManager::SendMessage(JSContext* aCx,
                                   const nsAString& aMessageName,
                                   StructuredCloneData& aData,
                                   JS::Handle<JSObject*> aObjects,
                                   nsIPrincipal* aPrincipal,
                                   bool aIsSync,
                                   nsTArray<JS::Value>& aResult,
                                   ErrorResult& aError)
{
  NS_ASSERTION(!IsGlobal(), "Should not call SendSyncMessage in chrome");
  NS_ASSERTION(!IsBroadcaster(), "Should not call SendSyncMessage in chrome");
  NS_ASSERTION(!GetParentManager(),
               "Should not have parent manager in content!");

  if (!AllowMessage(aData.DataLength(), aMessageName)) {
    aError.Throw(NS_ERROR_FAILURE);
    return;
  }

#ifdef FUZZING
  if (aData.DataLength() > 0) {
    MessageManagerFuzzer::TryMutate(
      aCx,
      aMessageName,
      &aData,
      JS::UndefinedHandleValue);
  }
#endif

  if (!mCallback) {
    aError.Throw(NS_ERROR_NOT_INITIALIZED);
    return;
  }

  nsTArray<StructuredCloneData> retval;

  TimeStamp start = TimeStamp::Now();
  sSendingSyncMessage |= aIsSync;
  bool ok = mCallback->DoSendBlockingMessage(aCx, aMessageName, aData, aObjects,
                                             aPrincipal, &retval, aIsSync);
  if (aIsSync) {
    sSendingSyncMessage = false;
  }

  uint32_t latencyMs = round((TimeStamp::Now() - start).ToMilliseconds());
  if (latencyMs >= kMinTelemetrySyncMessageManagerLatencyMs) {
    NS_ConvertUTF16toUTF8 messageName(aMessageName);
    // NOTE: We need to strip digit characters from the message name in order to
    // avoid a large number of buckets due to generated names from addons (such
    // as "ublock:sb:{N}"). See bug 1348113 comment 10.
    messageName.StripTaggedASCII(ASCIIMask::Mask0to9());
    Telemetry::Accumulate(Telemetry::IPC_SYNC_MESSAGE_MANAGER_LATENCY_MS,
                          messageName, latencyMs);
  }

  if (!ok) {
    return;
  }

  uint32_t len = retval.Length();
  aResult.SetCapacity(len);
  for (uint32_t i = 0; i < len; ++i) {
    JS::Rooted<JS::Value> ret(aCx);
    retval[i].Read(aCx, &ret, aError);
    if (aError.Failed()) {
      MOZ_ASSERT(false, "Unable to read structured clone in SendMessage");
      return;
    }
    aResult.AppendElement(ret);
  }
}

nsresult
nsFrameMessageManager::DispatchAsyncMessageInternal(JSContext* aCx,
                                                    const nsAString& aMessage,
                                                    StructuredCloneData& aData,
                                                    JS::Handle<JSObject *> aCpows,
                                                    nsIPrincipal* aPrincipal)
{
  if (mIsBroadcaster) {
    uint32_t len = mChildManagers.Length();
    for (uint32_t i = 0; i < len; ++i) {
      mChildManagers[i]->
         DispatchAsyncMessageInternal(aCx, aMessage, aData, aCpows, aPrincipal);
    }
    return NS_OK;
  }

  if (!mCallback) {
    return NS_ERROR_NOT_INITIALIZED;
  }

  nsresult rv = mCallback->DoSendAsyncMessage(aCx, aMessage, aData, aCpows, aPrincipal);
  if (NS_FAILED(rv)) {
    return rv;
  }
  return NS_OK;
}

nsresult
nsFrameMessageManager::DispatchAsyncMessage(const nsAString& aMessageName,
                                            const JS::Value& aJSON,
                                            const JS::Value& aObjects,
                                            nsIPrincipal* aPrincipal,
                                            const JS::Value& aTransfers,
                                            JSContext* aCx,
                                            uint8_t aArgc)
{
  StructuredCloneData data;
  if (aArgc >= 2 && !GetParamsForMessage(aCx, aJSON, aTransfers, data)) {
    return NS_ERROR_DOM_DATA_CLONE_ERR;
  }

#ifdef FUZZING
  if (data.DataLength()) {
    MessageManagerFuzzer::TryMutate(aCx, aMessageName, &data, aTransfers);
  }
#endif

  if (!AllowMessage(data.DataLength(), aMessageName)) {
    return NS_ERROR_FAILURE;
  }

  JS::Rooted<JSObject*> objects(aCx);
  if (aArgc >= 3 && aObjects.isObject()) {
    objects = &aObjects.toObject();
  }

  return DispatchAsyncMessageInternal(aCx, aMessageName, data, objects,
                                      aPrincipal);
}

void
nsFrameMessageManager::DispatchAsyncMessage(JSContext* aCx,
                                            const nsAString& aMessageName,
                                            JS::Handle<JS::Value> aObj,
                                            JS::Handle<JSObject*> aObjects,
                                            nsIPrincipal* aPrincipal,
                                            JS::Handle<JS::Value> aTransfers,
                                            ErrorResult& aError)
{
  StructuredCloneData data;
  if (!aObj.isUndefined() && !GetParamsForMessage(aCx, aObj, aTransfers, data)) {
    aError.Throw(NS_ERROR_DOM_DATA_CLONE_ERR);
    return;
  }

  aError = DispatchAsyncMessageInternal(aCx, aMessageName, data, aObjects,
                                        aPrincipal);
}

// nsIMessageSender

NS_IMETHODIMP
nsFrameMessageManager::SendAsyncMessage(const nsAString& aMessageName,
                                        JS::Handle<JS::Value> aJSON,
                                        JS::Handle<JS::Value> aObjects,
                                        nsIPrincipal* aPrincipal,
                                        JS::Handle<JS::Value> aTransfers,
                                        JSContext* aCx,
                                        uint8_t aArgc)
{
  return DispatchAsyncMessage(aMessageName, aJSON, aObjects, aPrincipal,
                              aTransfers, aCx, aArgc);
}


// nsIMessageBroadcaster

NS_IMETHODIMP
nsFrameMessageManager::BroadcastAsyncMessage(const nsAString& aMessageName,
                                             JS::Handle<JS::Value> aJSON,
                                             JS::Handle<JS::Value> aObjects,
                                             JSContext* aCx,
                                             uint8_t aArgc)
{
  return DispatchAsyncMessage(aMessageName, aJSON, aObjects, nullptr,
                              JS::UndefinedHandleValue, aCx, aArgc);
}

NS_IMETHODIMP
nsFrameMessageManager::GetChildCount(uint32_t* aChildCount)
{
  *aChildCount = mChildManagers.Length();
  return NS_OK;
}

NS_IMETHODIMP
nsFrameMessageManager::GetChildAt(uint32_t aIndex,
                                  nsIMessageListenerManager** aMM)
{
  MessageListenerManager* mm = mChildManagers.SafeElementAt(aIndex);
  if (mm) {
    CallQueryInterface(mm, aMM);
  } else {
    *aMM = nullptr;
  }
  return NS_OK;
}

NS_IMETHODIMP
nsFrameMessageManager::ReleaseCachedProcesses()
{
  ContentParent::ReleaseCachedProcesses();
  return NS_OK;
}

// nsIContentFrameMessageManager

NS_IMETHODIMP
nsFrameMessageManager::Dump(const nsAString& aStr)
{
  if (!DOMPrefs::DumpEnabled()) {
    return NS_OK;
  }

#ifdef ANDROID
  __android_log_print(ANDROID_LOG_INFO, "Gecko", "%s", NS_ConvertUTF16toUTF8(aStr).get());
#endif
#ifdef XP_WIN
  if (IsDebuggerPresent()) {
    OutputDebugStringW(PromiseFlatString(aStr).get());
  }
#endif
  fputs(NS_ConvertUTF16toUTF8(aStr).get(), stdout);
  fflush(stdout);
  return NS_OK;
}

NS_IMETHODIMP
nsFrameMessageManager::RecordReplayAssert(const nsAString& aStr)
{
  recordreplay::RecordReplayAssert(NS_ConvertUTF16toUTF8(aStr).get());
  return NS_OK;
}

NS_IMETHODIMP
nsFrameMessageManager::PrivateNoteIntentionalCrash()
{
  if (XRE_IsContentProcess()) {
    mozilla::NoteIntentionalCrash("tab");
    return NS_OK;
  }
  return NS_ERROR_NOT_IMPLEMENTED;
}

NS_IMETHODIMP
nsFrameMessageManager::GetContent(mozIDOMWindowProxy** aContent)
{
  *aContent = nullptr;
  return NS_OK;
}

NS_IMETHODIMP
nsFrameMessageManager::GetDocShell(nsIDocShell** aDocShell)
{
  *aDocShell = nullptr;
  return NS_OK;
}

NS_IMETHODIMP
nsFrameMessageManager::GetTabEventTarget(nsIEventTarget** aTarget)
{
  *aTarget = nullptr;
  return NS_OK;
}

NS_IMETHODIMP
nsFrameMessageManager::Btoa(const nsAString& aBinaryData,
                            nsAString& aAsciiBase64String)
{
  return nsContentUtils::Btoa(aBinaryData, aAsciiBase64String);
}

NS_IMETHODIMP
nsFrameMessageManager::Atob(const nsAString& aAsciiString,
                            nsAString& aBinaryData)
{
  return nsContentUtils::Atob(aAsciiString, aBinaryData);
}

class MMListenerRemover
{
public:
  explicit MMListenerRemover(nsFrameMessageManager* aMM)
    : mWasHandlingMessage(aMM->mHandlingMessage)
    , mMM(aMM)
  {
    mMM->mHandlingMessage = true;
  }
  ~MMListenerRemover()
  {
    if (!mWasHandlingMessage) {
      mMM->mHandlingMessage = false;
      if (mMM->mDisconnected) {
        mMM->mListeners.Clear();
      }
    }
  }

  bool mWasHandlingMessage;
  RefPtr<nsFrameMessageManager> mMM;
};


// nsIMessageListener

nsresult
nsFrameMessageManager::ReceiveMessage(nsISupports* aTarget,
                                      nsFrameLoader* aTargetFrameLoader,
                                      const nsAString& aMessage,
                                      bool aIsSync,
                                      StructuredCloneData* aCloneData,
                                      mozilla::jsipc::CpowHolder* aCpows,
                                      nsIPrincipal* aPrincipal,
                                      nsTArray<StructuredCloneData>* aRetVal)
{
  return ReceiveMessage(aTarget, aTargetFrameLoader, mClosed, aMessage, aIsSync,
                        aCloneData, aCpows, aPrincipal, aRetVal);
}

// When recording or replaying, return whether a message should be received in
// the middleman process instead of the recording/replaying process.
static bool
DirectMessageToMiddleman(const nsAString& aMessage)
{
  // FIXME surely there is a better way to do this.
  nsCString cmsg = NS_ConvertUTF16toUTF8(aMessage);
  const char* cstr = cmsg.get();
  return strncmp(cstr, "debug:", 6) == 0
      || strcmp(cstr, "SessionStore:flush") == 0;
}

nsresult
nsFrameMessageManager::ReceiveMessage(nsISupports* aTarget,
                                      nsFrameLoader* aTargetFrameLoader,
                                      bool aTargetClosed,
                                      const nsAString& aMessage,
                                      bool aIsSync,
                                      StructuredCloneData* aCloneData,
                                      mozilla::jsipc::CpowHolder* aCpows,
                                      nsIPrincipal* aPrincipal,
                                      nsTArray<StructuredCloneData>* aRetVal)
{
<<<<<<< HEAD
  // If we are recording or replaying, we will end up here in both the
  // middleman process and the recording/replaying process. Ignore the message
  // in one of the processes, so that it is only received in one place.
  if (recordreplay::IsRecordingOrReplaying()) {
    if (DirectMessageToMiddleman(aMessage)) {
      return NS_OK;
    }
  } else if (recordreplay::IsMiddleman()) {
    if (!DirectMessageToMiddleman(aMessage)) {
      return NS_OK;
    }
  }
=======
  MOZ_ASSERT(aTarget);
>>>>>>> 3bcd829c

  nsAutoTObserverArray<nsMessageListenerInfo, 1>* listeners =
    mListeners.Get(aMessage);
  if (listeners) {

    MMListenerRemover lr(this);

    nsAutoTObserverArray<nsMessageListenerInfo, 1>::EndLimitedIterator
      iter(*listeners);
    while(iter.HasMore()) {
      nsMessageListenerInfo& listener = iter.GetNext();
      // Remove mListeners[i] if it's an expired weak listener.
      nsCOMPtr<nsISupports> weakListener;
      if (listener.mWeakListener) {
        weakListener = do_QueryReferent(listener.mWeakListener);
        if (!weakListener) {
          listeners->RemoveElement(listener);
          continue;
        }
      }

      if (!listener.mListenWhenClosed && aTargetClosed) {
        continue;
      }

      JS::RootingContext* rcx = RootingCx();
      JS::Rooted<JSObject*> object(rcx);

      RefPtr<MessageListener> webIDLListener;
      if (!weakListener && listener.mStrongListener.HasWebIDLCallback()) {
        webIDLListener = listener.mStrongListener.GetWebIDLCallback();
      } else {
        webIDLListener = nullptr;
      }

      if (webIDLListener) {
        object = webIDLListener->CallbackOrNull();
      } else {
        nsCOMPtr<nsIXPConnectWrappedJS> wrappedJS;
        if (weakListener) {
          wrappedJS = do_QueryInterface(weakListener);
        } else {
          wrappedJS = do_QueryInterface(listener.mStrongListener.GetXPCOMCallback());
        }

        if (!wrappedJS) {
          continue;
        }

        object = wrappedJS->GetJSObject();
      }

      if (!object) {
        continue;
      }

      AutoEntryScript aes(object, "message manager handler");
      JSContext* cx = aes.cx();

      RootedDictionary<ReceiveMessageArgument> argument(cx);

      JS::Rooted<JSObject*> cpows(cx);
      if (aCpows) {
        if (!aCpows->ToObject(cx, &cpows)) {
          return NS_ERROR_UNEXPECTED;
        }
      }

      if (!cpows) {
        cpows = JS_NewPlainObject(cx);
        if (!cpows) {
          return NS_ERROR_UNEXPECTED;
        }
      }
      argument.mObjects = cpows;

      JS::Rooted<JS::Value> json(cx, JS::NullValue());
      if (aCloneData && aCloneData->DataLength()) {
        ErrorResult rv;
        aCloneData->Read(cx, &json, rv);
        if (NS_WARN_IF(rv.Failed())) {
          rv.SuppressException();
          JS_ClearPendingException(cx);
          return NS_OK;
        }
      }
      argument.mData = json;
      argument.mJson = json;

      // Get cloned MessagePort from StructuredCloneData.
      if (aCloneData) {
        Sequence<OwningNonNull<MessagePort>> ports;
        if (!aCloneData->TakeTransferredPortsAsSequence(ports)) {
          return NS_ERROR_FAILURE;
        }
        argument.mPorts.Construct(Move(ports));
      }

      argument.mName = aMessage;
      argument.mPrincipal = aPrincipal;
      argument.mSync = aIsSync;
      argument.mTarget = aTarget;
      if (aTargetFrameLoader) {
        argument.mTargetFrameLoader.Construct(*aTargetFrameLoader);
      }

      JS::Rooted<JS::Value> thisValue(cx, JS::UndefinedValue());

      if (JS::IsCallable(object)) {
        // A small hack to get 'this' value right on content side where
        // messageManager is wrapped in TabChildGlobal.
        nsCOMPtr<nsISupports> defaultThisValue;
        if (mChrome) {
          defaultThisValue = do_QueryObject(this);
        } else {
          defaultThisValue = aTarget;
        }
        js::AssertSameCompartment(cx, object);
        nsresult rv = nsContentUtils::WrapNative(cx, defaultThisValue, &thisValue);
        NS_ENSURE_SUCCESS(rv, rv);
      }

      JS::Rooted<JS::Value> rval(cx, JS::UndefinedValue());
      if (webIDLListener) {
        ErrorResult rv;
        webIDLListener->ReceiveMessage(thisValue, argument, &rval, rv);
        if (rv.Failed()) {
          // At this point the call to ReceiveMessage will have reported any exceptions
          // (we kept the default of eReportExceptions). We suppress the failure in the
          // ErrorResult and continue.
          rv.SuppressException();
          continue;
        }
      } else {
        JS::Rooted<JS::Value> funval(cx);
        if (JS::IsCallable(object)) {
          // If the listener is a JS function:
          funval.setObject(*object);
        } else {
          // If the listener is a JS object which has receiveMessage function:
          if (!JS_GetProperty(cx, object, "receiveMessage", &funval) ||
              !funval.isObject()) {
            return NS_ERROR_UNEXPECTED;
          }

          // Check if the object is even callable.
          NS_ENSURE_STATE(JS::IsCallable(&funval.toObject()));
          thisValue.setObject(*object);
        }

        JS::Rooted<JS::Value> argv(cx);
        if (!ToJSValue(cx, argument, &argv)) {
          return NS_ERROR_UNEXPECTED;
        }

        {
          JS::Rooted<JSObject*> thisObject(cx, thisValue.toObjectOrNull());
          js::AssertSameCompartment(cx, thisObject);
          if (!JS_CallFunctionValue(cx, thisObject, funval,
                                    JS::HandleValueArray(argv), &rval)) {
            // Because the AutoEntryScript is inside the loop this continue will make us
            // report any exceptions (after which we'll move on to the next listener).
            continue;
          }
        }
      }

      if (aRetVal) {
        ErrorResult rv;
        StructuredCloneData* data = aRetVal->AppendElement();
        data->Write(cx, rval, rv);
        if (NS_WARN_IF(rv.Failed())) {
          aRetVal->RemoveLastElement();
          nsString msg = aMessage + NS_LITERAL_STRING(": message reply cannot be cloned. Are you trying to send an XPCOM object?");

          nsCOMPtr<nsIConsoleService> console(do_GetService(NS_CONSOLESERVICE_CONTRACTID));
          if (console) {
            nsCOMPtr<nsIScriptError> error(do_CreateInstance(NS_SCRIPTERROR_CONTRACTID));
            error->Init(msg, EmptyString(), EmptyString(),
                        0, 0, nsIScriptError::warningFlag, "chrome javascript",
                        false /* from private window */);
            console->LogMessage(error);
          }

          JS_ClearPendingException(cx);
          continue;
        }
      }
    }
  }

  RefPtr<nsFrameMessageManager> kungFuDeathGrip = GetParentManager();
  if (kungFuDeathGrip) {
    return kungFuDeathGrip->ReceiveMessage(aTarget, aTargetFrameLoader,
                                           aTargetClosed, aMessage,
                                           aIsSync, aCloneData,
                                           aCpows, aPrincipal,
                                           aRetVal);
  }
  return NS_OK;
}

void
nsFrameMessageManager::AddChildManager(MessageListenerManager* aManager)
{
  mChildManagers.AppendElement(aManager);

  RefPtr<nsFrameMessageManager> kungfuDeathGrip = this;
  RefPtr<nsFrameMessageManager> kungfuDeathGrip2 = aManager;

  LoadPendingScripts(this, aManager);
}

void
nsFrameMessageManager::RemoveChildManager(MessageListenerManager* aManager)
{
  mChildManagers.RemoveElement(aManager);
}

void
nsFrameMessageManager::LoadPendingScripts(nsFrameMessageManager* aManager,
                                          nsFrameMessageManager* aChildMM)
{
  // We have parent manager if we're a message broadcaster.
  // In that case we want to load the pending scripts from all parent
  // message managers in the hierarchy. Process the parent first so
  // that pending scripts higher up in the hierarchy are loaded before others.
  nsFrameMessageManager* parentManager = aManager->GetParentManager();
  if (parentManager) {
    LoadPendingScripts(parentManager, aChildMM);
  }

  for (uint32_t i = 0; i < aManager->mPendingScripts.Length(); ++i) {
    aChildMM->LoadFrameScript(aManager->mPendingScripts[i],
                              false,
                              aManager->mPendingScriptsGlobalStates[i]);
  }
}

void
nsFrameMessageManager::LoadPendingScripts()
{
  RefPtr<nsFrameMessageManager> kungfuDeathGrip = this;
  LoadPendingScripts(this, this);
}

void
nsFrameMessageManager::SetCallback(MessageManagerCallback* aCallback)
{
  MOZ_ASSERT(!mIsBroadcaster || !mCallback,
             "Broadcasters cannot have callbacks!");
  if (aCallback && mCallback != aCallback) {
    mCallback = aCallback;
    if (mOwnsCallback) {
      mOwnedCallback = aCallback;
    }
  }
}

void
nsFrameMessageManager::Close()
{
  if (!mClosed) {
    nsCOMPtr<nsIObserverService> obs = mozilla::services::GetObserverService();
    if (obs) {
      obs->NotifyObservers(NS_ISUPPORTS_CAST(nsIContentFrameMessageManager*, this),
                            "message-manager-close", nullptr);
    }
  }
  mClosed = true;
  mCallback = nullptr;
  mOwnedCallback = nullptr;
}

void
nsFrameMessageManager::Disconnect(bool aRemoveFromParent)
{
  // Notify message-manager-close if we haven't already.
  Close();

  if (!mDisconnected) {
    nsCOMPtr<nsIObserverService> obs = mozilla::services::GetObserverService();
    if (obs) {
       obs->NotifyObservers(NS_ISUPPORTS_CAST(nsIContentFrameMessageManager*, this),
                            "message-manager-disconnect", nullptr);
    }
  }

  ClearParentManager(aRemoveFromParent);

  mDisconnected = true;
  if (!mHandlingMessage) {
    mListeners.Clear();
  }
}

void
nsFrameMessageManager::SetInitialProcessData(JS::HandleValue aInitialData)
{
  MOZ_ASSERT(!mChrome);
  MOZ_ASSERT(mIsProcessManager);
  MOZ_ASSERT(aInitialData.isObject());
  mInitialProcessData = aInitialData;
}

void
nsFrameMessageManager::GetInitialProcessData(JSContext* aCx,
                                             JS::MutableHandle<JS::Value> aInitialProcessData,
                                             ErrorResult& aError)
{
  MOZ_ASSERT(mIsProcessManager);
  MOZ_ASSERT_IF(mChrome, IsBroadcaster());

  JS::RootedValue init(aCx, mInitialProcessData);
  if (mChrome && init.isUndefined()) {
    // We create the initial object in the junk scope. If we created it in a
    // normal compartment, that compartment would leak until shutdown.
    JS::RootedObject global(aCx, xpc::PrivilegedJunkScope());
    JSAutoCompartment ac(aCx, global);

    JS::RootedObject obj(aCx, JS_NewPlainObject(aCx));
    if (!obj) {
      aError.NoteJSContextException(aCx);
      return;
    }

    mInitialProcessData.setObject(*obj);
    init.setObject(*obj);
  }

  if (!mChrome && XRE_IsParentProcess()) {
    // This is the cpmm in the parent process. We should use the same object as the ppmm.
    nsCOMPtr<nsIGlobalProcessScriptLoader> ppmm =
      do_GetService("@mozilla.org/parentprocessmessagemanager;1");
    ppmm->GetInitialProcessData(aCx, &init);
    mInitialProcessData = init;
  }

  if (!JS_WrapValue(aCx, &init)) {
    aError.NoteJSContextException(aCx);
    return;
  }
  aInitialProcessData.set(init);
}

NS_IMETHODIMP
nsFrameMessageManager::GetInitialProcessData(JSContext* aCx, JS::MutableHandleValue aResult)
{
  ErrorResult rv;
  GetInitialProcessData(aCx, aResult, rv);
  return rv.StealNSResult();
}

already_AddRefed<nsIMessageSender>
nsFrameMessageManager::GetProcessMessageManager(ErrorResult& aError)
{
  nsCOMPtr<nsIMessageSender> pmm;
  if (mCallback) {
    pmm = mCallback->GetProcessMessageManager();
  }
  return pmm.forget();
}

NS_IMETHODIMP
nsFrameMessageManager::GetProcessMessageManager(nsIMessageSender** aPMM)
{
  ErrorResult rv;
  *aPMM = GetProcessMessageManager(rv).take();
  return rv.StealNSResult();
}

void
nsFrameMessageManager::GetRemoteType(nsAString& aRemoteType, ErrorResult& aError) const
{
  aRemoteType.Truncate();
  if (mCallback) {
    aError = mCallback->DoGetRemoteType(aRemoteType);
  }
}

NS_IMETHODIMP
nsFrameMessageManager::GetRemoteType(nsAString& aRemoteType)
{
  ErrorResult rv;
  GetRemoteType(aRemoteType, rv);
  return rv.StealNSResult();
}

namespace {

struct MessageManagerReferentCount
{
  MessageManagerReferentCount() : mStrong(0), mWeakAlive(0), mWeakDead(0) {}
  size_t mStrong;
  size_t mWeakAlive;
  size_t mWeakDead;
  nsTArray<nsString> mSuspectMessages;
  nsDataHashtable<nsStringHashKey, uint32_t> mMessageCounter;
};

} // namespace

namespace mozilla {
namespace dom {

class MessageManagerReporter final : public nsIMemoryReporter
{
  ~MessageManagerReporter() = default;

public:
  NS_DECL_ISUPPORTS
  NS_DECL_NSIMEMORYREPORTER

  static const size_t kSuspectReferentCount = 300;
protected:
  void CountReferents(nsFrameMessageManager* aMessageManager,
                      MessageManagerReferentCount* aReferentCount);
};

NS_IMPL_ISUPPORTS(MessageManagerReporter, nsIMemoryReporter)

void
MessageManagerReporter::CountReferents(nsFrameMessageManager* aMessageManager,
                                       MessageManagerReferentCount* aReferentCount)
{
  for (auto it = aMessageManager->mListeners.Iter(); !it.Done(); it.Next()) {
    nsAutoTObserverArray<nsMessageListenerInfo, 1>* listeners =
      it.UserData();
    uint32_t listenerCount = listeners->Length();
    if (listenerCount == 0) {
      continue;
    }

    nsString key(it.Key());
    uint32_t oldCount = 0;
    aReferentCount->mMessageCounter.Get(key, &oldCount);
    uint32_t currentCount = oldCount + listenerCount;
    aReferentCount->mMessageCounter.Put(key, currentCount);

    // Keep track of messages that have a suspiciously large
    // number of referents (symptom of leak).
    if (currentCount == MessageManagerReporter::kSuspectReferentCount) {
      aReferentCount->mSuspectMessages.AppendElement(key);
    }

    for (uint32_t i = 0; i < listenerCount; ++i) {
      const nsMessageListenerInfo& listenerInfo = listeners->ElementAt(i);
      if (listenerInfo.mWeakListener) {
        nsCOMPtr<nsISupports> referent =
          do_QueryReferent(listenerInfo.mWeakListener);
        if (referent) {
          aReferentCount->mWeakAlive++;
        } else {
          aReferentCount->mWeakDead++;
        }
      } else {
        aReferentCount->mStrong++;
      }
    }
  }

  // Add referent count in child managers because the listeners
  // participate in messages dispatched from parent message manager.
  for (uint32_t i = 0; i < aMessageManager->mChildManagers.Length(); ++i) {
    RefPtr<nsFrameMessageManager> mm = aMessageManager->mChildManagers[i];
    CountReferents(mm, aReferentCount);
  }
}

static void
ReportReferentCount(const char* aManagerType,
                    const MessageManagerReferentCount& aReferentCount,
                    nsIHandleReportCallback* aHandleReport,
                    nsISupports* aData)
{
#define REPORT(_path, _amount, _desc) \
    do { \
      aHandleReport->Callback(EmptyCString(), _path, \
                              nsIMemoryReporter::KIND_OTHER, \
                              nsIMemoryReporter::UNITS_COUNT, _amount, \
                              _desc, aData); \
    } while (0)

  REPORT(nsPrintfCString("message-manager/referent/%s/strong", aManagerType),
         aReferentCount.mStrong,
         nsPrintfCString("The number of strong referents held by the message "
                         "manager in the %s manager.", aManagerType));
  REPORT(nsPrintfCString("message-manager/referent/%s/weak/alive", aManagerType),
         aReferentCount.mWeakAlive,
         nsPrintfCString("The number of weak referents that are still alive "
                         "held by the message manager in the %s manager.",
                         aManagerType));
  REPORT(nsPrintfCString("message-manager/referent/%s/weak/dead", aManagerType),
         aReferentCount.mWeakDead,
         nsPrintfCString("The number of weak referents that are dead "
                         "held by the message manager in the %s manager.",
                         aManagerType));

  for (uint32_t i = 0; i < aReferentCount.mSuspectMessages.Length(); i++) {
    uint32_t totalReferentCount = 0;
    aReferentCount.mMessageCounter.Get(aReferentCount.mSuspectMessages[i],
                                       &totalReferentCount);
    NS_ConvertUTF16toUTF8 suspect(aReferentCount.mSuspectMessages[i]);
    REPORT(nsPrintfCString("message-manager-suspect/%s/referent(message=%s)",
                           aManagerType, suspect.get()), totalReferentCount,
           nsPrintfCString("A message in the %s message manager with a "
                           "suspiciously large number of referents (symptom "
                           "of a leak).", aManagerType));
  }

#undef REPORT
}

NS_IMETHODIMP
MessageManagerReporter::CollectReports(nsIHandleReportCallback* aHandleReport,
                                       nsISupports* aData, bool aAnonymize)
{
  if (XRE_IsParentProcess()) {
    nsCOMPtr<nsIMessageBroadcaster> globalmm =
      do_GetService("@mozilla.org/globalmessagemanager;1");
    if (globalmm) {
      RefPtr<nsFrameMessageManager> mm =
        static_cast<nsFrameMessageManager*>(globalmm.get());
      MessageManagerReferentCount count;
      CountReferents(mm, &count);
      ReportReferentCount("global-manager", count, aHandleReport, aData);
    }
  }

  if (nsFrameMessageManager::sParentProcessManager) {
    MessageManagerReferentCount count;
    CountReferents(nsFrameMessageManager::sParentProcessManager, &count);
    ReportReferentCount("parent-process-manager", count, aHandleReport, aData);
  }

  if (nsFrameMessageManager::sChildProcessManager) {
    MessageManagerReferentCount count;
    CountReferents(nsFrameMessageManager::sChildProcessManager, &count);
    ReportReferentCount("child-process-manager", count, aHandleReport, aData);
  }

  return NS_OK;
}

} // namespace dom
} // namespace mozilla

nsresult
NS_NewGlobalMessageManager(nsIMessageBroadcaster** aResult)
{
  NS_ENSURE_TRUE(XRE_IsParentProcess(),
                 NS_ERROR_NOT_AVAILABLE);
  RefPtr<nsFrameMessageManager> mm =
    new ChromeMessageBroadcaster(MessageManagerFlags::MM_GLOBAL);
  RegisterStrongMemoryReporter(new MessageManagerReporter());
  mm.forget(aResult);
  return NS_OK;
}

nsDataHashtable<nsStringHashKey, nsMessageManagerScriptHolder*>*
  nsMessageManagerScriptExecutor::sCachedScripts = nullptr;
StaticRefPtr<nsScriptCacheCleaner> nsMessageManagerScriptExecutor::sScriptCacheCleaner;

void
nsMessageManagerScriptExecutor::DidCreateGlobal()
{
  if (!sCachedScripts) {
    sCachedScripts =
      new nsDataHashtable<nsStringHashKey, nsMessageManagerScriptHolder*>;
    sScriptCacheCleaner = new nsScriptCacheCleaner();
  }
}

// static
void
nsMessageManagerScriptExecutor::PurgeCache()
{
  if (sCachedScripts) {
    NS_ASSERTION(sCachedScripts != nullptr, "Need cached scripts");
    for (auto iter = sCachedScripts->Iter(); !iter.Done(); iter.Next()) {
      delete iter.Data();
      iter.Remove();
    }
  }
}

// static
void
nsMessageManagerScriptExecutor::Shutdown()
{
  if (sCachedScripts) {
    PurgeCache();

    delete sCachedScripts;
    sCachedScripts = nullptr;
    sScriptCacheCleaner = nullptr;
  }
}

void
nsMessageManagerScriptExecutor::LoadScriptInternal(JS::Handle<JSObject*> aGlobal,
                                                   const nsAString& aURL,
                                                   bool aRunInGlobalScope)
{
  AUTO_PROFILER_LABEL_DYNAMIC_LOSSY_NSSTRING(
    "nsMessageManagerScriptExecutor::LoadScriptInternal", OTHER, aURL);

  if (!sCachedScripts) {
    return;
  }

  JS::RootingContext* rcx = RootingCx();
  JS::Rooted<JSScript*> script(rcx);

  nsMessageManagerScriptHolder* holder = sCachedScripts->Get(aURL);
  if (holder && holder->WillRunInGlobalScope() == aRunInGlobalScope) {
    script = holder->mScript;
  } else {
    // Don't put anything in the cache if we already have an entry
    // with a different WillRunInGlobalScope() value.
    bool shouldCache = !holder;
    TryCacheLoadAndCompileScript(aURL, aRunInGlobalScope,
                                 shouldCache, &script);
  }

  AutoEntryScript aes(aGlobal, "message manager script load");
  JSContext* cx = aes.cx();
  if (script) {
    if (aRunInGlobalScope) {
      JS::RootedValue rval(cx);
      JS::CloneAndExecuteScript(cx, script, &rval);
    } else {
      JS::Rooted<JSObject*> scope(cx);
      bool ok = js::ExecuteInGlobalAndReturnScope(cx, aGlobal, script, &scope);
      if (ok) {
        // Force the scope to stay alive.
        mAnonymousGlobalScopes.AppendElement(scope);
      }
    }
  }
}

void
nsMessageManagerScriptExecutor::TryCacheLoadAndCompileScript(
  const nsAString& aURL,
  bool aRunInGlobalScope,
  bool aShouldCache,
  JS::MutableHandle<JSScript*> aScriptp)
{
  nsCString url = NS_ConvertUTF16toUTF8(aURL);
  nsCOMPtr<nsIURI> uri;
  nsresult rv = NS_NewURI(getter_AddRefs(uri), url);
  if (NS_FAILED(rv)) {
    return;
  }

  bool hasFlags;
  rv = NS_URIChainHasFlags(uri,
                           nsIProtocolHandler::URI_IS_LOCAL_RESOURCE,
                           &hasFlags);
  if (NS_FAILED(rv) || !hasFlags) {
    NS_WARNING("Will not load a frame script!");
    return;
  }

  // Compile the script in the compilation scope instead of the current global
  // to avoid keeping the current compartment alive.
  AutoJSAPI jsapi;
  if (!jsapi.Init(xpc::CompilationScope())) {
    return;
  }
  JSContext* cx = jsapi.cx();
  JS::Rooted<JSScript*> script(cx);

  script = ScriptPreloader::GetChildSingleton().GetCachedScript(cx, url);

  if (!script) {
    nsCOMPtr<nsIChannel> channel;
    NS_NewChannel(getter_AddRefs(channel),
                  uri,
                  nsContentUtils::GetSystemPrincipal(),
                  nsILoadInfo::SEC_ALLOW_CROSS_ORIGIN_DATA_IS_NULL,
                  nsIContentPolicy::TYPE_OTHER);

    if (!channel) {
      return;
    }

    nsCOMPtr<nsIInputStream> input;
    rv = channel->Open2(getter_AddRefs(input));
    NS_ENSURE_SUCCESS_VOID(rv);
    nsString dataString;
    char16_t* dataStringBuf = nullptr;
    size_t dataStringLength = 0;
    if (input) {
      nsCString buffer;
      uint64_t written;
      if (NS_FAILED(NS_ReadInputStreamToString(input, buffer, -1, &written))) {
        return;
      }

      uint32_t size = (uint32_t)std::min(written, (uint64_t)UINT32_MAX);
      ScriptLoader::ConvertToUTF16(channel, (uint8_t*)buffer.get(), size,
                                   EmptyString(), nullptr,
                                   dataStringBuf, dataStringLength);
    }

    JS::SourceBufferHolder srcBuf(dataStringBuf, dataStringLength,
                                  JS::SourceBufferHolder::GiveOwnership);

    if (!dataStringBuf || dataStringLength == 0) {
      return;
    }

    JS::CompileOptions options(cx);
    options.setFileAndLine(url.get(), 1);
    options.setNoScriptRval(true);

    if (aRunInGlobalScope) {
      if (!JS::Compile(cx, options, srcBuf, &script)) {
        return;
      }
    // We're going to run these against some non-global scope.
    } else if (!JS::CompileForNonSyntacticScope(cx, options, srcBuf, &script)) {
      return;
    }
  }

  MOZ_ASSERT(script);
  aScriptp.set(script);

  nsAutoCString scheme;
  uri->GetScheme(scheme);
  // We don't cache data: scripts!
  if (aShouldCache && !scheme.EqualsLiteral("data")) {
    ScriptPreloader::GetChildSingleton().NoteScript(url, url, script);
    // Root the object also for caching.
    auto* holder = new nsMessageManagerScriptHolder(cx, script, aRunInGlobalScope);
    sCachedScripts->Put(aURL, holder);
  }
}

void
nsMessageManagerScriptExecutor::TryCacheLoadAndCompileScript(
  const nsAString& aURL,
  bool aRunInGlobalScope)
{
  JS::Rooted<JSScript*> script(RootingCx());
  TryCacheLoadAndCompileScript(aURL, aRunInGlobalScope, true, &script);
}

void
nsMessageManagerScriptExecutor::Trace(const TraceCallbacks& aCallbacks, void* aClosure)
{
  for (size_t i = 0, length = mAnonymousGlobalScopes.Length(); i < length; ++i) {
    aCallbacks.Trace(&mAnonymousGlobalScopes[i], "mAnonymousGlobalScopes[i]", aClosure);
  }
}

void
nsMessageManagerScriptExecutor::Unlink()
{
  ImplCycleCollectionUnlink(mAnonymousGlobalScopes);
}

bool
nsMessageManagerScriptExecutor::InitChildGlobalInternal(const nsACString& aID)
{
  AutoSafeJSContext cx;
  if (!SystemBindingInitIds(cx)) {
    return false;
  }

  nsContentUtils::GetSecurityManager()->GetSystemPrincipal(getter_AddRefs(mPrincipal));

  JS::CompartmentOptions options;
  options.creationOptions().setSystemZone();

  xpc::InitGlobalObjectOptions(options, mPrincipal);
  JS::Rooted<JSObject*> global(cx);
  if (!WrapGlobalObject(cx, options, &global)) {
    return false;
  }

  xpc::InitGlobalObject(cx, global, 0);

  // Set the location information for the new global, so that tools like
  // about:memory may use that information.
  xpc::SetLocationForGlobal(global, aID);

  DidCreateGlobal();
  return true;
}

void
nsMessageManagerScriptExecutor::MarkScopesForCC()
{
  for (uint32_t i = 0; i < mAnonymousGlobalScopes.Length(); ++i) {
    mAnonymousGlobalScopes[i].exposeToActiveJS();
  }
}

NS_IMPL_ISUPPORTS(nsScriptCacheCleaner, nsIObserver)

ChildProcessMessageManager* nsFrameMessageManager::sChildProcessManager = nullptr;
nsFrameMessageManager* nsFrameMessageManager::sParentProcessManager = nullptr;
nsFrameMessageManager* nsFrameMessageManager::sSameProcessParentManager = nullptr;

class nsAsyncMessageToSameProcessChild : public nsSameProcessAsyncMessageBase,
                                         public Runnable
{
public:
  nsAsyncMessageToSameProcessChild(JS::RootingContext* aRootingCx,
                                   JS::Handle<JSObject*> aCpows)
    : nsSameProcessAsyncMessageBase(aRootingCx, aCpows)
    , mozilla::Runnable("nsAsyncMessageToSameProcessChild")
  { }
  NS_IMETHOD Run() override
  {
    nsFrameMessageManager* ppm = nsFrameMessageManager::GetChildProcessManager();
    ReceiveMessage(static_cast<nsIContentFrameMessageManager*>(ppm), nullptr, ppm);
    return NS_OK;
  }
};


/**
 * Send messages to an imaginary child process in a single-process scenario.
 */
class SameParentProcessMessageManagerCallback : public MessageManagerCallback
{
public:
  SameParentProcessMessageManagerCallback()
  {
    MOZ_COUNT_CTOR(SameParentProcessMessageManagerCallback);
  }
  ~SameParentProcessMessageManagerCallback() override
  {
    MOZ_COUNT_DTOR(SameParentProcessMessageManagerCallback);
  }

  bool DoLoadMessageManagerScript(const nsAString& aURL,
                                  bool aRunInGlobalScope) override
  {
    ProcessGlobal* global = ProcessGlobal::Get();
    MOZ_ASSERT(!aRunInGlobalScope);
    global->LoadScript(aURL);
    return true;
  }

  nsresult DoSendAsyncMessage(JSContext* aCx,
                              const nsAString& aMessage,
                              StructuredCloneData& aData,
                              JS::Handle<JSObject *> aCpows,
                              nsIPrincipal* aPrincipal) override
  {
    JS::RootingContext* rcx = JS::RootingContext::get(aCx);
    RefPtr<nsAsyncMessageToSameProcessChild> ev =
      new nsAsyncMessageToSameProcessChild(rcx, aCpows);

    nsresult rv = ev->Init(aMessage, aData, aPrincipal);
    if (NS_FAILED(rv)) {
      return rv;
    }
    rv = NS_DispatchToCurrentThread(ev);
    if (NS_FAILED(rv)) {
      return rv;
    }
    return NS_OK;
  }
};


/**
 * Send messages to the parent process.
 */
class ChildProcessMessageManagerCallback : public MessageManagerCallback
{
public:
  ChildProcessMessageManagerCallback()
  {
    MOZ_COUNT_CTOR(ChildProcessMessageManagerCallback);
  }
  ~ChildProcessMessageManagerCallback() override
  {
    MOZ_COUNT_DTOR(ChildProcessMessageManagerCallback);
  }

  bool DoSendBlockingMessage(JSContext* aCx,
                             const nsAString& aMessage,
                             StructuredCloneData& aData,
                             JS::Handle<JSObject *> aCpows,
                             nsIPrincipal* aPrincipal,
                             nsTArray<StructuredCloneData>* aRetVal,
                             bool aIsSync) override
  {
    mozilla::dom::ContentChild* cc =
      mozilla::dom::ContentChild::GetSingleton();
    if (!cc) {
      return true;
    }
    ClonedMessageData data;
    if (!BuildClonedMessageDataForChild(cc, aData, data)) {
      return false;
    }
    InfallibleTArray<mozilla::jsipc::CpowEntry> cpows;
    if (aCpows && !cc->GetCPOWManager()->Wrap(aCx, aCpows, &cpows)) {
      return false;
    }
    if (aIsSync) {
      return cc->SendSyncMessage(PromiseFlatString(aMessage), data, cpows,
                                 IPC::Principal(aPrincipal), aRetVal);
    }
    return cc->SendRpcMessage(PromiseFlatString(aMessage), data, cpows,
                              IPC::Principal(aPrincipal), aRetVal);
  }

  nsresult DoSendAsyncMessage(JSContext* aCx,
                              const nsAString& aMessage,
                              StructuredCloneData& aData,
                              JS::Handle<JSObject *> aCpows,
                              nsIPrincipal* aPrincipal) override
  {
    mozilla::dom::ContentChild* cc =
      mozilla::dom::ContentChild::GetSingleton();
    if (!cc) {
      return NS_OK;
    }
    ClonedMessageData data;
    if (!BuildClonedMessageDataForChild(cc, aData, data)) {
      return NS_ERROR_DOM_DATA_CLONE_ERR;
    }
    InfallibleTArray<mozilla::jsipc::CpowEntry> cpows;
    if (aCpows && !cc->GetCPOWManager()->Wrap(aCx, aCpows, &cpows)) {
      return NS_ERROR_UNEXPECTED;
    }
    if (!cc->SendAsyncMessage(PromiseFlatString(aMessage), cpows,
                              IPC::Principal(aPrincipal), data)) {
      return NS_ERROR_UNEXPECTED;
    }

    return NS_OK;
  }
};


class nsAsyncMessageToSameProcessParent : public nsSameProcessAsyncMessageBase,
                                          public SameProcessMessageQueue::Runnable
{
public:
  nsAsyncMessageToSameProcessParent(JS::RootingContext* aRootingCx,
                                    JS::Handle<JSObject*> aCpows)
    : nsSameProcessAsyncMessageBase(aRootingCx, aCpows)
  { }
  nsresult HandleMessage() override
  {
    nsFrameMessageManager* ppm = nsFrameMessageManager::sSameProcessParentManager;
    ReceiveMessage(static_cast<nsIContentFrameMessageManager*>(ppm), nullptr, ppm);
    return NS_OK;
  }
};

/**
 * Send messages to the imaginary parent process in a single-process scenario.
 */
class SameChildProcessMessageManagerCallback : public MessageManagerCallback
{
public:
  SameChildProcessMessageManagerCallback()
  {
    MOZ_COUNT_CTOR(SameChildProcessMessageManagerCallback);
  }
  ~SameChildProcessMessageManagerCallback() override
  {
    MOZ_COUNT_DTOR(SameChildProcessMessageManagerCallback);
  }

  bool DoSendBlockingMessage(JSContext* aCx,
                             const nsAString& aMessage,
                             StructuredCloneData& aData,
                             JS::Handle<JSObject *> aCpows,
                             nsIPrincipal* aPrincipal,
                             nsTArray<StructuredCloneData>* aRetVal,
                             bool aIsSync) override
  {
    SameProcessMessageQueue* queue = SameProcessMessageQueue::Get();
    queue->Flush();

    if (nsFrameMessageManager::sSameProcessParentManager) {
      SameProcessCpowHolder cpows(JS::RootingContext::get(aCx), aCpows);
      RefPtr<nsFrameMessageManager> ppm = nsFrameMessageManager::sSameProcessParentManager;
      ppm->ReceiveMessage(static_cast<nsIContentFrameMessageManager*>(ppm.get()), nullptr, aMessage,
                          true, &aData, &cpows, aPrincipal, aRetVal);
    }
    return true;
  }

  nsresult DoSendAsyncMessage(JSContext* aCx,
                              const nsAString& aMessage,
                              StructuredCloneData& aData,
                              JS::Handle<JSObject *> aCpows,
                              nsIPrincipal* aPrincipal) override
  {
    SameProcessMessageQueue* queue = SameProcessMessageQueue::Get();
    JS::RootingContext* rcx = JS::RootingContext::get(aCx);
    RefPtr<nsAsyncMessageToSameProcessParent> ev =
      new nsAsyncMessageToSameProcessParent(rcx, aCpows);
    nsresult rv = ev->Init(aMessage, aData, aPrincipal);

    if (NS_FAILED(rv)) {
      return rv;
    }
    queue->Push(ev);
    return NS_OK;
  }

};


// This creates the global parent process message manager.
nsresult
NS_NewParentProcessMessageManager(nsIMessageBroadcaster** aResult)
{
  NS_ASSERTION(!nsFrameMessageManager::sParentProcessManager,
               "Re-creating sParentProcessManager");
  RefPtr<nsFrameMessageManager> mm =
    new ChromeMessageBroadcaster(MessageManagerFlags::MM_PROCESSMANAGER);
  nsFrameMessageManager::sParentProcessManager = mm;
  nsFrameMessageManager::NewProcessMessageManager(false); // Create same process message manager.
  mm.forget(aResult);
  return NS_OK;
}


ChromeMessageSender*
nsFrameMessageManager::NewProcessMessageManager(bool aIsRemote)
{
  if (!nsFrameMessageManager::sParentProcessManager) {
     nsCOMPtr<nsIMessageBroadcaster> dummy =
       do_GetService("@mozilla.org/parentprocessmessagemanager;1");
  }

  MOZ_ASSERT(nsFrameMessageManager::sParentProcessManager,
             "parent process manager not created");
  ChromeMessageSender* mm;
  if (aIsRemote) {
    // Callback is set in ContentParent::InitInternal so that the process has
    // already started when we send pending scripts.
    mm = new ChromeMessageSender(nullptr,
                                 nsFrameMessageManager::sParentProcessManager,
                                 MessageManagerFlags::MM_PROCESSMANAGER);
  } else {
    mm = new ChromeMessageSender(new SameParentProcessMessageManagerCallback(),
                                 nsFrameMessageManager::sParentProcessManager,
                                 MessageManagerFlags::MM_PROCESSMANAGER |
                                 MessageManagerFlags::MM_OWNSCALLBACK);
    sSameProcessParentManager = mm;
  }
  return mm;
}

nsresult
NS_NewChildProcessMessageManager(nsISyncMessageSender** aResult)
{
  NS_ASSERTION(!nsFrameMessageManager::GetChildProcessManager(),
               "Re-creating sChildProcessManager");

  MessageManagerCallback* cb;
  if (XRE_IsParentProcess()) {
    cb = new SameChildProcessMessageManagerCallback();
  } else {
    cb = new ChildProcessMessageManagerCallback();
    RegisterStrongMemoryReporter(new MessageManagerReporter());
  }
  auto* mm = new ChildProcessMessageManager(cb);
  nsFrameMessageManager::SetChildProcessManager(mm);
  RefPtr<ProcessGlobal> global = new ProcessGlobal(mm);
  NS_ENSURE_TRUE(global->Init(), NS_ERROR_UNEXPECTED);
  global.forget(aResult);
  return NS_OK;
}

bool
nsFrameMessageManager::MarkForCC()
{
  for (auto iter = mListeners.Iter(); !iter.Done(); iter.Next()) {
    nsAutoTObserverArray<nsMessageListenerInfo, 1>* listeners = iter.UserData();
    uint32_t count = listeners->Length();
    for (uint32_t i = 0; i < count; i++) {
      MessageListenerHolder& strongListener = listeners->ElementAt(i).mStrongListener;
      if (strongListener) {
        if (strongListener.HasWebIDLCallback()) {
          strongListener.GetWebIDLCallback()->MarkForCC();
        } else {
          xpc_TryUnmarkWrappedGrayObject(strongListener.GetXPCOMCallback());
        }
      }
    }
  }

  if (mRefCnt.IsPurple()) {
    mRefCnt.RemovePurple();
  }
  return true;
}

nsSameProcessAsyncMessageBase::nsSameProcessAsyncMessageBase(JS::RootingContext* aRootingCx,
                                                             JS::Handle<JSObject*> aCpows)
  : mCpows(aRootingCx, aCpows)
#ifdef DEBUG
  , mCalledInit(false)
#endif
{ }


nsresult
nsSameProcessAsyncMessageBase::Init(const nsAString& aMessage,
                                    StructuredCloneData& aData,
                                    nsIPrincipal* aPrincipal)
{
  if (!mData.Copy(aData)) {
    Telemetry::Accumulate(Telemetry::IPC_SAME_PROCESS_MESSAGE_COPY_OOM_KB, aData.DataLength());
    return NS_ERROR_OUT_OF_MEMORY;
  }

  mMessage = aMessage;
  mPrincipal = aPrincipal;
#ifdef DEBUG
  mCalledInit = true;
#endif

  return NS_OK;
}

void
nsSameProcessAsyncMessageBase::ReceiveMessage(nsISupports* aTarget,
                                              nsFrameLoader* aTargetFrameLoader,
                                              nsFrameMessageManager* aManager)
{
  // Make sure that we have called Init() and it has succeeded.
  MOZ_ASSERT(mCalledInit);
  if (aManager) {
    SameProcessCpowHolder cpows(RootingCx(), mCpows);

    RefPtr<nsFrameMessageManager> mm = aManager;
    mm->ReceiveMessage(aTarget, aTargetFrameLoader, mMessage, false, &mData,
                       &cpows, mPrincipal, nullptr);
  }
}<|MERGE_RESOLUTION|>--- conflicted
+++ resolved
@@ -1072,7 +1072,6 @@
                                       nsIPrincipal* aPrincipal,
                                       nsTArray<StructuredCloneData>* aRetVal)
 {
-<<<<<<< HEAD
   // If we are recording or replaying, we will end up here in both the
   // middleman process and the recording/replaying process. Ignore the message
   // in one of the processes, so that it is only received in one place.
@@ -1085,9 +1084,8 @@
       return NS_OK;
     }
   }
-=======
+
   MOZ_ASSERT(aTarget);
->>>>>>> 3bcd829c
 
   nsAutoTObserverArray<nsMessageListenerInfo, 1>* listeners =
     mListeners.Get(aMessage);
