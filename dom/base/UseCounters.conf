--- conflicted
+++ resolved
@@ -123,10 +123,6 @@
 
 // document.open information
 custom DocumentOpen calls document.open in a way that creates a new Window object
-<<<<<<< HEAD
-custom DocumentOpenReplace calls document.open in a way that creates a new Window object and replaces the old history entry.
-=======
 custom DocumentOpenReplace calls document.open in a way that creates a new Window object and replaces the old history entry.
 
-custom FilteredCrossOriginIFrame cross-origin <iframe> within a CSS/SVG filter
->>>>>>> 94e37e71
+custom FilteredCrossOriginIFrame cross-origin <iframe> within a CSS/SVG filter