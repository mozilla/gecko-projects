--- conflicted
+++ resolved
@@ -3189,7 +3189,6 @@
   static uint64_t GenerateBrowsingContextId();
 
   /**
-<<<<<<< HEAD
    * Generate an id using a range of serial numbers reserved for the current
    * process. aId should be a counter that's incremented every time
    * GenerateProcessSpecificId is called.
@@ -3197,16 +3196,6 @@
   static uint64_t GenerateProcessSpecificId(uint64_t aId);
 
   /**
-   * Check whether we should skip moving the cursor for a same-value .value set
-   * on a text input or textarea.
-   */
-  static bool SkipCursorMoveForSameValueSet() {
-    return sSkipCursorMoveForSameValueSet;
-  }
-
-  /**
-=======
->>>>>>> 662de518
    * Determine whether or not the user is currently interacting with the web
    * browser. This method is safe to call from off of the main thread.
    */
