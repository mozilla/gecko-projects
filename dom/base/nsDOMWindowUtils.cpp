/* -*- Mode: C++; tab-width: 8; indent-tabs-mode: nil; c-basic-offset: 2 -*- */
/* vim: set ts=8 sts=2 et sw=2 tw=80: */
/* This Source Code Form is subject to the terms of the Mozilla Public
 * License, v. 2.0. If a copy of the MPL was not distributed with this
 * file, You can obtain one at http://mozilla.org/MPL/2.0/. */

#include "nsDOMWindowUtils.h"

#include "mozilla/layers/CompositorBridgeChild.h"
#include "mozilla/layers/LayerTransactionChild.h"
#include "nsPresContext.h"
#include "nsDOMClassInfoID.h"
#include "nsError.h"
#include "nsIDOMEvent.h"
#include "nsQueryContentEventResult.h"
#include "nsGlobalWindow.h"
#include "nsIDocument.h"
#include "nsFocusManager.h"
#include "nsFrameManager.h"
#include "nsRefreshDriver.h"
#include "mozilla/dom/BindingDeclarations.h"
#include "mozilla/dom/BlobBinding.h"
#include "mozilla/dom/Touch.h"
#include "mozilla/PendingAnimationTracker.h"
#include "nsIObjectLoadingContent.h"
#include "nsFrame.h"
#include "mozilla/layers/ShadowLayers.h"
#include "mozilla/layers/APZCCallbackHelper.h"
#include "ClientLayerManager.h"
#include "nsQueryObject.h"
#include "CubebUtils.h"

#include "nsIScrollableFrame.h"

#include "nsContentUtils.h"

#include "nsIFrame.h"
#include "nsIWidget.h"
#include "nsCharsetSource.h"
#include "nsJSEnvironment.h"
#include "nsJSUtils.h"

#include "mozilla/ChaosMode.h"
#include "mozilla/EventStateManager.h"
#include "mozilla/MiscEvents.h"
#include "mozilla/MouseEvents.h"
#include "mozilla/TextEvents.h"
#include "mozilla/TextEventDispatcher.h"
#include "mozilla/TouchEvents.h"

#include "nsViewManager.h"

#include "nsLayoutUtils.h"
#include "nsComputedDOMStyle.h"
#include "nsIPresShell.h"
#include "nsCSSProps.h"
#include "nsTArrayHelpers.h"
#include "nsIDocShell.h"
#include "nsIContentViewer.h"
#include "mozilla/StyleAnimationValue.h"
#include "mozilla/dom/File.h"
#include "mozilla/dom/FileBinding.h"
#include "mozilla/dom/DOMRect.h"
#include <algorithm>

#if defined(MOZ_X11) && defined(MOZ_WIDGET_GTK)
#include <gdk/gdk.h>
#include <gdk/gdkx.h>
#endif

#include "Layers.h"
#include "gfxPrefs.h"

#include "mozilla/dom/AudioDeviceInfo.h"
#include "mozilla/dom/Element.h"
#include "mozilla/dom/TabChild.h"
#include "mozilla/dom/IDBFactoryBinding.h"
#include "mozilla/dom/IDBMutableFileBinding.h"
#include "mozilla/dom/IDBMutableFile.h"
#include "mozilla/dom/IndexedDatabaseManager.h"
#include "mozilla/dom/PermissionMessageUtils.h"
#include "mozilla/dom/quota/PersistenceType.h"
#include "mozilla/dom/quota/QuotaManager.h"
#include "mozilla/dom/ContentChild.h"
#include "mozilla/layers/FrameUniformityData.h"
#include "mozilla/layers/ShadowLayers.h"
#include "nsPrintfCString.h"
#include "nsViewportInfo.h"
#include "nsIFormControl.h"
#include "nsIScriptError.h"
//#include "nsWidgetsCID.h"
#include "FrameLayerBuilder.h"
#include "nsDisplayList.h"
#include "nsROCSSPrimitiveValue.h"
#include "nsIBaseWindow.h"
#include "nsIDocShellTreeOwner.h"
#include "nsIInterfaceRequestorUtils.h"
#include "GeckoProfiler.h"
#include "mozilla/Preferences.h"
#include "nsIContentIterator.h"
#include "nsIDOMStyleSheet.h"
#include "nsIStyleSheetService.h"
#include "nsContentPermissionHelper.h"
#include "nsCSSPseudoElements.h"            // for CSSPseudoElementType
#include "nsNetUtil.h"
#include "nsDocument.h"
#include "HTMLImageElement.h"
#include "HTMLCanvasElement.h"
#include "mozilla/css/ImageLoader.h"
#include "mozilla/layers/APZCTreeManager.h" // for layers::ZoomToRectBehavior
#include "mozilla/dom/Promise.h"
#include "mozilla/StyleSheetInlines.h"
#include "mozilla/gfx/GPUProcessManager.h"
#include "mozilla/dom/TimeoutManager.h"
#include "mozilla/PreloadedStyleSheet.h"
#include "mozilla/layers/WebRenderBridgeChild.h"
#include "mozilla/layers/WebRenderLayerManager.h"

#ifdef XP_WIN
#undef GetClassName
#endif

using namespace mozilla;
using namespace mozilla::dom;
using namespace mozilla::ipc;
using namespace mozilla::layers;
using namespace mozilla::widget;
using namespace mozilla::gfx;

class gfxContext;

class OldWindowSize : public LinkedListElement<OldWindowSize>
{
public:
  static void Set(nsIWeakReference* aWindowRef, const nsSize& aSize)
  {
    OldWindowSize* item = GetItem(aWindowRef);
    if (item) {
      item->mSize = aSize;
    } else {
      item = new OldWindowSize(aWindowRef, aSize);
      sList.insertBack(item);
    }
  }

  static nsSize GetAndRemove(nsIWeakReference* aWindowRef)
  {
    nsSize result;
    if (OldWindowSize* item = GetItem(aWindowRef)) {
      result = item->mSize;
      delete item;
    }
    return result;
  }

private:
  explicit OldWindowSize(nsIWeakReference* aWindowRef, const nsSize& aSize)
    : mWindowRef(aWindowRef), mSize(aSize) { }
  ~OldWindowSize() = default;;

  static OldWindowSize* GetItem(nsIWeakReference* aWindowRef)
  {
    OldWindowSize* item = sList.getFirst();
    while (item && item->mWindowRef != aWindowRef) {
      item = item->getNext();
    }
    return item;
  }

  static LinkedList<OldWindowSize> sList;
  nsWeakPtr mWindowRef;
  nsSize mSize;
};

namespace {

class NativeInputRunnable final : public PrioritizableRunnable
{
  explicit NativeInputRunnable(already_AddRefed<nsIRunnable>&& aEvent);
  ~NativeInputRunnable() {}
public:
  static already_AddRefed<nsIRunnable> Create(already_AddRefed<nsIRunnable>&& aEvent);
};

NativeInputRunnable::NativeInputRunnable(already_AddRefed<nsIRunnable>&& aEvent)
  : PrioritizableRunnable(Move(aEvent), nsIRunnablePriority::PRIORITY_INPUT)
{
}

/* static */ already_AddRefed<nsIRunnable>
NativeInputRunnable::Create(already_AddRefed<nsIRunnable>&& aEvent)
{
  MOZ_ASSERT(NS_IsMainThread());
  nsCOMPtr<nsIRunnable> event(new NativeInputRunnable(Move(aEvent)));
  return event.forget();
}

} // unnamed namespace

LinkedList<OldWindowSize> OldWindowSize::sList;

NS_INTERFACE_MAP_BEGIN(nsDOMWindowUtils)
  NS_INTERFACE_MAP_ENTRY_AMBIGUOUS(nsISupports, nsIDOMWindowUtils)
  NS_INTERFACE_MAP_ENTRY(nsIDOMWindowUtils)
  NS_INTERFACE_MAP_ENTRY(nsISupportsWeakReference)
NS_INTERFACE_MAP_END

NS_IMPL_ADDREF(nsDOMWindowUtils)
NS_IMPL_RELEASE(nsDOMWindowUtils)

nsDOMWindowUtils::nsDOMWindowUtils(nsGlobalWindow *aWindow)
{
  nsCOMPtr<nsISupports> supports = do_QueryObject(aWindow);
  mWindow = do_GetWeakReference(supports);
  NS_ASSERTION(aWindow->IsOuterWindow(), "How did that happen?");
}

nsDOMWindowUtils::~nsDOMWindowUtils()
{
  OldWindowSize::GetAndRemove(mWindow);
}

nsIPresShell*
nsDOMWindowUtils::GetPresShell()
{
  nsCOMPtr<nsPIDOMWindowOuter> window = do_QueryReferent(mWindow);
  if (!window)
    return nullptr;

  nsIDocShell *docShell = window->GetDocShell();
  if (!docShell)
    return nullptr;

  return docShell->GetPresShell();
}

nsPresContext*
nsDOMWindowUtils::GetPresContext()
{
  nsCOMPtr<nsPIDOMWindowOuter> window = do_QueryReferent(mWindow);
  if (!window)
    return nullptr;
  nsIDocShell *docShell = window->GetDocShell();
  if (!docShell)
    return nullptr;
  RefPtr<nsPresContext> presContext;
  docShell->GetPresContext(getter_AddRefs(presContext));
  return presContext;
}

nsIDocument*
nsDOMWindowUtils::GetDocument()
{
  nsCOMPtr<nsPIDOMWindowOuter> window = do_QueryReferent(mWindow);
  if (!window) {
    return nullptr;
  }
  return window->GetExtantDoc();
}

LayerTransactionChild*
nsDOMWindowUtils::GetLayerTransaction()
{
  nsIWidget* widget = GetWidget();
  if (!widget)
    return nullptr;

  LayerManager* manager = widget->GetLayerManager();
  if (!manager)
    return nullptr;

  ShadowLayerForwarder* forwarder = manager->AsShadowForwarder();
  return forwarder && forwarder->HasShadowManager() ?
         forwarder->GetShadowManager() :
         nullptr;
}

WebRenderBridgeChild*
nsDOMWindowUtils::GetWebRenderBridge()
{
  if (nsIWidget* widget = GetWidget()) {
    if (LayerManager* lm = widget->GetLayerManager()) {
      if (WebRenderLayerManager* wrlm = lm->AsWebRenderLayerManager()) {
        return wrlm->WrBridge();
      }
    }
  }
  return nullptr;
}

NS_IMETHODIMP
nsDOMWindowUtils::GetImageAnimationMode(uint16_t *aMode)
{
  NS_ENSURE_ARG_POINTER(aMode);
  *aMode = 0;
  nsPresContext* presContext = GetPresContext();
  if (presContext) {
    *aMode = presContext->ImageAnimationMode();
    return NS_OK;
  }
  return NS_ERROR_NOT_AVAILABLE;
}

NS_IMETHODIMP
nsDOMWindowUtils::SetImageAnimationMode(uint16_t aMode)
{
  nsPresContext* presContext = GetPresContext();
  if (presContext) {
    presContext->SetImageAnimationMode(aMode);
    return NS_OK;
  }
  return NS_ERROR_NOT_AVAILABLE;
}

NS_IMETHODIMP
nsDOMWindowUtils::GetDocCharsetIsForced(bool *aIsForced)
{
  *aIsForced = false;

  nsIDocument* doc = GetDocument();
  *aIsForced = doc &&
    doc->GetDocumentCharacterSetSource() >= kCharsetFromParentForced;
  return NS_OK;
}

NS_IMETHODIMP
nsDOMWindowUtils::GetDocumentMetadata(const nsAString& aName,
                                      nsAString& aValue)
{
  nsIDocument* doc = GetDocument();
  if (doc) {
    RefPtr<nsAtom> name = NS_Atomize(aName);
    doc->GetHeaderData(name, aValue);
    return NS_OK;
  }

  aValue.Truncate();
  return NS_OK;
}

NS_IMETHODIMP
nsDOMWindowUtils::Redraw(uint32_t aCount, uint32_t *aDurationOut)
{
  if (aCount == 0)
    aCount = 1;

  if (nsIPresShell* presShell = GetPresShell()) {
    nsIFrame *rootFrame = presShell->GetRootFrame();

    if (rootFrame) {
      PRIntervalTime iStart = PR_IntervalNow();

      for (uint32_t i = 0; i < aCount; i++)
        rootFrame->InvalidateFrame();

#if defined(MOZ_X11) && defined(MOZ_WIDGET_GTK)
      if (!gfxPlatform::IsHeadless()) {
        XSync(GDK_DISPLAY_XDISPLAY(gdk_display_get_default()), False);
      }
#endif

      *aDurationOut = PR_IntervalToMilliseconds(PR_IntervalNow() - iStart);

      return NS_OK;
    }
  }
  return NS_ERROR_FAILURE;
}

NS_IMETHODIMP
nsDOMWindowUtils::UpdateLayerTree()
{
  if (nsIPresShell* presShell = GetPresShell()) {
    presShell->FlushPendingNotifications(FlushType::Display);
    RefPtr<nsViewManager> vm = presShell->GetViewManager();
    nsView* view = vm->GetRootView();
    if (view) {
      presShell->Paint(view, view->GetBounds(),
          nsIPresShell::PAINT_LAYERS | nsIPresShell::PAINT_SYNC_DECODE_IMAGES);
      presShell->GetLayerManager()->WaitOnTransactionProcessed();
    }
  }
  return NS_OK;
}

NS_IMETHODIMP
nsDOMWindowUtils::GetContentViewerSize(uint32_t *aDisplayWidth, uint32_t *aDisplayHeight)
{
  nsIPresShell* presShell = GetPresShell();
  LayoutDeviceIntSize displaySize;

  if (!presShell || !nsLayoutUtils::GetContentViewerSize(presShell->GetPresContext(), displaySize)) {
    return NS_ERROR_FAILURE;
  }

  *aDisplayWidth = displaySize.width;
  *aDisplayHeight = displaySize.height;

  return NS_OK;
}

NS_IMETHODIMP
nsDOMWindowUtils::GetViewportInfo(uint32_t aDisplayWidth,
                                  uint32_t aDisplayHeight,
                                  double *aDefaultZoom, bool *aAllowZoom,
                                  double *aMinZoom, double *aMaxZoom,
                                  uint32_t *aWidth, uint32_t *aHeight,
                                  bool *aAutoSize)
{
  nsIDocument* doc = GetDocument();
  NS_ENSURE_STATE(doc);

  nsViewportInfo info = doc->GetViewportInfo(ScreenIntSize(aDisplayWidth, aDisplayHeight));
  *aDefaultZoom = info.GetDefaultZoom().scale;
  *aAllowZoom = info.IsZoomAllowed();
  *aMinZoom = info.GetMinZoom().scale;
  *aMaxZoom = info.GetMaxZoom().scale;
  CSSIntSize size = gfx::RoundedToInt(info.GetSize());
  *aWidth = size.width;
  *aHeight = size.height;
  *aAutoSize = info.IsAutoSizeEnabled();
  return NS_OK;
}

NS_IMETHODIMP
nsDOMWindowUtils::SetDisplayPortForElement(float aXPx, float aYPx,
                                           float aWidthPx, float aHeightPx,
                                           nsIDOMElement* aElement,
                                           uint32_t aPriority)
{
  nsIPresShell* presShell = GetPresShell();
  if (!presShell) {
    return NS_ERROR_FAILURE;
  }

  if (!aElement) {
    return NS_ERROR_INVALID_ARG;
  }

  nsCOMPtr<nsIContent> content = do_QueryInterface(aElement);

  if (!content) {
    return NS_ERROR_INVALID_ARG;
  }

  if (content->GetUncomposedDoc() != presShell->GetDocument()) {
    return NS_ERROR_INVALID_ARG;
  }

  DisplayPortPropertyData* currentData =
    static_cast<DisplayPortPropertyData*>(content->GetProperty(nsGkAtoms::DisplayPort));
  if (currentData && currentData->mPriority > aPriority) {
    return NS_OK;
  }

  nsRect displayport(nsPresContext::CSSPixelsToAppUnits(aXPx),
                     nsPresContext::CSSPixelsToAppUnits(aYPx),
                     nsPresContext::CSSPixelsToAppUnits(aWidthPx),
                     nsPresContext::CSSPixelsToAppUnits(aHeightPx));

  content->SetProperty(nsGkAtoms::DisplayPort,
                       new DisplayPortPropertyData(displayport, aPriority),
                       nsINode::DeleteProperty<DisplayPortPropertyData>);

  if (gfxPrefs::LayoutUseContainersForRootFrames()) {
    nsIFrame* rootScrollFrame = presShell->GetRootScrollFrame();
    if (rootScrollFrame &&
        content == rootScrollFrame->GetContent() &&
        nsLayoutUtils::UsesAsyncScrolling(rootScrollFrame))
    {
      // We are setting a root displayport for a document.
      // The pres shell needs a special flag set.
      presShell->SetIgnoreViewportScrolling(true);
    }
  }

  nsLayoutUtils::InvalidateForDisplayPortChange(content, !!currentData,
<<<<<<< HEAD
    currentData->mRect, displayport);
=======
    currentData ? currentData->mRect : nsRect(), displayport);
>>>>>>> 9224f75a

  nsIFrame* rootFrame = presShell->FrameManager()->GetRootFrame();
  if (rootFrame) {
    rootFrame->SchedulePaint();

    // If we are hiding something that is a display root then send empty paint
    // transaction in order to release retained layers because it won't get
    // any more paint requests when it is hidden.
    if (displayport.IsEmpty() &&
        rootFrame == nsLayoutUtils::GetDisplayRootFrame(rootFrame)) {
      nsCOMPtr<nsIWidget> widget = GetWidget();
      if (widget) {
        LayerManager* manager = widget->GetLayerManager();
        manager->BeginTransaction();
        using PaintFrameFlags = nsLayoutUtils::PaintFrameFlags;
        nsLayoutUtils::PaintFrame(nullptr, rootFrame, nsRegion(),
                                  NS_RGB(255, 255, 255),
                                  nsDisplayListBuilderMode::PAINTING,
                                  PaintFrameFlags::PAINT_WIDGET_LAYERS |
                                  PaintFrameFlags::PAINT_EXISTING_TRANSACTION);
      }
    }
  }

  return NS_OK;
}

NS_IMETHODIMP
nsDOMWindowUtils::SetDisplayPortMarginsForElement(float aLeftMargin,
                                                  float aTopMargin,
                                                  float aRightMargin,
                                                  float aBottomMargin,
                                                  nsIDOMElement* aElement,
                                                  uint32_t aPriority)
{
  nsIPresShell* presShell = GetPresShell();
  if (!presShell) {
    return NS_ERROR_FAILURE;
  }

  if (!aElement) {
    return NS_ERROR_INVALID_ARG;
  }

  nsCOMPtr<nsIContent> content = do_QueryInterface(aElement);

  if (!content) {
    return NS_ERROR_INVALID_ARG;
  }

  if (content->GetUncomposedDoc() != presShell->GetDocument()) {
    return NS_ERROR_INVALID_ARG;
  }

  // Note order change of arguments between our function signature and
  // ScreenMargin constructor.
  ScreenMargin displayportMargins(aTopMargin,
                                  aRightMargin,
                                  aBottomMargin,
                                  aLeftMargin);

  nsLayoutUtils::SetDisplayPortMargins(content, presShell, displayportMargins,
                                       aPriority);

  return NS_OK;
}


NS_IMETHODIMP
nsDOMWindowUtils::SetDisplayPortBaseForElement(int32_t aX,
                                               int32_t aY,
                                               int32_t aWidth,
                                               int32_t aHeight,
                                               nsIDOMElement* aElement)
{
  nsIPresShell* presShell = GetPresShell();
  if (!presShell) {
    return NS_ERROR_FAILURE;
  }

  if (!aElement) {
    return NS_ERROR_INVALID_ARG;
  }

  nsCOMPtr<nsIContent> content = do_QueryInterface(aElement);

  if (!content) {
    return NS_ERROR_INVALID_ARG;
  }

  if (content->GetUncomposedDoc() != presShell->GetDocument()) {
    return NS_ERROR_INVALID_ARG;
  }

  nsLayoutUtils::SetDisplayPortBase(content, nsRect(aX, aY, aWidth, aHeight));

  return NS_OK;
}

NS_IMETHODIMP
nsDOMWindowUtils::SetResolution(float aResolution)
{
  nsIPresShell* presShell = GetPresShell();
  if (!presShell) {
    return NS_ERROR_FAILURE;
  }

  presShell->SetResolution(aResolution);

  return NS_OK;
}

NS_IMETHODIMP
nsDOMWindowUtils::SetResolutionAndScaleTo(float aResolution)
{
  nsIPresShell* presShell = GetPresShell();
  if (!presShell) {
    return NS_ERROR_FAILURE;
  }

  presShell->SetResolutionAndScaleTo(aResolution);

  return NS_OK;
}

NS_IMETHODIMP
nsDOMWindowUtils::SetRestoreResolution(float aResolution,
                                       uint32_t aDisplayWidth,
                                       uint32_t aDisplayHeight)
{
  nsIPresShell* presShell = GetPresShell();
  if (!presShell) {
    return NS_ERROR_FAILURE;
  }

  presShell->SetRestoreResolution(aResolution,
    LayoutDeviceIntSize(aDisplayWidth, aDisplayHeight));

  return NS_OK;
}

NS_IMETHODIMP
nsDOMWindowUtils::GetResolution(float* aResolution)
{
  nsIPresShell* presShell = GetPresShell();
  if (!presShell) {
    return NS_ERROR_FAILURE;
  }

  *aResolution = presShell->GetResolution();

  return NS_OK;
}

NS_IMETHODIMP
nsDOMWindowUtils::GetIsResolutionSet(bool* aIsResolutionSet) {
  nsIPresShell* presShell = GetPresShell();
  if (!presShell) {
    return NS_ERROR_FAILURE;
  }

  *aIsResolutionSet = presShell->IsResolutionSet();

  return NS_OK;
}

NS_IMETHODIMP
nsDOMWindowUtils::SetIsFirstPaint(bool aIsFirstPaint)
{
  nsIPresShell* presShell = GetPresShell();
  if (presShell) {
    presShell->SetIsFirstPaint(aIsFirstPaint);
    return NS_OK;
  }
  return NS_ERROR_FAILURE;
}

NS_IMETHODIMP
nsDOMWindowUtils::GetIsFirstPaint(bool *aIsFirstPaint)
{
  nsIPresShell* presShell = GetPresShell();
  if (presShell) {
    *aIsFirstPaint = presShell->GetIsFirstPaint();
    return NS_OK;
  }
  return NS_ERROR_FAILURE;
}

NS_IMETHODIMP
nsDOMWindowUtils::GetPresShellId(uint32_t *aPresShellId)
{
  nsIPresShell* presShell = GetPresShell();
  if (presShell) {
    *aPresShellId = presShell->GetPresShellId();
    return NS_OK;
  }
  return NS_ERROR_FAILURE;
}

NS_IMETHODIMP
nsDOMWindowUtils::SendMouseEvent(const nsAString& aType,
                                 float aX,
                                 float aY,
                                 int32_t aButton,
                                 int32_t aClickCount,
                                 int32_t aModifiers,
                                 bool aIgnoreRootScrollFrame,
                                 float aPressure,
                                 unsigned short aInputSourceArg,
                                 bool aIsDOMEventSynthesized,
                                 bool aIsWidgetEventSynthesized,
                                 int32_t aButtons,
                                 uint32_t aIdentifier,
                                 uint8_t aOptionalArgCount,
                                 bool *aPreventDefault)
{
  return SendMouseEventCommon(aType, aX, aY, aButton, aClickCount, aModifiers,
                              aIgnoreRootScrollFrame, aPressure,
                              aInputSourceArg,
                              aOptionalArgCount >= 7 ?
                                aIdentifier : DEFAULT_MOUSE_POINTER_ID,
                              false, aPreventDefault,
                              aOptionalArgCount >= 4 ?
                                aIsDOMEventSynthesized : true,
                              aOptionalArgCount >= 5 ?
                                aIsWidgetEventSynthesized : false,
                              aOptionalArgCount >= 6 ?
                              aButtons : MOUSE_BUTTONS_NOT_SPECIFIED);
}

NS_IMETHODIMP
nsDOMWindowUtils::SendMouseEventToWindow(const nsAString& aType,
                                         float aX,
                                         float aY,
                                         int32_t aButton,
                                         int32_t aClickCount,
                                         int32_t aModifiers,
                                         bool aIgnoreRootScrollFrame,
                                         float aPressure,
                                         unsigned short aInputSourceArg,
                                         bool aIsDOMEventSynthesized,
                                         bool aIsWidgetEventSynthesized,
                                         int32_t aButtons,
                                         uint32_t aIdentifier,
                                         uint8_t aOptionalArgCount)
{
  AUTO_PROFILER_LABEL("nsDOMWindowUtils::SendMouseEventToWindow", EVENTS);

  return SendMouseEventCommon(aType, aX, aY, aButton, aClickCount, aModifiers,
                              aIgnoreRootScrollFrame, aPressure,
                              aInputSourceArg,
                              aOptionalArgCount >= 7 ?
                                aIdentifier : DEFAULT_MOUSE_POINTER_ID,
                              true, nullptr,
                              aOptionalArgCount >= 4 ?
                                aIsDOMEventSynthesized : true,
                              aOptionalArgCount >= 5 ?
                                aIsWidgetEventSynthesized : false,
                              aOptionalArgCount >= 6 ?
                              aButtons : MOUSE_BUTTONS_NOT_SPECIFIED);
}

NS_IMETHODIMP
nsDOMWindowUtils::SendMouseEventCommon(const nsAString& aType,
                                       float aX,
                                       float aY,
                                       int32_t aButton,
                                       int32_t aClickCount,
                                       int32_t aModifiers,
                                       bool aIgnoreRootScrollFrame,
                                       float aPressure,
                                       unsigned short aInputSourceArg,
                                       uint32_t aPointerId,
                                       bool aToWindow,
                                       bool *aPreventDefault,
                                       bool aIsDOMEventSynthesized,
                                       bool aIsWidgetEventSynthesized,
                                       int32_t aButtons)
{
  nsCOMPtr<nsIPresShell> presShell = GetPresShell();
  return nsContentUtils::SendMouseEvent(presShell, aType, aX, aY, aButton,
      aButtons, aClickCount, aModifiers, aIgnoreRootScrollFrame, aPressure,
      aInputSourceArg, aPointerId, aToWindow, aPreventDefault,
      aIsDOMEventSynthesized, aIsWidgetEventSynthesized);
}

NS_IMETHODIMP
nsDOMWindowUtils::SendPointerEventCommon(const nsAString& aType,
                                         float aX,
                                         float aY,
                                         int32_t aButton,
                                         int32_t aClickCount,
                                         int32_t aModifiers,
                                         bool aIgnoreRootScrollFrame,
                                         float aPressure,
                                         unsigned short aInputSourceArg,
                                         int32_t aPointerId,
                                         int32_t aWidth,
                                         int32_t aHeight,
                                         int32_t aTiltX,
                                         int32_t aTiltY,
                                         bool aIsPrimary,
                                         bool aIsSynthesized,
                                         uint8_t aOptionalArgCount,
                                         bool aToWindow,
                                         bool* aPreventDefault)
{
  // get the widget to send the event to
  nsPoint offset;
  nsCOMPtr<nsIWidget> widget = GetWidget(&offset);
  if (!widget) {
    return NS_ERROR_FAILURE;
  }

  EventMessage msg;
  if (aType.EqualsLiteral("pointerdown")) {
    msg = ePointerDown;
  } else if (aType.EqualsLiteral("pointerup")) {
    msg = ePointerUp;
  } else if (aType.EqualsLiteral("pointermove")) {
    msg = ePointerMove;
  } else if (aType.EqualsLiteral("pointerover")) {
    msg = ePointerOver;
  } else if (aType.EqualsLiteral("pointerout")) {
    msg = ePointerOut;
  } else {
    return NS_ERROR_FAILURE;
  }

  if (aInputSourceArg == nsIDOMMouseEvent::MOZ_SOURCE_UNKNOWN) {
    aInputSourceArg = nsIDOMMouseEvent::MOZ_SOURCE_MOUSE;
  }

  WidgetPointerEvent event(true, msg, widget);
  event.mModifiers = nsContentUtils::GetWidgetModifiers(aModifiers);
  event.button = aButton;
  event.buttons = nsContentUtils::GetButtonsFlagForButton(aButton);
  event.pressure = aPressure;
  event.inputSource = aInputSourceArg;
  event.pointerId = aPointerId;
  event.mWidth = aWidth;
  event.mHeight = aHeight;
  event.tiltX = aTiltX;
  event.tiltY = aTiltY;
  event.mIsPrimary =
    (nsIDOMMouseEvent::MOZ_SOURCE_MOUSE == aInputSourceArg) ? true : aIsPrimary;
  event.mClickCount = aClickCount;
  event.mTime = PR_IntervalNow();
  event.mFlags.mIsSynthesizedForTests = aOptionalArgCount >= 10 ? aIsSynthesized : true;

  nsPresContext* presContext = GetPresContext();
  if (!presContext) {
    return NS_ERROR_FAILURE;
  }

  event.mRefPoint =
    nsContentUtils::ToWidgetPoint(CSSPoint(aX, aY), offset, presContext);
  event.mIgnoreRootScrollFrame = aIgnoreRootScrollFrame;

  nsEventStatus status;
  if (aToWindow) {
    nsCOMPtr<nsIPresShell> presShell;
    nsView* view = nsContentUtils::GetViewToDispatchEvent(presContext, getter_AddRefs(presShell));
    if (!presShell || !view) {
      return NS_ERROR_FAILURE;
    }
    status = nsEventStatus_eIgnore;
    return presShell->HandleEvent(view->GetFrame(), &event, false, &status);
  }
  nsresult rv = widget->DispatchEvent(&event, status);
  if (aPreventDefault) {
    *aPreventDefault = (status == nsEventStatus_eConsumeNoDefault);
  }

  return rv;
}

NS_IMETHODIMP
nsDOMWindowUtils::SendPointerEvent(const nsAString& aType,
                                   float aX,
                                   float aY,
                                   int32_t aButton,
                                   int32_t aClickCount,
                                   int32_t aModifiers,
                                   bool aIgnoreRootScrollFrame,
                                   float aPressure,
                                   unsigned short aInputSourceArg,
                                   int32_t aPointerId,
                                   int32_t aWidth,
                                   int32_t aHeight,
                                   int32_t aTiltX,
                                   int32_t aTiltY,
                                   bool aIsPrimary,
                                   bool aIsSynthesized,
                                   uint8_t aOptionalArgCount,
                                   bool* aPreventDefault)
{
  AUTO_PROFILER_LABEL("nsDOMWindowUtils::SendPointerEvent", EVENTS);

  return SendPointerEventCommon(aType, aX, aY, aButton, aClickCount,
                                aModifiers, aIgnoreRootScrollFrame,
                                aPressure, aInputSourceArg, aPointerId,
                                aWidth, aHeight, aTiltX, aTiltY,
                                aIsPrimary, aIsSynthesized,
                                aOptionalArgCount, false, aPreventDefault);
}

NS_IMETHODIMP
nsDOMWindowUtils::SendPointerEventToWindow(const nsAString& aType,
                                           float aX,
                                           float aY,
                                           int32_t aButton,
                                           int32_t aClickCount,
                                           int32_t aModifiers,
                                           bool aIgnoreRootScrollFrame,
                                           float aPressure,
                                           unsigned short aInputSourceArg,
                                           int32_t aPointerId,
                                           int32_t aWidth,
                                           int32_t aHeight,
                                           int32_t aTiltX,
                                           int32_t aTiltY,
                                           bool aIsPrimary,
                                           bool aIsSynthesized,
                                           uint8_t aOptionalArgCount)
{
  AUTO_PROFILER_LABEL("nsDOMWindowUtils::SendPointerEventToWindow", EVENTS);

  return SendPointerEventCommon(aType, aX, aY, aButton, aClickCount,
                                aModifiers, aIgnoreRootScrollFrame,
                                aPressure, aInputSourceArg, aPointerId,
                                aWidth, aHeight, aTiltX, aTiltY,
                                aIsPrimary, aIsSynthesized,
                                aOptionalArgCount, true, nullptr);
}

NS_IMETHODIMP
nsDOMWindowUtils::SendWheelEvent(float aX,
                                 float aY,
                                 double aDeltaX,
                                 double aDeltaY,
                                 double aDeltaZ,
                                 uint32_t aDeltaMode,
                                 int32_t aModifiers,
                                 int32_t aLineOrPageDeltaX,
                                 int32_t aLineOrPageDeltaY,
                                 uint32_t aOptions)
{
  // get the widget to send the event to
  nsPoint offset;
  nsCOMPtr<nsIWidget> widget = GetWidget(&offset);
  if (!widget) {
    return NS_ERROR_NULL_POINTER;
  }

  WidgetWheelEvent wheelEvent(true, eWheel, widget);
  wheelEvent.mModifiers = nsContentUtils::GetWidgetModifiers(aModifiers);
  wheelEvent.mDeltaX = aDeltaX;
  wheelEvent.mDeltaY = aDeltaY;
  wheelEvent.mDeltaZ = aDeltaZ;
  wheelEvent.mDeltaMode = aDeltaMode;
  wheelEvent.mIsMomentum =
    (aOptions & WHEEL_EVENT_CAUSED_BY_MOMENTUM) != 0;
  wheelEvent.mIsNoLineOrPageDelta =
    (aOptions & WHEEL_EVENT_CAUSED_BY_NO_LINE_OR_PAGE_DELTA_DEVICE) != 0;
  wheelEvent.mCustomizedByUserPrefs =
    (aOptions & WHEEL_EVENT_CUSTOMIZED_BY_USER_PREFS) != 0;
  wheelEvent.mLineOrPageDeltaX = aLineOrPageDeltaX;
  wheelEvent.mLineOrPageDeltaY = aLineOrPageDeltaY;

  wheelEvent.mTime = PR_Now() / 1000;

  nsPresContext* presContext = GetPresContext();
  NS_ENSURE_TRUE(presContext, NS_ERROR_FAILURE);

  wheelEvent.mRefPoint =
    nsContentUtils::ToWidgetPoint(CSSPoint(aX, aY), offset, presContext);

  widget->DispatchInputEvent(&wheelEvent);

  if (widget->AsyncPanZoomEnabled()) {
    // Computing overflow deltas is not compatible with APZ, so if APZ is
    // enabled, we skip testing it.
    return NS_OK;
  }

  bool failedX = false;
  if ((aOptions & WHEEL_EVENT_EXPECTED_OVERFLOW_DELTA_X_ZERO) &&
      wheelEvent.mOverflowDeltaX != 0) {
    failedX = true;
  }
  if ((aOptions & WHEEL_EVENT_EXPECTED_OVERFLOW_DELTA_X_POSITIVE) &&
      wheelEvent.mOverflowDeltaX <= 0) {
    failedX = true;
  }
  if ((aOptions & WHEEL_EVENT_EXPECTED_OVERFLOW_DELTA_X_NEGATIVE) &&
      wheelEvent.mOverflowDeltaX >= 0) {
    failedX = true;
  }
  bool failedY = false;
  if ((aOptions & WHEEL_EVENT_EXPECTED_OVERFLOW_DELTA_Y_ZERO) &&
      wheelEvent.mOverflowDeltaY != 0) {
    failedY = true;
  }
  if ((aOptions & WHEEL_EVENT_EXPECTED_OVERFLOW_DELTA_Y_POSITIVE) &&
      wheelEvent.mOverflowDeltaY <= 0) {
    failedY = true;
  }
  if ((aOptions & WHEEL_EVENT_EXPECTED_OVERFLOW_DELTA_Y_NEGATIVE) &&
      wheelEvent.mOverflowDeltaY >= 0) {
    failedY = true;
  }

#ifdef DEBUG
  if (failedX) {
    nsPrintfCString debugMsg("SendWheelEvent(): unexpected mOverflowDeltaX: %f",
                             wheelEvent.mOverflowDeltaX);
    NS_WARNING(debugMsg.get());
  }
  if (failedY) {
    nsPrintfCString debugMsg("SendWheelEvent(): unexpected mOverflowDeltaY: %f",
                             wheelEvent.mOverflowDeltaY);
    NS_WARNING(debugMsg.get());
  }
#endif

  return (!failedX && !failedY) ? NS_OK : NS_ERROR_FAILURE;
}

NS_IMETHODIMP
nsDOMWindowUtils::SendTouchEvent(const nsAString& aType,
                                 uint32_t *aIdentifiers,
                                 int32_t *aXs,
                                 int32_t *aYs,
                                 uint32_t *aRxs,
                                 uint32_t *aRys,
                                 float *aRotationAngles,
                                 float *aForces,
                                 uint32_t aCount,
                                 int32_t aModifiers,
                                 bool aIgnoreRootScrollFrame,
                                 bool *aPreventDefault)
{
  return SendTouchEventCommon(aType, aIdentifiers, aXs, aYs, aRxs, aRys,
                              aRotationAngles, aForces, aCount, aModifiers,
                              aIgnoreRootScrollFrame, false, aPreventDefault);
}

NS_IMETHODIMP
nsDOMWindowUtils::SendTouchEventToWindow(const nsAString& aType,
                                         uint32_t* aIdentifiers,
                                         int32_t* aXs,
                                         int32_t* aYs,
                                         uint32_t* aRxs,
                                         uint32_t* aRys,
                                         float* aRotationAngles,
                                         float* aForces,
                                         uint32_t aCount,
                                         int32_t aModifiers,
                                         bool aIgnoreRootScrollFrame,
                                         bool* aPreventDefault)
{
  return SendTouchEventCommon(aType, aIdentifiers, aXs, aYs, aRxs, aRys,
                              aRotationAngles, aForces, aCount, aModifiers,
                              aIgnoreRootScrollFrame, true, aPreventDefault);
}

NS_IMETHODIMP
nsDOMWindowUtils::SendTouchEventCommon(const nsAString& aType,
                                       uint32_t* aIdentifiers,
                                       int32_t* aXs,
                                       int32_t* aYs,
                                       uint32_t* aRxs,
                                       uint32_t* aRys,
                                       float* aRotationAngles,
                                       float* aForces,
                                       uint32_t aCount,
                                       int32_t aModifiers,
                                       bool aIgnoreRootScrollFrame,
                                       bool aToWindow,
                                       bool* aPreventDefault)
{
  // get the widget to send the event to
  nsPoint offset;
  nsCOMPtr<nsIWidget> widget = GetWidget(&offset);
  if (!widget) {
    return NS_ERROR_NULL_POINTER;
  }
  EventMessage msg;
  if (aType.EqualsLiteral("touchstart")) {
    msg = eTouchStart;
  } else if (aType.EqualsLiteral("touchmove")) {
    msg = eTouchMove;
  } else if (aType.EqualsLiteral("touchend")) {
    msg = eTouchEnd;
  } else if (aType.EqualsLiteral("touchcancel")) {
    msg = eTouchCancel;
  } else {
    return NS_ERROR_UNEXPECTED;
  }
  WidgetTouchEvent event(true, msg, widget);
  event.mModifiers = nsContentUtils::GetWidgetModifiers(aModifiers);
  event.mTime = PR_Now();

  nsPresContext* presContext = GetPresContext();
  if (!presContext) {
    return NS_ERROR_FAILURE;
  }
  event.mTouches.SetCapacity(aCount);
  for (uint32_t i = 0; i < aCount; ++i) {
    LayoutDeviceIntPoint pt =
      nsContentUtils::ToWidgetPoint(CSSPoint(aXs[i], aYs[i]), offset, presContext);
    LayoutDeviceIntPoint radius =
      LayoutDeviceIntPoint::FromAppUnitsRounded(
        CSSPoint::ToAppUnits(CSSPoint(aRxs[i], aRys[i])),
        presContext->AppUnitsPerDevPixel());

    RefPtr<Touch> t =
      new Touch(aIdentifiers[i], pt, radius, aRotationAngles[i], aForces[i]);

    event.mTouches.AppendElement(t);
  }

  nsEventStatus status;
  if (aToWindow) {
    nsCOMPtr<nsIPresShell> presShell;
    nsView* view = nsContentUtils::GetViewToDispatchEvent(presContext, getter_AddRefs(presShell));
    if (!presShell || !view) {
      return NS_ERROR_FAILURE;
    }
    status = nsEventStatus_eIgnore;
    *aPreventDefault = (status == nsEventStatus_eConsumeNoDefault);
    return presShell->HandleEvent(view->GetFrame(), &event, false, &status);
  }

  nsresult rv = widget->DispatchEvent(&event, status);
  *aPreventDefault = (status == nsEventStatus_eConsumeNoDefault);
  return rv;
}

NS_IMETHODIMP
nsDOMWindowUtils::SendKeyEvent(const nsAString& aType,
                               int32_t aKeyCode,
                               int32_t aCharCode,
                               int32_t aModifiers,
                               uint32_t aAdditionalFlags,
                               bool* aDefaultActionTaken)
{
  // get the widget to send the event to
  nsCOMPtr<nsIWidget> widget = GetWidget();

  return nsContentUtils::SendKeyEvent(widget, aType, aKeyCode, aCharCode,
                                      aModifiers, aAdditionalFlags,
                                      aDefaultActionTaken);
}

NS_IMETHODIMP
nsDOMWindowUtils::SendNativeKeyEvent(int32_t aNativeKeyboardLayout,
                                     int32_t aNativeKeyCode,
                                     int32_t aModifiers,
                                     const nsAString& aCharacters,
                                     const nsAString& aUnmodifiedCharacters,
                                     nsIObserver* aObserver)
{
  // get the widget to send the event to
  nsCOMPtr<nsIWidget> widget = GetWidget();
  if (!widget)
    return NS_ERROR_FAILURE;

  NS_DispatchToMainThread(NativeInputRunnable::Create(
    NewRunnableMethod<int32_t,
                      int32_t,
                      uint32_t,
                      nsString,
                      nsString,
                      nsIObserver*>("nsIWidget::SynthesizeNativeKeyEvent",
                                    widget,
                                    &nsIWidget::SynthesizeNativeKeyEvent,
                                    aNativeKeyboardLayout,
                                    aNativeKeyCode,
                                    aModifiers,
                                    aCharacters,
                                    aUnmodifiedCharacters,
                                    aObserver)));
  return NS_OK;
}

NS_IMETHODIMP
nsDOMWindowUtils::SendNativeMouseEvent(int32_t aScreenX,
                                       int32_t aScreenY,
                                       int32_t aNativeMessage,
                                       int32_t aModifierFlags,
                                       nsIDOMElement* aElement,
                                       nsIObserver* aObserver)
{
  // get the widget to send the event to
  nsCOMPtr<nsIWidget> widget = GetWidgetForElement(aElement);
  if (!widget)
    return NS_ERROR_FAILURE;

  NS_DispatchToMainThread(NativeInputRunnable::Create(
    NewRunnableMethod<LayoutDeviceIntPoint, int32_t, int32_t, nsIObserver*>(
      "nsIWidget::SynthesizeNativeMouseEvent",
      widget,
      &nsIWidget::SynthesizeNativeMouseEvent,
      LayoutDeviceIntPoint(aScreenX, aScreenY),
      aNativeMessage,
      aModifierFlags,
      aObserver)));
  return NS_OK;
}

NS_IMETHODIMP
nsDOMWindowUtils::SendNativeMouseMove(int32_t aScreenX,
                                      int32_t aScreenY,
                                      nsIDOMElement* aElement,
                                      nsIObserver* aObserver)
{
  // get the widget to send the event to
  nsCOMPtr<nsIWidget> widget = GetWidgetForElement(aElement);
  if (!widget)
    return NS_ERROR_FAILURE;

  NS_DispatchToMainThread(NativeInputRunnable::Create(
    NewRunnableMethod<LayoutDeviceIntPoint, nsIObserver*>(
      "nsIWidget::SynthesizeNativeMouseMove",
      widget,
      &nsIWidget::SynthesizeNativeMouseMove,
      LayoutDeviceIntPoint(aScreenX, aScreenY),
      aObserver)));
  return NS_OK;
}

NS_IMETHODIMP
nsDOMWindowUtils::SendNativeMouseScrollEvent(int32_t aScreenX,
                                             int32_t aScreenY,
                                             uint32_t aNativeMessage,
                                             double aDeltaX,
                                             double aDeltaY,
                                             double aDeltaZ,
                                             uint32_t aModifierFlags,
                                             uint32_t aAdditionalFlags,
                                             nsIDOMElement* aElement,
                                             nsIObserver* aObserver)
{
  // get the widget to send the event to
  nsCOMPtr<nsIWidget> widget = GetWidgetForElement(aElement);
  if (!widget) {
    return NS_ERROR_FAILURE;
  }

  NS_DispatchToMainThread(NativeInputRunnable::Create(
    NewRunnableMethod<mozilla::LayoutDeviceIntPoint,
                      uint32_t,
                      double,
                      double,
                      double,
                      uint32_t,
                      uint32_t,
                      nsIObserver*>(
      "nsIWidget::SynthesizeNativeMouseScrollEvent",
      widget,
      &nsIWidget::SynthesizeNativeMouseScrollEvent,
      LayoutDeviceIntPoint(aScreenX, aScreenY),
      aNativeMessage,
      aDeltaX,
      aDeltaY,
      aDeltaZ,
      aModifierFlags,
      aAdditionalFlags,
      aObserver)));
  return NS_OK;
}

NS_IMETHODIMP
nsDOMWindowUtils::SendNativeTouchPoint(uint32_t aPointerId,
                                       uint32_t aTouchState,
                                       int32_t aScreenX,
                                       int32_t aScreenY,
                                       double aPressure,
                                       uint32_t aOrientation,
                                       nsIObserver* aObserver)
{
  nsCOMPtr<nsIWidget> widget = GetWidget();
  if (!widget) {
    return NS_ERROR_FAILURE;
  }

  if (aPressure < 0 || aPressure > 1 || aOrientation > 359) {
    return NS_ERROR_INVALID_ARG;
  }

  NS_DispatchToMainThread(NativeInputRunnable::Create(
    NewRunnableMethod<uint32_t,
                      nsIWidget::TouchPointerState,
                      LayoutDeviceIntPoint,
                      double,
                      uint32_t,
                      nsIObserver*>("nsIWidget::SynthesizeNativeTouchPoint",
                                    widget,
                                    &nsIWidget::SynthesizeNativeTouchPoint,
                                    aPointerId,
                                    (nsIWidget::TouchPointerState)aTouchState,
                                    LayoutDeviceIntPoint(aScreenX, aScreenY),
                                    aPressure,
                                    aOrientation,
                                    aObserver)));
  return NS_OK;
}

NS_IMETHODIMP
nsDOMWindowUtils::SendNativeTouchTap(int32_t aScreenX,
                                     int32_t aScreenY,
                                     bool aLongTap,
                                     nsIObserver* aObserver)
{
  nsCOMPtr<nsIWidget> widget = GetWidget();
  if (!widget) {
    return NS_ERROR_FAILURE;
  }

  NS_DispatchToMainThread(NativeInputRunnable::Create(
    NewRunnableMethod<LayoutDeviceIntPoint, bool, nsIObserver*>(
      "nsIWidget::SynthesizeNativeTouchTap",
      widget,
      &nsIWidget::SynthesizeNativeTouchTap,
      LayoutDeviceIntPoint(aScreenX, aScreenY),
      aLongTap,
      aObserver)));
  return NS_OK;
}

NS_IMETHODIMP
nsDOMWindowUtils::SuppressAnimation(bool aSuppress)
{
  nsIWidget* widget = GetWidget();
  if (widget) {
    widget->SuppressAnimation(aSuppress);
  }
  return NS_OK;
}

NS_IMETHODIMP
nsDOMWindowUtils::ClearNativeTouchSequence(nsIObserver* aObserver)
{
  nsCOMPtr<nsIWidget> widget = GetWidget();
  if (!widget) {
    return NS_ERROR_FAILURE;
  }

  NS_DispatchToMainThread(NativeInputRunnable::Create(
    NewRunnableMethod<nsIObserver*>("nsIWidget::ClearNativeTouchSequence",
                                    widget,
                                    &nsIWidget::ClearNativeTouchSequence,
                                    aObserver)));
  return NS_OK;
}

NS_IMETHODIMP
nsDOMWindowUtils::ActivateNativeMenuItemAt(const nsAString& indexString)
{
  // get the widget to send the event to
  nsCOMPtr<nsIWidget> widget = GetWidget();
  if (!widget)
    return NS_ERROR_FAILURE;

  return widget->ActivateNativeMenuItemAt(indexString);
}

NS_IMETHODIMP
nsDOMWindowUtils::ForceUpdateNativeMenuAt(const nsAString& indexString)
{
  // get the widget to send the event to
  nsCOMPtr<nsIWidget> widget = GetWidget();
  if (!widget)
    return NS_ERROR_FAILURE;

  return widget->ForceUpdateNativeMenuAt(indexString);
}

NS_IMETHODIMP
nsDOMWindowUtils::GetSelectionAsPlaintext(nsAString& aResult)
{
  // Get the widget to send the event to.
  nsCOMPtr<nsIWidget> widget = GetWidget();
  if (!widget) {
    return NS_ERROR_FAILURE;
  }

  return widget->GetSelectionAsPlaintext(aResult);
}

nsIWidget*
nsDOMWindowUtils::GetWidget(nsPoint* aOffset)
{
  nsCOMPtr<nsPIDOMWindowOuter> window = do_QueryReferent(mWindow);
  if (window) {
    nsIDocShell *docShell = window->GetDocShell();
    if (docShell) {
      nsCOMPtr<nsIPresShell> presShell = docShell->GetPresShell();
      return nsContentUtils::GetWidget(presShell, aOffset);
    }
  }

  return nullptr;
}

nsIWidget*
nsDOMWindowUtils::GetWidgetForElement(nsIDOMElement* aElement)
{
  if (!aElement)
    return GetWidget();

  nsCOMPtr<nsIContent> content = do_QueryInterface(aElement);
  nsIDocument* doc = content->GetUncomposedDoc();
  nsIPresShell* presShell = doc ? doc->GetShell() : nullptr;

  if (presShell) {
    nsIFrame* frame = content->GetPrimaryFrame();
    if (!frame) {
      frame = presShell->GetRootFrame();
    }
    if (frame)
      return frame->GetNearestWidget();
  }

  return nullptr;
}

NS_IMETHODIMP
nsDOMWindowUtils::Focus(nsIDOMElement* aElement)
{
  nsCOMPtr<nsPIDOMWindowOuter> window = do_QueryReferent(mWindow);
  nsIFocusManager* fm = nsFocusManager::GetFocusManager();
  if (fm) {
    if (aElement)
      fm->SetFocus(aElement, 0);
    else
      fm->ClearFocus(window);
  }

  return NS_OK;
}

NS_IMETHODIMP
nsDOMWindowUtils::GarbageCollect(nsICycleCollectorListener *aListener)
{
  AUTO_PROFILER_LABEL("nsDOMWindowUtils::GarbageCollect", GC);

  nsJSContext::GarbageCollectNow(JS::gcreason::DOM_UTILS);
  nsJSContext::CycleCollectNow(aListener);

  return NS_OK;
}

NS_IMETHODIMP
nsDOMWindowUtils::CycleCollect(nsICycleCollectorListener *aListener)
{
  nsJSContext::CycleCollectNow(aListener);
  return NS_OK;
}

NS_IMETHODIMP
nsDOMWindowUtils::RunNextCollectorTimer()
{
  nsJSContext::RunNextCollectorTimer(JS::gcreason::DOM_WINDOW_UTILS);

  return NS_OK;
}

NS_IMETHODIMP
nsDOMWindowUtils::SendSimpleGestureEvent(const nsAString& aType,
                                         float aX,
                                         float aY,
                                         uint32_t aDirection,
                                         double aDelta,
                                         int32_t aModifiers,
                                         uint32_t aClickCount)
{
  // get the widget to send the event to
  nsPoint offset;
  nsCOMPtr<nsIWidget> widget = GetWidget(&offset);
  if (!widget)
    return NS_ERROR_FAILURE;

  EventMessage msg;
  if (aType.EqualsLiteral("MozSwipeGestureMayStart")) {
    msg = eSwipeGestureMayStart;
  } else if (aType.EqualsLiteral("MozSwipeGestureStart")) {
    msg = eSwipeGestureStart;
  } else if (aType.EqualsLiteral("MozSwipeGestureUpdate")) {
    msg = eSwipeGestureUpdate;
  } else if (aType.EqualsLiteral("MozSwipeGestureEnd")) {
    msg = eSwipeGestureEnd;
  } else if (aType.EqualsLiteral("MozSwipeGesture")) {
    msg = eSwipeGesture;
  } else if (aType.EqualsLiteral("MozMagnifyGestureStart")) {
    msg = eMagnifyGestureStart;
  } else if (aType.EqualsLiteral("MozMagnifyGestureUpdate")) {
    msg = eMagnifyGestureUpdate;
  } else if (aType.EqualsLiteral("MozMagnifyGesture")) {
    msg = eMagnifyGesture;
  } else if (aType.EqualsLiteral("MozRotateGestureStart")) {
    msg = eRotateGestureStart;
  } else if (aType.EqualsLiteral("MozRotateGestureUpdate")) {
    msg = eRotateGestureUpdate;
  } else if (aType.EqualsLiteral("MozRotateGesture")) {
    msg = eRotateGesture;
  } else if (aType.EqualsLiteral("MozTapGesture")) {
    msg = eTapGesture;
  } else if (aType.EqualsLiteral("MozPressTapGesture")) {
    msg = ePressTapGesture;
  } else if (aType.EqualsLiteral("MozEdgeUIStarted")) {
    msg = eEdgeUIStarted;
  } else if (aType.EqualsLiteral("MozEdgeUICanceled")) {
    msg = eEdgeUICanceled;
  } else if (aType.EqualsLiteral("MozEdgeUICompleted")) {
    msg = eEdgeUICompleted;
  } else {
    return NS_ERROR_FAILURE;
  }

  WidgetSimpleGestureEvent event(true, msg, widget);
  event.mModifiers = nsContentUtils::GetWidgetModifiers(aModifiers);
  event.mDirection = aDirection;
  event.mDelta = aDelta;
  event.mClickCount = aClickCount;
  event.mTime = PR_IntervalNow();

  nsPresContext* presContext = GetPresContext();
  if (!presContext)
    return NS_ERROR_FAILURE;

  event.mRefPoint =
    nsContentUtils::ToWidgetPoint(CSSPoint(aX, aY), offset, presContext);

  nsEventStatus status;
  return widget->DispatchEvent(&event, status);
}

NS_IMETHODIMP
nsDOMWindowUtils::ElementFromPoint(float aX, float aY,
                                   bool aIgnoreRootScrollFrame,
                                   bool aFlushLayout,
                                   nsIDOMElement** aReturn)
{
  nsCOMPtr<nsIDocument> doc = GetDocument();
  NS_ENSURE_STATE(doc);

  Element* el =
    doc->ElementFromPointHelper(aX, aY, aIgnoreRootScrollFrame, aFlushLayout);
  nsCOMPtr<nsIDOMElement> retval = do_QueryInterface(el);
  retval.forget(aReturn);
  return NS_OK;
}

NS_IMETHODIMP
nsDOMWindowUtils::NodesFromRect(float aX, float aY,
                                float aTopSize, float aRightSize,
                                float aBottomSize, float aLeftSize,
                                bool aIgnoreRootScrollFrame,
                                bool aFlushLayout,
                                nsIDOMNodeList** aReturn)
{
  nsCOMPtr<nsIDocument> doc = GetDocument();
  NS_ENSURE_STATE(doc);

  return doc->NodesFromRectHelper(aX, aY, aTopSize, aRightSize, aBottomSize, aLeftSize,
                                  aIgnoreRootScrollFrame, aFlushLayout, aReturn);
}

NS_IMETHODIMP
nsDOMWindowUtils::GetTranslationNodes(nsIDOMNode* aRoot,
                                      nsITranslationNodeList** aRetVal)
{
  NS_ENSURE_ARG_POINTER(aRetVal);
  nsCOMPtr<nsIContent> root = do_QueryInterface(aRoot);
  NS_ENSURE_STATE(root);
  nsCOMPtr<nsIDocument> doc = GetDocument();
  NS_ENSURE_STATE(doc);

  if (root->OwnerDoc() != doc) {
    return NS_ERROR_DOM_WRONG_DOCUMENT_ERR;
  }

  nsTHashtable<nsPtrHashKey<nsIContent>> translationNodesHash(500);
  RefPtr<nsTranslationNodeList> list = new nsTranslationNodeList;

  uint32_t limit = 15000;

  // We begin iteration with content->GetNextNode because we want to explictly
  // skip the root tag from being a translation node.
  nsIContent* content = root;
  while ((limit > 0) && (content = content->GetNextNode(root))) {
    if (!content->IsHTMLElement()) {
      continue;
    }

    // Skip elements that usually contain non-translatable text content.
    if (content->IsAnyOfHTMLElements(nsGkAtoms::script,
                                     nsGkAtoms::iframe,
                                     nsGkAtoms::frameset,
                                     nsGkAtoms::frame,
                                     nsGkAtoms::code,
                                     nsGkAtoms::noscript,
                                     nsGkAtoms::style)) {
      continue;
    }

    // An element is a translation node if it contains
    // at least one text node that has meaningful data
    // for translation
    for (nsIContent* child = content->GetFirstChild();
         child;
         child = child->GetNextSibling()) {

      if (child->HasTextForTranslation()) {
        translationNodesHash.PutEntry(content);

        bool isBlockFrame = false;
        nsIFrame* frame = content->GetPrimaryFrame();
        if (frame) {
          isBlockFrame = frame->IsFrameOfType(nsIFrame::eBlockFrame);
        }

        bool isTranslationRoot = isBlockFrame;
        if (!isBlockFrame) {
          // If an element is not a block element, it still
          // can be considered a translation root if the parent
          // of this element didn't make into the list of nodes
          // to be translated.
          bool parentInList = false;
          nsIContent* parent = content->GetParent();
          if (parent) {
            parentInList = translationNodesHash.Contains(parent);
          }
          isTranslationRoot = !parentInList;
        }

        list->AppendElement(content->AsDOMNode(), isTranslationRoot);
        --limit;
        break;
      }
    }
  }

  *aRetVal = list.forget().take();
  return NS_OK;
}

static already_AddRefed<DataSourceSurface>
CanvasToDataSourceSurface(HTMLCanvasElement* aCanvas)
{
  MOZ_ASSERT(aCanvas);
  nsLayoutUtils::SurfaceFromElementResult result =
    nsLayoutUtils::SurfaceFromElement(aCanvas);

  MOZ_ASSERT(result.GetSourceSurface());
  return result.GetSourceSurface()->GetDataSurface();
}

NS_IMETHODIMP
nsDOMWindowUtils::CompareCanvases(nsISupports *aCanvas1,
                                  nsISupports *aCanvas2,
                                  uint32_t* aMaxDifference,
                                  uint32_t* retVal)
{
  if (aCanvas1 == nullptr ||
      aCanvas2 == nullptr ||
      retVal == nullptr)
    return NS_ERROR_FAILURE;

  nsCOMPtr<nsIContent> contentCanvas1 = do_QueryInterface(aCanvas1);
  nsCOMPtr<nsIContent> contentCanvas2 = do_QueryInterface(aCanvas2);
  auto canvas1 = HTMLCanvasElement::FromContentOrNull(contentCanvas1);
  auto canvas2 = HTMLCanvasElement::FromContentOrNull(contentCanvas2);

  if (!canvas1 || !canvas2) {
    return NS_ERROR_FAILURE;
  }

  RefPtr<DataSourceSurface> img1 = CanvasToDataSourceSurface(canvas1);
  RefPtr<DataSourceSurface> img2 = CanvasToDataSourceSurface(canvas2);

  DataSourceSurface::ScopedMap map1(img1, DataSourceSurface::READ);
  DataSourceSurface::ScopedMap map2(img2, DataSourceSurface::READ);

  if (img1 == nullptr || img2 == nullptr ||
      !map1.IsMapped() || !map2.IsMapped() ||
      img1->GetSize() != img2->GetSize() ||
      map1.GetStride() != map2.GetStride()) {
    return NS_ERROR_FAILURE;
  }

  int v;
  IntSize size = img1->GetSize();
  int32_t stride = map1.GetStride();

  // we can optimize for the common all-pass case
  if (stride == size.width * 4) {
    v = memcmp(map1.GetData(), map2.GetData(), size.width * size.height * 4);
    if (v == 0) {
      if (aMaxDifference)
        *aMaxDifference = 0;
      *retVal = 0;
      return NS_OK;
    }
  }

  uint32_t dc = 0;
  uint32_t different = 0;

  for (int j = 0; j < size.height; j++) {
    unsigned char *p1 = map1.GetData() + j*stride;
    unsigned char *p2 = map2.GetData() + j*stride;
    v = memcmp(p1, p2, stride);

    if (v) {
      for (int i = 0; i < size.width; i++) {
        if (*(uint32_t*) p1 != *(uint32_t*) p2) {

          different++;

          dc = std::max((uint32_t)abs(p1[0] - p2[0]), dc);
          dc = std::max((uint32_t)abs(p1[1] - p2[1]), dc);
          dc = std::max((uint32_t)abs(p1[2] - p2[2]), dc);
          dc = std::max((uint32_t)abs(p1[3] - p2[3]), dc);
        }

        p1 += 4;
        p2 += 4;
      }
    }
  }

  if (aMaxDifference)
    *aMaxDifference = dc;

  *retVal = different;
  return NS_OK;
}

NS_IMETHODIMP
nsDOMWindowUtils::GetIsMozAfterPaintPending(bool *aResult)
{
  NS_ENSURE_ARG_POINTER(aResult);
  *aResult = false;
  nsPresContext* presContext = GetPresContext();
  if (!presContext)
    return NS_OK;
  *aResult = presContext->IsDOMPaintEventPending();
  return NS_OK;
}

NS_IMETHODIMP
nsDOMWindowUtils::DisableNonTestMouseEvents(bool aDisable)
{
  nsCOMPtr<nsPIDOMWindowOuter> window = do_QueryReferent(mWindow);
  NS_ENSURE_TRUE(window, NS_ERROR_FAILURE);
  nsIDocShell *docShell = window->GetDocShell();
  NS_ENSURE_TRUE(docShell, NS_ERROR_FAILURE);
  nsCOMPtr<nsIPresShell> presShell = docShell->GetPresShell();
  NS_ENSURE_TRUE(presShell, NS_ERROR_FAILURE);
  presShell->DisableNonTestMouseEvents(aDisable);
  return NS_OK;
}

NS_IMETHODIMP
nsDOMWindowUtils::SuppressEventHandling(bool aSuppress)
{
  nsCOMPtr<nsIDocument> doc = GetDocument();
  NS_ENSURE_TRUE(doc, NS_ERROR_FAILURE);

  if (aSuppress) {
    doc->SuppressEventHandling();
  } else {
    doc->UnsuppressEventHandlingAndFireEvents(true);
  }

  return NS_OK;
}

static nsresult
getScrollXYAppUnits(const nsWeakPtr& aWindow, bool aFlushLayout, nsPoint& aScrollPos) {
  nsCOMPtr<nsPIDOMWindowOuter> window = do_QueryReferent(aWindow);
  nsCOMPtr<nsIDocument> doc = window ? window->GetExtantDoc() : nullptr;
  NS_ENSURE_STATE(doc);

  if (aFlushLayout) {
    doc->FlushPendingNotifications(FlushType::Layout);
  }

  nsIPresShell *presShell = doc->GetShell();
  if (presShell) {
    nsIScrollableFrame* sf = presShell->GetRootScrollFrameAsScrollable();
    if (sf) {
      aScrollPos = sf->GetScrollPosition();
    }
  }
  return NS_OK;
}

NS_IMETHODIMP
nsDOMWindowUtils::GetScrollXY(bool aFlushLayout, int32_t* aScrollX, int32_t* aScrollY)
{
  nsPoint scrollPos(0,0);
  nsresult rv = getScrollXYAppUnits(mWindow, aFlushLayout, scrollPos);
  NS_ENSURE_SUCCESS(rv, rv);
  *aScrollX = nsPresContext::AppUnitsToIntCSSPixels(scrollPos.x);
  *aScrollY = nsPresContext::AppUnitsToIntCSSPixels(scrollPos.y);

  return NS_OK;
}

NS_IMETHODIMP
nsDOMWindowUtils::GetScrollXYFloat(bool aFlushLayout, float* aScrollX, float* aScrollY)
{
  nsPoint scrollPos(0,0);
  nsresult rv = getScrollXYAppUnits(mWindow, aFlushLayout, scrollPos);
  NS_ENSURE_SUCCESS(rv, rv);
  *aScrollX = nsPresContext::AppUnitsToFloatCSSPixels(scrollPos.x);
  *aScrollY = nsPresContext::AppUnitsToFloatCSSPixels(scrollPos.y);

  return NS_OK;
}

NS_IMETHODIMP
nsDOMWindowUtils::GetScrollbarSize(bool aFlushLayout, int32_t* aWidth,
                                                      int32_t* aHeight)
{
  *aWidth = 0;
  *aHeight = 0;

  nsCOMPtr<nsIDocument> doc = GetDocument();
  NS_ENSURE_STATE(doc);

  if (aFlushLayout) {
    doc->FlushPendingNotifications(FlushType::Layout);
  }

  nsIPresShell* presShell = doc->GetShell();
  NS_ENSURE_TRUE(presShell, NS_ERROR_NOT_AVAILABLE);

  nsIScrollableFrame* scrollFrame = presShell->GetRootScrollFrameAsScrollable();
  NS_ENSURE_TRUE(scrollFrame, NS_OK);

  nsMargin sizes = scrollFrame->GetActualScrollbarSizes();
  *aWidth = nsPresContext::AppUnitsToIntCSSPixels(sizes.LeftRight());
  *aHeight = nsPresContext::AppUnitsToIntCSSPixels(sizes.TopBottom());

  return NS_OK;
}

NS_IMETHODIMP
nsDOMWindowUtils::GetBoundsWithoutFlushing(nsIDOMElement *aElement,
                                           nsIDOMClientRect** aResult)
{
  nsCOMPtr<nsPIDOMWindowOuter> window = do_QueryReferent(mWindow);
  NS_ENSURE_STATE(window);

  nsresult rv;
  nsCOMPtr<nsIContent> content = do_QueryInterface(aElement, &rv);
  NS_ENSURE_SUCCESS(rv, rv);

  RefPtr<DOMRect> rect = new DOMRect(window);
  nsIFrame* frame = content->GetPrimaryFrame();

  if (frame) {
    nsRect r = nsLayoutUtils::GetAllInFlowRectsUnion(frame,
               nsLayoutUtils::GetContainingBlockForClientRect(frame),
               nsLayoutUtils::RECTS_ACCOUNT_FOR_TRANSFORMS);
    rect->SetLayoutRect(r);
  }

  rect.forget(aResult);
  return NS_OK;
}

NS_IMETHODIMP
nsDOMWindowUtils::NeedsFlush(int32_t aFlushType, bool* aResult)
{
  MOZ_ASSERT(aResult);

  nsCOMPtr<nsIDocument> doc = GetDocument();
  NS_ENSURE_STATE(doc);

  nsIPresShell* presShell = doc->GetShell();
  NS_ENSURE_STATE(presShell);

  FlushType flushType;
  switch (aFlushType) {
  case FLUSH_STYLE:
    flushType = FlushType::Style;
    break;

  case FLUSH_LAYOUT:
    flushType = FlushType::Layout;
    break;

  case FLUSH_DISPLAY:
    flushType = FlushType::Display;
    break;

  default:
    return NS_ERROR_INVALID_ARG;
  }

  *aResult = presShell->NeedFlush(flushType);
  return NS_OK;
}

NS_IMETHODIMP
nsDOMWindowUtils::GetRootBounds(nsIDOMClientRect** aResult)
{
  nsIDocument* doc = GetDocument();
  NS_ENSURE_STATE(doc);

  nsRect bounds(0, 0, 0, 0);
  nsIPresShell* presShell = doc->GetShell();
  if (presShell) {
    nsIScrollableFrame* sf = presShell->GetRootScrollFrameAsScrollable();
    if (sf) {
      bounds = sf->GetScrollRange();
      bounds.SetWidth(bounds.Width() + sf->GetScrollPortRect().Width());
      bounds.SetHeight(bounds.Height() + sf->GetScrollPortRect().Height());
    } else if (presShell->GetRootFrame()) {
      bounds = presShell->GetRootFrame()->GetRect();
    }
  }

  nsCOMPtr<nsPIDOMWindowOuter> window = do_QueryReferent(mWindow);
  RefPtr<DOMRect> rect = new DOMRect(window);
  rect->SetRect(nsPresContext::AppUnitsToFloatCSSPixels(bounds.x),
                nsPresContext::AppUnitsToFloatCSSPixels(bounds.y),
                nsPresContext::AppUnitsToFloatCSSPixels(bounds.Width()),
                nsPresContext::AppUnitsToFloatCSSPixels(bounds.Height()));
  rect.forget(aResult);
  return NS_OK;
}

NS_IMETHODIMP
nsDOMWindowUtils::GetIMEIsOpen(bool *aState)
{
  NS_ENSURE_ARG_POINTER(aState);

  nsCOMPtr<nsIWidget> widget = GetWidget();
  if (!widget)
    return NS_ERROR_FAILURE;

  // Open state should not be available when IME is not enabled.
  InputContext context = widget->GetInputContext();
  if (context.mIMEState.mEnabled != IMEState::ENABLED) {
    return NS_ERROR_NOT_AVAILABLE;
  }

  if (context.mIMEState.mOpen == IMEState::OPEN_STATE_NOT_SUPPORTED) {
    return NS_ERROR_NOT_IMPLEMENTED;
  }
  *aState = (context.mIMEState.mOpen == IMEState::OPEN);
  return NS_OK;
}

NS_IMETHODIMP
nsDOMWindowUtils::GetIMEStatus(uint32_t *aState)
{
  NS_ENSURE_ARG_POINTER(aState);

  nsCOMPtr<nsIWidget> widget = GetWidget();
  if (!widget)
    return NS_ERROR_FAILURE;

  InputContext context = widget->GetInputContext();
  *aState = static_cast<uint32_t>(context.mIMEState.mEnabled);
  return NS_OK;
}

NS_IMETHODIMP
nsDOMWindowUtils::GetFocusedInputType(char** aType)
{
  NS_ENSURE_ARG_POINTER(aType);

  nsCOMPtr<nsIWidget> widget = GetWidget();
  if (!widget) {
    return NS_ERROR_FAILURE;
  }

  InputContext context = widget->GetInputContext();
  *aType = ToNewCString(context.mHTMLInputType);
  return NS_OK;
}

NS_IMETHODIMP
nsDOMWindowUtils::GetViewId(nsIDOMElement* aElement, nsViewID* aResult)
{
  nsCOMPtr<nsIContent> content = do_QueryInterface(aElement);
  if (content && nsLayoutUtils::FindIDFor(content, aResult)) {
    return NS_OK;
  }
  return NS_ERROR_NOT_AVAILABLE;
}

NS_IMETHODIMP
nsDOMWindowUtils::GetScreenPixelsPerCSSPixel(float* aScreenPixels)
{
  nsCOMPtr<nsPIDOMWindowOuter> window = do_QueryReferent(mWindow);
  NS_ENSURE_TRUE(window, NS_ERROR_FAILURE);
  *aScreenPixels = window->GetDevicePixelRatio(CallerType::System);
  return NS_OK;
}

NS_IMETHODIMP
nsDOMWindowUtils::GetFullZoom(float* aFullZoom)
{
  *aFullZoom = 1.0f;

  nsPresContext* presContext = GetPresContext();
  if (!presContext) {
    return NS_OK;
  }

  *aFullZoom = presContext->DeviceContext()->GetFullZoom();

  return NS_OK;
}

NS_IMETHODIMP
nsDOMWindowUtils::DispatchDOMEventViaPresShell(nsIDOMNode* aTarget,
                                               nsIDOMEvent* aEvent,
                                               bool aTrusted,
                                               bool* aRetVal)
{
  NS_ENSURE_STATE(aEvent);
  aEvent->SetTrusted(aTrusted);
  WidgetEvent* internalEvent = aEvent->WidgetEventPtr();
  NS_ENSURE_STATE(internalEvent);
  nsCOMPtr<nsIContent> content = do_QueryInterface(aTarget);
  NS_ENSURE_STATE(content);
  nsCOMPtr<nsPIDOMWindowOuter> window = do_QueryReferent(mWindow);
  if (content->OwnerDoc()->GetWindow() != window) {
    return NS_ERROR_DOM_HIERARCHY_REQUEST_ERR;
  }
  nsCOMPtr<nsIDocument> targetDoc = content->GetUncomposedDoc();
  NS_ENSURE_STATE(targetDoc);
  RefPtr<nsIPresShell> targetShell = targetDoc->GetShell();
  NS_ENSURE_STATE(targetShell);

  targetDoc->FlushPendingNotifications(FlushType::Layout);

  nsEventStatus status = nsEventStatus_eIgnore;
  targetShell->HandleEventWithTarget(internalEvent, nullptr, content, &status);
  *aRetVal = (status != nsEventStatus_eConsumeNoDefault);
  return NS_OK;
}

static void
InitEvent(WidgetGUIEvent& aEvent, LayoutDeviceIntPoint* aPt = nullptr)
{
  if (aPt) {
    aEvent.mRefPoint = *aPt;
  }
  aEvent.mTime = PR_IntervalNow();
}

NS_IMETHODIMP
nsDOMWindowUtils::SendQueryContentEvent(uint32_t aType,
                                        int64_t aOffset, uint32_t aLength,
                                        int32_t aX, int32_t aY,
                                        uint32_t aAdditionalFlags,
                                        nsIQueryContentEventResult **aResult)
{
  *aResult = nullptr;

  nsCOMPtr<nsPIDOMWindowOuter> window = do_QueryReferent(mWindow);
  NS_ENSURE_TRUE(window, NS_ERROR_FAILURE);

  nsIDocShell *docShell = window->GetDocShell();
  NS_ENSURE_TRUE(docShell, NS_ERROR_FAILURE);

  nsCOMPtr<nsIPresShell> presShell = docShell->GetPresShell();
  NS_ENSURE_TRUE(presShell, NS_ERROR_FAILURE);

  nsPresContext* presContext = presShell->GetPresContext();
  NS_ENSURE_TRUE(presContext, NS_ERROR_FAILURE);

  // get the widget to send the event to
  nsCOMPtr<nsIWidget> widget = GetWidget();
  if (!widget) {
    return NS_ERROR_FAILURE;
  }

  EventMessage message;
  switch (aType) {
    case QUERY_SELECTED_TEXT:
      message = eQuerySelectedText;
      break;
    case QUERY_TEXT_CONTENT:
      message = eQueryTextContent;
      break;
    case QUERY_CARET_RECT:
      message = eQueryCaretRect;
      break;
    case QUERY_TEXT_RECT:
      message = eQueryTextRect;
      break;
    case QUERY_EDITOR_RECT:
      message = eQueryEditorRect;
      break;
    case QUERY_CHARACTER_AT_POINT:
      message = eQueryCharacterAtPoint;
      break;
    case QUERY_TEXT_RECT_ARRAY:
      message = eQueryTextRectArray;
      break;
    default:
      return NS_ERROR_INVALID_ARG;
  }

  SelectionType selectionType = SelectionType::eNormal;
  static const uint32_t kSelectionFlags =
    QUERY_CONTENT_FLAG_SELECTION_SPELLCHECK |
    QUERY_CONTENT_FLAG_SELECTION_IME_RAWINPUT |
    QUERY_CONTENT_FLAG_SELECTION_IME_SELECTEDRAWTEXT |
    QUERY_CONTENT_FLAG_SELECTION_IME_CONVERTEDTEXT |
    QUERY_CONTENT_FLAG_SELECTION_IME_SELECTEDCONVERTEDTEXT |
    QUERY_CONTENT_FLAG_SELECTION_ACCESSIBILITY |
    QUERY_CONTENT_FLAG_SELECTION_FIND |
    QUERY_CONTENT_FLAG_SELECTION_URLSECONDARY |
    QUERY_CONTENT_FLAG_SELECTION_URLSTRIKEOUT;
  switch (aAdditionalFlags & kSelectionFlags) {
    case QUERY_CONTENT_FLAG_SELECTION_SPELLCHECK:
      selectionType = SelectionType::eSpellCheck;
      break;
    case QUERY_CONTENT_FLAG_SELECTION_IME_RAWINPUT:
      selectionType = SelectionType::eIMERawClause;
      break;
    case QUERY_CONTENT_FLAG_SELECTION_IME_SELECTEDRAWTEXT:
      selectionType = SelectionType::eIMESelectedRawClause;
      break;
    case QUERY_CONTENT_FLAG_SELECTION_IME_CONVERTEDTEXT:
      selectionType = SelectionType::eIMEConvertedClause;
      break;
    case QUERY_CONTENT_FLAG_SELECTION_IME_SELECTEDCONVERTEDTEXT:
      selectionType = SelectionType::eIMESelectedClause;
      break;
    case QUERY_CONTENT_FLAG_SELECTION_ACCESSIBILITY:
      selectionType = SelectionType::eAccessibility;
      break;
    case QUERY_CONTENT_FLAG_SELECTION_FIND:
      selectionType = SelectionType::eFind;
      break;
    case QUERY_CONTENT_FLAG_SELECTION_URLSECONDARY:
      selectionType = SelectionType::eURLSecondary;
      break;
    case QUERY_CONTENT_FLAG_SELECTION_URLSTRIKEOUT:
      selectionType = SelectionType::eURLStrikeout;
      break;
    case 0:
      break;
    default:
      return NS_ERROR_INVALID_ARG;
  }

  if (selectionType != SelectionType::eNormal &&
      message != eQuerySelectedText) {
    return NS_ERROR_INVALID_ARG;
  }

  nsCOMPtr<nsIWidget> targetWidget = widget;
  LayoutDeviceIntPoint pt(aX, aY);

  WidgetQueryContentEvent::Options options;
  options.mUseNativeLineBreak =
    !(aAdditionalFlags & QUERY_CONTENT_FLAG_USE_XP_LINE_BREAK);
  options.mRelativeToInsertionPoint =
    (aAdditionalFlags &
       QUERY_CONTENT_FLAG_OFFSET_RELATIVE_TO_INSERTION_POINT) != 0;
  if (options.mRelativeToInsertionPoint) {
    switch (message) {
      case eQueryTextContent:
      case eQueryCaretRect:
      case eQueryTextRect:
        break;
      default:
        return NS_ERROR_INVALID_ARG;
    }
  } else if (aOffset < 0) {
    return NS_ERROR_INVALID_ARG;
  }

  if (message == eQueryCharacterAtPoint) {
    // Looking for the widget at the point.
    WidgetQueryContentEvent dummyEvent(true, eQueryContentState, widget);
    dummyEvent.Init(options);
    InitEvent(dummyEvent, &pt);
    nsIFrame* popupFrame =
      nsLayoutUtils::GetPopupFrameForEventCoordinates(presContext->GetRootPresContext(), &dummyEvent);

    LayoutDeviceIntRect widgetBounds = widget->GetClientBounds();
    widgetBounds.MoveTo(0, 0);

    // There is no popup frame at the point and the point isn't in our widget,
    // we cannot process this request.
    NS_ENSURE_TRUE(popupFrame || widgetBounds.Contains(pt), NS_ERROR_FAILURE);

    // Fire the event on the widget at the point
    if (popupFrame) {
      targetWidget = popupFrame->GetNearestWidget();
    }
  }

  pt += widget->WidgetToScreenOffset() - targetWidget->WidgetToScreenOffset();

  WidgetQueryContentEvent queryEvent(true, message, targetWidget);
  InitEvent(queryEvent, &pt);

  switch (message) {
    case eQueryTextContent:
      queryEvent.InitForQueryTextContent(aOffset, aLength, options);
      break;
    case eQueryCaretRect:
      queryEvent.InitForQueryCaretRect(aOffset, options);
      break;
    case eQueryTextRect:
      queryEvent.InitForQueryTextRect(aOffset, aLength, options);
      break;
    case eQuerySelectedText:
      queryEvent.InitForQuerySelectedText(selectionType, options);
      break;
    case eQueryTextRectArray:
      queryEvent.InitForQueryTextRectArray(aOffset, aLength, options);
      break;
    default:
      queryEvent.Init(options);
      break;
  }

  nsEventStatus status;
  nsresult rv = targetWidget->DispatchEvent(&queryEvent, status);
  NS_ENSURE_SUCCESS(rv, rv);

  auto* result = new nsQueryContentEventResult();
  result->SetEventResult(widget, queryEvent);
  NS_ADDREF(*aResult = result);
  return NS_OK;
}

NS_IMETHODIMP
nsDOMWindowUtils::SendSelectionSetEvent(uint32_t aOffset,
                                        uint32_t aLength,
                                        uint32_t aAdditionalFlags,
                                        bool *aResult)
{
  *aResult = false;

  // get the widget to send the event to
  nsCOMPtr<nsIWidget> widget = GetWidget();
  if (!widget) {
    return NS_ERROR_FAILURE;
  }

  WidgetSelectionEvent selectionEvent(true, eSetSelection, widget);
  InitEvent(selectionEvent);

  selectionEvent.mOffset = aOffset;
  selectionEvent.mLength = aLength;
  selectionEvent.mReversed = (aAdditionalFlags & SELECTION_SET_FLAG_REVERSE);
  selectionEvent.mUseNativeLineBreak =
    !(aAdditionalFlags & SELECTION_SET_FLAG_USE_XP_LINE_BREAK);

  nsEventStatus status;
  nsresult rv = widget->DispatchEvent(&selectionEvent, status);
  NS_ENSURE_SUCCESS(rv, rv);

  *aResult = selectionEvent.mSucceeded;
  return NS_OK;
}

NS_IMETHODIMP
nsDOMWindowUtils::SendContentCommandEvent(const nsAString& aType,
                                          nsITransferable * aTransferable)
{
  // get the widget to send the event to
  nsCOMPtr<nsIWidget> widget = GetWidget();
  if (!widget)
    return NS_ERROR_FAILURE;

  EventMessage msg;
  if (aType.EqualsLiteral("cut")) {
    msg = eContentCommandCut;
  } else if (aType.EqualsLiteral("copy")) {
    msg = eContentCommandCopy;
  } else if (aType.EqualsLiteral("paste")) {
    msg = eContentCommandPaste;
  } else if (aType.EqualsLiteral("delete")) {
    msg = eContentCommandDelete;
  } else if (aType.EqualsLiteral("undo")) {
    msg = eContentCommandUndo;
  } else if (aType.EqualsLiteral("redo")) {
    msg = eContentCommandRedo;
  } else if (aType.EqualsLiteral("pasteTransferable")) {
    msg = eContentCommandPasteTransferable;
  } else {
    return NS_ERROR_FAILURE;
  }

  WidgetContentCommandEvent event(true, msg, widget);
  if (msg == eContentCommandPasteTransferable) {
    event.mTransferable = aTransferable;
  }

  nsEventStatus status;
  return widget->DispatchEvent(&event, status);
}

NS_IMETHODIMP
nsDOMWindowUtils::GetClassName(JS::Handle<JS::Value> aObject, JSContext* aCx,
                               char** aName)
{
  // Our argument must be a non-null object.
  if (aObject.isPrimitive()) {
    return NS_ERROR_XPC_BAD_CONVERT_JS;
  }

  *aName = NS_strdup(JS_GetClass(aObject.toObjectOrNull())->name);
  MOZ_ASSERT(*aName, "NS_strdup should be infallible.");
  return NS_OK;
}

NS_IMETHODIMP
nsDOMWindowUtils::GetVisitedDependentComputedStyle(
                    nsIDOMElement *aElement, const nsAString& aPseudoElement,
                    const nsAString& aPropertyName, nsAString& aResult)
{
  aResult.Truncate();

  nsCOMPtr<nsPIDOMWindowOuter> window = do_QueryReferent(mWindow);
  nsCOMPtr<Element> element = do_QueryInterface(aElement);
  NS_ENSURE_STATE(window && element);
  nsCOMPtr<nsPIDOMWindowInner> innerWindow = window->GetCurrentInnerWindow();
  NS_ENSURE_STATE(window);

  nsCOMPtr<nsIDOMCSSStyleDeclaration> decl;
  {
    ErrorResult rv;
    decl = innerWindow->GetComputedStyle(*element, aPseudoElement, rv);
    ENSURE_SUCCESS(rv, rv.StealNSResult());
  }

  static_cast<nsComputedDOMStyle*>(decl.get())->SetExposeVisitedStyle(true);
  nsresult rv = decl->GetPropertyValue(aPropertyName, aResult);
  static_cast<nsComputedDOMStyle*>(decl.get())->SetExposeVisitedStyle(false);

  return rv;
}

NS_IMETHODIMP
nsDOMWindowUtils::EnterModalState()
{
  nsCOMPtr<nsPIDOMWindowOuter> window = do_QueryReferent(mWindow);
  NS_ENSURE_STATE(window);

  window->EnterModalState();
  return NS_OK;
}

NS_IMETHODIMP
nsDOMWindowUtils::LeaveModalState()
{
  nsCOMPtr<nsPIDOMWindowOuter> window = do_QueryReferent(mWindow);
  NS_ENSURE_STATE(window);

  window->LeaveModalState();
  return NS_OK;
}

NS_IMETHODIMP
nsDOMWindowUtils::IsInModalState(bool *retval)
{
  nsCOMPtr<nsPIDOMWindowOuter> window = do_QueryReferent(mWindow);
  NS_ENSURE_STATE(window);

  *retval = nsGlobalWindow::Cast(window)->IsInModalState();
  return NS_OK;
}

NS_IMETHODIMP
nsDOMWindowUtils::SetDesktopModeViewport(bool aDesktopMode)
{
  nsCOMPtr<nsPIDOMWindowOuter> window = do_QueryReferent(mWindow);
  NS_ENSURE_STATE(window);

  window->SetDesktopModeViewport(aDesktopMode);
  return NS_OK;
}

NS_IMETHODIMP
nsDOMWindowUtils::GetOuterWindowID(uint64_t *aWindowID)
{
  nsCOMPtr<nsPIDOMWindowOuter> window = do_QueryReferent(mWindow);
  NS_ENSURE_STATE(window);

  NS_ASSERTION(window->IsOuterWindow(), "How did that happen?");
  *aWindowID = window->WindowID();
  return NS_OK;
}

NS_IMETHODIMP
nsDOMWindowUtils::GetCurrentInnerWindowID(uint64_t *aWindowID)
{
  nsCOMPtr<nsPIDOMWindowOuter> window = do_QueryReferent(mWindow);
  NS_ENSURE_TRUE(window, NS_ERROR_NOT_AVAILABLE);

  NS_ASSERTION(window->IsOuterWindow(), "How did that happen?");
  nsGlobalWindow* inner =
    nsGlobalWindow::Cast(window)->GetCurrentInnerWindowInternal();
  if (!inner) {
    return NS_ERROR_NOT_AVAILABLE;
  }
  *aWindowID = inner->WindowID();
  return NS_OK;
}

NS_IMETHODIMP
nsDOMWindowUtils::SuspendTimeouts()
{
  nsCOMPtr<nsPIDOMWindowOuter> window = do_QueryReferent(mWindow);
  NS_ENSURE_TRUE(window, NS_ERROR_FAILURE);

  nsCOMPtr<nsPIDOMWindowInner> inner = window->GetCurrentInnerWindow();
  NS_ENSURE_TRUE(inner, NS_ERROR_FAILURE);

  inner->Suspend();

  return NS_OK;
}

NS_IMETHODIMP
nsDOMWindowUtils::ResumeTimeouts()
{
  nsCOMPtr<nsPIDOMWindowOuter> window = do_QueryReferent(mWindow);
  NS_ENSURE_TRUE(window, NS_ERROR_FAILURE);

  nsCOMPtr<nsPIDOMWindowInner> inner = window->GetCurrentInnerWindow();
  NS_ENSURE_TRUE(inner, NS_ERROR_FAILURE);

  inner->Resume();

  return NS_OK;
}

NS_IMETHODIMP
nsDOMWindowUtils::GetLayerManagerType(nsAString& aType)
{
  nsCOMPtr<nsIWidget> widget = GetWidget();
  if (!widget)
    return NS_ERROR_FAILURE;

  LayerManager *mgr = widget->GetLayerManager(nsIWidget::LAYER_MANAGER_PERSISTENT);
  if (!mgr)
    return NS_ERROR_FAILURE;

  mgr->GetBackendName(aType);

  return NS_OK;
}

NS_IMETHODIMP
nsDOMWindowUtils::GetLayerManagerRemote(bool* retval)
{
  nsCOMPtr<nsIWidget> widget = GetWidget();
  if (!widget)
    return NS_ERROR_FAILURE;

  LayerManager *mgr = widget->GetLayerManager();
  if (!mgr)
    return NS_ERROR_FAILURE;

  *retval = !!mgr->AsKnowsCompositor();
  return NS_OK;
}

NS_IMETHODIMP
nsDOMWindowUtils::GetUsingAdvancedLayers(bool* retval)
{
  nsCOMPtr<nsIWidget> widget = GetWidget();
  if (!widget) {
    return NS_ERROR_FAILURE;
  }

  LayerManager *mgr = widget->GetLayerManager();
  if (!mgr) {
    return NS_ERROR_FAILURE;
  }

  *retval = false;
  if (KnowsCompositor* fwd = mgr->AsKnowsCompositor()) {
    *retval = fwd->GetTextureFactoryIdentifier().mUsingAdvancedLayers;
  }
  return NS_OK;
}

NS_IMETHODIMP
nsDOMWindowUtils::GetCurrentAudioBackend(nsAString& aBackend)
{
  CubebUtils::GetCurrentBackend(aBackend);
  return NS_OK;
}

NS_IMETHODIMP
nsDOMWindowUtils::GetCurrentMaxAudioChannels(uint32_t* aChannels)
{
  *aChannels = CubebUtils::MaxNumberOfChannels();
  return NS_OK;
}

NS_IMETHODIMP
nsDOMWindowUtils::GetCurrentPreferredChannelLayout(nsAString& aLayout)
{
  CubebUtils::GetPreferredChannelLayout(aLayout);
  return NS_OK;
}

NS_IMETHODIMP
nsDOMWindowUtils::GetCurrentPreferredSampleRate(uint32_t* aRate)
{
  *aRate = CubebUtils::PreferredSampleRate();
  return NS_OK;
}

NS_IMETHODIMP
nsDOMWindowUtils::AudioDevices(uint16_t aSide, nsIArray** aDevices)
{
  NS_ENSURE_ARG_POINTER(aDevices);
  NS_ENSURE_ARG((aSide == AUDIO_INPUT) || (aSide == AUDIO_OUTPUT));
  *aDevices = nullptr;

  nsresult rv = NS_OK;
  nsCOMPtr<nsIMutableArray> devices =
    do_CreateInstance(NS_ARRAY_CONTRACTID, &rv);
  NS_ENSURE_SUCCESS(rv, rv);

  nsTArray<RefPtr<AudioDeviceInfo>> collection;
  CubebUtils::GetDeviceCollection(collection,
                                  aSide == AUDIO_INPUT
                                    ? CubebUtils::Side::Input
                                    : CubebUtils::Side::Output);
  for (auto device: collection) {
    devices->AppendElement(device, false);
  }

  devices.forget(aDevices);

  return NS_OK;
}

NS_IMETHODIMP
nsDOMWindowUtils::StartFrameTimeRecording(uint32_t *startIndex)
{
  NS_ENSURE_ARG_POINTER(startIndex);

  nsCOMPtr<nsIWidget> widget = GetWidget();
  if (!widget)
    return NS_ERROR_FAILURE;

  LayerManager *mgr = widget->GetLayerManager();
  if (!mgr)
    return NS_ERROR_FAILURE;

  const uint32_t kRecordingMinSize = 60 * 10; // 10 seconds @60 fps.
  const uint32_t kRecordingMaxSize = 60 * 60 * 60; // One hour
  uint32_t bufferSize = Preferences::GetUint("toolkit.framesRecording.bufferSize", uint32_t(0));
  bufferSize = std::min(bufferSize, kRecordingMaxSize);
  bufferSize = std::max(bufferSize, kRecordingMinSize);
  *startIndex = mgr->StartFrameTimeRecording(bufferSize);

  return NS_OK;
}

NS_IMETHODIMP
nsDOMWindowUtils::StopFrameTimeRecording(uint32_t   startIndex,
                                         uint32_t  *frameCount,
                                         float    **frameIntervals)
{
  NS_ENSURE_ARG_POINTER(frameCount);
  NS_ENSURE_ARG_POINTER(frameIntervals);

  nsCOMPtr<nsIWidget> widget = GetWidget();
  if (!widget)
    return NS_ERROR_FAILURE;

  LayerManager *mgr = widget->GetLayerManager();
  if (!mgr)
    return NS_ERROR_FAILURE;

  nsTArray<float> tmpFrameIntervals;
  mgr->StopFrameTimeRecording(startIndex, tmpFrameIntervals);
  *frameCount = tmpFrameIntervals.Length();

  *frameIntervals = (float*)moz_xmalloc(*frameCount * sizeof(float));

  /* copy over the frame intervals and paint times into the arrays we just allocated */
  for (uint32_t i = 0; i < *frameCount; i++) {
    (*frameIntervals)[i] = tmpFrameIntervals[i];
  }

  return NS_OK;
}

NS_IMETHODIMP
nsDOMWindowUtils::AdvanceTimeAndRefresh(int64_t aMilliseconds)
{
  // Before we advance the time, we should trigger any animations that are
  // waiting to start. This is because there are many tests that call this
  // which expect animations to start immediately. Ideally, we should make
  // all these tests do an asynchronous wait on the corresponding animation's
  // 'ready' promise before continuing. Then we could remove the special
  // handling here and the code path followed when testing would more closely
  // match the code path during regular operation. Filed as bug 1112957.
  nsCOMPtr<nsIDocument> doc = GetDocument();
  if (doc) {
    PendingAnimationTracker* tracker = doc->GetPendingAnimationTracker();
    if (tracker) {
      tracker->TriggerPendingAnimationsNow();
    }
  }

  nsPresContext* presContext = GetPresContext();
  if (presContext) {
    nsRefreshDriver* driver = presContext->RefreshDriver();
    driver->AdvanceTimeAndRefresh(aMilliseconds);

    RefPtr<LayerTransactionChild> transaction = GetLayerTransaction();
    if (transaction && transaction->IPCOpen()) {
      transaction->SendSetTestSampleTime(driver->MostRecentRefresh());
    } else if (WebRenderBridgeChild* wrbc = GetWebRenderBridge()) {
      wrbc->SendSetTestSampleTime(driver->MostRecentRefresh());
    }
  }

  return NS_OK;
}

NS_IMETHODIMP
nsDOMWindowUtils::GetLastTransactionId(uint64_t *aLastTransactionId)
{
  nsPresContext* presContext = GetPresContext();
  if (!presContext) {
    return NS_ERROR_UNEXPECTED;
  }

  nsRefreshDriver* driver = presContext->GetRootPresContext()->RefreshDriver();
  *aLastTransactionId = driver->LastTransactionId();
  return NS_OK;
}

NS_IMETHODIMP
nsDOMWindowUtils::RestoreNormalRefresh()
{
  // Kick the compositor out of test mode before the refresh driver, so that
  // the refresh driver doesn't send an update that gets ignored by the
  // compositor.
  RefPtr<LayerTransactionChild> transaction = GetLayerTransaction();
  if (transaction && transaction->IPCOpen()) {
    transaction->SendLeaveTestMode();
  } else if (WebRenderBridgeChild* wrbc = GetWebRenderBridge()) {
    wrbc->SendLeaveTestMode();
  }

  if (nsPresContext* pc = GetPresContext()) {
    nsRefreshDriver* driver = pc->RefreshDriver();
    driver->RestoreNormalRefresh();
  }

  return NS_OK;
}

NS_IMETHODIMP
nsDOMWindowUtils::GetIsTestControllingRefreshes(bool *aResult)
{
  nsPresContext* pc = GetPresContext();
  *aResult =
    pc ? pc->RefreshDriver()->IsTestControllingRefreshesEnabled() : false;

  return NS_OK;
}

NS_IMETHODIMP
nsDOMWindowUtils::GetAsyncPanZoomEnabled(bool *aResult)
{
  nsIWidget* widget = GetWidget();
  if (widget) {
    *aResult = widget->AsyncPanZoomEnabled();
  } else {
    *aResult = gfxPlatform::AsyncPanZoomEnabled();
  }
  return NS_OK;
}

NS_IMETHODIMP
nsDOMWindowUtils::SetAsyncScrollOffset(nsIDOMNode* aNode,
                                       float aX, float aY)
{
  nsCOMPtr<Element> element = do_QueryInterface(aNode);
  if (!element) {
    return NS_ERROR_INVALID_ARG;
  }
  FrameMetrics::ViewID viewId;
  if (!nsLayoutUtils::FindIDFor(element, &viewId)) {
    return NS_ERROR_UNEXPECTED;
  }
  nsIWidget* widget = GetWidget();
  if (!widget) {
    return NS_ERROR_FAILURE;
  }
  LayerManager* manager = widget->GetLayerManager();
  if (!manager) {
    return NS_ERROR_FAILURE;
  }
  if (WebRenderLayerManager* wrlm = manager->AsWebRenderLayerManager()) {
    WebRenderBridgeChild* wrbc = wrlm->WrBridge();
    if (!wrbc) {
      return NS_ERROR_UNEXPECTED;
    }
    wrbc->SendSetAsyncScrollOffset(viewId, aX, aY);
    return NS_OK;
  }
  ShadowLayerForwarder* forwarder = manager->AsShadowForwarder();
  if (!forwarder || !forwarder->HasShadowManager()) {
    return NS_ERROR_UNEXPECTED;
  }
  forwarder->GetShadowManager()->SendSetAsyncScrollOffset(viewId, aX, aY);
  return NS_OK;
}

NS_IMETHODIMP
nsDOMWindowUtils::SetAsyncZoom(nsIDOMNode* aRootElement, float aValue)
{
  nsCOMPtr<Element> element = do_QueryInterface(aRootElement);
  if (!element) {
    return NS_ERROR_INVALID_ARG;
  }
  FrameMetrics::ViewID viewId;
  if (!nsLayoutUtils::FindIDFor(element, &viewId)) {
    return NS_ERROR_UNEXPECTED;
  }
  nsIWidget* widget = GetWidget();
  if (!widget) {
    return NS_ERROR_FAILURE;
  }
  LayerManager* manager = widget->GetLayerManager();
  if (!manager) {
    return NS_ERROR_FAILURE;
  }
  if (WebRenderLayerManager* wrlm = manager->AsWebRenderLayerManager()) {
    WebRenderBridgeChild* wrbc = wrlm->WrBridge();
    if (!wrbc) {
      return NS_ERROR_UNEXPECTED;
    }
    wrbc->SendSetAsyncZoom(viewId, aValue);
    return NS_OK;
  }
  ShadowLayerForwarder* forwarder = manager->AsShadowForwarder();
  if (!forwarder || !forwarder->HasShadowManager()) {
    return NS_ERROR_UNEXPECTED;
  }
  forwarder->GetShadowManager()->SendSetAsyncZoom(viewId, aValue);
  return NS_OK;
}

NS_IMETHODIMP
nsDOMWindowUtils::FlushApzRepaints(bool* aOutResult)
{
  nsIWidget* widget = GetWidget();
  if (!widget) {
    *aOutResult = false;
    return NS_OK;
  }
  // If APZ is not enabled, this function is a no-op.
  if (!widget->AsyncPanZoomEnabled()) {
    *aOutResult = false;
    return NS_OK;
  }
  LayerManager* manager = widget->GetLayerManager();
  if (!manager) {
    *aOutResult = false;
    return NS_OK;
  }
  if (WebRenderLayerManager* wrlm = manager->AsWebRenderLayerManager()) {
    WebRenderBridgeChild* wrbc = wrlm->WrBridge();
    if (!wrbc) {
      return NS_ERROR_UNEXPECTED;
    }
    wrbc->SendFlushApzRepaints();
    *aOutResult = true;
    return NS_OK;
  }
  ShadowLayerForwarder* forwarder = manager->AsShadowForwarder();
  if (!forwarder || !forwarder->HasShadowManager()) {
    *aOutResult = false;
    return NS_OK;
  }
  forwarder->GetShadowManager()->SendFlushApzRepaints();
  *aOutResult = true;
  return NS_OK;
}

NS_IMETHODIMP
nsDOMWindowUtils::ZoomToFocusedInput()
{
  nsIWidget* widget = GetWidget();
  if (!widget) {
    return NS_OK;
  }
  // If APZ is not enabled, this function is a no-op.
  if (!widget->AsyncPanZoomEnabled()) {
    return NS_OK;
  }

  nsFocusManager* fm = nsFocusManager::GetFocusManager();
  if (!fm) {
    return NS_OK;
  }

  nsIContent* content = fm->GetFocusedContent();
  if (!content) {
    return NS_OK;
  }

  nsIPresShell* shell = APZCCallbackHelper::GetRootContentDocumentPresShellForContent(content);
  if (!shell) {
    return NS_OK;
  }

  nsIScrollableFrame* rootScrollFrame = shell->GetRootScrollFrameAsScrollable();
  if (!rootScrollFrame) {
    return NS_OK;
  }

  nsIFrame* currentFrame = content->GetPrimaryFrame();
  nsIFrame* rootFrame = shell->GetRootFrame();
  nsIFrame* scrolledFrame = rootScrollFrame->GetScrolledFrame();
  bool isFixedPos = true;

  while (currentFrame) {
    if (currentFrame == rootFrame) {
      break;
    }
    if (currentFrame == scrolledFrame) {
      // we are in the rootScrollFrame so this element is not fixed
      isFixedPos = false;
      break;
    }
    currentFrame = nsLayoutUtils::GetCrossDocParentFrame(currentFrame);
  }

  if (isFixedPos) {
    // We didn't find the scrolledFrame in our parent frames so this content must be fixed position.
    // Zooming into fixed position content doesn't make sense so just return with out panning and zooming.
    return NS_OK;
  }

  nsIDocument* document = shell->GetDocument();
  if (!document) {
    return NS_OK;
  }

  uint32_t presShellId;
  FrameMetrics::ViewID viewId;
  if (APZCCallbackHelper::GetOrCreateScrollIdentifiers(document->GetDocumentElement(), &presShellId, &viewId)) {
    uint32_t flags = layers::DISABLE_ZOOM_OUT;
    if (!Preferences::GetBool("formhelper.autozoom")) {
      flags |= layers::PAN_INTO_VIEW_ONLY;
    } else {
      flags |= layers::ONLY_ZOOM_TO_DEFAULT_SCALE;
    }

    CSSRect bounds = nsLayoutUtils::GetBoundingContentRect(content, rootScrollFrame);
    if (bounds.IsEmpty()) {
      // Do not zoom on empty bounds. Bail out.
      return NS_OK;
    }
    bounds.Inflate(15.0f, 0.0f);
    widget->ZoomToRect(presShellId, viewId, bounds, flags);
  }

  return NS_OK;
}

NS_IMETHODIMP
nsDOMWindowUtils::ComputeAnimationDistance(nsIDOMElement* aElement,
                                           const nsAString& aProperty,
                                           const nsAString& aValue1,
                                           const nsAString& aValue2,
                                           double* aResult)
{
  nsresult rv;
  nsCOMPtr<nsIContent> content = do_QueryInterface(aElement, &rv);
  NS_ENSURE_SUCCESS(rv, rv);

  nsCSSPropertyID property =
    nsCSSProps::LookupProperty(aProperty, CSSEnabledState::eIgnoreEnabledState);
  if (property == eCSSProperty_UNKNOWN ||
      nsCSSProps::IsShorthand(property)) {
    return NS_ERROR_ILLEGAL_VALUE;
  }

  Element* element = content->AsElement();
  AnimationValue v1 = AnimationValue::FromString(property, aValue1, element);
  AnimationValue v2 = AnimationValue::FromString(property, aValue2, element);
  if (v1.IsNull() || v2.IsNull()) {
    return NS_ERROR_ILLEGAL_VALUE;
  }

  RefPtr<nsStyleContext> styleContext;
  nsIDocument* doc = element->GetComposedDoc();
  if (doc && doc->GetShell()) {
    styleContext =
      nsComputedDOMStyle::GetStyleContext(element, nullptr, doc->GetShell());
  }
  *aResult = v1.ComputeDistance(property, v2, styleContext);
  return NS_OK;
}

NS_IMETHODIMP
nsDOMWindowUtils::GetAnimationTypeForLonghand(const nsAString& aProperty,
                                              nsAString& aResult)
{
  nsCSSPropertyID propertyID =
    nsCSSProps::LookupProperty(aProperty, CSSEnabledState::eForAllContent);
  if (propertyID == eCSSProperty_UNKNOWN) {
    return NS_ERROR_INVALID_ARG;
  }
  if (nsCSSProps::IsShorthand(propertyID)) {
    // The given property should be a longhand.
    return NS_ERROR_INVALID_ARG;
  }
  switch (nsCSSProps::kAnimTypeTable[propertyID]) {
    case eStyleAnimType_Custom:
      aResult.AssignLiteral("custom");
      break;
    case eStyleAnimType_Coord:
    case eStyleAnimType_Sides_Top:
    case eStyleAnimType_Sides_Right:
    case eStyleAnimType_Sides_Bottom:
    case eStyleAnimType_Sides_Left:
    case eStyleAnimType_Corner_TopLeft:
    case eStyleAnimType_Corner_TopRight:
    case eStyleAnimType_Corner_BottomRight:
    case eStyleAnimType_Corner_BottomLeft:
      aResult.AssignLiteral("coord");
      break;
    case eStyleAnimType_nscoord:
      aResult.AssignLiteral("length");
      break;
    case eStyleAnimType_float:
      aResult.AssignLiteral("float");
      break;
    case eStyleAnimType_Color:
    case eStyleAnimType_ComplexColor:
      aResult.AssignLiteral("color");
      break;
    case eStyleAnimType_PaintServer:
      aResult.AssignLiteral("paintServer");
      break;
    case eStyleAnimType_Shadow:
      aResult.AssignLiteral("shadow");
      break;
    case eStyleAnimType_Discrete:
      aResult.AssignLiteral("discrete");
      break;
    case eStyleAnimType_None:
      aResult.AssignLiteral("none");
      break;
  }
  return NS_OK;
}

NS_IMETHODIMP
nsDOMWindowUtils::GetUnanimatedComputedStyle(nsIDOMElement* aElement,
                                             const nsAString& aPseudoElement,
                                             const nsAString& aProperty,
                                             nsAString& aResult)
{
  nsCOMPtr<Element> element = do_QueryInterface(aElement);
  if (!element) {
    return NS_ERROR_INVALID_ARG;
  }

  nsCSSPropertyID propertyID =
    nsCSSProps::LookupProperty(aProperty, CSSEnabledState::eForAllContent);
  if (propertyID == eCSSProperty_UNKNOWN ||
      nsCSSProps::IsShorthand(propertyID)) {
    return NS_ERROR_INVALID_ARG;
  }

  nsIPresShell* shell = GetPresShell();
  if (!shell) {
    return NS_ERROR_FAILURE;
  }

  RefPtr<nsAtom> pseudo = nsCSSPseudoElements::GetPseudoAtom(aPseudoElement);
  RefPtr<nsStyleContext> styleContext =
    nsComputedDOMStyle::GetUnanimatedStyleContextNoFlush(element,
                                                         pseudo, shell);

  if (styleContext->IsServo()) {
    RefPtr<RawServoAnimationValue> value =
      Servo_ComputedValues_ExtractAnimationValue(styleContext->AsServo(),
                                                 propertyID).Consume();
    if (!value) {
      return NS_ERROR_FAILURE;
    }
    Servo_AnimationValue_Serialize(value, propertyID, &aResult);
    return NS_OK;
  }

  StyleAnimationValue computedValue;
  if (!StyleAnimationValue::ExtractComputedValue(propertyID,
                                                 styleContext->AsGecko(),
                                                 computedValue)) {
    return NS_ERROR_FAILURE;
  }

  // Note: ExtractComputedValue can return 'unset', 'initial', or 'inherit' in
  // its "computedValue" outparam, even though these technically aren't valid
  // computed values. (It has this behavior for discretely-animatable
  // properties, e.g. 'align-content', when these keywords are explicitly
  // specified or when there is no specified value.)  But we need to return a
  // valid computed value -- these keywords won't do.  So we fall back to
  // nsComputedDOMStyle in this case.
  if (computedValue.GetUnit() == StyleAnimationValue::eUnit_DiscreteCSSValue &&
      (computedValue.GetCSSValueValue()->GetUnit() == eCSSUnit_Unset ||
       computedValue.GetCSSValueValue()->GetUnit() == eCSSUnit_Initial ||
       computedValue.GetCSSValueValue()->GetUnit() == eCSSUnit_Inherit)) {
    RefPtr<nsComputedDOMStyle> computedStyle =
      NS_NewComputedDOMStyle(
       element, aPseudoElement, shell,
       nsComputedDOMStyle::StyleType::eAll,
       nsComputedDOMStyle::AnimationFlag::eWithoutAnimation);
    computedStyle->GetPropertyValue(propertyID, aResult);
    return NS_OK;
  }

  DebugOnly<bool> uncomputeResult =
    StyleAnimationValue::UncomputeValue(propertyID,
                                        Move(computedValue), aResult);
  MOZ_ASSERT(uncomputeResult,
             "Unable to get specified value from computed value");
  return NS_OK;
}

nsresult
nsDOMWindowUtils::RenderDocument(const nsRect& aRect,
                                 uint32_t aFlags,
                                 nscolor aBackgroundColor,
                                 gfxContext* aThebesContext)
{
    nsCOMPtr<nsIDocument> doc = GetDocument();
    NS_ENSURE_TRUE(doc, NS_ERROR_FAILURE);

    // Get Primary Shell
    nsCOMPtr<nsIPresShell> presShell = doc->GetShell();
    NS_ENSURE_TRUE(presShell, NS_ERROR_FAILURE);

    // Render Document
    return presShell->RenderDocument(aRect, aFlags, aBackgroundColor, aThebesContext);
}

NS_IMETHODIMP
nsDOMWindowUtils::GetDisplayDPI(float *aDPI)
{
  nsCOMPtr<nsIWidget> widget = GetWidget();
  if (!widget)
    return NS_ERROR_FAILURE;

  *aDPI = widget->GetDPI();

  return NS_OK;
}

NS_IMETHODIMP
nsDOMWindowUtils::GetContainerElement(nsIDOMElement** aResult)
{
  nsCOMPtr<nsPIDOMWindowOuter> window = do_QueryReferent(mWindow);
  NS_ENSURE_STATE(window);

  nsCOMPtr<nsIDOMElement> element =
    do_QueryInterface(window->GetFrameElementInternal());

  element.forget(aResult);
  return NS_OK;
}

#ifdef DEBUG
static bool
CheckLeafLayers(Layer* aLayer, const nsIntPoint& aOffset, nsIntRegion* aCoveredRegion)
{
  gfx::Matrix transform;
  if (!aLayer->GetTransform().Is2D(&transform) ||
      transform.HasNonIntegerTranslation())
    return false;
  transform.NudgeToIntegers();
  IntPoint offset = aOffset + IntPoint::Truncate(transform._31, transform._32);

  Layer* child = aLayer->GetFirstChild();
  if (child) {
    while (child) {
      if (!CheckLeafLayers(child, offset, aCoveredRegion))
        return false;
      child = child->GetNextSibling();
    }
  } else {
    nsIntRegion rgn = aLayer->GetVisibleRegion().ToUnknownRegion();
    rgn.MoveBy(offset);
    nsIntRegion tmp;
    tmp.And(rgn, *aCoveredRegion);
    if (!tmp.IsEmpty())
      return false;
    aCoveredRegion->Or(*aCoveredRegion, rgn);
  }

  return true;
}
#endif

NS_IMETHODIMP
nsDOMWindowUtils::LeafLayersPartitionWindow(bool* aResult)
{
  *aResult = true;
#ifdef DEBUG
  nsIWidget* widget = GetWidget();
  if (!widget)
    return NS_ERROR_FAILURE;
  LayerManager* manager = widget->GetLayerManager();
  if (!manager)
    return NS_ERROR_FAILURE;
  nsPresContext* presContext = GetPresContext();
  if (!presContext)
    return NS_ERROR_FAILURE;
  Layer* root = manager->GetRoot();
  if (!root)
    return NS_ERROR_FAILURE;

  nsIntPoint offset(0, 0);
  nsIntRegion coveredRegion;
  if (!CheckLeafLayers(root, offset, &coveredRegion)) {
    *aResult = false;
  }
  if (!coveredRegion.IsEqual(root->GetVisibleRegion().ToUnknownRegion())) {
    *aResult = false;
  }
#endif
  return NS_OK;
}

NS_IMETHODIMP
nsDOMWindowUtils::CheckAndClearPaintedState(nsIDOMElement* aElement, bool* aResult)
{
  if (!aElement) {
    return NS_ERROR_INVALID_ARG;
  }

  nsresult rv;
  nsCOMPtr<nsIContent> content = do_QueryInterface(aElement, &rv);
  NS_ENSURE_SUCCESS(rv, rv);

  nsIFrame* frame = content->GetPrimaryFrame();

  if (!frame) {
    *aResult = false;
    return NS_OK;
  }

  // Get the outermost frame for the content node, so that we can test
  // canvasframe invalidations by observing the documentElement.
  for (;;) {
    nsIFrame* parentFrame = frame->GetParent();
    if (parentFrame && parentFrame->GetContent() == content) {
      frame = parentFrame;
    } else {
      break;
    }
  }

  *aResult = frame->CheckAndClearPaintedState();
  return NS_OK;
}

NS_IMETHODIMP
nsDOMWindowUtils::CheckAndClearDisplayListState(nsIDOMElement* aElement, bool* aResult)
{
  if (!aElement) {
    return NS_ERROR_INVALID_ARG;
  }

  nsresult rv;
  nsCOMPtr<nsIContent> content = do_QueryInterface(aElement, &rv);
  NS_ENSURE_SUCCESS(rv, rv);

  nsIFrame* frame = content->GetPrimaryFrame();

  if (!frame) {
    *aResult = false;
    return NS_OK;
  }

  // Get the outermost frame for the content node, so that we can test
  // canvasframe invalidations by observing the documentElement.
  for (;;) {
    nsIFrame* parentFrame = frame->GetParent();
    if (parentFrame && parentFrame->GetContent() == content) {
      frame = parentFrame;
    } else {
      break;
    }
  }

  *aResult = frame->CheckAndClearDisplayListState();
  return NS_OK;

}

NS_IMETHODIMP
nsDOMWindowUtils::IsPartOfOpaqueLayer(nsIDOMElement* aElement, bool* aResult)
{
  if (!aElement) {
    return NS_ERROR_INVALID_ARG;
  }

  nsresult rv;
  nsCOMPtr<nsIContent> content = do_QueryInterface(aElement, &rv);
  NS_ENSURE_SUCCESS(rv, rv);

  nsIFrame* frame = content->GetPrimaryFrame();
  if (!frame) {
    return NS_ERROR_FAILURE;
  }

  ColorLayer* colorLayer = FrameLayerBuilder::GetDebugSingleOldLayerForFrame<ColorLayer>(frame);
  if (colorLayer) {
    auto color = colorLayer->GetColor();
    *aResult = color.a == 1.0f;
    return NS_OK;
  }

  PaintedLayer* paintedLayer = FrameLayerBuilder::GetDebugSingleOldLayerForFrame<PaintedLayer>(frame);
  if (paintedLayer) {
    *aResult = paintedLayer->IsOpaque();
    return NS_OK;
  }

  return NS_ERROR_FAILURE;
}

NS_IMETHODIMP
nsDOMWindowUtils::NumberOfAssignedPaintedLayers(nsIDOMElement** aElements,
                                                uint32_t aCount,
                                                uint32_t* aResult)
{
  if (!aElements) {
    return NS_ERROR_INVALID_ARG;
  }

  nsTHashtable<nsPtrHashKey<PaintedLayer>> layers;
  nsresult rv;
  for (uint32_t i = 0; i < aCount; i++) {
    nsCOMPtr<nsIContent> content = do_QueryInterface(aElements[i], &rv);
    NS_ENSURE_SUCCESS(rv, rv);

    nsIFrame* frame = content->GetPrimaryFrame();
    if (!frame) {
      return NS_ERROR_FAILURE;
    }

    PaintedLayer* layer = FrameLayerBuilder::GetDebugSingleOldLayerForFrame<PaintedLayer>(frame);
    if (!layer) {
      return NS_ERROR_FAILURE;
    }

    layers.PutEntry(layer);
  }

  *aResult = layers.Count();
  return NS_OK;
}

NS_IMETHODIMP
nsDOMWindowUtils::EnableDialogs()
{
  nsCOMPtr<nsPIDOMWindowOuter> window = do_QueryReferent(mWindow);
  NS_ENSURE_TRUE(window, NS_ERROR_FAILURE);

  nsGlobalWindow::Cast(window)->EnableDialogs();
  return NS_OK;
}

NS_IMETHODIMP
nsDOMWindowUtils::DisableDialogs()
{
  nsCOMPtr<nsPIDOMWindowOuter> window = do_QueryReferent(mWindow);
  NS_ENSURE_TRUE(window, NS_ERROR_FAILURE);

  nsGlobalWindow::Cast(window)->DisableDialogs();
  return NS_OK;
}

NS_IMETHODIMP
nsDOMWindowUtils::AreDialogsEnabled(bool* aResult)
{
  nsCOMPtr<nsPIDOMWindowOuter> window = do_QueryReferent(mWindow);
  NS_ENSURE_TRUE(window, NS_ERROR_FAILURE);

  *aResult = nsGlobalWindow::Cast(window)->AreDialogsEnabled();
  return NS_OK;
}

NS_IMETHODIMP
nsDOMWindowUtils::GetFileId(JS::Handle<JS::Value> aFile, JSContext* aCx,
                            int64_t* _retval)
{
  if (aFile.isPrimitive()) {
    *_retval = -1;
    return NS_OK;
  }

  JS::Rooted<JSObject*> obj(aCx, aFile.toObjectOrNull());

  IDBMutableFile* mutableFile = nullptr;
  if (NS_SUCCEEDED(UNWRAP_OBJECT(IDBMutableFile, &obj, mutableFile))) {
    *_retval = mutableFile->GetFileId();
    return NS_OK;
  }

  Blob* blob = nullptr;
  if (NS_SUCCEEDED(UNWRAP_OBJECT(Blob, &obj, blob))) {
    *_retval = blob->GetFileId();
    return NS_OK;
  }

  *_retval = -1;
  return NS_OK;
}

NS_IMETHODIMP
nsDOMWindowUtils::GetFilePath(JS::HandleValue aFile, JSContext* aCx,
                              nsAString& _retval)
{
  if (aFile.isPrimitive()) {
    _retval.Truncate();
    return NS_OK;
  }

  JS::Rooted<JSObject*> obj(aCx, aFile.toObjectOrNull());

  File* file = nullptr;
  if (NS_SUCCEEDED(UNWRAP_OBJECT(File, &obj, file))) {
    nsString filePath;
    ErrorResult rv;
    file->GetMozFullPathInternal(filePath, rv);
    if (NS_WARN_IF(rv.Failed())) {
      return rv.StealNSResult();
    }

    _retval = filePath;
    return NS_OK;
  }

  _retval.Truncate();
  return NS_OK;
}

NS_IMETHODIMP
nsDOMWindowUtils::GetFileReferences(const nsAString& aDatabaseName, int64_t aId,
                                    JS::Handle<JS::Value> aOptions,
                                    int32_t* aRefCnt, int32_t* aDBRefCnt,
                                    int32_t* aSliceRefCnt, JSContext* aCx,
                                    bool* aResult)
{
  nsCOMPtr<nsPIDOMWindowOuter> window = do_QueryReferent(mWindow);
  NS_ENSURE_TRUE(window, NS_ERROR_FAILURE);

  nsCString origin;
  nsresult rv =
    quota::QuotaManager::GetInfoFromWindow(window, nullptr, nullptr, &origin);
  NS_ENSURE_SUCCESS(rv, rv);

  IDBOpenDBOptions options;
  JS::Rooted<JS::Value> optionsVal(aCx, aOptions);
  if (!options.Init(aCx, optionsVal)) {
    return NS_ERROR_TYPE_ERR;
  }

  quota::PersistenceType persistenceType =
    quota::PersistenceTypeFromStorage(options.mStorage);

  RefPtr<IndexedDatabaseManager> mgr = IndexedDatabaseManager::Get();

  if (mgr) {
    rv = mgr->BlockAndGetFileReferences(persistenceType, origin, aDatabaseName,
                                        aId, aRefCnt, aDBRefCnt, aSliceRefCnt,
                                        aResult);
    NS_ENSURE_SUCCESS(rv, rv);
  }
  else {
    *aRefCnt = *aDBRefCnt = *aSliceRefCnt = -1;
    *aResult = false;
  }

  return NS_OK;
}

NS_IMETHODIMP
nsDOMWindowUtils::FlushPendingFileDeletions()
{
  RefPtr<IndexedDatabaseManager> mgr = IndexedDatabaseManager::Get();
  if (mgr) {
    nsresult rv = mgr->FlushPendingFileDeletions();
    if (NS_WARN_IF(NS_FAILED(rv))) {
      return rv;
    }
  }

  return NS_OK;
}

NS_IMETHODIMP
nsDOMWindowUtils::IsIncrementalGCEnabled(JSContext* cx, bool* aResult)
{
  *aResult = JS::IsIncrementalGCEnabled(cx);
  return NS_OK;
}

NS_IMETHODIMP
nsDOMWindowUtils::StartPCCountProfiling(JSContext* cx)
{
  js::StartPCCountProfiling(cx);
  return NS_OK;
}

NS_IMETHODIMP
nsDOMWindowUtils::StopPCCountProfiling(JSContext* cx)
{
  js::StopPCCountProfiling(cx);
  return NS_OK;
}

NS_IMETHODIMP
nsDOMWindowUtils::PurgePCCounts(JSContext* cx)
{
  js::PurgePCCounts(cx);
  return NS_OK;
}

NS_IMETHODIMP
nsDOMWindowUtils::GetPCCountScriptCount(JSContext* cx, int32_t *result)
{
  *result = js::GetPCCountScriptCount(cx);
  return NS_OK;
}

NS_IMETHODIMP
nsDOMWindowUtils::GetPCCountScriptSummary(int32_t script, JSContext* cx, nsAString& result)
{
  JSString *text = js::GetPCCountScriptSummary(cx, script);
  if (!text)
    return NS_ERROR_FAILURE;

  if (!AssignJSString(cx, result, text))
    return NS_ERROR_FAILURE;

  return NS_OK;
}

NS_IMETHODIMP
nsDOMWindowUtils::GetPCCountScriptContents(int32_t script, JSContext* cx, nsAString& result)
{
  JSString *text = js::GetPCCountScriptContents(cx, script);
  if (!text)
    return NS_ERROR_FAILURE;

  if (!AssignJSString(cx, result, text))
    return NS_ERROR_FAILURE;

  return NS_OK;
}

NS_IMETHODIMP
nsDOMWindowUtils::GetPaintingSuppressed(bool *aPaintingSuppressed)
{
  nsCOMPtr<nsPIDOMWindowOuter> window = do_QueryReferent(mWindow);
  NS_ENSURE_TRUE(window, NS_ERROR_FAILURE);
  nsIDocShell *docShell = window->GetDocShell();
  NS_ENSURE_TRUE(docShell, NS_ERROR_FAILURE);

  nsCOMPtr<nsIPresShell> presShell = docShell->GetPresShell();
  NS_ENSURE_TRUE(presShell, NS_ERROR_FAILURE);

  *aPaintingSuppressed = presShell->IsPaintingSuppressed();
  return NS_OK;
}

NS_IMETHODIMP
nsDOMWindowUtils::GetPlugins(JSContext* cx, JS::MutableHandle<JS::Value> aPlugins)
{
  nsCOMPtr<nsIDocument> doc = GetDocument();
  NS_ENSURE_STATE(doc);

  nsTArray<nsIObjectLoadingContent*> plugins;
  doc->GetPlugins(plugins);

  JS::Rooted<JSObject*> jsPlugins(cx);
  nsresult rv = nsTArrayToJSArray(cx, plugins, &jsPlugins);
  NS_ENSURE_SUCCESS(rv, rv);

  aPlugins.setObject(*jsPlugins);
  return NS_OK;
}

NS_IMETHODIMP
nsDOMWindowUtils::SetScrollPositionClampingScrollPortSize(float aWidth, float aHeight)
{
  if (!(aWidth >= 0.0 && aHeight >= 0.0)) {
    return NS_ERROR_ILLEGAL_VALUE;
  }

  nsIPresShell* presShell = GetPresShell();
  if (!presShell) {
    return NS_ERROR_FAILURE;
  }

  nsLayoutUtils::SetScrollPositionClampingScrollPortSize(presShell, CSSSize(aWidth, aHeight));

  return NS_OK;
}

nsresult
nsDOMWindowUtils::RemoteFrameFullscreenChanged(nsIDOMElement* aFrameElement)
{
  nsCOMPtr<nsIDocument> doc = GetDocument();
  NS_ENSURE_STATE(doc);

  doc->RemoteFrameFullscreenChanged(aFrameElement);
  return NS_OK;
}

nsresult
nsDOMWindowUtils::RemoteFrameFullscreenReverted()
{
  nsCOMPtr<nsIDocument> doc = GetDocument();
  NS_ENSURE_STATE(doc);

  doc->RemoteFrameFullscreenReverted();
  return NS_OK;
}

static void
PrepareForFullscreenChange(nsIPresShell* aPresShell, const nsSize& aSize,
                           nsSize* aOldSize = nullptr)
{
  if (!aPresShell) {
    return;
  }
  if (nsRefreshDriver* rd = aPresShell->GetRefreshDriver()) {
    rd->SetIsResizeSuppressed();
    // Since we are suppressing the resize reflow which would originally
    // be triggered by view manager, we need to ensure that the refresh
    // driver actually schedules a flush, otherwise it may get stuck.
    rd->ScheduleViewManagerFlush();
  }
  if (!aSize.IsEmpty()) {
    if (nsViewManager* viewManager = aPresShell->GetViewManager()) {
      if (aOldSize) {
        viewManager->GetWindowDimensions(&aOldSize->width, &aOldSize->height);
      }
      viewManager->SetWindowDimensions(aSize.width, aSize.height);
    }
  }
}

NS_IMETHODIMP
nsDOMWindowUtils::HandleFullscreenRequests(bool* aRetVal)
{
  PROFILER_ADD_MARKER("Enter fullscreen");
  nsCOMPtr<nsIDocument> doc = GetDocument();
  NS_ENSURE_STATE(doc);

  // Notify the pres shell that we are starting fullscreen change, and
  // set the window dimensions in advance. Since the resize message
  // comes after the fullscreen change call, doing so could avoid an
  // extra resize reflow after this point.
  nsRect screenRect;
  if (nsPresContext* presContext = GetPresContext()) {
    presContext->DeviceContext()->GetRect(screenRect);
  }
  nsSize oldSize;
  PrepareForFullscreenChange(GetPresShell(), screenRect.Size(), &oldSize);
  OldWindowSize::Set(mWindow, oldSize);

  *aRetVal = nsIDocument::HandlePendingFullscreenRequests(doc);
  return NS_OK;
}

nsresult
nsDOMWindowUtils::ExitFullscreen()
{
  PROFILER_ADD_MARKER("Exit fullscreen");
  nsCOMPtr<nsIDocument> doc = GetDocument();
  NS_ENSURE_STATE(doc);

  // Although we would not use the old size if we have already exited
  // fullscreen, we still want to cleanup in case we haven't.
  nsSize oldSize = OldWindowSize::GetAndRemove(mWindow);
  if (!doc->GetFullscreenElement()) {
    return NS_OK;
  }

  // Notify the pres shell that we are starting fullscreen change, and
  // set the window dimensions in advance. Since the resize message
  // comes after the fullscreen change call, doing so could avoid an
  // extra resize reflow after this point.
  PrepareForFullscreenChange(GetPresShell(), oldSize);
  nsIDocument::ExitFullscreenInDocTree(doc);
  return NS_OK;
}

NS_IMETHODIMP
nsDOMWindowUtils::SelectAtPoint(float aX, float aY, uint32_t aSelectBehavior,
                                bool *_retval)
{
  *_retval = false;

  nsSelectionAmount amount;
  switch (aSelectBehavior) {
    case nsIDOMWindowUtils::SELECT_CHARACTER:
      amount = eSelectCharacter;
    break;
    case nsIDOMWindowUtils::SELECT_CLUSTER:
      amount = eSelectCluster;
    break;
    case nsIDOMWindowUtils::SELECT_WORD:
      amount = eSelectWord;
    break;
    case nsIDOMWindowUtils::SELECT_LINE:
      amount = eSelectLine;
    break;
    case nsIDOMWindowUtils::SELECT_BEGINLINE:
      amount = eSelectBeginLine;
    break;
    case nsIDOMWindowUtils::SELECT_ENDLINE:
      amount = eSelectEndLine;
    break;
    case nsIDOMWindowUtils::SELECT_PARAGRAPH:
      amount = eSelectParagraph;
    break;
    case nsIDOMWindowUtils::SELECT_WORDNOSPACE:
      amount = eSelectWordNoSpace;
    break;
    default:
      return NS_ERROR_INVALID_ARG;
  }

  nsIPresShell* presShell = GetPresShell();
  if (!presShell) {
    return NS_ERROR_UNEXPECTED;
  }

  // The root frame for this content window
  nsIFrame* rootFrame = presShell->FrameManager()->GetRootFrame();
  if (!rootFrame) {
    return NS_ERROR_UNEXPECTED;
  }

  // Get the target frame at the client coordinates passed to us
  nsPoint offset;
  nsCOMPtr<nsIWidget> widget = GetWidget(&offset);
  LayoutDeviceIntPoint pt =
    nsContentUtils::ToWidgetPoint(CSSPoint(aX, aY), offset, GetPresContext());
  nsPoint ptInRoot =
    nsLayoutUtils::GetEventCoordinatesRelativeTo(widget, pt, rootFrame);
  nsIFrame* targetFrame = nsLayoutUtils::GetFrameForPoint(rootFrame, ptInRoot);
  // This can happen if the page hasn't loaded yet or if the point
  // is outside the frame.
  if (!targetFrame) {
    return NS_ERROR_INVALID_ARG;
  }

  // Convert point to coordinates relative to the target frame, which is
  // what targetFrame's SelectByTypeAtPoint expects.
  nsPoint relPoint =
    nsLayoutUtils::GetEventCoordinatesRelativeTo(widget, pt, targetFrame);

  nsresult rv =
    static_cast<nsFrame*>(targetFrame)->
      SelectByTypeAtPoint(GetPresContext(), relPoint, amount, amount,
                          nsFrame::SELECT_ACCUMULATE);
  *_retval = !NS_FAILED(rv);
  return NS_OK;
}

static nsIDocument::additionalSheetType
convertSheetType(uint32_t aSheetType)
{
  switch(aSheetType) {
    case nsDOMWindowUtils::AGENT_SHEET:
      return nsIDocument::eAgentSheet;
    case nsDOMWindowUtils::USER_SHEET:
      return nsIDocument::eUserSheet;
    case nsDOMWindowUtils::AUTHOR_SHEET:
      return nsIDocument::eAuthorSheet;
    default:
      NS_ASSERTION(false, "wrong type");
      // we must return something although this should never happen
      return nsIDocument::AdditionalSheetTypeCount;
  }
}

NS_IMETHODIMP
nsDOMWindowUtils::LoadSheet(nsIURI *aSheetURI, uint32_t aSheetType)
{
  NS_ENSURE_ARG_POINTER(aSheetURI);
  NS_ENSURE_ARG(aSheetType == AGENT_SHEET ||
                aSheetType == USER_SHEET ||
                aSheetType == AUTHOR_SHEET);

  nsCOMPtr<nsIDocument> doc = GetDocument();
  NS_ENSURE_TRUE(doc, NS_ERROR_FAILURE);

  nsIDocument::additionalSheetType type = convertSheetType(aSheetType);

  return doc->LoadAdditionalStyleSheet(type, aSheetURI);
}

NS_IMETHODIMP
nsDOMWindowUtils::LoadSheetUsingURIString(const nsACString& aSheetURI, uint32_t aSheetType)
{
  nsCOMPtr<nsIURI> uri;
  nsresult rv = NS_NewURI(getter_AddRefs(uri), aSheetURI);
  NS_ENSURE_SUCCESS(rv, rv);

  return LoadSheet(uri, aSheetType);
}

NS_IMETHODIMP
nsDOMWindowUtils::AddSheet(nsIPreloadedStyleSheet* aSheet, uint32_t aSheetType)
{
  NS_ENSURE_ARG_POINTER(aSheet);
  NS_ENSURE_ARG(aSheetType == AGENT_SHEET ||
                aSheetType == USER_SHEET ||
                aSheetType == AUTHOR_SHEET);

  nsCOMPtr<nsIDocument> doc = GetDocument();
  NS_ENSURE_TRUE(doc, NS_ERROR_FAILURE);

  StyleSheet* sheet = nullptr;
  auto preloadedSheet = static_cast<PreloadedStyleSheet*>(aSheet);
  nsresult rv = preloadedSheet->GetSheet(doc->GetStyleBackendType(), &sheet);
  NS_ENSURE_SUCCESS(rv, rv);
  NS_ENSURE_TRUE(sheet, NS_ERROR_FAILURE);

  if (sheet->GetAssociatedDocument()) {
    return NS_ERROR_INVALID_ARG;
  }

  nsIDocument::additionalSheetType type = convertSheetType(aSheetType);
  return doc->AddAdditionalStyleSheet(type, sheet);
}

NS_IMETHODIMP
nsDOMWindowUtils::RemoveSheet(nsIURI *aSheetURI, uint32_t aSheetType)
{
  NS_ENSURE_ARG_POINTER(aSheetURI);
  NS_ENSURE_ARG(aSheetType == AGENT_SHEET ||
                aSheetType == USER_SHEET ||
                aSheetType == AUTHOR_SHEET);

  nsCOMPtr<nsIDocument> doc = GetDocument();
  NS_ENSURE_TRUE(doc, NS_ERROR_FAILURE);

  nsIDocument::additionalSheetType type = convertSheetType(aSheetType);

  doc->RemoveAdditionalStyleSheet(type, aSheetURI);
  return NS_OK;
}

NS_IMETHODIMP
nsDOMWindowUtils::RemoveSheetUsingURIString(const nsACString& aSheetURI, uint32_t aSheetType)
{
  nsCOMPtr<nsIURI> uri;
  nsresult rv = NS_NewURI(getter_AddRefs(uri), aSheetURI);
  NS_ENSURE_SUCCESS(rv, rv);

  return RemoveSheet(uri, aSheetType);
}

NS_IMETHODIMP
nsDOMWindowUtils::GetIsHandlingUserInput(bool* aHandlingUserInput)
{
  *aHandlingUserInput = EventStateManager::IsHandlingUserInput();

  return NS_OK;
}

NS_IMETHODIMP
nsDOMWindowUtils::GetMillisSinceLastUserInput(double* aMillisSinceLastUserInput)
{
  TimeStamp lastInput = EventStateManager::LatestUserInputStart();
  if (lastInput.IsNull()) {
    *aMillisSinceLastUserInput = 0;
    return NS_OK;
  }

  *aMillisSinceLastUserInput = (TimeStamp::Now() - lastInput).ToMilliseconds();
  return NS_OK;
}

NS_IMETHODIMP
nsDOMWindowUtils::AllowScriptsToClose()
{
  nsCOMPtr<nsPIDOMWindowOuter> window = do_QueryReferent(mWindow);
  NS_ENSURE_STATE(window);
  nsGlobalWindow::Cast(window)->AllowScriptsToClose();
  return NS_OK;
}

NS_IMETHODIMP
nsDOMWindowUtils::GetIsParentWindowMainWidgetVisible(bool* aIsVisible)
{
  // this should reflect the "is parent window visible" logic in
  // nsWindowWatcher::OpenWindowInternal()
  nsCOMPtr<nsPIDOMWindowOuter> window = do_QueryReferent(mWindow);
  NS_ENSURE_STATE(window);

  nsCOMPtr<nsIWidget> parentWidget;
  nsIDocShell *docShell = window->GetDocShell();
  if (docShell) {
    if (TabChild *tabChild = TabChild::GetFrom(docShell)) {
      if (!tabChild->SendIsParentWindowMainWidgetVisible(aIsVisible))
        return NS_ERROR_FAILURE;
      return NS_OK;
    }

    nsCOMPtr<nsIDocShellTreeOwner> parentTreeOwner;
    docShell->GetTreeOwner(getter_AddRefs(parentTreeOwner));
    nsCOMPtr<nsIBaseWindow> parentWindow(do_GetInterface(parentTreeOwner));
    if (parentWindow) {
        parentWindow->GetMainWidget(getter_AddRefs(parentWidget));
    }
  }
  if (!parentWidget) {
    return NS_ERROR_NOT_AVAILABLE;
  }

  *aIsVisible = parentWidget->IsVisible();
  return NS_OK;
}

NS_IMETHODIMP
nsDOMWindowUtils::IsNodeDisabledForEvents(nsIDOMNode* aNode, bool* aRetVal)
{
  *aRetVal = false;
  nsCOMPtr<nsINode> n = do_QueryInterface(aNode);
  nsINode* node = n;
  while (node) {
    if (node->IsNodeOfType(nsINode::eHTML_FORM_CONTROL)) {
      nsCOMPtr<nsIFormControl> fc = do_QueryInterface(node);
      if (fc && fc->IsDisabledForEvents(eVoidEvent)) {
        *aRetVal = true;
        break;
      }
    }
    node = node->GetParentNode();
  }

  return NS_OK;
}

NS_IMETHODIMP
nsDOMWindowUtils::SetPaintFlashing(bool aPaintFlashing)
{
  nsPresContext* presContext = GetPresContext();
  if (presContext) {
    presContext->SetPaintFlashing(aPaintFlashing);
    // Clear paint flashing colors
    nsIPresShell* presShell = GetPresShell();
    if (!aPaintFlashing && presShell) {
      nsIFrame* rootFrame = presShell->GetRootFrame();
      if (rootFrame) {
        rootFrame->InvalidateFrameSubtree();
      }
    }
  }
  return NS_OK;
}

NS_IMETHODIMP
nsDOMWindowUtils::GetPaintFlashing(bool* aRetVal)
{
  *aRetVal = false;
  nsPresContext* presContext = GetPresContext();
  if (presContext) {
    *aRetVal = presContext->GetPaintFlashing();
  }
  return NS_OK;
}

NS_IMETHODIMP
nsDOMWindowUtils::DispatchEventToChromeOnly(nsIDOMEventTarget* aTarget,
                                            nsIDOMEvent* aEvent,
                                            bool* aRetVal)
{
  *aRetVal = false;
  NS_ENSURE_STATE(aTarget && aEvent);
  aEvent->WidgetEventPtr()->mFlags.mOnlyChromeDispatch = true;
  aTarget->DispatchEvent(aEvent, aRetVal);
  return NS_OK;
}

NS_IMETHODIMP
nsDOMWindowUtils::RequestCompositorProperty(const nsAString& property,
                                            float* aResult)
{
  if (nsIWidget* widget = GetWidget()) {
    mozilla::layers::LayerManager* manager = widget->GetLayerManager();
    if (manager) {
      *aResult = manager->RequestProperty(property);
      return NS_OK;
    }
  }

  return NS_ERROR_NOT_AVAILABLE;
}

NS_IMETHODIMP
nsDOMWindowUtils::GetOMTAStyle(nsIDOMElement* aElement,
                               const nsAString& aProperty,
                               const nsAString& aPseudoElement,
                               nsAString& aResult)
{
  nsCOMPtr<Element> element = do_QueryInterface(aElement);
  if (!element) {
    return NS_ERROR_INVALID_ARG;
  }

  RefPtr<nsROCSSPrimitiveValue> cssValue = nullptr;
  nsIFrame* frame = element->GetPrimaryFrame();
  if (!aPseudoElement.IsEmpty()) {
    if (aPseudoElement.EqualsLiteral("::before")) {
      frame = nsLayoutUtils::GetBeforeFrame(element);
    } else if (aPseudoElement.EqualsLiteral("::after")) {
      frame = nsLayoutUtils::GetAfterFrame(element);
    } else {
      return NS_ERROR_INVALID_ARG;
    }
  }
  if (frame && nsLayoutUtils::AreAsyncAnimationsEnabled()) {
    if (aProperty.EqualsLiteral("opacity")) {
      Layer* layer =
        FrameLayerBuilder::GetDedicatedLayer(frame, DisplayItemType::TYPE_OPACITY);
      if (layer) {
        float value = 0;
        bool hadAnimatedOpacity = false;
        ShadowLayerForwarder* forwarder = layer->Manager()->AsShadowForwarder();
        if (forwarder && forwarder->HasShadowManager()) {
          forwarder->GetShadowManager()->
            SendGetAnimationOpacity(layer->GetCompositorAnimationsId(),
                                    &value,
                                    &hadAnimatedOpacity);

        } else if (WebRenderLayerManager* wrlm = layer->Manager()->AsWebRenderLayerManager()) {
          wrlm->WrBridge()->SendGetAnimationOpacity(
              layer->GetCompositorAnimationsId(),
              &value,
              &hadAnimatedOpacity);
        }
        if (hadAnimatedOpacity) {
          cssValue = new nsROCSSPrimitiveValue;
          cssValue->SetNumber(value);
        }
      }
    } else if (aProperty.EqualsLiteral("transform")) {
      Layer* layer =
        FrameLayerBuilder::GetDedicatedLayer(frame, DisplayItemType::TYPE_TRANSFORM);
      if (layer) {
        MaybeTransform transform;
        ShadowLayerForwarder* forwarder = layer->Manager()->AsShadowForwarder();
        if (forwarder && forwarder->HasShadowManager()) {
          forwarder->GetShadowManager()->
            SendGetAnimationTransform(layer->GetCompositorAnimationsId(), &transform);
        } else if (WebRenderLayerManager* wrlm = layer->Manager()->AsWebRenderLayerManager()) {
          wrlm->WrBridge()->SendGetAnimationTransform(
              layer->GetCompositorAnimationsId(),
              &transform);
        }
        if (transform.type() == MaybeTransform::TMatrix4x4) {
          Matrix4x4 matrix = transform.get_Matrix4x4();
          cssValue = nsComputedDOMStyle::MatrixToCSSValue(matrix);
        }
      }
    }
  }

  if (cssValue) {
    nsString text;
    ErrorResult rv;
    cssValue->GetCssText(text, rv);
    aResult.Assign(text);
    return rv.StealNSResult();
  }
  aResult.Truncate();
  return NS_OK;
}

namespace {

class HandlingUserInputHelper final : public nsIJSRAIIHelper
{
public:
  explicit HandlingUserInputHelper(bool aHandlingUserInput);

  NS_DECL_ISUPPORTS
  NS_DECL_NSIJSRAIIHELPER

private:
  ~HandlingUserInputHelper();

  bool mHandlingUserInput;
  bool mDestructCalled;
};

NS_IMPL_ISUPPORTS(HandlingUserInputHelper, nsIJSRAIIHelper)

HandlingUserInputHelper::HandlingUserInputHelper(bool aHandlingUserInput)
  : mHandlingUserInput(aHandlingUserInput),
    mDestructCalled(false)
{
  if (aHandlingUserInput) {
    EventStateManager::StartHandlingUserInput();
  }
}

HandlingUserInputHelper::~HandlingUserInputHelper()
{
  // We assert, but just in case, make sure we notify the ESM.
  MOZ_ASSERT(mDestructCalled);
  if (!mDestructCalled) {
    Destruct();
  }
}

NS_IMETHODIMP
HandlingUserInputHelper::Destruct()
{
  if (NS_WARN_IF(mDestructCalled)) {
    return NS_ERROR_FAILURE;
  }

  mDestructCalled = true;
  if (mHandlingUserInput) {
    EventStateManager::StopHandlingUserInput();
  }

  return NS_OK;
}

} // unnamed namespace

NS_IMETHODIMP
nsDOMWindowUtils::SetHandlingUserInput(bool aHandlingUserInput,
                                       nsIJSRAIIHelper** aHelper)
{
  RefPtr<HandlingUserInputHelper> helper(
    new HandlingUserInputHelper(aHandlingUserInput));
  helper.forget(aHelper);
  return NS_OK;
}

NS_IMETHODIMP
nsDOMWindowUtils::GetContentAPZTestData(JSContext* aContext,
                                        JS::MutableHandleValue aOutContentTestData)
{
  if (nsIWidget* widget = GetWidget()) {
    RefPtr<LayerManager> lm = widget->GetLayerManager();
    if (!lm) {
      return NS_OK;
    }
    if (ClientLayerManager* clm = lm->AsClientLayerManager()) {
      if (!clm->GetAPZTestData().ToJS(aOutContentTestData, aContext)) {
        return NS_ERROR_FAILURE;
      }
    } else if (WebRenderLayerManager* wrlm = lm->AsWebRenderLayerManager()) {
      if (!wrlm->GetAPZTestData().ToJS(aOutContentTestData, aContext)) {
        return NS_ERROR_FAILURE;
      }
    }
  }

  return NS_OK;
}

NS_IMETHODIMP
nsDOMWindowUtils::GetCompositorAPZTestData(JSContext* aContext,
                                           JS::MutableHandleValue aOutCompositorTestData)
{
  if (nsIWidget* widget = GetWidget()) {
    RefPtr<LayerManager> lm = widget->GetLayerManager();
    if (!lm) {
      return NS_OK;
    }
    APZTestData compositorSideData;
    if (ClientLayerManager* clm = lm->AsClientLayerManager()) {
      clm->GetCompositorSideAPZTestData(&compositorSideData);
    } else if (WebRenderLayerManager* wrlm = lm->AsWebRenderLayerManager()) {
      if (!wrlm->WrBridge()) {
        return NS_ERROR_UNEXPECTED;
      }
      if (!wrlm->WrBridge()->SendGetAPZTestData(&compositorSideData)) {
        return NS_ERROR_FAILURE;
      }
    }
    if (!compositorSideData.ToJS(aOutCompositorTestData, aContext)) {
      return NS_ERROR_FAILURE;
    }
  }

  return NS_OK;
}

NS_IMETHODIMP
nsDOMWindowUtils::PostRestyleSelfEvent(nsIDOMElement* aElement)
{
  nsCOMPtr<Element> element = do_QueryInterface(aElement);
  if (!element) {
    return NS_ERROR_INVALID_ARG;
  }

  nsLayoutUtils::PostRestyleEvent(element, eRestyle_Self, nsChangeHint(0));
  return NS_OK;
}

NS_IMETHODIMP
nsDOMWindowUtils::GetMediaSuspend(uint32_t* aSuspend)
{
  nsCOMPtr<nsPIDOMWindowOuter> window = do_QueryReferent(mWindow);
  NS_ENSURE_STATE(window);

  *aSuspend = window->GetMediaSuspend();
  return NS_OK;
}

NS_IMETHODIMP
nsDOMWindowUtils::SetMediaSuspend(uint32_t aSuspend)
{
  nsCOMPtr<nsPIDOMWindowOuter> window = do_QueryReferent(mWindow);
  NS_ENSURE_STATE(window);

  window->SetMediaSuspend(aSuspend);
  return NS_OK;
}

NS_IMETHODIMP
nsDOMWindowUtils::GetAudioMuted(bool* aMuted)
{
  nsCOMPtr<nsPIDOMWindowOuter> window = do_QueryReferent(mWindow);
  NS_ENSURE_STATE(window);

  *aMuted = window->GetAudioMuted();
  return NS_OK;
}

NS_IMETHODIMP
nsDOMWindowUtils::SetAudioMuted(bool aMuted)
{
  nsCOMPtr<nsPIDOMWindowOuter> window = do_QueryReferent(mWindow);
  NS_ENSURE_STATE(window);

  window->SetAudioMuted(aMuted);
  return NS_OK;
}

NS_IMETHODIMP
nsDOMWindowUtils::GetAudioVolume(float* aVolume)
{
  nsCOMPtr<nsPIDOMWindowOuter> window = do_QueryReferent(mWindow);
  NS_ENSURE_STATE(window);

  *aVolume = window->GetAudioVolume();
  return NS_OK;
}

NS_IMETHODIMP
nsDOMWindowUtils::SetAudioVolume(float aVolume)
{
  nsCOMPtr<nsPIDOMWindowOuter> window = do_QueryReferent(mWindow);
  NS_ENSURE_STATE(window);

  return window->SetAudioVolume(aVolume);
}

NS_IMETHODIMP
nsDOMWindowUtils::SetChromeMargin(int32_t aTop,
                                  int32_t aRight,
                                  int32_t aBottom,
                                  int32_t aLeft)
{
  nsCOMPtr<nsPIDOMWindowOuter> window = do_QueryReferent(mWindow);
  if (window) {
    nsCOMPtr<nsIBaseWindow> baseWindow = do_QueryInterface(window->GetDocShell());
    if (baseWindow) {
      nsCOMPtr<nsIWidget> widget;
      baseWindow->GetMainWidget(getter_AddRefs(widget));
      if (widget) {
        LayoutDeviceIntMargin margins(aTop, aRight, aBottom, aLeft);
        return widget->SetNonClientMargins(margins);
      }
    }
  }

  return NS_OK;
}

NS_IMETHODIMP
nsDOMWindowUtils::GetFrameUniformityTestData(JSContext* aContext,
                                             JS::MutableHandleValue aOutFrameUniformity)
{
  nsIWidget* widget = GetWidget();
  if (!widget) {
    return NS_ERROR_NOT_AVAILABLE;
  }

  RefPtr<LayerManager> manager = widget->GetLayerManager();
  if (!manager) {
    return NS_ERROR_NOT_AVAILABLE;
  }

  FrameUniformityData outData;
  manager->GetFrameUniformity(&outData);
  outData.ToJS(aOutFrameUniformity, aContext);
  return NS_OK;
}

NS_IMETHODIMP
nsDOMWindowUtils::XpconnectArgument(nsIDOMWindowUtils* aThis)
{
  // Do nothing.
  return NS_OK;
}

NS_IMETHODIMP
nsDOMWindowUtils::AskPermission(nsIContentPermissionRequest* aRequest)
{
  nsCOMPtr<nsPIDOMWindowOuter> window = do_QueryReferent(mWindow);
  return nsContentPermissionUtils::AskPermission(aRequest, window->GetCurrentInnerWindow());
}

NS_IMETHODIMP
nsDOMWindowUtils::GetRestyleGeneration(uint64_t* aResult)
{
  nsPresContext* presContext = GetPresContext();
  if (!presContext) {
    return NS_ERROR_NOT_AVAILABLE;
  }

  *aResult = presContext->GetRestyleGeneration();
  return NS_OK;
}

NS_IMETHODIMP
nsDOMWindowUtils::GetFramesConstructed(uint64_t* aResult)
{
  nsPresContext* presContext = GetPresContext();
  if (!presContext) {
    return NS_ERROR_NOT_AVAILABLE;
  }

  *aResult = presContext->FramesConstructedCount();
  return NS_OK;
}

NS_IMETHODIMP
nsDOMWindowUtils::GetFramesReflowed(uint64_t* aResult)
{
  nsPresContext* presContext = GetPresContext();
  if (!presContext) {
    return NS_ERROR_NOT_AVAILABLE;
  }

  *aResult = presContext->FramesReflowedCount();
  return NS_OK;
}

NS_IMETHODIMP
nsDOMWindowUtils::SetServiceWorkersTestingEnabled(bool aEnabled)
{
  nsCOMPtr<nsPIDOMWindowOuter> window = do_QueryReferent(mWindow);
  NS_ENSURE_STATE(window);

  window->SetServiceWorkersTestingEnabled(aEnabled);

  return NS_OK;
}

NS_IMETHODIMP
nsDOMWindowUtils::GetServiceWorkersTestingEnabled(bool *aEnabled)
{
  nsCOMPtr<nsPIDOMWindowOuter> window = do_QueryReferent(mWindow);
  NS_ENSURE_STATE(window);

  *aEnabled = window->GetServiceWorkersTestingEnabled();

  return NS_OK;
}

NS_IMETHODIMP
nsDOMWindowUtils::EnterChaosMode()
{
  ChaosMode::enterChaosMode();
  return NS_OK;
}

NS_IMETHODIMP
nsDOMWindowUtils::LeaveChaosMode()
{
  ChaosMode::leaveChaosMode();
  return NS_OK;
}

NS_IMETHODIMP
nsDOMWindowUtils::TriggerDeviceReset()
{
  ContentChild* cc = ContentChild::GetSingleton();
  if (cc) {
    cc->SendDeviceReset();
    return NS_OK;
  }

  GPUProcessManager* pm = GPUProcessManager::Get();
  if (pm) {
    pm->SimulateDeviceReset();
  }
  return NS_OK;
}

NS_IMETHODIMP
nsDOMWindowUtils::ForceUseCounterFlush(nsIDOMNode *aNode)
{
  NS_ENSURE_ARG_POINTER(aNode);

  if (nsCOMPtr<nsIDocument> doc = do_QueryInterface(aNode)) {
    mozilla::css::ImageLoader* loader = doc->StyleImageLoader();
    loader->FlushUseCounters();

    // Flush the document and any external documents that it depends on.
    const auto reportKind
      = nsDocument::UseCounterReportKind::eIncludeExternalResources;
    static_cast<nsDocument*>(doc.get())->ReportUseCounters(reportKind);
    return NS_OK;
  }

  if (nsCOMPtr<nsIContent> content = do_QueryInterface(aNode)) {
    if (HTMLImageElement* img = HTMLImageElement::FromContent(content)) {
      img->FlushUseCounters();
      return NS_OK;
    }
  }

  return NS_OK;
}

NS_IMETHODIMP
nsDOMWindowUtils::HasRuleProcessorUsedByMultipleStyleSets(uint32_t aSheetType,
                                                          bool* aRetVal)
{
  nsIPresShell* presShell = GetPresShell();
  if (!presShell) {
    return NS_ERROR_FAILURE;
  }

  return presShell->HasRuleProcessorUsedByMultipleStyleSets(aSheetType,
                                                            aRetVal);
}

NS_IMETHODIMP
nsDOMWindowUtils::RespectDisplayPortSuppression(bool aEnabled)
{
  nsCOMPtr<nsIPresShell> shell(GetPresShell());
  APZCCallbackHelper::RespectDisplayPortSuppression(aEnabled, shell);
  return NS_OK;
}

NS_IMETHODIMP
nsDOMWindowUtils::ForceReflowInterrupt()
{
  nsPresContext* pc = GetPresContext();
  if (!pc) {
    return NS_ERROR_NOT_AVAILABLE;
  }
  pc->SetPendingInterruptFromTest();
  return NS_OK;
}

NS_IMETHODIMP
nsDOMWindowUtils::TerminateGPUProcess()
{
  GPUProcessManager* pm = GPUProcessManager::Get();
  if (pm) {
    pm->KillProcess();
  }
  return NS_OK;
}

NS_IMETHODIMP
nsDOMWindowUtils::GetGpuProcessPid(int32_t* aPid)
{
  GPUProcessManager* pm = GPUProcessManager::Get();
  if (pm) {
    *aPid = pm->GPUProcessPid();
  } else {
    *aPid = -1;
  }

  return NS_OK;
}

NS_IMETHODIMP
nsDOMWindowUtils::IsTimeoutTracking(uint32_t aTimeoutId, bool* aResult)
{
  NS_ENSURE_ARG_POINTER(aResult);
  *aResult = false;

  nsCOMPtr<nsPIDOMWindowOuter> window = do_QueryReferent(mWindow);
  NS_ENSURE_STATE(window);
  nsCOMPtr<nsPIDOMWindowInner> innerWindow = window->GetCurrentInnerWindow();
  NS_ENSURE_STATE(innerWindow);

  *aResult = innerWindow->TimeoutManager().IsTimeoutTracking(aTimeoutId);
  return NS_OK;
}

struct StateTableEntry
{
  const char* mStateString;
  EventStates mState;
};

static constexpr StateTableEntry kManuallyManagedStates[] = {
  { "-moz-autofill", NS_EVENT_STATE_AUTOFILL },
  { "-moz-autofill-preview", NS_EVENT_STATE_AUTOFILL_PREVIEW },
  { nullptr, EventStates() },
};

static_assert(!kManuallyManagedStates[ArrayLength(kManuallyManagedStates) - 1]
               .mStateString,
              "last kManuallyManagedStates entry must be a sentinel with "
              "mStateString == nullptr");

static EventStates
GetEventStateForString(const nsAString& aStateString)
{
  for (const StateTableEntry* entry = kManuallyManagedStates;
       entry->mStateString; ++entry) {
    if (aStateString.EqualsASCII(entry->mStateString)) {
      return entry->mState;
    }
  }
  return EventStates();
}

NS_IMETHODIMP
nsDOMWindowUtils::AddManuallyManagedState(nsIDOMElement* aElement,
                                          const nsAString& aStateString)
{
  nsCOMPtr<Element> element = do_QueryInterface(aElement);
  if (!element) {
    return NS_ERROR_INVALID_ARG;
  }

  EventStates state = GetEventStateForString(aStateString);
  if (state.IsEmpty()) {
    return NS_ERROR_INVALID_ARG;
  }

  element->AddManuallyManagedStates(state);
  return NS_OK;
}

NS_IMETHODIMP
nsDOMWindowUtils::RemoveManuallyManagedState(nsIDOMElement* aElement,
                                             const nsAString& aStateString)
{
  nsCOMPtr<Element> element = do_QueryInterface(aElement);
  if (!element) {
    return NS_ERROR_INVALID_ARG;
  }

  EventStates state = GetEventStateForString(aStateString);
  if (state.IsEmpty()) {
    return NS_ERROR_INVALID_ARG;
  }

  element->RemoveManuallyManagedStates(state);
  return NS_OK;
}

NS_IMETHODIMP
nsDOMWindowUtils::GetStorageUsage(nsIDOMStorage* aStorage, int64_t* aRetval)
{
  RefPtr<Storage> storage = static_cast<Storage*>(aStorage);
  if (!storage) {
    return NS_ERROR_UNEXPECTED;
  }

  *aRetval = storage->GetOriginQuotaUsage();

  return NS_OK;
}

NS_IMETHODIMP
nsDOMWindowUtils::GetDirectionFromText(const nsAString& aString, int32_t* aRetval)
{
  Directionality dir = ::GetDirectionFromText(aString.BeginReading(), aString.Length(), nullptr);
  switch (dir) {
    case eDir_NotSet:
      *aRetval = nsIDOMWindowUtils::DIRECTION_NOT_SET;
      break;
    case eDir_RTL:
      *aRetval = nsIDOMWindowUtils::DIRECTION_RTL;
      break;
    case eDir_LTR:
      *aRetval = nsIDOMWindowUtils::DIRECTION_LTR;
      break;
    case eDir_Auto:
      MOZ_ASSERT_UNREACHABLE("GetDirectionFromText should never return this value");
      return NS_ERROR_FAILURE;
  }
  return NS_OK;
}

NS_IMETHODIMP
nsDOMWindowUtils::EnsureDirtyRootFrame()
{
  nsIDocument* doc = GetDocument();
  nsIPresShell* presShell = doc ? doc->GetShell() : nullptr;

  if (!presShell) {
    return NS_ERROR_FAILURE;
  }

  nsIFrame* frame = presShell->GetRootFrame();
  if (!frame) {
    return NS_ERROR_FAILURE;
  }

  presShell->FrameNeedsReflow(frame, nsIPresShell::eStyleChange,
                              NS_FRAME_IS_DIRTY);
  return NS_OK;
}

NS_IMETHODIMP
nsDOMWindowUtils::GetIsStyledByServo(bool* aStyledByServo)
{
  nsIDocument* doc = GetDocument();
  *aStyledByServo = doc && doc->IsStyledByServo();
  return NS_OK;
}

NS_IMETHODIMP
nsDOMWindowUtils::AddToStyloBlocklist(const nsACString& aBlockedDomain)
{
#ifdef MOZ_STYLO
  nsLayoutUtils::AddToStyloBlocklist(aBlockedDomain);
#endif
  return NS_OK;
}

NS_IMETHODIMP
nsDOMWindowUtils::RemoveFromStyloBlocklist(const nsACString& aBlockedDomain)
{
#ifdef MOZ_STYLO
  nsLayoutUtils::RemoveFromStyloBlocklist(aBlockedDomain);
#endif
  return NS_OK;
}

NS_INTERFACE_MAP_BEGIN(nsTranslationNodeList)
  NS_INTERFACE_MAP_ENTRY(nsISupports)
  NS_INTERFACE_MAP_ENTRY(nsITranslationNodeList)
NS_INTERFACE_MAP_END

NS_IMPL_ADDREF(nsTranslationNodeList)
NS_IMPL_RELEASE(nsTranslationNodeList)

NS_IMETHODIMP
nsTranslationNodeList::Item(uint32_t aIndex, nsIDOMNode** aRetVal)
{
  NS_ENSURE_ARG_POINTER(aRetVal);
  NS_IF_ADDREF(*aRetVal = mNodes.SafeElementAt(aIndex));
  return NS_OK;
}

NS_IMETHODIMP
nsTranslationNodeList::IsTranslationRootAtIndex(uint32_t aIndex, bool* aRetVal)
{
  NS_ENSURE_ARG_POINTER(aRetVal);
  if (aIndex >= mLength) {
    *aRetVal = false;
    return NS_OK;
  }

  *aRetVal = mNodeIsRoot.ElementAt(aIndex);
  return NS_OK;
}

NS_IMETHODIMP
nsTranslationNodeList::GetLength(uint32_t* aRetVal)
{
  NS_ENSURE_ARG_POINTER(aRetVal);
  *aRetVal = mLength;
  return NS_OK;
}<|MERGE_RESOLUTION|>--- conflicted
+++ resolved
@@ -475,11 +475,7 @@
   }
 
   nsLayoutUtils::InvalidateForDisplayPortChange(content, !!currentData,
-<<<<<<< HEAD
-    currentData->mRect, displayport);
-=======
     currentData ? currentData->mRect : nsRect(), displayport);
->>>>>>> 9224f75a
 
   nsIFrame* rootFrame = presShell->FrameManager()->GetRootFrame();
   if (rootFrame) {
