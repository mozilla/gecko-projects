/* -*- Mode: C++; tab-width: 4; indent-tabs-mode: nil; c-basic-offset: 4 -*-
 * vim: sw=4 ts=4 et :
 * ***** BEGIN LICENSE BLOCK *****
 * Version: MPL 1.1/GPL 2.0/LGPL 2.1
 *
 * The contents of this file are subject to the Mozilla Public License Version
 * 1.1 (the "License"); you may not use this file except in compliance with
 * the License. You may obtain a copy of the License at
 * http://www.mozilla.org/MPL/
 *
 * Software distributed under the License is distributed on an "AS IS" basis,
 * WITHOUT WARRANTY OF ANY KIND, either express or implied. See the License
 * for the specific language governing rights and limitations under the
 * License.
 *
 * The Original Code is Mozilla Plugin App.
 *
 * The Initial Developer of the Original Code is
 *   Ben Turner <bent.mozilla@gmail.com>.
 * Portions created by the Initial Developer are Copyright (C) 2009
 * the Initial Developer. All Rights Reserved.
 *
 * Contributor(s):
 *   Chris Jones <jones.chris.g@gmail.com>
 *
 * Alternatively, the contents of this file may be used under the terms of
 * either the GNU General Public License Version 2 or later (the "GPL"), or
 * the GNU Lesser General Public License Version 2.1 or later (the "LGPL"),
 * in which case the provisions of the GPL or the LGPL are applicable instead
 * of those above. If you wish to allow use of your version of this file only
 * under the terms of either the GPL or the LGPL, and not to allow others to
 * use your version of this file under the terms of the MPL, indicate your
 * decision by deleting the provisions above and replace them with the notice
 * and other provisions required by the GPL or the LGPL. If you do not delete
 * the provisions above, a recipient may use your version of this file under
 * the terms of any one of the MPL, the GPL or the LGPL.
 *
 * ***** END LICENSE BLOCK ***** */

#ifdef MOZ_WIDGET_QT
#include <QApplication>
#endif

#include "mozilla/plugins/PluginModuleChild.h"

#ifdef MOZ_WIDGET_GTK2
#include <gtk/gtk.h>
#endif

#include "nsILocalFile.h"

#include "pratom.h"
#include "nsDebug.h"
#include "nsCOMPtr.h"
#include "nsPluginsDir.h"
#include "nsXULAppAPI.h"

#include "mozilla/plugins/PluginInstanceChild.h"
#include "mozilla/plugins/StreamNotifyChild.h"
#include "mozilla/plugins/BrowserStreamChild.h"
#include "mozilla/plugins/PluginStreamChild.h"
#include "mozilla/plugins/PluginThreadChild.h"
#include "PluginIdentifierChild.h"

#include "nsNPAPIPlugin.h"

using namespace mozilla::plugins;

namespace {
PluginModuleChild* gInstance = nsnull;
#ifdef MOZ_WIDGET_QT
static QApplication *gQApp = nsnull;
#endif
}


PluginModuleChild::PluginModuleChild() :
    mLibrary(0),
    mShutdownFunc(0),
    mInitializeFunc(0)
#if defined(OS_WIN) || defined(OS_MACOSX)
  , mGetEntryPointsFunc(0)
#elif defined(MOZ_WIDGET_GTK2)
  , mNestedLoopTimerId(0)
#endif
{
    NS_ASSERTION(!gInstance, "Something terribly wrong here!");
    memset(&mFunctions, 0, sizeof(mFunctions));
    memset(&mSavedData, 0, sizeof(mSavedData));
    gInstance = this;
}

PluginModuleChild::~PluginModuleChild()
{
    NS_ASSERTION(gInstance == this, "Something terribly wrong here!");
    if (mLibrary) {
        PR_UnloadLibrary(mLibrary);
    }
#ifdef MOZ_WIDGET_QT
    if (gQApp)
        delete gQApp;
    gQApp = nsnull;
#endif
    gInstance = nsnull;
}

// static
PluginModuleChild*
PluginModuleChild::current()
{
    NS_ASSERTION(gInstance, "Null instance!");
    return gInstance;
}

bool
PluginModuleChild::Init(const std::string& aPluginFilename,
                        base::ProcessHandle aParentProcessHandle,
                        MessageLoop* aIOLoop,
                        IPC::Channel* aChannel)
{
    PLUGIN_LOG_DEBUG_METHOD;

    NS_ASSERTION(aChannel, "need a channel");

    if (!mObjectMap.Init()) {
       NS_WARNING("Failed to initialize object hashtable!");
       return false;
    }

    if (!mStringIdentifiers.Init()) {
       NS_ERROR("Failed to initialize string identifier hashtable!");
       return false;
    }

    if (!mIntIdentifiers.Init()) {
       NS_ERROR("Failed to initialize int identifier hashtable!");
       return false;
    }

    if (!InitGraphics())
        return false;

    nsCString filename;
    filename = aPluginFilename.c_str();
    nsCOMPtr<nsILocalFile> pluginFile;
    NS_NewNativeLocalFile(filename,
                          PR_TRUE,
                          getter_AddRefs(pluginFile));

    PRBool exists;
    pluginFile->Exists(&exists);
    NS_ASSERTION(exists, "plugin file ain't there");

    nsCOMPtr<nsIFile> pluginIfile;
    pluginIfile = do_QueryInterface(pluginFile);

    nsPluginFile lib(pluginIfile);

    nsresult rv = lib.LoadPlugin(mLibrary);
    NS_ASSERTION(NS_OK == rv, "trouble with mPluginFile");
    NS_ASSERTION(mLibrary, "couldn't open shared object");

    if (!Open(aChannel, aParentProcessHandle, aIOLoop))
        return false;

    memset((void*) &mFunctions, 0, sizeof(mFunctions));
    mFunctions.size = sizeof(mFunctions);

    // TODO: use PluginPRLibrary here

#if defined(OS_LINUX)
    mShutdownFunc =
        (NP_PLUGINSHUTDOWN) PR_FindFunctionSymbol(mLibrary, "NP_Shutdown");

    // create the new plugin handler

    mInitializeFunc =
        (NP_PLUGINUNIXINIT) PR_FindFunctionSymbol(mLibrary, "NP_Initialize");
    NS_ASSERTION(mInitializeFunc, "couldn't find NP_Initialize()");

#elif defined(OS_WIN) || defined(OS_MACOSX)
    mShutdownFunc =
        (NP_PLUGINSHUTDOWN)PR_FindFunctionSymbol(mLibrary, "NP_Shutdown");

    mGetEntryPointsFunc =
        (NP_GETENTRYPOINTS)PR_FindSymbol(mLibrary, "NP_GetEntryPoints");
    NS_ENSURE_TRUE(mGetEntryPointsFunc, false);

    mInitializeFunc =
        (NP_PLUGININIT)PR_FindFunctionSymbol(mLibrary, "NP_Initialize");
    NS_ENSURE_TRUE(mInitializeFunc, false);
#else

#  error Please copy the initialization code from nsNPAPIPlugin.cpp

#endif
    return true;
}

#if defined(MOZ_WIDGET_GTK2)
typedef void (*GObjectDisposeFn)(GObject*);
typedef gboolean (*GtkWidgetScrollEventFn)(GtkWidget*, GdkEventScroll*);
typedef void (*GtkPlugEmbeddedFn)(GtkPlug*);

static GObjectDisposeFn real_gtk_plug_dispose;
static GtkPlugEmbeddedFn real_gtk_plug_embedded;

static void
undo_bogus_unref(gpointer data, GObject* object, gboolean is_last_ref) {
    if (!is_last_ref) // recursion in g_object_ref
        return;

    g_object_ref(object);
}

static void
wrap_gtk_plug_dispose(GObject* object) {
    // Work around Flash Player bug described in bug 538914.
    //
    // This function is called during gtk_widget_destroy and/or before
    // the object's last reference is removed.  A reference to the
    // object is held during the call so the ref count should not drop
    // to zero.  However, Flash Player tries to destroy the GtkPlug
    // using g_object_unref instead of gtk_widget_destroy.  The
    // reference that Flash is removing actually belongs to the
    // GtkPlug.  During real_gtk_plug_dispose, the GtkPlug removes its
    // reference.
    //
    // A toggle ref is added to prevent premature deletion of the object
    // caused by Flash Player's extra unref, and to detect when there are
    // unexpectedly no other references.
    g_object_add_toggle_ref(object, undo_bogus_unref, NULL);
    (*real_gtk_plug_dispose)(object);
    g_object_remove_toggle_ref(object, undo_bogus_unref, NULL);
}

static gboolean
gtk_plug_scroll_event(GtkWidget *widget, GdkEventScroll *gdk_event)
{
    if (!GTK_WIDGET_TOPLEVEL(widget)) // in same process as its GtkSocket
        return FALSE; // event not handled; propagate to GtkSocket

    GdkWindow* socket_window = GTK_PLUG(widget)->socket_window;
    if (!socket_window)
        return FALSE;

    // Propagate the event to the embedder.
    GdkScreen* screen = gdk_drawable_get_screen(socket_window);
    GdkWindow* plug_window = widget->window;
    GdkWindow* event_window = gdk_event->window;
    gint x = gdk_event->x;
    gint y = gdk_event->y;
    unsigned int button;
    unsigned int button_mask = 0;
    XEvent xevent;
    Display* dpy = GDK_WINDOW_XDISPLAY(socket_window);

    /* Translate the event coordinates to the plug window,
     * which should be aligned with the socket window.
     */
    while (event_window != plug_window)
    {
        gint dx, dy;

        gdk_window_get_position(event_window, &dx, &dy);
        x += dx;
        y += dy;

        event_window = gdk_window_get_parent(event_window);
        if (!event_window)
            return FALSE;
    }

    switch (gdk_event->direction) {
    case GDK_SCROLL_UP:
        button = 4;
        button_mask = Button4Mask;
        break;
    case GDK_SCROLL_DOWN:
        button = 5;
        button_mask = Button5Mask;
        break;
    case GDK_SCROLL_LEFT:
        button = 6;
        break;
    case GDK_SCROLL_RIGHT:
        button = 7;
        break;
    default:
        return FALSE; // unknown GdkScrollDirection
    }

    memset(&xevent, 0, sizeof(xevent));
    xevent.xbutton.type = ButtonPress;
    xevent.xbutton.window = GDK_WINDOW_XWINDOW(socket_window);
    xevent.xbutton.root = GDK_WINDOW_XWINDOW(gdk_screen_get_root_window(screen));
    xevent.xbutton.subwindow = GDK_WINDOW_XWINDOW(plug_window);
    xevent.xbutton.time = gdk_event->time;
    xevent.xbutton.x = x;
    xevent.xbutton.y = y;
    xevent.xbutton.x_root = gdk_event->x_root;
    xevent.xbutton.y_root = gdk_event->y_root;
    xevent.xbutton.state = gdk_event->state;
    xevent.xbutton.button = button;
    xevent.xbutton.same_screen = True;

    gdk_error_trap_push();

    XSendEvent(dpy, xevent.xbutton.window,
               True, ButtonPressMask, &xevent);

    xevent.xbutton.type = ButtonRelease;
    xevent.xbutton.state |= button_mask;
    XSendEvent(dpy, xevent.xbutton.window,
               True, ButtonReleaseMask, &xevent);

    gdk_display_sync(gdk_screen_get_display(screen));
    gdk_error_trap_pop();

    return TRUE; // event handled
}

static void
wrap_gtk_plug_embedded(GtkPlug* plug) {
    GdkWindow* socket_window = plug->socket_window;
    if (socket_window &&
        g_object_get_data(G_OBJECT(socket_window),
                          "moz-existed-before-set-window")) {
        // Add missing reference for
        // https://bugzilla.gnome.org/show_bug.cgi?id=607061
        g_object_ref(socket_window);
    }

    if (*real_gtk_plug_embedded) {
        (*real_gtk_plug_embedded)(plug);
    }
}

//
// The next four constants are knobs that can be tuned.  They trade
// off potential UI lag from delayed event processing with CPU time.
//
static const gint kNestedLoopDetectorPriority = G_PRIORITY_HIGH_IDLE;
// 90ms so that we can hopefully break livelocks before the user
// notices UI lag (100ms)
static const guint kNestedLoopDetectorIntervalMs = 90;

static const gint kBrowserEventPriority = G_PRIORITY_HIGH_IDLE;
static const guint kBrowserEventIntervalMs = 10;

// static
gboolean
PluginModuleChild::DetectNestedEventLoop(gpointer data)
{
    PluginModuleChild* pmc = static_cast<PluginModuleChild*>(data);

    NS_ABORT_IF_FALSE(0 != pmc->mNestedLoopTimerId,
                      "callback after descheduling");
    NS_ABORT_IF_FALSE(pmc->mTopLoopDepth < g_main_depth(),
                      "not canceled before returning to main event loop!");

    PLUGIN_LOG_DEBUG(("Detected nested glib event loop"));
    fprintf(stderr, "Detected nested glib event loop\n");
    fflush(stderr);

    // just detected a nested loop; start a timer that will
    // periodically rpc-call back into the browser and process some
    // events
    pmc->mNestedLoopTimerId =
        g_timeout_add_full(kBrowserEventPriority,
                           kBrowserEventIntervalMs,
                           PluginModuleChild::ProcessBrowserEvents,
                           data,
                           NULL);
    // cancel the nested-loop detection timer
    return FALSE;
}

// static
gboolean
PluginModuleChild::ProcessBrowserEvents(gpointer data)
{
    PluginModuleChild* pmc = static_cast<PluginModuleChild*>(data);

<<<<<<< HEAD
    fprintf(stderr, "Time to process browser events\n");
    fflush(stderr);
=======
    NS_ABORT_IF_FALSE(pmc->mTopLoopDepth < g_main_depth(),
                      "not canceled before returning to main event loop!");
>>>>>>> 5baa1625

    pmc->CallProcessSomeEvents();

    return TRUE;
}

void
PluginModuleChild::EnteredCxxStack()
{
    NS_ABORT_IF_FALSE(0 == mNestedLoopTimerId,
                      "previous timer not descheduled");

    mNestedLoopTimerId =
        g_timeout_add_full(kNestedLoopDetectorPriority,
                           kNestedLoopDetectorIntervalMs,
                           PluginModuleChild::DetectNestedEventLoop,
                           this,
                           NULL);

#ifdef DEBUG
    mTopLoopDepth = g_main_depth();
#endif
}

void
PluginModuleChild::ExitedCxxStack()
{
    NS_ABORT_IF_FALSE(0 < mNestedLoopTimerId,
                      "nested loop timeout not scheduled");

    g_source_remove(mNestedLoopTimerId);
    mNestedLoopTimerId = 0;
}

#endif

bool
PluginModuleChild::InitGraphics()
{
#if defined(MOZ_WIDGET_GTK2)
    // Work around plugins that don't interact well with GDK
    // client-side windows.
    PR_SetEnv("GDK_NATIVE_WINDOWS=1");

    gtk_init(0, 0);

    // GtkPlug is a static class so will leak anyway but this ref makes sure.
    gpointer gtk_plug_class = g_type_class_ref(GTK_TYPE_PLUG);

    // The dispose method is a good place to hook into the destruction process
    // because the reference count should be 1 the last time dispose is
    // called.  (Toggle references wouldn't detect if the reference count
    // might be higher.)
    GObjectDisposeFn* dispose = &G_OBJECT_CLASS(gtk_plug_class)->dispose;
    NS_ABORT_IF_FALSE(*dispose != wrap_gtk_plug_dispose,
                      "InitGraphics called twice");
    real_gtk_plug_dispose = *dispose;
    *dispose = wrap_gtk_plug_dispose;

    // If we ever stop setting GDK_NATIVE_WINDOWS, we'll also need to
    // gtk_widget_add_events GDK_SCROLL_MASK or GDK client-side windows will
    // not tell us about the scroll events that it intercepts.  With native
    // windows, this is called when GDK intercepts the events; if GDK doesn't
    // intercept the events, then the X server will instead send them directly
    // to an ancestor (embedder) window.
    GtkWidgetScrollEventFn* scroll_event =
        &GTK_WIDGET_CLASS(gtk_plug_class)->scroll_event;
    if (!*scroll_event) {
        *scroll_event = gtk_plug_scroll_event;
    }

    if (gtk_check_version(2,18,7) != NULL) { // older
        GtkPlugEmbeddedFn* embedded = &GTK_PLUG_CLASS(gtk_plug_class)->embedded;
        real_gtk_plug_embedded = *embedded;
        *embedded = wrap_gtk_plug_embedded;
    }

#elif defined(MOZ_WIDGET_QT)
    if (!qApp)
        gQApp = new QApplication(0, NULL);
#else
    // may not be necessary on all platforms
#endif
#ifdef MOZ_X11
    // Do this after initializing GDK, or GDK will install its own handler.
    XRE_InstallX11ErrorHandler();
#endif

    return true;
}

bool
PluginModuleChild::AnswerNP_Shutdown(NPError *rv)
{
    AssertPluginThread();

    // the PluginModuleParent shuts down this process after this RPC
    // call pops off its stack

    *rv = mShutdownFunc ? mShutdownFunc() : NPERR_NO_ERROR;

    // weakly guard against re-entry after NP_Shutdown
    memset(&mFunctions, 0, sizeof(mFunctions));

    return true;
}

void
PluginModuleChild::ActorDestroy(ActorDestroyReason why)
{
    // doesn't matter why we're being destroyed; it's up to us to
    // initiate (clean) shutdown
    XRE_ShutdownChildProcess();
}

void
PluginModuleChild::CleanUp()
{
}

const char*
PluginModuleChild::GetUserAgent()
{
    if (!CallNPN_UserAgent(&mUserAgent))
        return NULL;

    return NullableStringGet(mUserAgent);
}

bool
PluginModuleChild::RegisterActorForNPObject(NPObject* aObject,
                                            PluginScriptableObjectChild* aActor)
{
    AssertPluginThread();
    NS_ASSERTION(mObjectMap.IsInitialized(), "Not initialized!");
    NS_ASSERTION(aObject && aActor, "Null pointer!");

    NPObjectData* d = mObjectMap.GetEntry(aObject);
    if (!d) {
        NS_ERROR("NPObject not in object table");
        return false;
    }

    d->actor = aActor;
    return true;
}

void
PluginModuleChild::UnregisterActorForNPObject(NPObject* aObject)
{
    AssertPluginThread();
    NS_ASSERTION(mObjectMap.IsInitialized(), "Not initialized!");
    NS_ASSERTION(aObject, "Null pointer!");

    mObjectMap.GetEntry(aObject)->actor = NULL;
}

PluginScriptableObjectChild*
PluginModuleChild::GetActorForNPObject(NPObject* aObject)
{
    AssertPluginThread();
    NS_ASSERTION(mObjectMap.IsInitialized(), "Not initialized!");
    NS_ASSERTION(aObject, "Null pointer!");

    NPObjectData* d = mObjectMap.GetEntry(aObject);
    if (!d) {
        NS_ERROR("Plugin using object not created with NPN_CreateObject?");
        return NULL;
    }

    return d->actor;
}

#ifdef DEBUG
bool
PluginModuleChild::NPObjectIsRegistered(NPObject* aObject)
{
    return !!mObjectMap.GetEntry(aObject);
}
#endif

//-----------------------------------------------------------------------------
// FIXME/cjones: just getting this out of the way for the moment ...

namespace mozilla {
namespace plugins {
namespace child {

static NPError NP_CALLBACK
_requestread(NPStream *pstream, NPByteRange *rangeList);

static NPError NP_CALLBACK
_geturlnotify(NPP aNPP, const char* relativeURL, const char* target,
              void* notifyData);

static NPError NP_CALLBACK
_getvalue(NPP aNPP, NPNVariable variable, void *r_value);

static NPError NP_CALLBACK
_setvalue(NPP aNPP, NPPVariable variable, void *r_value);

static NPError NP_CALLBACK
_geturl(NPP aNPP, const char* relativeURL, const char* target);

static NPError NP_CALLBACK
_posturlnotify(NPP aNPP, const char* relativeURL, const char *target,
               uint32_t len, const char *buf, NPBool file, void* notifyData);

static NPError NP_CALLBACK
_posturl(NPP aNPP, const char* relativeURL, const char *target, uint32_t len,
         const char *buf, NPBool file);

static NPError NP_CALLBACK
_newstream(NPP aNPP, NPMIMEType type, const char* window, NPStream** pstream);

static int32_t NP_CALLBACK
_write(NPP aNPP, NPStream *pstream, int32_t len, void *buffer);

static NPError NP_CALLBACK
_destroystream(NPP aNPP, NPStream *pstream, NPError reason);

static void NP_CALLBACK
_status(NPP aNPP, const char *message);

static void NP_CALLBACK
_memfree (void *ptr);

static uint32_t NP_CALLBACK
_memflush(uint32_t size);

static void NP_CALLBACK
_reloadplugins(NPBool reloadPages);

static void NP_CALLBACK
_invalidaterect(NPP aNPP, NPRect *invalidRect);

static void NP_CALLBACK
_invalidateregion(NPP aNPP, NPRegion invalidRegion);

static void NP_CALLBACK
_forceredraw(NPP aNPP);

static const char* NP_CALLBACK
_useragent(NPP aNPP);

static void* NP_CALLBACK
_memalloc (uint32_t size);

// Deprecated entry points for the old Java plugin.
static void* NP_CALLBACK /* OJI type: JRIEnv* */
_getjavaenv(void);

// Deprecated entry points for the old Java plugin.
static void* NP_CALLBACK /* OJI type: jref */
_getjavapeer(NPP aNPP);

static bool NP_CALLBACK
_invoke(NPP aNPP, NPObject* npobj, NPIdentifier method, const NPVariant *args,
        uint32_t argCount, NPVariant *result);

static bool NP_CALLBACK
_invokedefault(NPP aNPP, NPObject* npobj, const NPVariant *args,
               uint32_t argCount, NPVariant *result);

static bool NP_CALLBACK
_evaluate(NPP aNPP, NPObject* npobj, NPString *script, NPVariant *result);

static bool NP_CALLBACK
_getproperty(NPP aNPP, NPObject* npobj, NPIdentifier property,
             NPVariant *result);

static bool NP_CALLBACK
_setproperty(NPP aNPP, NPObject* npobj, NPIdentifier property,
             const NPVariant *value);

static bool NP_CALLBACK
_removeproperty(NPP aNPP, NPObject* npobj, NPIdentifier property);

static bool NP_CALLBACK
_hasproperty(NPP aNPP, NPObject* npobj, NPIdentifier propertyName);

static bool NP_CALLBACK
_hasmethod(NPP aNPP, NPObject* npobj, NPIdentifier methodName);

static bool NP_CALLBACK
_enumerate(NPP aNPP, NPObject *npobj, NPIdentifier **identifier,
           uint32_t *count);

static bool NP_CALLBACK
_construct(NPP aNPP, NPObject* npobj, const NPVariant *args,
           uint32_t argCount, NPVariant *result);

static void NP_CALLBACK
_releasevariantvalue(NPVariant *variant);

static void NP_CALLBACK
_setexception(NPObject* npobj, const NPUTF8 *message);

static void NP_CALLBACK
_pushpopupsenabledstate(NPP aNPP, NPBool enabled);

static void NP_CALLBACK
_poppopupsenabledstate(NPP aNPP);

static void NP_CALLBACK
_pluginthreadasynccall(NPP instance, PluginThreadCallback func,
                       void *userData);

static NPError NP_CALLBACK
_getvalueforurl(NPP npp, NPNURLVariable variable, const char *url,
                char **value, uint32_t *len);

static NPError NP_CALLBACK
_setvalueforurl(NPP npp, NPNURLVariable variable, const char *url,
                const char *value, uint32_t len);

static NPError NP_CALLBACK
_getauthenticationinfo(NPP npp, const char *protocol,
                       const char *host, int32_t port,
                       const char *scheme, const char *realm,
                       char **username, uint32_t *ulen,
                       char **password, uint32_t *plen);

static uint32_t NP_CALLBACK
_scheduletimer(NPP instance, uint32_t interval, NPBool repeat,
               void (*timerFunc)(NPP npp, uint32_t timerID));

static void NP_CALLBACK
_unscheduletimer(NPP instance, uint32_t timerID);

static NPError NP_CALLBACK
_popupcontextmenu(NPP instance, NPMenu* menu);

static NPBool NP_CALLBACK
_convertpoint(NPP instance, 
              double sourceX, double sourceY, NPCoordinateSpace sourceSpace,
              double *destX, double *destY, NPCoordinateSpace destSpace);

} /* namespace child */
} /* namespace plugins */
} /* namespace mozilla */

const NPNetscapeFuncs PluginModuleChild::sBrowserFuncs = {
    sizeof(sBrowserFuncs),
    (NP_VERSION_MAJOR << 8) + NP_VERSION_MINOR,
    mozilla::plugins::child::_geturl,
    mozilla::plugins::child::_posturl,
    mozilla::plugins::child::_requestread,
    mozilla::plugins::child::_newstream,
    mozilla::plugins::child::_write,
    mozilla::plugins::child::_destroystream,
    mozilla::plugins::child::_status,
    mozilla::plugins::child::_useragent,
    mozilla::plugins::child::_memalloc,
    mozilla::plugins::child::_memfree,
    mozilla::plugins::child::_memflush,
    mozilla::plugins::child::_reloadplugins,
    mozilla::plugins::child::_getjavaenv,
    mozilla::plugins::child::_getjavapeer,
    mozilla::plugins::child::_geturlnotify,
    mozilla::plugins::child::_posturlnotify,
    mozilla::plugins::child::_getvalue,
    mozilla::plugins::child::_setvalue,
    mozilla::plugins::child::_invalidaterect,
    mozilla::plugins::child::_invalidateregion,
    mozilla::plugins::child::_forceredraw,
    PluginModuleChild::NPN_GetStringIdentifier,
    PluginModuleChild::NPN_GetStringIdentifiers,
    PluginModuleChild::NPN_GetIntIdentifier,
    PluginModuleChild::NPN_IdentifierIsString,
    PluginModuleChild::NPN_UTF8FromIdentifier,
    PluginModuleChild::NPN_IntFromIdentifier,
    PluginModuleChild::NPN_CreateObject,
    PluginModuleChild::NPN_RetainObject,
    PluginModuleChild::NPN_ReleaseObject,
    mozilla::plugins::child::_invoke,
    mozilla::plugins::child::_invokedefault,
    mozilla::plugins::child::_evaluate,
    mozilla::plugins::child::_getproperty,
    mozilla::plugins::child::_setproperty,
    mozilla::plugins::child::_removeproperty,
    mozilla::plugins::child::_hasproperty,
    mozilla::plugins::child::_hasmethod,
    mozilla::plugins::child::_releasevariantvalue,
    mozilla::plugins::child::_setexception,
    mozilla::plugins::child::_pushpopupsenabledstate,
    mozilla::plugins::child::_poppopupsenabledstate,
    mozilla::plugins::child::_enumerate,
    mozilla::plugins::child::_pluginthreadasynccall,
    mozilla::plugins::child::_construct,
    mozilla::plugins::child::_getvalueforurl,
    mozilla::plugins::child::_setvalueforurl,
    mozilla::plugins::child::_getauthenticationinfo,
    mozilla::plugins::child::_scheduletimer,
    mozilla::plugins::child::_unscheduletimer,
    mozilla::plugins::child::_popupcontextmenu,
    mozilla::plugins::child::_convertpoint
};

PluginInstanceChild*
InstCast(NPP aNPP)
{
    NS_ABORT_IF_FALSE(!!(aNPP->ndata), "nil instance");
    return static_cast<PluginInstanceChild*>(aNPP->ndata);
}

namespace mozilla {
namespace plugins {
namespace child {

NPError NP_CALLBACK
_requestread(NPStream* aStream,
             NPByteRange* aRangeList)
{
    PLUGIN_LOG_DEBUG_FUNCTION;
    ENSURE_PLUGIN_THREAD(NPERR_INVALID_PARAM);

    BrowserStreamChild* bs =
        static_cast<BrowserStreamChild*>(static_cast<AStream*>(aStream->ndata));
    bs->EnsureCorrectStream(aStream);
    return bs->NPN_RequestRead(aRangeList);
}

NPError NP_CALLBACK
_geturlnotify(NPP aNPP,
              const char* aRelativeURL,
              const char* aTarget,
              void* aNotifyData)
{
    PLUGIN_LOG_DEBUG_FUNCTION;
    ENSURE_PLUGIN_THREAD(NPERR_INVALID_PARAM);

    nsCString url = NullableString(aRelativeURL);
    StreamNotifyChild* sn = new StreamNotifyChild(url);

    NPError err;
    InstCast(aNPP)->CallPStreamNotifyConstructor(
        sn, url, NullableString(aTarget), false, nsCString(), false, &err);

    if (NPERR_NO_ERROR == err) {
        // If NPN_PostURLNotify fails, the parent will immediately send us
        // a PStreamNotifyDestructor, which should not call NPP_URLNotify.
        sn->SetValid(aNotifyData);
    }

    return err;
}

NPError NP_CALLBACK
_getvalue(NPP aNPP,
          NPNVariable aVariable,
          void* aValue)
{
    PLUGIN_LOG_DEBUG_FUNCTION;
    ENSURE_PLUGIN_THREAD(NPERR_INVALID_PARAM);

    switch (aVariable) {
        // Copied from nsNPAPIPlugin.cpp
        case NPNVToolkit:
#ifdef MOZ_WIDGET_GTK2
            *static_cast<NPNToolkitType*>(aValue) = NPNVGtk2;
            return NPERR_NO_ERROR;
#endif
            return NPERR_GENERIC_ERROR;

        case NPNVjavascriptEnabledBool: // Intentional fall-through
        case NPNVasdEnabledBool: // Intentional fall-through
        case NPNVisOfflineBool: // Intentional fall-through
        case NPNVSupportsXEmbedBool: // Intentional fall-through
        case NPNVSupportsWindowless: // Intentional fall-through
        case NPNVprivateModeBool: {
            NPError result;
            bool value;
            PluginModuleChild::current()->
                CallNPN_GetValue_WithBoolReturn(aVariable, &result, &value);
            *(NPBool*)aValue = value ? true : false;
            return result;
        }

        default: {
            if (aNPP) {
                return InstCast(aNPP)->NPN_GetValue(aVariable, aValue);
            }

            NS_WARNING("Null NPP!");
            return NPERR_INVALID_INSTANCE_ERROR;
        }
    }

    NS_NOTREACHED("Shouldn't get here!");
    return NPERR_GENERIC_ERROR;
}

NPError NP_CALLBACK
_setvalue(NPP aNPP,
          NPPVariable aVariable,
          void* aValue)
{
    PLUGIN_LOG_DEBUG_FUNCTION;
    ENSURE_PLUGIN_THREAD(NPERR_INVALID_PARAM);
    return InstCast(aNPP)->NPN_SetValue(aVariable, aValue);
}

NPError NP_CALLBACK
_geturl(NPP aNPP,
        const char* aRelativeURL,
        const char* aTarget)
{
    PLUGIN_LOG_DEBUG_FUNCTION;
    ENSURE_PLUGIN_THREAD(NPERR_INVALID_PARAM);

    NPError err;
    InstCast(aNPP)->CallNPN_GetURL(NullableString(aRelativeURL),
                                   NullableString(aTarget), &err);
    return err;
}

NPError NP_CALLBACK
_posturlnotify(NPP aNPP,
               const char* aRelativeURL,
               const char* aTarget,
               uint32_t aLength,
               const char* aBuffer,
               NPBool aIsFile,
               void* aNotifyData)
{
    PLUGIN_LOG_DEBUG_FUNCTION;
    ENSURE_PLUGIN_THREAD(NPERR_INVALID_PARAM);

    if (!aBuffer)
        return NPERR_INVALID_PARAM;

    nsCString url = NullableString(aRelativeURL);
    StreamNotifyChild* sn = new StreamNotifyChild(url);

    NPError err;
    InstCast(aNPP)->CallPStreamNotifyConstructor(
        sn, url, NullableString(aTarget), true,
        nsCString(aBuffer, aLength), aIsFile, &err);

    if (NPERR_NO_ERROR == err) {
        // If NPN_PostURLNotify fails, the parent will immediately send us
        // a PStreamNotifyDestructor, which should not call NPP_URLNotify.
        sn->SetValid(aNotifyData);
    }

    return err;
}

NPError NP_CALLBACK
_posturl(NPP aNPP,
         const char* aRelativeURL,
         const char* aTarget,
         uint32_t aLength,
         const char* aBuffer,
         NPBool aIsFile)
{
    PLUGIN_LOG_DEBUG_FUNCTION;
    ENSURE_PLUGIN_THREAD(NPERR_INVALID_PARAM);

    NPError err;
    // FIXME what should happen when |aBuffer| is null?
    InstCast(aNPP)->CallNPN_PostURL(NullableString(aRelativeURL),
                                    NullableString(aTarget),
                                    nsDependentCString(aBuffer, aLength),
                                    aIsFile, &err);
    return err;
}

NPError NP_CALLBACK
_newstream(NPP aNPP,
           NPMIMEType aMIMEType,
           const char* aWindow,
           NPStream** aStream)
{
    PLUGIN_LOG_DEBUG_FUNCTION;
    ENSURE_PLUGIN_THREAD(NPERR_INVALID_PARAM);
    return InstCast(aNPP)->NPN_NewStream(aMIMEType, aWindow, aStream);
}

int32_t NP_CALLBACK
_write(NPP aNPP,
       NPStream* aStream,
       int32_t aLength,
       void* aBuffer)
{
    PLUGIN_LOG_DEBUG_FUNCTION;
    ENSURE_PLUGIN_THREAD(0);

    PluginStreamChild* ps =
        static_cast<PluginStreamChild*>(static_cast<AStream*>(aStream->ndata));
    ps->EnsureCorrectInstance(InstCast(aNPP));
    ps->EnsureCorrectStream(aStream);
    return ps->NPN_Write(aLength, aBuffer);
}

NPError NP_CALLBACK
_destroystream(NPP aNPP,
               NPStream* aStream,
               NPError aReason)
{
    PLUGIN_LOG_DEBUG_FUNCTION;
    ENSURE_PLUGIN_THREAD(NPERR_INVALID_PARAM);

    PluginInstanceChild* p = InstCast(aNPP);
    AStream* s = static_cast<AStream*>(aStream->ndata);
    if (s->IsBrowserStream()) {
        BrowserStreamChild* bs = static_cast<BrowserStreamChild*>(s);
        bs->EnsureCorrectInstance(p);
        bs->NPN_DestroyStream(aReason);
    }
    else {
        PluginStreamChild* ps = static_cast<PluginStreamChild*>(s);
        ps->EnsureCorrectInstance(p);
        PPluginStreamChild::Call__delete__(ps, aReason, false);
    }
    return NPERR_NO_ERROR;
}

void NP_CALLBACK
_status(NPP aNPP,
        const char* aMessage)
{
    PLUGIN_LOG_DEBUG_FUNCTION;
    ENSURE_PLUGIN_THREAD_VOID();
    NS_WARNING("Not yet implemented!");
}

void NP_CALLBACK
_memfree(void* aPtr)
{
    PLUGIN_LOG_DEBUG_FUNCTION;
    // Only assert plugin thread here for consistency with in-process plugins.
    AssertPluginThread();
    NS_Free(aPtr);
}

uint32_t NP_CALLBACK
_memflush(uint32_t aSize)
{
    PLUGIN_LOG_DEBUG_FUNCTION;
    // Only assert plugin thread here for consistency with in-process plugins.
    AssertPluginThread();
    return 0;
}

void NP_CALLBACK
_reloadplugins(NPBool aReloadPages)
{
    PLUGIN_LOG_DEBUG_FUNCTION;
    ENSURE_PLUGIN_THREAD_VOID();
    NS_WARNING("Not yet implemented!");
}

void NP_CALLBACK
_invalidaterect(NPP aNPP,
                NPRect* aInvalidRect)
{
    PLUGIN_LOG_DEBUG_FUNCTION;
    ENSURE_PLUGIN_THREAD_VOID();
    // NULL check for nspluginwrapper (bug 548434)
    if (aNPP) {
        InstCast(aNPP)->InvalidateRect(aInvalidRect);
    }
}

void NP_CALLBACK
_invalidateregion(NPP aNPP,
                  NPRegion aInvalidRegion)
{
    PLUGIN_LOG_DEBUG_FUNCTION;
    ENSURE_PLUGIN_THREAD_VOID();
    NS_WARNING("Not yet implemented!");
}

void NP_CALLBACK
_forceredraw(NPP aNPP)
{
    PLUGIN_LOG_DEBUG_FUNCTION;
    ENSURE_PLUGIN_THREAD_VOID();
    NS_WARNING("Not yet implemented!");
}

const char* NP_CALLBACK
_useragent(NPP aNPP)
{
    PLUGIN_LOG_DEBUG_FUNCTION;
    ENSURE_PLUGIN_THREAD(nsnull);
    return PluginModuleChild::current()->GetUserAgent();
}

void* NP_CALLBACK
_memalloc(uint32_t aSize)
{
    PLUGIN_LOG_DEBUG_FUNCTION;
    // Only assert plugin thread here for consistency with in-process plugins.
    AssertPluginThread();
    return NS_Alloc(aSize);
}

// Deprecated entry points for the old Java plugin.
void* NP_CALLBACK /* OJI type: JRIEnv* */
_getjavaenv(void)
{
    PLUGIN_LOG_DEBUG_FUNCTION;
    return 0;
}

void* NP_CALLBACK /* OJI type: jref */
_getjavapeer(NPP aNPP)
{
    PLUGIN_LOG_DEBUG_FUNCTION;
    return 0;
}

bool NP_CALLBACK
_invoke(NPP aNPP,
        NPObject* aNPObj,
        NPIdentifier aMethod,
        const NPVariant* aArgs,
        uint32_t aArgCount,
        NPVariant* aResult)
{
    PLUGIN_LOG_DEBUG_FUNCTION;
    ENSURE_PLUGIN_THREAD(false);

    if (!aNPP || !aNPObj || !aNPObj->_class || !aNPObj->_class->invoke)
        return false;

    return aNPObj->_class->invoke(aNPObj, aMethod, aArgs, aArgCount, aResult);
}

bool NP_CALLBACK
_invokedefault(NPP aNPP,
               NPObject* aNPObj,
               const NPVariant* aArgs,
               uint32_t aArgCount,
               NPVariant* aResult)
{
    PLUGIN_LOG_DEBUG_FUNCTION;
    ENSURE_PLUGIN_THREAD(false);

    if (!aNPP || !aNPObj || !aNPObj->_class || !aNPObj->_class->invokeDefault)
        return false;

    return aNPObj->_class->invokeDefault(aNPObj, aArgs, aArgCount, aResult);
}

bool NP_CALLBACK
_evaluate(NPP aNPP,
          NPObject* aObject,
          NPString* aScript,
          NPVariant* aResult)
{
    PLUGIN_LOG_DEBUG_FUNCTION;
    ENSURE_PLUGIN_THREAD(false);

    if (!(aNPP && aObject && aScript && aResult)) {
        NS_ERROR("Bad arguments!");
        return false;
    }

    PluginScriptableObjectChild* actor =
      InstCast(aNPP)->GetActorForNPObject(aObject);
    if (!actor) {
        NS_ERROR("Failed to create actor?!");
        return false;
    }

    return actor->Evaluate(aScript, aResult);
}

bool NP_CALLBACK
_getproperty(NPP aNPP,
             NPObject* aNPObj,
             NPIdentifier aPropertyName,
             NPVariant* aResult)
{
    PLUGIN_LOG_DEBUG_FUNCTION;
    ENSURE_PLUGIN_THREAD(false);

    if (!aNPP || !aNPObj || !aNPObj->_class || !aNPObj->_class->getProperty)
        return false;

    return aNPObj->_class->getProperty(aNPObj, aPropertyName, aResult);
}

bool NP_CALLBACK
_setproperty(NPP aNPP,
             NPObject* aNPObj,
             NPIdentifier aPropertyName,
             const NPVariant* aValue)
{
    PLUGIN_LOG_DEBUG_FUNCTION;
    ENSURE_PLUGIN_THREAD(false);

    if (!aNPP || !aNPObj || !aNPObj->_class || !aNPObj->_class->setProperty)
        return false;

    return aNPObj->_class->setProperty(aNPObj, aPropertyName, aValue);
}

bool NP_CALLBACK
_removeproperty(NPP aNPP,
                NPObject* aNPObj,
                NPIdentifier aPropertyName)
{
    PLUGIN_LOG_DEBUG_FUNCTION;
    ENSURE_PLUGIN_THREAD(false);

    if (!aNPP || !aNPObj || !aNPObj->_class || !aNPObj->_class->removeProperty)
        return false;

    return aNPObj->_class->removeProperty(aNPObj, aPropertyName);
}

bool NP_CALLBACK
_hasproperty(NPP aNPP,
             NPObject* aNPObj,
             NPIdentifier aPropertyName)
{
    PLUGIN_LOG_DEBUG_FUNCTION;
    ENSURE_PLUGIN_THREAD(false);

    if (!aNPP || !aNPObj || !aNPObj->_class || !aNPObj->_class->hasProperty)
        return false;

    return aNPObj->_class->hasProperty(aNPObj, aPropertyName);
}

bool NP_CALLBACK
_hasmethod(NPP aNPP,
           NPObject* aNPObj,
           NPIdentifier aMethodName)
{
    PLUGIN_LOG_DEBUG_FUNCTION;
    ENSURE_PLUGIN_THREAD(false);

    if (!aNPP || !aNPObj || !aNPObj->_class || !aNPObj->_class->hasMethod)
        return false;

    return aNPObj->_class->hasMethod(aNPObj, aMethodName);
}

bool NP_CALLBACK
_enumerate(NPP aNPP,
           NPObject* aNPObj,
           NPIdentifier** aIdentifiers,
           uint32_t* aCount)
{
    PLUGIN_LOG_DEBUG_FUNCTION;
    ENSURE_PLUGIN_THREAD(false);

    if (!aNPP || !aNPObj || !aNPObj->_class)
        return false;

    if (!NP_CLASS_STRUCT_VERSION_HAS_ENUM(aNPObj->_class) ||
        !aNPObj->_class->enumerate) {
        *aIdentifiers = 0;
        *aCount = 0;
        return true;
    }

    return aNPObj->_class->enumerate(aNPObj, aIdentifiers, aCount);
}

bool NP_CALLBACK
_construct(NPP aNPP,
           NPObject* aNPObj,
           const NPVariant* aArgs,
           uint32_t aArgCount,
           NPVariant* aResult)
{
    PLUGIN_LOG_DEBUG_FUNCTION;
    ENSURE_PLUGIN_THREAD(false);

    if (!aNPP || !aNPObj || !aNPObj->_class ||
        !NP_CLASS_STRUCT_VERSION_HAS_CTOR(aNPObj->_class) ||
        !aNPObj->_class->construct) {
        return false;
    }

    return aNPObj->_class->construct(aNPObj, aArgs, aArgCount, aResult);
}

void NP_CALLBACK
_releasevariantvalue(NPVariant* aVariant)
{
    PLUGIN_LOG_DEBUG_FUNCTION;
    // Only assert plugin thread here for consistency with in-process plugins.
    AssertPluginThread();

    if (NPVARIANT_IS_STRING(*aVariant)) {
        NPString str = NPVARIANT_TO_STRING(*aVariant);
        free(const_cast<NPUTF8*>(str.UTF8Characters));
    }
    else if (NPVARIANT_IS_OBJECT(*aVariant)) {
        NPObject* object = NPVARIANT_TO_OBJECT(*aVariant);
        if (object) {
            PluginModuleChild::NPN_ReleaseObject(object);
        }
    }
    VOID_TO_NPVARIANT(*aVariant);
}

void NP_CALLBACK
_setexception(NPObject* aNPObj,
              const NPUTF8* aMessage)
{
    PLUGIN_LOG_DEBUG_FUNCTION;
    ENSURE_PLUGIN_THREAD_VOID();
    NS_WARNING("Not yet implemented!");
}

void NP_CALLBACK
_pushpopupsenabledstate(NPP aNPP,
                        NPBool aEnabled)
{
    PLUGIN_LOG_DEBUG_FUNCTION;
    ENSURE_PLUGIN_THREAD_VOID();

    InstCast(aNPP)->CallNPN_PushPopupsEnabledState(aEnabled ? true : false);
}

void NP_CALLBACK
_poppopupsenabledstate(NPP aNPP)
{
    PLUGIN_LOG_DEBUG_FUNCTION;
    ENSURE_PLUGIN_THREAD_VOID();

    InstCast(aNPP)->CallNPN_PopPopupsEnabledState();
}

void NP_CALLBACK
_pluginthreadasynccall(NPP aNPP,
                       PluginThreadCallback aFunc,
                       void* aUserData)
{
    PLUGIN_LOG_DEBUG_FUNCTION;
    if (!aFunc)
        return;

    PluginThreadChild::current()->message_loop()
        ->PostTask(FROM_HERE, new ChildAsyncCall(InstCast(aNPP), aFunc,
                                                 aUserData));
}

NPError NP_CALLBACK
_getvalueforurl(NPP npp, NPNURLVariable variable, const char *url,
                char **value, uint32_t *len)
{
    PLUGIN_LOG_DEBUG_FUNCTION;
    AssertPluginThread();

    if (!url)
        return NPERR_INVALID_URL;

    if (!npp || !value || !len)
        return NPERR_INVALID_PARAM;

    switch (variable) {
    case NPNURLVCookie:
    case NPNURLVProxy:
        nsCString v;
        NPError result;
        InstCast(npp)->
            CallNPN_GetValueForURL(variable, nsCString(url), &v, &result);
        if (NPERR_NO_ERROR == result) {
            *value = ToNewCString(v);
            *len = v.Length();
        }
        return result;
    }

    return NPERR_INVALID_PARAM;
}

NPError NP_CALLBACK
_setvalueforurl(NPP npp, NPNURLVariable variable, const char *url,
                const char *value, uint32_t len)
{
    PLUGIN_LOG_DEBUG_FUNCTION;
    AssertPluginThread();

    if (!value)
        return NPERR_INVALID_PARAM;

    if (!url)
        return NPERR_INVALID_URL;

    switch (variable) {
    case NPNURLVCookie:
    case NPNURLVProxy:
        NPError result;
        InstCast(npp)->CallNPN_SetValueForURL(variable, nsCString(url),
                                              nsDependentCString(value, len),
                                              &result);
        return result;
    }

    return NPERR_INVALID_PARAM;
}

NPError NP_CALLBACK
_getauthenticationinfo(NPP npp, const char *protocol,
                       const char *host, int32_t port,
                       const char *scheme, const char *realm,
                       char **username, uint32_t *ulen,
                       char **password, uint32_t *plen)
{
    PLUGIN_LOG_DEBUG_FUNCTION;
    AssertPluginThread();

    if (!protocol || !host || !scheme || !realm || !username || !ulen ||
        !password || !plen)
        return NPERR_INVALID_PARAM;

    nsCString u;
    nsCString p;
    NPError result;
    InstCast(npp)->
        CallNPN_GetAuthenticationInfo(nsDependentCString(protocol),
                                      nsDependentCString(host),
                                      port,
                                      nsDependentCString(scheme),
                                      nsDependentCString(realm),
                                      &u, &p, &result);
    if (NPERR_NO_ERROR == result) {
        *username = ToNewCString(u);
        *ulen = u.Length();
        *password = ToNewCString(p);
        *plen = p.Length();
    }
    return result;
}

uint32_t NP_CALLBACK
_scheduletimer(NPP npp, uint32_t interval, NPBool repeat,
               void (*timerFunc)(NPP npp, uint32_t timerID))
{
    PLUGIN_LOG_DEBUG_FUNCTION;
    AssertPluginThread();
    return InstCast(npp)->ScheduleTimer(interval, repeat, timerFunc);
}

void NP_CALLBACK
_unscheduletimer(NPP npp, uint32_t timerID)
{
    PLUGIN_LOG_DEBUG_FUNCTION;
    AssertPluginThread();
    InstCast(npp)->UnscheduleTimer(timerID);
}

NPError NP_CALLBACK
_popupcontextmenu(NPP instance, NPMenu* menu)
{
    PLUGIN_LOG_DEBUG_FUNCTION;
    AssertPluginThread();
    NS_WARNING("Not yet implemented!");
    return NPERR_GENERIC_ERROR;
}

NPBool NP_CALLBACK
_convertpoint(NPP instance, 
              double sourceX, double sourceY, NPCoordinateSpace sourceSpace,
              double *destX, double *destY, NPCoordinateSpace destSpace)
{
    PLUGIN_LOG_DEBUG_FUNCTION;
    AssertPluginThread();

    double rDestX = 0;
    bool ignoreDestX = !destX;
    double rDestY = 0;
    bool ignoreDestY = !destY;
    bool result = false;
    InstCast(instance)->CallNPN_ConvertPoint(sourceX, sourceY, sourceSpace, destSpace,
                                             &rDestX, &ignoreDestX, &rDestY, &ignoreDestY, &result);
    if (result) {
        if (destX)
            *destX = rDestX;
        if (destY)
            *destY = rDestY;
    }

    return result;
}

} /* namespace child */
} /* namespace plugins */
} /* namespace mozilla */

//-----------------------------------------------------------------------------

bool
PluginModuleChild::AnswerNP_Initialize(NPError* _retval)
{
    PLUGIN_LOG_DEBUG_METHOD;
    AssertPluginThread();

#if defined(OS_LINUX)
    *_retval = mInitializeFunc(&sBrowserFuncs, &mFunctions);
    return true;
#elif defined(OS_WIN)
    nsresult rv = mGetEntryPointsFunc(&mFunctions);
    if (NS_FAILED(rv)) {
        return false;
    }
    NS_ASSERTION(HIBYTE(mFunctions.version) >= NP_VERSION_MAJOR,
                 "callback version is less than NP version");

    *_retval = mInitializeFunc(&sBrowserFuncs);
    return true;
#elif defined(OS_MACOSX)
    *_retval = mInitializeFunc(&sBrowserFuncs);

    nsresult rv = mGetEntryPointsFunc(&mFunctions);
    if (NS_FAILED(rv)) {
        return false;
    }

    return true;
#else
#  error Please implement me for your platform
#endif
}

PPluginIdentifierChild*
PluginModuleChild::AllocPPluginIdentifier(const nsCString& aString,
                                          const int32_t& aInt)
{
    // There's a possibility that we already have an actor that wraps the same
    // string or int because we do all this identifier construction
    // asynchronously. Check to see if we've already wrapped here, and then set
    // canonical actor of the new one to the actor already in our hash.
    PluginIdentifierChild* newActor;
    PluginIdentifierChild* existingActor;

    if (aString.IsVoid()) {
        newActor = new PluginIdentifierChildInt(aInt);
        if (mIntIdentifiers.Get(aInt, &existingActor)) {
            newActor->SetCanonicalIdentifier(existingActor);
        }
    }
    else {
        newActor = new PluginIdentifierChildString(aString);
        if (mStringIdentifiers.Get(aString, &existingActor)) {
            newActor->SetCanonicalIdentifier(existingActor);
        }
    }
    return newActor;
}

bool
PluginModuleChild::DeallocPPluginIdentifier(PPluginIdentifierChild* aActor)
{
    delete aActor;
    return true;
}

PPluginInstanceChild*
PluginModuleChild::AllocPPluginInstance(const nsCString& aMimeType,
                                        const uint16_t& aMode,
                                        const nsTArray<nsCString>& aNames,
                                        const nsTArray<nsCString>& aValues,
                                        NPError* rv)
{
    PLUGIN_LOG_DEBUG_METHOD;
    AssertPluginThread();

    nsAutoPtr<PluginInstanceChild> childInstance(
        new PluginInstanceChild(&mFunctions, aMimeType));
    if (!childInstance->Initialize()) {
        *rv = NPERR_GENERIC_ERROR;
        return 0;
    }
    return childInstance.forget();
}

bool
PluginModuleChild::AnswerPPluginInstanceConstructor(PPluginInstanceChild* aActor,
                                                    const nsCString& aMimeType,
                                                    const uint16_t& aMode,
                                                    const nsTArray<nsCString>& aNames,
                                                    const nsTArray<nsCString>& aValues,
                                                    NPError* rv)
{
    PLUGIN_LOG_DEBUG_METHOD;
    AssertPluginThread();

    PluginInstanceChild* childInstance =
        reinterpret_cast<PluginInstanceChild*>(aActor);
    NS_ASSERTION(childInstance, "Null actor!");

    // unpack the arguments into a C format
    int argc = aNames.Length();
    NS_ASSERTION(argc == (int) aValues.Length(),
                 "argn.length != argv.length");

    nsAutoArrayPtr<char*> argn(new char*[1 + argc]);
    nsAutoArrayPtr<char*> argv(new char*[1 + argc]);
    argn[argc] = 0;
    argv[argc] = 0;

    for (int i = 0; i < argc; ++i) {
        argn[i] = const_cast<char*>(NullableStringGet(aNames[i]));
        argv[i] = const_cast<char*>(NullableStringGet(aValues[i]));
    }

    NPP npp = childInstance->GetNPP();

    // FIXME/cjones: use SAFE_CALL stuff
    *rv = mFunctions.newp((char*)NullableStringGet(aMimeType),
                          npp,
                          aMode,
                          argc,
                          argn,
                          argv,
                          0);
    if (NPERR_NO_ERROR != *rv) {
        return false;
    }

    return true;
}

bool
PluginModuleChild::DeallocPPluginInstance(PPluginInstanceChild* aActor)
{
    PLUGIN_LOG_DEBUG_METHOD;
    AssertPluginThread();

    delete aActor;

    return true;
}

NPObject* NP_CALLBACK
PluginModuleChild::NPN_CreateObject(NPP aNPP, NPClass* aClass)
{
    PLUGIN_LOG_DEBUG_FUNCTION;
    ENSURE_PLUGIN_THREAD(nsnull);

    PluginInstanceChild* i = InstCast(aNPP);
    if (i->mDeletingHash) {
        NS_ERROR("Plugin used NPP after NPP_Destroy");
        return NULL;
    }

    NPObject* newObject;
    if (aClass && aClass->allocate) {
        newObject = aClass->allocate(aNPP, aClass);
    }
    else {
        newObject = reinterpret_cast<NPObject*>(child::_memalloc(sizeof(NPObject)));
    }

    if (newObject) {
        newObject->_class = aClass;
        newObject->referenceCount = 1;
        NS_LOG_ADDREF(newObject, 1, "NPObject", sizeof(NPObject));
    }

    NPObjectData* d = static_cast<PluginModuleChild*>(i->Manager())
        ->mObjectMap.PutEntry(newObject);
    NS_ASSERTION(!d->instance, "New NPObject already mapped?");
    d->instance = i;

    return newObject;
}

NPObject* NP_CALLBACK
PluginModuleChild::NPN_RetainObject(NPObject* aNPObj)
{
    AssertPluginThread();

    int32_t refCnt = PR_AtomicIncrement((PRInt32*)&aNPObj->referenceCount);
    NS_LOG_ADDREF(aNPObj, refCnt, "NPObject", sizeof(NPObject));

    return aNPObj;
}

void NP_CALLBACK
PluginModuleChild::NPN_ReleaseObject(NPObject* aNPObj)
{
    AssertPluginThread();

    NPObjectData* d = current()->mObjectMap.GetEntry(aNPObj);
    if (!d) {
        NS_ERROR("Releasing object not in mObjectMap?");
        return;
    }

    DeletingObjectEntry* doe = NULL;
    if (d->instance->mDeletingHash) {
        doe = d->instance->mDeletingHash->GetEntry(aNPObj);
        if (!doe) {
            NS_ERROR("An object for a destroyed instance isn't in the instance deletion hash");
            return;
        }
        if (doe->mDeleted)
            return;
    }

    int32_t refCnt = PR_AtomicDecrement((PRInt32*)&aNPObj->referenceCount);
    NS_LOG_RELEASE(aNPObj, refCnt, "NPObject");

    if (refCnt == 0) {
        DeallocNPObject(aNPObj);
        if (doe)
            doe->mDeleted = true;
    }
    return;
}

void
PluginModuleChild::DeallocNPObject(NPObject* aNPObj)
{
    if (aNPObj->_class && aNPObj->_class->deallocate) {
        aNPObj->_class->deallocate(aNPObj);
    } else {
        child::_memfree(aNPObj);
    }

    NPObjectData* d = current()->mObjectMap.GetEntry(aNPObj);
    if (d->actor)
        d->actor->NPObjectDestroyed();

    current()->mObjectMap.RemoveEntry(aNPObj);
}

void
PluginModuleChild::FindNPObjectsForInstance(PluginInstanceChild* instance)
{
    NS_ASSERTION(instance->mDeletingHash, "filling null mDeletingHash?");
    mObjectMap.EnumerateEntries(CollectForInstance, instance);
}

PLDHashOperator
PluginModuleChild::CollectForInstance(NPObjectData* d, void* userArg)
{
    PluginInstanceChild* instance = static_cast<PluginInstanceChild*>(userArg);
    if (d->instance == instance) {
        NPObject* o = d->GetKey();
        instance->mDeletingHash->PutEntry(o);
    }
    return PL_DHASH_NEXT;
}

NPIdentifier NP_CALLBACK
PluginModuleChild::NPN_GetStringIdentifier(const NPUTF8* aName)
{
    PLUGIN_LOG_DEBUG_FUNCTION;
    AssertPluginThread();

    if (!aName)
        return 0;

    PluginModuleChild* self = PluginModuleChild::current();
    nsDependentCString name(aName);

    PluginIdentifierChild* ident;
    if (!self->mStringIdentifiers.Get(name, &ident)) {
        nsCString nameCopy(name);

        ident = new PluginIdentifierChildString(nameCopy);
        self->SendPPluginIdentifierConstructor(ident, nameCopy, -1);
        self->mStringIdentifiers.Put(nameCopy, ident);
    }

    return ident;
}

void NP_CALLBACK
PluginModuleChild::NPN_GetStringIdentifiers(const NPUTF8** aNames,
                                            int32_t aNameCount,
                                            NPIdentifier* aIdentifiers)
{
    PLUGIN_LOG_DEBUG_FUNCTION;
    AssertPluginThread();

    if (!(aNames && aNameCount > 0 && aIdentifiers)) {
        NS_RUNTIMEABORT("Bad input! Headed for a crash!");
    }

    PluginModuleChild* self = PluginModuleChild::current();

    for (int32_t index = 0; index < aNameCount; ++index) {
        if (!aNames[index]) {
            aIdentifiers[index] = 0;
            continue;
        }
        nsDependentCString name(aNames[index]);
        PluginIdentifierChild* ident;
        if (!self->mStringIdentifiers.Get(name, &ident)) {
            nsCString nameCopy(name);

            ident = new PluginIdentifierChildString(nameCopy);
            self->SendPPluginIdentifierConstructor(ident, nameCopy, -1);
            self->mStringIdentifiers.Put(nameCopy, ident);
        }
        aIdentifiers[index] = ident;
    }
}

bool NP_CALLBACK
PluginModuleChild::NPN_IdentifierIsString(NPIdentifier aIdentifier)
{
    PLUGIN_LOG_DEBUG_FUNCTION;

    PluginIdentifierChild* ident =
        static_cast<PluginIdentifierChild*>(aIdentifier);
    return ident->IsString();
}

NPIdentifier NP_CALLBACK
PluginModuleChild::NPN_GetIntIdentifier(int32_t aIntId)
{
    PLUGIN_LOG_DEBUG_FUNCTION;
    AssertPluginThread();

    PluginModuleChild* self = PluginModuleChild::current();

    PluginIdentifierChild* ident;
    if (!self->mIntIdentifiers.Get(aIntId, &ident)) {
        nsCString voidString;
        voidString.SetIsVoid(PR_TRUE);

        ident = new PluginIdentifierChildInt(aIntId);
        self->SendPPluginIdentifierConstructor(ident, voidString, aIntId);
        self->mIntIdentifiers.Put(aIntId, ident);
    }
    return ident;
}

NPUTF8* NP_CALLBACK
PluginModuleChild::NPN_UTF8FromIdentifier(NPIdentifier aIdentifier)
{
    PLUGIN_LOG_DEBUG_FUNCTION;

    if (static_cast<PluginIdentifierChild*>(aIdentifier)->IsString()) {
      return static_cast<PluginIdentifierChildString*>(aIdentifier)->ToString();
    }
    return nsnull;
}

int32_t NP_CALLBACK
PluginModuleChild::NPN_IntFromIdentifier(NPIdentifier aIdentifier)
{
    PLUGIN_LOG_DEBUG_FUNCTION;

    if (static_cast<PluginIdentifierChild*>(aIdentifier)->IsString()) {
      return static_cast<PluginIdentifierChildInt*>(aIdentifier)->ToInt();
    }
    return PR_INT32_MIN;
}<|MERGE_RESOLUTION|>--- conflicted
+++ resolved
@@ -382,14 +382,10 @@
 {
     PluginModuleChild* pmc = static_cast<PluginModuleChild*>(data);
 
-<<<<<<< HEAD
-    fprintf(stderr, "Time to process browser events\n");
-    fflush(stderr);
-=======
     NS_ABORT_IF_FALSE(pmc->mTopLoopDepth < g_main_depth(),
                       "not canceled before returning to main event loop!");
->>>>>>> 5baa1625
-
+
+    PluginModuleChild* pmc = static_cast<PluginModuleChild*>(data);
     pmc->CallProcessSomeEvents();
 
     return TRUE;
