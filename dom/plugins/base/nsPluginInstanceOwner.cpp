/* -*- Mode: C++; tab-width: 2; indent-tabs-mode: nil; c-basic-offset: 2 -*- */
// vim:set ts=2 sts=2 sw=2 et cin:
/* This Source Code Form is subject to the terms of the Mozilla Public
 * License, v. 2.0. If a copy of the MPL was not distributed with this
 * file, You can obtain one at http://mozilla.org/MPL/2.0/. */

#ifdef MOZ_X11
#include <cairo-xlib.h>
#include "gfxXlibSurface.h"
/* X headers suck */
enum { XKeyPress = KeyPress };
#include "mozilla/X11Util.h"
using mozilla::DefaultXDisplay;
#endif

#include "nsPluginInstanceOwner.h"

#include "gfxUtils.h"
#include "nsIRunnable.h"
#include "nsContentUtils.h"
#include "nsRect.h"
#include "nsSize.h"
#include "nsDisplayList.h"
#include "ImageLayers.h"
#include "GLImages.h"
#include "nsPluginFrame.h"
#include "nsIPluginDocument.h"
#include "nsIStringStream.h"
#include "nsNetUtil.h"
#include "mozilla/Preferences.h"
#include "nsILinkHandler.h"
#include "nsIDocShellTreeItem.h"
#include "nsIWebBrowserChrome.h"
#include "nsLayoutUtils.h"
#include "nsIPluginWidget.h"
#include "nsViewManager.h"
#include "nsIDocShellTreeOwner.h"
#include "nsIAppShell.h"
#include "nsIObjectLoadingContent.h"
#include "nsObjectLoadingContent.h"
#include "nsAttrName.h"
#include "nsIFocusManager.h"
#include "nsFocusManager.h"
#include "nsIScriptSecurityManager.h"
#include "nsIScrollableFrame.h"
#include "nsIDocShell.h"
#include "ImageContainer.h"
#include "GLContext.h"
#include "EGLUtils.h"
#include "nsIContentInlines.h"
#include "mozilla/MiscEvents.h"
#include "mozilla/MouseEvents.h"
#include "mozilla/TextEvents.h"
#include "mozilla/dom/DragEvent.h"
#include "mozilla/dom/Element.h"
#include "mozilla/dom/Event.h"
#include "mozilla/dom/HTMLObjectElementBinding.h"
#include "mozilla/dom/TabChild.h"
#include "mozilla/dom/WheelEventBinding.h"
#include "nsFrameSelection.h"
#include "PuppetWidget.h"
#include "nsPIWindowRoot.h"
#include "mozilla/IMEStateManager.h"
#include "mozilla/TextComposition.h"
#include "mozilla/AutoRestore.h"

#include "nsContentCID.h"
#include "nsWidgetsCID.h"
static NS_DEFINE_CID(kAppShellCID, NS_APPSHELL_CID);

#ifdef XP_WIN
#include <wtypes.h>
#include <winuser.h>
#include "mozilla/widget/WinMessages.h"
#endif // #ifdef XP_WIN

#ifdef XP_MACOSX
#include "ComplexTextInputPanel.h"
#endif

#ifdef MOZ_WIDGET_GTK
#include <gdk/gdk.h>
#include <gtk/gtk.h>
#endif

using namespace mozilla;
using namespace mozilla::dom;
using namespace mozilla::layers;

// special class for handeling DOM context menu events because for
// some reason it starves other mouse events if implemented on the
// same class
class nsPluginDOMContextMenuListener : public nsIDOMEventListener
{
  virtual ~nsPluginDOMContextMenuListener();

public:
  explicit nsPluginDOMContextMenuListener(nsIContent* aContent);

  NS_DECL_ISUPPORTS
  NS_DECL_NSIDOMEVENTLISTENER

  void Destroy(nsIContent* aContent);

  nsEventStatus ProcessEvent(const WidgetGUIEvent& anEvent)
  {
    return nsEventStatus_eConsumeNoDefault;
  }
};

class AsyncPaintWaitEvent : public Runnable
{
public:
  AsyncPaintWaitEvent(nsIContent* aContent, bool aFinished) :
    Runnable("AsyncPaintWaitEvent"),
    mContent(aContent),
    mFinished(aFinished)
  {
  }

  NS_IMETHOD Run() override
  {
    nsContentUtils::DispatchTrustedEvent(mContent->OwnerDoc(), mContent,
        mFinished ? NS_LITERAL_STRING("MozPaintWaitFinished") : NS_LITERAL_STRING("MozPaintWait"),
        CanBubble::eYes, Cancelable::eYes);
    return NS_OK;
  }

private:
  nsCOMPtr<nsIContent> mContent;
  bool                 mFinished;
};

void
nsPluginInstanceOwner::NotifyPaintWaiter(nsDisplayListBuilder* aBuilder)
{
  // This is notification for reftests about async plugin paint start
  if (!mWaitingForPaint && !IsUpToDate() && aBuilder->ShouldSyncDecodeImages()) {
    nsCOMPtr<nsIContent> content = do_QueryReferent(mContent);
    nsCOMPtr<nsIRunnable> event = new AsyncPaintWaitEvent(content, false);
    // Run this event as soon as it's safe to do so, since listeners need to
    // receive it immediately
    nsContentUtils::AddScriptRunner(event);
    mWaitingForPaint = true;
  }
}

bool
nsPluginInstanceOwner::NeedsScrollImageLayer()
{
#if defined(XP_WIN)
  // If this is a windowed plugin and we're doing layout in the content
  // process, force the creation of an image layer for the plugin. We'll
  // paint to this when scrolling.
  return XRE_IsContentProcess() &&
         mPluginWindow &&
         mPluginWindow->type == NPWindowTypeWindow;
#else
  return false;
#endif
}

already_AddRefed<ImageContainer>
nsPluginInstanceOwner::GetImageContainer()
{
  if (!mInstance)
    return nullptr;

  RefPtr<ImageContainer> container;

  if (NeedsScrollImageLayer()) {
    // windowed plugin under e10s
#if defined(XP_WIN)
    mInstance->GetScrollCaptureContainer(getter_AddRefs(container));
#endif
  } else {
    // async windowless rendering
    mInstance->GetImageContainer(getter_AddRefs(container));
  }

  return container.forget();
}

void
nsPluginInstanceOwner::DidComposite()
{
  if (mInstance) {
    mInstance->DidComposite();
  }
}

void
nsPluginInstanceOwner::SetBackgroundUnknown()
{
  if (mInstance) {
    mInstance->SetBackgroundUnknown();
  }
}

already_AddRefed<mozilla::gfx::DrawTarget>
nsPluginInstanceOwner::BeginUpdateBackground(const nsIntRect& aRect)
{
  nsIntRect rect = aRect;
  RefPtr<DrawTarget> dt;
  if (mInstance &&
      NS_SUCCEEDED(mInstance->BeginUpdateBackground(&rect, getter_AddRefs(dt)))) {
    return dt.forget();
  }
  return nullptr;
}

void
nsPluginInstanceOwner::EndUpdateBackground(const nsIntRect& aRect)
{
  nsIntRect rect = aRect;
  if (mInstance) {
    mInstance->EndUpdateBackground(&rect);
  }
}

bool
nsPluginInstanceOwner::UseAsyncRendering()
{
#ifdef XP_MACOSX
  if (mUseAsyncRendering) {
    return true;
  }
#endif

  bool isOOP;
  bool result = (mInstance &&
          NS_SUCCEEDED(mInstance->GetIsOOP(&isOOP)) && isOOP
#ifndef XP_MACOSX
          && (!mPluginWindow ||
           mPluginWindow->type == NPWindowTypeDrawable)
#endif
          );

#ifdef XP_MACOSX
  if (result) {
    mUseAsyncRendering = true;
  }
#endif

  return result;
}

nsIntSize
nsPluginInstanceOwner::GetCurrentImageSize()
{
  nsIntSize size(0,0);
  if (mInstance) {
    mInstance->GetImageSize(&size);
  }
  return size;
}

nsPluginInstanceOwner::nsPluginInstanceOwner()
  : mPluginWindow(nullptr)
  , mLastEventloopNestingLevel(0)
{
  // create nsPluginNativeWindow object, it is derived from NPWindow
  // struct and allows to manipulate native window procedure
  nsCOMPtr<nsIPluginHost> pluginHostCOM = do_GetService(MOZ_PLUGIN_HOST_CONTRACTID);
  mPluginHost = static_cast<nsPluginHost*>(pluginHostCOM.get());
  if (mPluginHost)
    mPluginHost->NewPluginNativeWindow(&mPluginWindow);

  mPluginFrame = nullptr;
  mWidgetCreationComplete = false;
#ifdef XP_MACOSX
  mSentInitialTopLevelWindowEvent = false;
  mLastWindowIsActive = false;
  mLastContentFocused = false;
  mLastScaleFactor = 1.0;
  mShouldBlurOnActivate = false;
#endif
  mLastCSSZoomFactor = 1.0;
  mContentFocused = false;
  mWidgetVisible = true;
  mPluginWindowVisible = false;
  mPluginDocumentActiveState = true;
  mLastMouseDownButtonType = -1;

#ifdef XP_MACOSX
#ifndef NP_NO_CARBON
  // We don't support Carbon, but it is still the default model for i386 NPAPI.
  mEventModel = NPEventModelCarbon;
#else
  mEventModel = NPEventModelCocoa;
#endif
  mUseAsyncRendering = false;
#endif

  mWaitingForPaint = false;

#ifdef XP_WIN
  mGotCompositionData = false;
  mSentStartComposition = false;
  mPluginDidNotHandleIMEComposition = false;
#endif
}

nsPluginInstanceOwner::~nsPluginInstanceOwner()
{
  if (mWaitingForPaint) {
    nsCOMPtr<nsIContent> content = do_QueryReferent(mContent);
    if (content) {
      // We don't care when the event is dispatched as long as it's "soon",
      // since whoever needs it will be waiting for it.
      nsCOMPtr<nsIRunnable> event = new AsyncPaintWaitEvent(content, true);
      NS_DispatchToMainThread(event);
    }
  }

  mPluginFrame = nullptr;

  PLUG_DeletePluginNativeWindow(mPluginWindow);
  mPluginWindow = nullptr;

  if (mInstance) {
    mInstance->SetOwner(nullptr);
  }
}

NS_IMPL_ISUPPORTS(nsPluginInstanceOwner,
                  nsIPluginInstanceOwner,
                  nsIDOMEventListener,
                  nsIPrivacyTransitionObserver,
                  nsIKeyEventInPluginCallback,
                  nsISupportsWeakReference)

nsresult
nsPluginInstanceOwner::SetInstance(nsNPAPIPluginInstance *aInstance)
{
  NS_ASSERTION(!mInstance || !aInstance, "mInstance should only be set or unset!");

  // If we're going to null out mInstance after use, be sure to call
  // mInstance->SetOwner(nullptr) here, since it now won't be called
  // from our destructor.  This fixes bug 613376.
  if (mInstance && !aInstance) {
    mInstance->SetOwner(nullptr);
  }

  mInstance = aInstance;

  nsCOMPtr<nsIDocument> doc;
  GetDocument(getter_AddRefs(doc));
  if (doc) {
    if (nsCOMPtr<nsPIDOMWindowOuter> domWindow = doc->GetWindow()) {
      nsCOMPtr<nsIDocShell> docShell = domWindow->GetDocShell();
      if (docShell)
        docShell->AddWeakPrivacyTransitionObserver(this);
    }
  }

  return NS_OK;
}

NS_IMETHODIMP nsPluginInstanceOwner::GetWindow(NPWindow *&aWindow)
{
  NS_ASSERTION(mPluginWindow, "the plugin window object being returned is null");
  aWindow = mPluginWindow;
  return NS_OK;
}

NS_IMETHODIMP nsPluginInstanceOwner::GetMode(int32_t *aMode)
{
  nsCOMPtr<nsIDocument> doc;
  nsresult rv = GetDocument(getter_AddRefs(doc));
  nsCOMPtr<nsIPluginDocument> pDoc (do_QueryInterface(doc));

  if (pDoc) {
    *aMode = NP_FULL;
  } else {
    *aMode = NP_EMBED;
  }

  return rv;
}

void nsPluginInstanceOwner::GetAttributes(nsTArray<MozPluginParameter>& attributes)
{
  nsCOMPtr<nsIObjectLoadingContent> content = do_QueryReferent(mContent);
  nsObjectLoadingContent *loadingContent =
    static_cast<nsObjectLoadingContent*>(content.get());

  loadingContent->GetPluginAttributes(attributes);
}

NS_IMETHODIMP nsPluginInstanceOwner::GetDOMElement(Element** result)
{
  return CallQueryReferent(mContent.get(), result);
}

nsresult nsPluginInstanceOwner::GetInstance(nsNPAPIPluginInstance **aInstance)
{
  NS_ENSURE_ARG_POINTER(aInstance);

  *aInstance = mInstance;
  NS_IF_ADDREF(*aInstance);
  return NS_OK;
}

NS_IMETHODIMP nsPluginInstanceOwner::GetURL(const char *aURL,
                                            const char *aTarget,
                                            nsIInputStream *aPostStream,
                                            void *aHeadersData,
                                            uint32_t aHeadersDataLen,
                                            bool aDoCheckLoadURIChecks)
{
  nsCOMPtr<nsIContent> content = do_QueryReferent(mContent);
  if (!content) {
    return NS_ERROR_NULL_POINTER;
  }

  if (content->IsEditable()) {
    return NS_OK;
  }

  nsIDocument *doc = content->GetComposedDoc();
  if (!doc) {
    return NS_ERROR_FAILURE;
  }

  nsPresContext* presContext = doc->GetPresContext();
  if (!presContext) {
    return NS_ERROR_FAILURE;
  }

  // the container of the pres context will give us the link handler
  nsCOMPtr<nsISupports> container = presContext->GetContainerWeak();
  NS_ENSURE_TRUE(container,NS_ERROR_FAILURE);
  nsCOMPtr<nsILinkHandler> lh = do_QueryInterface(container);
  NS_ENSURE_TRUE(lh, NS_ERROR_FAILURE);

  nsAutoString unitarget;
  if ((0 == PL_strcmp(aTarget, "newwindow")) ||
      (0 == PL_strcmp(aTarget, "_new"))) {
    unitarget.AssignLiteral("_blank");
  }
  else if (0 == PL_strcmp(aTarget, "_current")) {
    unitarget.AssignLiteral("_self");
  }
  else {
    unitarget.AssignASCII(aTarget); // XXX could this be nonascii?
  }

  nsCOMPtr<nsIURI> baseURI = GetBaseURI();

  // Create an absolute URL
  nsCOMPtr<nsIURI> uri;
  nsresult rv = NS_NewURI(getter_AddRefs(uri), aURL, baseURI);
  NS_ENSURE_SUCCESS(rv, NS_ERROR_FAILURE);

  nsCOMPtr<nsIInputStream> headersDataStream;
  if (aPostStream && aHeadersData) {
    if (!aHeadersDataLen)
      return NS_ERROR_UNEXPECTED;

    nsCOMPtr<nsIStringInputStream> sis = do_CreateInstance("@mozilla.org/io/string-input-stream;1");
    if (!sis)
      return NS_ERROR_OUT_OF_MEMORY;

    rv = sis->SetData((char *)aHeadersData, aHeadersDataLen);
    NS_ENSURE_SUCCESS(rv, rv);
    headersDataStream = do_QueryInterface(sis);
  }

  int32_t blockPopups =
    Preferences::GetInt("privacy.popups.disable_from_plugins");
  nsAutoPopupStatePusher popupStatePusher((PopupControlState)blockPopups);


  // if security checks (in particular CheckLoadURIWithPrincipal) needs
  // to be skipped we are creating a codebasePrincipal to make sure
  // that security check succeeds. Please note that we do not want to
  // fall back to using the systemPrincipal, because that would also
  // bypass ContentPolicy checks which should still be enforced.
  nsCOMPtr<nsIPrincipal> triggeringPrincipal;
  if (!aDoCheckLoadURIChecks) {
    mozilla::OriginAttributes attrs =
      BasePrincipal::Cast(content->NodePrincipal())->OriginAttributesRef();
    triggeringPrincipal = BasePrincipal::CreateCodebasePrincipal(uri, attrs);
  }

  rv = lh->OnLinkClick(content, uri, unitarget.get(), VoidString(),
                       aPostStream, headersDataStream,
                       /* isUserTriggered */ false,
                       /* isTrusted */ true, triggeringPrincipal);

  return rv;
}

NS_IMETHODIMP nsPluginInstanceOwner::GetDocument(nsIDocument* *aDocument)
{
  nsCOMPtr<nsIContent> content = do_QueryReferent(mContent);
  if (!aDocument || !content) {
    return NS_ERROR_NULL_POINTER;
  }

  // XXX sXBL/XBL2 issue: current doc or owner doc?
  // But keep in mind bug 322414 comment 33
  NS_ADDREF(*aDocument = content->OwnerDoc());
  return NS_OK;
}

NS_IMETHODIMP nsPluginInstanceOwner::InvalidateRect(NPRect *invalidRect)
{
  // If our object frame has gone away, we won't be able to determine
  // up-to-date-ness, so just fire off the event.
  if (mWaitingForPaint && (!mPluginFrame || IsUpToDate())) {
    nsCOMPtr<nsIContent> content = do_QueryReferent(mContent);
    // We don't care when the event is dispatched as long as it's "soon",
    // since whoever needs it will be waiting for it.
    nsCOMPtr<nsIRunnable> event = new AsyncPaintWaitEvent(content, true);
    NS_DispatchToMainThread(event);
    mWaitingForPaint = false;
  }

  if (!mPluginFrame || !invalidRect || !mWidgetVisible)
    return NS_ERROR_FAILURE;

#if defined(XP_MACOSX)
  // Each time an asynchronously-drawing plugin sends a new surface to display,
  // the image in the ImageContainer is updated and InvalidateRect is called.
  RefPtr<ImageContainer> container;
  mInstance->GetImageContainer(getter_AddRefs(container));
#endif

#ifndef XP_MACOSX
  // Invalidate for windowed plugins needs to work.
  if (mWidget) {
    mWidget->Invalidate(
      LayoutDeviceIntRect(invalidRect->left, invalidRect->top,
                          invalidRect->right - invalidRect->left,
                          invalidRect->bottom - invalidRect->top));
    // Plugin instances also call invalidate when plugin windows are hidden
    // during scrolling. In this case fall through so we invalidate the
    // underlying layer.
    if (!NeedsScrollImageLayer()) {
      return NS_OK;
    }
  }
#endif
  nsIntRect rect(invalidRect->left,
                 invalidRect->top,
                 invalidRect->right - invalidRect->left,
                 invalidRect->bottom - invalidRect->top);
  // invalidRect is in "display pixels".  In non-HiDPI modes "display pixels"
  // are device pixels.  But in HiDPI modes each display pixel corresponds
  // to more than one device pixel.
  double scaleFactor = 1.0;
  GetContentsScaleFactor(&scaleFactor);
  rect.ScaleRoundOut(scaleFactor);
  mPluginFrame->InvalidateLayer(DisplayItemType::TYPE_PLUGIN, &rect);
  return NS_OK;
}

NS_IMETHODIMP nsPluginInstanceOwner::InvalidateRegion(NPRegion invalidRegion)
{
  return NS_ERROR_NOT_IMPLEMENTED;
}

NS_IMETHODIMP
nsPluginInstanceOwner::RedrawPlugin()
{
  if (mPluginFrame) {
    mPluginFrame->InvalidateLayer(DisplayItemType::TYPE_PLUGIN);
  }
  return NS_OK;
}

#if defined(XP_WIN)
nsIWidget*
nsPluginInstanceOwner::GetContainingWidgetIfOffset()
{
  MOZ_ASSERT(mPluginFrame, "Caller should have checked for null mPluginFrame.");

  // This property is provided to allow a "windowless" plugin to determine the window it is drawing
  // in, so it can translate mouse coordinates it receives directly from the operating system
  // to coordinates relative to itself.

  // The original code returns the document's window, which is OK if the window the "windowless" plugin
  // is drawing into has the same origin as the document's window, but this is not the case for "windowless" plugins inside of scrolling DIVs etc

  // To make sure "windowless" plugins always get the right origin for translating mouse coordinates, this code
  // determines the window handle of the mozilla window containing the "windowless" plugin.

  // Given that this HWND may not be that of the document's window, there is a slight risk
  // of confusing a plugin that is using this HWND for illicit purposes, but since the documentation
  // does not suggest this HWND IS that of the document window, rather that of the window
  // the plugin is drawn in, this seems like a safe fix.

  // we only attempt to get the nearest window if this really is a "windowless" plugin so as not
  // to change any behaviour for the much more common windowed plugins,
  // though why this method would even be being called for a windowed plugin escapes me.
  if (!XRE_IsContentProcess() &&
      mPluginWindow && mPluginWindow->type == NPWindowTypeDrawable) {
    // it turns out that flash also uses this window for determining focus, and is currently
    // unable to show a caret correctly if we return the enclosing window. Therefore for
    // now we only return the enclosing window when there is an actual offset which
    // would otherwise cause coordinates to be offset incorrectly. (i.e.
    // if the enclosing window if offset from the document window)
    //
    // fixing both the caret and ability to interact issues for a windowless control in a non document aligned windw
    // does not seem to be possible without a change to the flash plugin

    nsIWidget* win = mPluginFrame->GetNearestWidget();
    if (win) {
      nsView *view = nsView::GetViewFor(win);
      NS_ASSERTION(view, "No view for widget");
      nsPoint offset = view->GetOffsetTo(nullptr);

      if (offset.x || offset.y) {
        // in the case the two windows are offset from eachother, we do go ahead and return the correct enclosing window
        // so that mouse co-ordinates are not messed up.
        return win;
      }
    }
  }

  return nullptr;
}

static already_AddRefed<nsIWidget>
GetRootWidgetForPluginFrame(const nsPluginFrame* aPluginFrame)
{
  MOZ_ASSERT(aPluginFrame);

  nsViewManager* vm =
    aPluginFrame->PresContext()->GetPresShell()->GetViewManager();
  if (!vm) {
    NS_WARNING("Could not find view manager for plugin frame.");
    return nullptr;
  }

  nsCOMPtr<nsIWidget> rootWidget;
  vm->GetRootWidget(getter_AddRefs(rootWidget));
  return rootWidget.forget();
}
#endif

NS_IMETHODIMP nsPluginInstanceOwner::GetNetscapeWindow(void *value)
{
  if (!mPluginFrame) {
    NS_WARNING("plugin owner has no owner in getting doc's window handle");
    return NS_ERROR_FAILURE;
  }

#if defined(XP_WIN)
  void** pvalue = (void**)value;
  nsIWidget* offsetContainingWidget = GetContainingWidgetIfOffset();
  if (offsetContainingWidget) {
    *pvalue = (void*)offsetContainingWidget->GetNativeData(NS_NATIVE_WINDOW);
    if (*pvalue) {
      return NS_OK;
    }
  }

  // simply return the topmost document window
  nsCOMPtr<nsIWidget> widget = GetRootWidgetForPluginFrame(mPluginFrame);
  if (widget) {
    *pvalue = widget->GetNativeData(NS_NATIVE_SHAREABLE_WINDOW);
  } else {
    NS_ASSERTION(widget, "couldn't get doc's widget in getting doc's window handle");
  }

  return NS_OK;
#elif defined(MOZ_WIDGET_GTK) && defined(MOZ_X11)
  // X11 window managers want the toplevel window for WM_TRANSIENT_FOR.
  nsIWidget* win = mPluginFrame->GetNearestWidget();
  if (!win)
    return NS_ERROR_FAILURE;
  *static_cast<Window*>(value) = (long unsigned int)win->GetNativeData(NS_NATIVE_SHAREABLE_WINDOW);
  return NS_OK;
#else
  return NS_ERROR_NOT_IMPLEMENTED;
#endif
}

#if defined(XP_WIN)
void
nsPluginInstanceOwner::SetWidgetWindowAsParent(HWND aWindowToAdopt)
{
  if (!mWidget) {
    NS_ERROR("mWidget should exist before this gets called.");
    return;
  }

  mWidget->SetNativeData(NS_NATIVE_CHILD_WINDOW,
                         reinterpret_cast<uintptr_t>(aWindowToAdopt));
}

nsresult
nsPluginInstanceOwner::SetNetscapeWindowAsParent(HWND aWindowToAdopt)
{
  if (!mPluginFrame) {
    NS_WARNING("Plugin owner has no plugin frame.");
    return NS_ERROR_FAILURE;
  }

  // If there is a containing window that is offset then ask that to adopt.
  nsIWidget* offsetWidget = GetContainingWidgetIfOffset();
  if (offsetWidget) {
    offsetWidget->SetNativeData(NS_NATIVE_CHILD_WINDOW,
                                reinterpret_cast<uintptr_t>(aWindowToAdopt));
    return NS_OK;
  }

  // Otherwise ask the topmost document window to adopt.
  nsCOMPtr<nsIWidget> rootWidget = GetRootWidgetForPluginFrame(mPluginFrame);
  if (!rootWidget) {
    NS_ASSERTION(rootWidget, "Couldn't get topmost document's widget.");
    return NS_ERROR_FAILURE;
  }

  rootWidget->SetNativeData(NS_NATIVE_CHILD_OF_SHAREABLE_WINDOW,
                            reinterpret_cast<uintptr_t>(aWindowToAdopt));
  return NS_OK;
}

bool
nsPluginInstanceOwner::GetCompositionString(uint32_t aType,
                                            nsTArray<uint8_t>* aDist,
                                            int32_t* aLength)
{
  // Mark pkugin calls ImmGetCompositionStringW correctly
  mGotCompositionData = true;

  RefPtr<TextComposition> composition = GetTextComposition();
  if (NS_WARN_IF(!composition)) {
    return false;
  }

  switch(aType) {
    case GCS_COMPSTR: {
      if (!composition->IsComposing()) {
        *aLength = 0;
        return true;
      }

      uint32_t len = composition->LastData().Length() * sizeof(char16_t);
      if (len) {
        aDist->SetLength(len);
        memcpy(aDist->Elements(), composition->LastData().get(), len);
      }
      *aLength = len;
      return true;
    }

    case GCS_RESULTSTR: {
      if (composition->IsComposing()) {
        *aLength = 0;
        return true;
      }

      uint32_t len = composition->LastData().Length() * sizeof(char16_t);
      if (len) {
        aDist->SetLength(len);
        memcpy(aDist->Elements(), composition->LastData().get(), len);
      }
      *aLength = len;
      return true;
    }

    case GCS_CURSORPOS: {
      *aLength = 0;
      TextRangeArray* ranges = composition->GetLastRanges();
      if (!ranges) {
        return true;
      }
      *aLength = ranges->GetCaretPosition();
      if (*aLength < 0) {
        return false;
      }
      return true;
    }

    case GCS_COMPATTR: {
      TextRangeArray* ranges = composition->GetLastRanges();
      if (!ranges || ranges->IsEmpty()) {
        *aLength = 0;
        return true;
      }

      aDist->SetLength(composition->LastData().Length());
      memset(aDist->Elements(), ATTR_INPUT, aDist->Length());

      for (TextRange& range : *ranges) {
        uint8_t type = ATTR_INPUT;
        switch(range.mRangeType) {
          case TextRangeType::eRawClause:
            type = ATTR_INPUT;
            break;
          case TextRangeType::eSelectedRawClause:
            type = ATTR_TARGET_NOTCONVERTED;
            break;
          case TextRangeType::eConvertedClause:
            type = ATTR_CONVERTED;
            break;
          case TextRangeType::eSelectedClause:
            type = ATTR_TARGET_CONVERTED;
            break;
          default:
            continue;
        }

        size_t minLen = std::min<size_t>(range.mEndOffset, aDist->Length());
        for (size_t i = range.mStartOffset; i < minLen; i++) {
          (*aDist)[i] = type;
        }
      }
      *aLength = aDist->Length();
      return true;
    }

    case GCS_COMPCLAUSE: {
      RefPtr<TextRangeArray> ranges = composition->GetLastRanges();
      if (!ranges || ranges->IsEmpty()) {
        aDist->SetLength(sizeof(uint32_t));
        memset(aDist->Elements(), 0, sizeof(uint32_t));
        *aLength = aDist->Length();
        return true;
      }
      AutoTArray<uint32_t, 16> clauses;
      clauses.AppendElement(0);
      for (TextRange& range : *ranges) {
        if (!range.IsClause()) {
          continue;
        }
        clauses.AppendElement(range.mEndOffset);
      }

      aDist->SetLength(clauses.Length() * sizeof(uint32_t));
      memcpy(aDist->Elements(), clauses.Elements(), aDist->Length());
      *aLength = aDist->Length();
      return true;
    }

    case GCS_RESULTREADSTR: {
      // When returning error causes unexpected error, so we return 0 instead.
      *aLength = 0;
      return true;
    }

    case GCS_RESULTCLAUSE: {
      // When returning error causes unexpected error, so we return 0 instead.
      *aLength = 0;
      return true;
    }

    default:
      NS_WARNING(
        nsPrintfCString("Unsupported type %x of ImmGetCompositionStringW hook",
                        aType).get());
      break;
  }

  return false;
}

bool
nsPluginInstanceOwner::SetCandidateWindow(
    const widget::CandidateWindowPosition& aPosition)
{
  if (NS_WARN_IF(!mPluginFrame)) {
    return false;
  }

  nsCOMPtr<nsIWidget> widget = GetContainingWidgetIfOffset();
  if (!widget) {
    widget = GetRootWidgetForPluginFrame(mPluginFrame);
    if (NS_WARN_IF(!widget)) {
      return false;
    }
  }

  widget->SetCandidateWindowForPlugin(aPosition);
  return true;
}

bool
nsPluginInstanceOwner::RequestCommitOrCancel(bool aCommitted)
{
  nsCOMPtr<nsIWidget> widget = GetContainingWidgetIfOffset();
  if (!widget) {
    widget = GetRootWidgetForPluginFrame(mPluginFrame);
    if (NS_WARN_IF(!widget)) {
      return false;
    }
  }

  // Retrieve TextComposition for the widget with IMEStateManager instead of
  // using GetTextComposition() because we cannot know whether the method
  // failed due to no widget or no composition.
  RefPtr<TextComposition> composition =
    IMEStateManager::GetTextCompositionFor(widget);
  if (!composition) {
    // If there is composition, we should just ignore this request since
    // the composition may have been committed after the plugin process
    // sent this request.
    return true;
<<<<<<< HEAD
  }

  nsCOMPtr<nsIContent> content = do_QueryReferent(mContent);
  if (content != composition->GetEventTargetNode()) {
    // If the composition is handled in different node, that means that
    // the composition for the plugin has gone and new composition has
    // already started.  So, request from the plugin should be ignored
    // since user inputs different text now.
    return true;
  }

=======
  }

  nsCOMPtr<nsIContent> content = do_QueryReferent(mContent);
  if (content != composition->GetEventTargetNode()) {
    // If the composition is handled in different node, that means that
    // the composition for the plugin has gone and new composition has
    // already started.  So, request from the plugin should be ignored
    // since user inputs different text now.
    return true;
  }

>>>>>>> 94e37e71
  // If active composition is being handled in the plugin, let's request to
  // commit/cancel the composition via both IMEStateManager and TextComposition
  // for avoid breaking the status management of composition.  I.e., don't
  // call nsIWidget::NotifyIME() directly from here.
  IMEStateManager::NotifyIME(aCommitted ?
                                widget::REQUEST_TO_COMMIT_COMPOSITION :
                                widget::REQUEST_TO_CANCEL_COMPOSITION,
                             widget, composition->GetTabParent());
  // FYI: This instance may have been destroyed.  Be careful if you need to
  //      access members of this class.
  return true;
}

bool
nsPluginInstanceOwner::EnableIME(bool aEnable)
{
  if (NS_WARN_IF(!mPluginFrame)) {
    return false;
  }

  nsCOMPtr<nsIWidget> widget = GetContainingWidgetIfOffset();
  if (!widget) {
    widget = GetRootWidgetForPluginFrame(mPluginFrame);
    if (NS_WARN_IF(!widget)) {
      return false;
    }
  }

  widget->EnableIMEForPlugin(aEnable);
  return true;
}

#endif // #ifdef XP_WIN

void
nsPluginInstanceOwner::HandledWindowedPluginKeyEvent(
                         const NativeEventData& aKeyEventData,
                         bool aIsConsumed)
{
  if (NS_WARN_IF(!mInstance)) {
    return;
  }
  DebugOnly<nsresult> rv =
    mInstance->HandledWindowedPluginKeyEvent(aKeyEventData, aIsConsumed);
  NS_WARNING_ASSERTION(NS_SUCCEEDED(rv), "HandledWindowedPluginKeyEvent fail");
}

void
nsPluginInstanceOwner::OnWindowedPluginKeyEvent(
                         const NativeEventData& aKeyEventData)
{
  if (NS_WARN_IF(!mPluginFrame)) {
    // Notifies the plugin process of the key event being not consumed by us.
    HandledWindowedPluginKeyEvent(aKeyEventData, false);
    return;
  }

  nsCOMPtr<nsIWidget> widget = mPluginFrame->PresContext()->GetRootWidget();
  if (NS_WARN_IF(!widget)) {
    // Notifies the plugin process of the key event being not consumed by us.
    HandledWindowedPluginKeyEvent(aKeyEventData, false);
    return;
  }

  nsresult rv = widget->OnWindowedPluginKeyEvent(aKeyEventData, this);
  if (NS_WARN_IF(NS_FAILED(rv))) {
    // Notifies the plugin process of the key event being not consumed by us.
    HandledWindowedPluginKeyEvent(aKeyEventData, false);
    return;
  }

  // If the key event is posted to another process, we need to wait a call
  // of HandledWindowedPluginKeyEvent().  So, nothing to do here in this case.
  if (rv == NS_SUCCESS_EVENT_HANDLED_ASYNCHRONOUSLY) {
    return;
  }

  // Otherwise, the key event is handled synchronously.  Let's notify the
  // plugin process of the key event's result.
  bool consumed = (rv == NS_SUCCESS_EVENT_CONSUMED);
  HandledWindowedPluginKeyEvent(aKeyEventData, consumed);
}

NS_IMETHODIMP nsPluginInstanceOwner::SetEventModel(int32_t eventModel)
{
#ifdef XP_MACOSX
  mEventModel = static_cast<NPEventModel>(eventModel);
  return NS_OK;
#else
  return NS_ERROR_NOT_IMPLEMENTED;
#endif
}

#ifdef XP_MACOSX
NPBool nsPluginInstanceOwner::ConvertPointPuppet(PuppetWidget *widget,
                                                 nsPluginFrame* pluginFrame,
                                                 double sourceX, double sourceY,
                                                 NPCoordinateSpace sourceSpace,
                                                 double *destX, double *destY,
                                                 NPCoordinateSpace destSpace)
{
  NS_ENSURE_TRUE(widget && widget->GetOwningTabChild() && pluginFrame, false);
  // Caller has to want a result.
  NS_ENSURE_TRUE(destX || destY, false);

  if (sourceSpace == destSpace) {
    if (destX) {
      *destX = sourceX;
    }
    if (destY) {
      *destY = sourceY;
    }
    return true;
  }

  nsPresContext* presContext = pluginFrame->PresContext();
  CSSToLayoutDeviceScale scaleFactor(
    double(AppUnitsPerCSSPixel()) /
    presContext->DeviceContext()->AppUnitsPerDevPixelAtUnitFullZoom());

  PuppetWidget *puppetWidget = static_cast<PuppetWidget*>(widget);
  PuppetWidget *rootWidget = static_cast<PuppetWidget*>(widget->GetTopLevelWidget());
  if (!rootWidget) {
    return false;
  }
  CSSIntPoint chromeSize = CSSIntPoint::Truncate(
    rootWidget->GetChromeOffset() / scaleFactor);
  nsIntSize intScreenDims = rootWidget->GetScreenDimensions();
  CSSIntSize screenDims = CSSIntSize::Truncate(
    LayoutDeviceIntSize::FromUnknownSize(intScreenDims) / scaleFactor);
  int32_t screenH = screenDims.height;
  CSSIntPoint windowPosition = CSSIntPoint::Truncate(
    rootWidget->GetWindowPosition() / scaleFactor);

  // Window size is tab size + chrome size.
  LayoutDeviceIntRect tabContentBounds = puppetWidget->GetBounds();
  tabContentBounds.ScaleInverseRoundOut(scaleFactor.scale);
  int32_t windowH = tabContentBounds.height + int(chromeSize.y);

  CSSIntPoint pluginPosition = pluginFrame->GetScreenRect().TopLeft();

  // Convert (sourceX, sourceY) to 'real' (not PuppetWidget) screen space.
  // In OSX, the Y-axis increases upward, which is the reverse of ours.
  // We want OSX coordinates for window and screen so those equations are swapped.
  CSSIntPoint sourcePoint = CSSIntPoint::Truncate(sourceX, sourceY);
  CSSIntPoint screenPoint;
  switch (sourceSpace) {
    case NPCoordinateSpacePlugin:
      screenPoint = sourcePoint + pluginPosition +
        CSSIntPoint::Truncate(CSSPoint::FromAppUnits(
          pluginFrame->GetContentRectRelativeToSelf().TopLeft()));
      break;
    case NPCoordinateSpaceWindow:
      screenPoint = CSSIntPoint(sourcePoint.x, windowH-sourcePoint.y) +
        windowPosition;
      break;
    case NPCoordinateSpaceFlippedWindow:
      screenPoint = sourcePoint + windowPosition;
      break;
    case NPCoordinateSpaceScreen:
      screenPoint = CSSIntPoint(sourcePoint.x, screenH-sourcePoint.y);
      break;
    case NPCoordinateSpaceFlippedScreen:
      screenPoint = sourcePoint;
      break;
    default:
      return false;
  }

  // Convert from screen to dest space.
  CSSIntPoint destPoint;
  switch (destSpace) {
    case NPCoordinateSpacePlugin:
      destPoint = screenPoint - pluginPosition -
        CSSIntPoint::Truncate(CSSPoint::FromAppUnits(
          pluginFrame->GetContentRectRelativeToSelf().TopLeft()));
      break;
    case NPCoordinateSpaceWindow:
      destPoint = screenPoint - windowPosition;
      destPoint.y = windowH - destPoint.y;
      break;
    case NPCoordinateSpaceFlippedWindow:
      destPoint = screenPoint - windowPosition;
      break;
    case NPCoordinateSpaceScreen:
      destPoint = CSSIntPoint(screenPoint.x, screenH-screenPoint.y);
      break;
    case NPCoordinateSpaceFlippedScreen:
      destPoint = screenPoint;
      break;
    default:
      return false;
  }

  if (destX) {
    *destX = destPoint.x;
  }
  if (destY) {
    *destY = destPoint.y;
  }

  return true;
}

NPBool nsPluginInstanceOwner::ConvertPointNoPuppet(nsIWidget *widget,
                                                   nsPluginFrame* pluginFrame,
                                                   double sourceX, double sourceY,
                                                   NPCoordinateSpace sourceSpace,
                                                   double *destX, double *destY,
                                                   NPCoordinateSpace destSpace)
{
  NS_ENSURE_TRUE(widget && pluginFrame, false);
  // Caller has to want a result.
  NS_ENSURE_TRUE(destX || destY, false);

  if (sourceSpace == destSpace) {
    if (destX) {
      *destX = sourceX;
    }
    if (destY) {
      *destY = sourceY;
    }
    return true;
  }

  nsPresContext* presContext = pluginFrame->PresContext();
  double scaleFactor = double(AppUnitsPerCSSPixel())/
    presContext->DeviceContext()->AppUnitsPerDevPixelAtUnitFullZoom();

  nsCOMPtr<nsIScreen> screen = widget->GetWidgetScreen();
  if (!screen) {
    return false;
  }

  int32_t screenX, screenY, screenWidth, screenHeight;
  screen->GetRect(&screenX, &screenY, &screenWidth, &screenHeight);
  screenHeight /= scaleFactor;

  LayoutDeviceIntRect windowScreenBounds = widget->GetScreenBounds();
  windowScreenBounds.ScaleInverseRoundOut(scaleFactor);
  int32_t windowX = windowScreenBounds.x;
  int32_t windowY = windowScreenBounds.y;
  int32_t windowHeight = windowScreenBounds.height;

  CSSIntRect pluginScreenRect = pluginFrame->GetScreenRect();

  double screenXGecko, screenYGecko;
  switch (sourceSpace) {
    case NPCoordinateSpacePlugin:
      screenXGecko = pluginScreenRect.x + sourceX;
      screenYGecko = pluginScreenRect.y + sourceY;
      break;
    case NPCoordinateSpaceWindow:
      screenXGecko = windowX + sourceX;
      screenYGecko = windowY + (windowHeight - sourceY);
      break;
    case NPCoordinateSpaceFlippedWindow:
      screenXGecko = windowX + sourceX;
      screenYGecko = windowY + sourceY;
      break;
    case NPCoordinateSpaceScreen:
      screenXGecko = sourceX;
      screenYGecko = screenHeight - sourceY;
      break;
    case NPCoordinateSpaceFlippedScreen:
      screenXGecko = sourceX;
      screenYGecko = sourceY;
      break;
    default:
      return false;
  }

  double destXCocoa, destYCocoa;
  switch (destSpace) {
    case NPCoordinateSpacePlugin:
      destXCocoa = screenXGecko - pluginScreenRect.x;
      destYCocoa = screenYGecko - pluginScreenRect.y;
      break;
    case NPCoordinateSpaceWindow:
      destXCocoa = screenXGecko - windowX;
      destYCocoa = windowHeight - (screenYGecko - windowY);
      break;
    case NPCoordinateSpaceFlippedWindow:
      destXCocoa = screenXGecko - windowX;
      destYCocoa = screenYGecko - windowY;
      break;
    case NPCoordinateSpaceScreen:
      destXCocoa = screenXGecko;
      destYCocoa = screenHeight - screenYGecko;
      break;
    case NPCoordinateSpaceFlippedScreen:
      destXCocoa = screenXGecko;
      destYCocoa = screenYGecko;
      break;
    default:
      return false;
  }

  if (destX) {
    *destX = destXCocoa;
  }
  if (destY) {
    *destY = destYCocoa;
  }

  return true;
}
#endif // XP_MACOSX

NPBool nsPluginInstanceOwner::ConvertPoint(double sourceX, double sourceY, NPCoordinateSpace sourceSpace,
                                           double *destX, double *destY, NPCoordinateSpace destSpace)
{
#ifdef XP_MACOSX
  if (!mPluginFrame) {
    return false;
  }

  MOZ_ASSERT(mPluginFrame->GetNearestWidget());

  if (nsIWidget::UsePuppetWidgets()) {
    return ConvertPointPuppet(static_cast<PuppetWidget*>(mPluginFrame->GetNearestWidget()),
                               mPluginFrame, sourceX, sourceY, sourceSpace,
                               destX, destY, destSpace);
  }

  return ConvertPointNoPuppet(mPluginFrame->GetNearestWidget(),
                              mPluginFrame, sourceX, sourceY, sourceSpace,
                              destX, destY, destSpace);
#else
  return false;
#endif
}

NPError nsPluginInstanceOwner::InitAsyncSurface(NPSize *size, NPImageFormat format,
                                                void *initData, NPAsyncSurface *surface)
{
  return NPERR_INCOMPATIBLE_VERSION_ERROR;
}

NPError nsPluginInstanceOwner::FinalizeAsyncSurface(NPAsyncSurface *)
{
  return NPERR_INCOMPATIBLE_VERSION_ERROR;
}

void nsPluginInstanceOwner::SetCurrentAsyncSurface(NPAsyncSurface *, NPRect*)
{
}

NS_IMETHODIMP nsPluginInstanceOwner::GetTagType(nsPluginTagType *result)
{
  NS_ENSURE_ARG_POINTER(result);

  *result = nsPluginTagType_Unknown;

  nsCOMPtr<nsIContent> content = do_QueryReferent(mContent);
  if (content->IsHTMLElement(nsGkAtoms::embed))
    *result = nsPluginTagType_Embed;
  else if (content->IsHTMLElement(nsGkAtoms::object))
    *result = nsPluginTagType_Object;

  return NS_OK;
}

void nsPluginInstanceOwner::GetParameters(nsTArray<MozPluginParameter>& parameters)
{
  nsCOMPtr<nsIObjectLoadingContent> content = do_QueryReferent(mContent);
  nsObjectLoadingContent *loadingContent =
    static_cast<nsObjectLoadingContent*>(content.get());

  loadingContent->GetPluginParameters(parameters);
}

#ifdef XP_MACOSX

static void InitializeNPCocoaEvent(NPCocoaEvent* event)
{
  memset(event, 0, sizeof(NPCocoaEvent));
}

NPDrawingModel nsPluginInstanceOwner::GetDrawingModel()
{
#ifndef NP_NO_QUICKDRAW
  // We don't support the Quickdraw drawing model any more but it's still
  // the default model for i386 per NPAPI.
  NPDrawingModel drawingModel = NPDrawingModelQuickDraw;
#else
  NPDrawingModel drawingModel = NPDrawingModelCoreGraphics;
#endif

  if (!mInstance)
    return drawingModel;

  mInstance->GetDrawingModel((int32_t*)&drawingModel);
  return drawingModel;
}

bool nsPluginInstanceOwner::IsRemoteDrawingCoreAnimation()
{
  if (!mInstance)
    return false;

  bool coreAnimation;
  if (!NS_SUCCEEDED(mInstance->IsRemoteDrawingCoreAnimation(&coreAnimation)))
    return false;

  return coreAnimation;
}

NPEventModel nsPluginInstanceOwner::GetEventModel()
{
  return mEventModel;
}

#define DEFAULT_REFRESH_RATE 20 // 50 FPS
StaticRefPtr<nsITimer>            nsPluginInstanceOwner::sCATimer;
nsTArray<nsPluginInstanceOwner*> *nsPluginInstanceOwner::sCARefreshListeners = nullptr;

void nsPluginInstanceOwner::CARefresh(nsITimer *aTimer, void *aClosure) {
  if (!sCARefreshListeners) {
    return;
  }
  for (size_t i = 0; i < sCARefreshListeners->Length(); i++) {
    nsPluginInstanceOwner* instanceOwner = (*sCARefreshListeners)[i];
    NPWindow *window;
    instanceOwner->GetWindow(window);
    if (!window) {
      continue;
    }
    NPRect r;
    r.left = 0;
    r.top = 0;
    r.right = window->width;
    r.bottom = window->height;
    instanceOwner->InvalidateRect(&r);
  }
}

void nsPluginInstanceOwner::AddToCARefreshTimer() {
  if (!mInstance) {
    return;
  }

  // Flash invokes InvalidateRect for us.
  const char* mime = nullptr;
  if (NS_SUCCEEDED(mInstance->GetMIMEType(&mime)) && mime &&
      nsPluginHost::GetSpecialType(nsDependentCString(mime)) ==
      nsPluginHost::eSpecialType_Flash) {
    return;
  }

  if (!sCARefreshListeners) {
    sCARefreshListeners = new nsTArray<nsPluginInstanceOwner*>();
  }

  if (sCARefreshListeners->Contains(this)) {
    return;
  }

  sCARefreshListeners->AppendElement(this);

  if (sCARefreshListeners->Length() == 1) {
    nsCOMPtr<nsITimer> timer;
    NS_NewTimerWithFuncCallback(getter_AddRefs(timer),
                                CARefresh, nullptr,
                                DEFAULT_REFRESH_RATE, nsITimer::TYPE_REPEATING_SLACK,
                                "nsPluginInstanceOwner::CARefresh");
    sCATimer = timer.forget();
  }
}

void nsPluginInstanceOwner::RemoveFromCARefreshTimer() {
  if (!sCARefreshListeners || sCARefreshListeners->Contains(this) == false) {
    return;
  }

  sCARefreshListeners->RemoveElement(this);

  if (sCARefreshListeners->Length() == 0) {
    if (sCATimer) {
      sCATimer->Cancel();
      sCATimer = nullptr;
    }
    delete sCARefreshListeners;
    sCARefreshListeners = nullptr;
  }
}

void nsPluginInstanceOwner::SetPluginPort()
{
  void* pluginPort = GetPluginPort();
  if (!pluginPort || !mPluginWindow)
    return;
  mPluginWindow->window = pluginPort;
}
#endif
#if defined(XP_MACOSX) || defined(XP_WIN)
nsresult nsPluginInstanceOwner::ContentsScaleFactorChanged(double aContentsScaleFactor)
{
  if (!mInstance) {
    return NS_ERROR_NULL_POINTER;
  }
  return mInstance->ContentsScaleFactorChanged(aContentsScaleFactor);
}
#endif


// static
uint32_t
nsPluginInstanceOwner::GetEventloopNestingLevel()
{
  nsCOMPtr<nsIAppShell> appShell = do_GetService(kAppShellCID);
  uint32_t currentLevel = 0;
  if (appShell) {
    appShell->GetEventloopNestingLevel(&currentLevel);
#ifdef XP_MACOSX
    // Cocoa widget code doesn't process UI events through the normal
    // appshell event loop, so it needs an additional count here.
    currentLevel++;
#endif
  }

  // No idea how this happens... but Linux doesn't consistently
  // process UI events through the appshell event loop. If we get a 0
  // here on any platform we increment the level just in case so that
  // we make sure we always tear the plugin down eventually.
  if (!currentLevel) {
    currentLevel++;
  }

  return currentLevel;
}

nsresult nsPluginInstanceOwner::DispatchFocusToPlugin(Event* aFocusEvent)
{
#ifndef XP_MACOSX
  if (!mPluginWindow || (mPluginWindow->type == NPWindowTypeWindow)) {
    // continue only for cases without child window
    aFocusEvent->PreventDefault(); // consume event
    return NS_OK;
  }
#endif

  WidgetEvent* theEvent = aFocusEvent->WidgetEventPtr();
  if (theEvent) {
    WidgetGUIEvent focusEvent(theEvent->IsTrusted(), theEvent->mMessage,
                              nullptr);
    nsEventStatus rv = ProcessEvent(focusEvent);
    if (nsEventStatus_eConsumeNoDefault == rv) {
      aFocusEvent->PreventDefault();
      aFocusEvent->StopPropagation();
    }
  }

  return NS_OK;
}

nsresult nsPluginInstanceOwner::ProcessKeyPress(Event* aKeyEvent)
{
  // ProcessKeyPress() may be called twice with same eKeyPress event.  One is
  // by the event listener in the default event group and the other is by the
  // event listener in the system event group.  When this is called in the
  // latter case and the event must be fired in the default event group too,
  // we don't need to do nothing anymore.
  // XXX Do we need to check whether the document is in chrome?  In strictly
  //     speaking, it must be yes.  However, our UI must not use plugin in
  //     chrome.
  if (!aKeyEvent->WidgetEventPtr()->mFlags.mOnlySystemGroupDispatchInContent &&
      aKeyEvent->WidgetEventPtr()->mFlags.mInSystemGroup) {
    return NS_OK;
  }

#ifdef XP_MACOSX
  return DispatchKeyToPlugin(aKeyEvent);
#else
  if (SendNativeEvents())
    DispatchKeyToPlugin(aKeyEvent);

  if (mInstance) {
    // If this event is going to the plugin, we want to kill it.
    // Not actually sending keypress to the plugin, since we didn't before.
    aKeyEvent->PreventDefault();
    aKeyEvent->StopPropagation();
  }
  return NS_OK;
#endif
}

nsresult nsPluginInstanceOwner::DispatchKeyToPlugin(Event* aKeyEvent)
{
#if !defined(XP_MACOSX)
  if (!mPluginWindow || (mPluginWindow->type == NPWindowTypeWindow)) {
    aKeyEvent->PreventDefault(); // consume event
    return NS_OK;
  }
  // continue only for cases without child window
#endif

  if (mInstance) {
    WidgetKeyboardEvent* keyEvent =
      aKeyEvent->WidgetEventPtr()->AsKeyboardEvent();
    if (keyEvent && keyEvent->mClass == eKeyboardEventClass) {
      nsEventStatus rv = ProcessEvent(*keyEvent);
      if (nsEventStatus_eConsumeNoDefault == rv) {
        aKeyEvent->PreventDefault();
        aKeyEvent->StopPropagation();
      }
    }
  }

  return NS_OK;
}

nsresult
nsPluginInstanceOwner::ProcessMouseDown(Event* aMouseEvent)
{
#if !defined(XP_MACOSX)
  if (!mPluginWindow || (mPluginWindow->type == NPWindowTypeWindow)) {
    aMouseEvent->PreventDefault(); // consume event
    return NS_OK;
  }
  // continue only for cases without child window
#endif

  // if the plugin is windowless, we need to set focus ourselves
  // otherwise, we might not get key events
  if (mPluginFrame && mPluginWindow &&
      mPluginWindow->type == NPWindowTypeDrawable) {

    nsIFocusManager* fm = nsFocusManager::GetFocusManager();
    if (fm) {
      nsCOMPtr<Element> elem = do_QueryReferent(mContent);
      fm->SetFocus(elem, 0);
    }
  }

  WidgetMouseEvent* mouseEvent =
    aMouseEvent->WidgetEventPtr()->AsMouseEvent();
  if (mouseEvent && mouseEvent->mClass == eMouseEventClass) {
    mLastMouseDownButtonType = mouseEvent->button;
    nsEventStatus rv = ProcessEvent(*mouseEvent);
    if (nsEventStatus_eConsumeNoDefault == rv) {
      aMouseEvent->PreventDefault(); // consume event
      return NS_OK;
    }
  }

  return NS_OK;
}

nsresult nsPluginInstanceOwner::DispatchMouseToPlugin(Event* aMouseEvent,
                                                      bool aAllowPropagate)
{
#if !defined(XP_MACOSX)
  if (!mPluginWindow || (mPluginWindow->type == NPWindowTypeWindow)) {
    aMouseEvent->PreventDefault(); // consume event
    return NS_OK;
  }
  // continue only for cases without child window
#endif
  // don't send mouse events if we are hidden
  if (!mWidgetVisible)
    return NS_OK;

  WidgetMouseEvent* mouseEvent =
    aMouseEvent->WidgetEventPtr()->AsMouseEvent();
  if (mouseEvent && mouseEvent->mClass == eMouseEventClass) {
    nsEventStatus rv = ProcessEvent(*mouseEvent);
    if (nsEventStatus_eConsumeNoDefault == rv) {
      aMouseEvent->PreventDefault();
      if (!aAllowPropagate) {
        aMouseEvent->StopPropagation();
      }
    }
    if (mouseEvent->mMessage == eMouseUp) {
      mLastMouseDownButtonType = -1;
    }
  }
  return NS_OK;
}

#ifdef XP_WIN
void
nsPluginInstanceOwner::CallDefaultProc(const WidgetGUIEvent* aEvent)
{
  nsCOMPtr<nsIWidget> widget = GetContainingWidgetIfOffset();
  if (!widget) {
    widget = GetRootWidgetForPluginFrame(mPluginFrame);
    if (NS_WARN_IF(!widget)) {
      return;
    }
  }

  const NPEvent* npEvent =
    static_cast<const NPEvent*>(aEvent->mPluginEvent);
  if (NS_WARN_IF(!npEvent)) {
    return;
  }

  WidgetPluginEvent pluginEvent(true, ePluginInputEvent, widget);
  pluginEvent.mPluginEvent.Copy(*npEvent);
  widget->DefaultProcOfPluginEvent(pluginEvent);
}

already_AddRefed<TextComposition>
nsPluginInstanceOwner::GetTextComposition()
{
  if (NS_WARN_IF(!mPluginFrame)) {
    return nullptr;
  }

  nsCOMPtr<nsIWidget> widget = GetContainingWidgetIfOffset();
  if (!widget) {
    widget = GetRootWidgetForPluginFrame(mPluginFrame);
    if (NS_WARN_IF(!widget)) {
      return nullptr;
    }
  }

  RefPtr<TextComposition> composition =
    IMEStateManager::GetTextCompositionFor(widget);
  if (NS_WARN_IF(!composition)) {
    return nullptr;
  }

  return composition.forget();
}

void
nsPluginInstanceOwner::HandleNoConsumedCompositionMessage(
  WidgetCompositionEvent* aCompositionEvent,
  const NPEvent* aPluginEvent)
{
  nsCOMPtr<nsIWidget> widget = GetContainingWidgetIfOffset();
  if (!widget) {
    widget = GetRootWidgetForPluginFrame(mPluginFrame);
    if (NS_WARN_IF(!widget)) {
      return;
    }
  }

  NPEvent npevent;
  if (aPluginEvent->lParam & GCS_RESULTSTR) {
    // GCS_RESULTSTR's default proc will generate WM_CHAR. So emulate it.
    for (size_t i = 0; i < aCompositionEvent->mData.Length(); i++) {
      WidgetPluginEvent charEvent(true, ePluginInputEvent, widget);
      npevent.event = WM_CHAR;
      npevent.wParam = aCompositionEvent->mData[i];
      npevent.lParam = 0;
      charEvent.mPluginEvent.Copy(npevent);
      ProcessEvent(charEvent);
    }
    return;
  }
  if (!mSentStartComposition) {
    // We post WM_IME_COMPOSITION to default proc, but
    // WM_IME_STARTCOMPOSITION isn't post yet.  We should post it at first.
    WidgetPluginEvent startEvent(true, ePluginInputEvent, widget);
    npevent.event = WM_IME_STARTCOMPOSITION;
    npevent.wParam = 0;
    npevent.lParam = 0;
    startEvent.mPluginEvent.Copy(npevent);
    CallDefaultProc(&startEvent);
    mSentStartComposition = true;
  }

  CallDefaultProc(aCompositionEvent);
}
#endif

nsresult
nsPluginInstanceOwner::DispatchCompositionToPlugin(Event* aEvent)
{
#ifdef XP_WIN
  if (!mPluginWindow) {
    // CompositionEvent isn't cancellable.  So it is unnecessary to call
    // PreventDefaults() to consume event
    return NS_OK;
  }
  WidgetCompositionEvent* compositionEvent =
    aEvent->WidgetEventPtr()->AsCompositionEvent();
  if (NS_WARN_IF(!compositionEvent)) {
      return NS_ERROR_INVALID_ARG;
  }

  if (compositionEvent->mMessage == eCompositionChange) {
    RefPtr<TextComposition> composition = GetTextComposition();
    if (NS_WARN_IF(!composition)) {
      return NS_ERROR_FAILURE;
    }
    TextComposition::CompositionChangeEventHandlingMarker
      compositionChangeEventHandlingMarker(composition, compositionEvent);
  }

  const NPEvent* pPluginEvent =
    static_cast<const NPEvent*>(compositionEvent->mPluginEvent);
  if (pPluginEvent && pPluginEvent->event == WM_IME_COMPOSITION &&
      mPluginDidNotHandleIMEComposition) {
    // This is a workaround when running windowed and windowless Flash on
    // same process.
    // Flash with protected mode calls IMM APIs on own render process.  This
    // is a bug of Flash's protected mode.
    // ImmGetCompositionString with GCS_RESULTSTR returns *LAST* committed
    // string.  So when windowed mode Flash handles IME composition,
    // windowless plugin can get windowed mode's commited string by that API.
    // So we never post WM_IME_COMPOSITION when plugin doesn't call
    // ImmGetCompositionString() during WM_IME_COMPOSITION correctly.
    HandleNoConsumedCompositionMessage(compositionEvent, pPluginEvent);
    aEvent->StopImmediatePropagation();
    return NS_OK;
  }

  // Protected mode Flash returns noDefault by NPP_HandleEvent, but
  // composition information into plugin is invalid because plugin's bug.
  // So if plugin doesn't get composition data by WM_IME_COMPOSITION, we
  // recongnize it isn't handled
  AutoRestore<bool> restore(mGotCompositionData);
  mGotCompositionData = false;

  nsEventStatus status = ProcessEvent(*compositionEvent);
  aEvent->StopImmediatePropagation();

  // Composition event isn't handled by plugin, so we have to call default proc.

  if (NS_WARN_IF(!pPluginEvent)) {
    return NS_OK;
  }

  if (pPluginEvent->event == WM_IME_STARTCOMPOSITION) {
    // Flash's protected mode lies that composition event is handled, but it
    // cannot do it well.  So even if handled, we should post this message when
    // no IMM API calls during WM_IME_COMPOSITION.
    if (nsEventStatus_eConsumeNoDefault != status)  {
      CallDefaultProc(compositionEvent);
      mSentStartComposition = true;
    } else {
      mSentStartComposition = false;
    }
    mPluginDidNotHandleIMEComposition = false;
    return NS_OK;
  }

  if (pPluginEvent->event == WM_IME_ENDCOMPOSITION) {
    // Always post WM_END_COMPOSITION to default proc. Because Flash may lie
    // that it doesn't handle composition well, but event is handled.
    // Even if posting this message, default proc do nothing if unnecessary.
    CallDefaultProc(compositionEvent);
    return NS_OK;
  }

  if (pPluginEvent->event == WM_IME_COMPOSITION && !mGotCompositionData) {
    // If plugin doesn't handle WM_IME_COMPOSITION correctly, we don't send
    // composition event until end composition.
    mPluginDidNotHandleIMEComposition = true;

    HandleNoConsumedCompositionMessage(compositionEvent, pPluginEvent);
  }
#endif // #ifdef XP_WIN
  return NS_OK;
}

nsresult
nsPluginInstanceOwner::HandleEvent(Event* aEvent)
{
  NS_ASSERTION(mInstance, "Should have a valid plugin instance or not receive events.");

  nsAutoString eventType;
  aEvent->GetType(eventType);

#ifdef XP_MACOSX
  if (eventType.EqualsLiteral("activate") ||
      eventType.EqualsLiteral("deactivate")) {
    WindowFocusMayHaveChanged();
    return NS_OK;
  }
  if (eventType.EqualsLiteral("MozPerformDelayedBlur")) {
    if (mShouldBlurOnActivate) {
      WidgetGUIEvent blurEvent(true, eBlur, nullptr);
      ProcessEvent(blurEvent);
      mShouldBlurOnActivate = false;
    }
    return NS_OK;
  }
#endif

  if (eventType.EqualsLiteral("focus")) {
    mContentFocused = true;
    return DispatchFocusToPlugin(aEvent);
  }
  if (eventType.EqualsLiteral("blur")) {
    mContentFocused = false;
    return DispatchFocusToPlugin(aEvent);
  }
  if (eventType.EqualsLiteral("mousedown")) {
    return ProcessMouseDown(aEvent);
  }
  if (eventType.EqualsLiteral("mouseup")) {
    return DispatchMouseToPlugin(aEvent);
  }
  if (eventType.EqualsLiteral("mousemove")) {
    return DispatchMouseToPlugin(aEvent, true);
  }
  if (eventType.EqualsLiteral("click") ||
      eventType.EqualsLiteral("dblclick") ||
      eventType.EqualsLiteral("mouseover") ||
      eventType.EqualsLiteral("mouseout")) {
    return DispatchMouseToPlugin(aEvent);
  }
  if (eventType.EqualsLiteral("keydown") ||
      eventType.EqualsLiteral("keyup")) {
    return DispatchKeyToPlugin(aEvent);
  }
  if (eventType.EqualsLiteral("keypress")) {
    return ProcessKeyPress(aEvent);
  }
  if (eventType.EqualsLiteral("compositionstart") ||
      eventType.EqualsLiteral("compositionend") ||
      eventType.EqualsLiteral("text")) {
    return DispatchCompositionToPlugin(aEvent);
  }

  DragEvent* dragEvent = aEvent->AsDragEvent();
  if (dragEvent && mInstance) {
    WidgetEvent* ievent = aEvent->WidgetEventPtr();
    if (ievent && ievent->IsTrusted() &&
        ievent->mMessage != eDragEnter && ievent->mMessage != eDragOver) {
      aEvent->PreventDefault();
    }

    // Let the plugin handle drag events.
    aEvent->StopPropagation();
  }
  return NS_OK;
}

#ifdef MOZ_X11
static unsigned int XInputEventState(const WidgetInputEvent& anEvent)
{
  unsigned int state = 0;
  if (anEvent.IsShift()) state |= ShiftMask;
  if (anEvent.IsControl()) state |= ControlMask;
  if (anEvent.IsAlt()) state |= Mod1Mask;
  if (anEvent.IsMeta()) state |= Mod4Mask;
  return state;
}
#endif

#ifdef XP_MACOSX

// Returns whether or not content is the content that is or would be
// focused if the top-level chrome window was active.
static bool
ContentIsFocusedWithinWindow(nsIContent* aContent)
{
  nsPIDOMWindowOuter* outerWindow = aContent->OwnerDoc()->GetWindow();
  if (!outerWindow) {
    return false;
  }

  nsPIDOMWindowOuter* rootWindow = outerWindow->GetPrivateRoot();
  if (!rootWindow) {
    return false;
  }

  nsFocusManager* fm = nsFocusManager::GetFocusManager();
  if (!fm) {
    return false;
  }

  nsCOMPtr<nsPIDOMWindowOuter> focusedFrame;
  nsCOMPtr<nsIContent> focusedContent =
    nsFocusManager::GetFocusedDescendant(rootWindow,
                                         nsFocusManager::eIncludeAllDescendants,
                                         getter_AddRefs(focusedFrame));
  return (focusedContent.get() == aContent);
}

static NPCocoaEventType
CocoaEventTypeForEvent(const WidgetGUIEvent& anEvent, nsIFrame* aObjectFrame)
{
  const NPCocoaEvent* event = static_cast<const NPCocoaEvent*>(anEvent.mPluginEvent);
  if (event) {
    return event->type;
  }

  switch (anEvent.mMessage) {
    case eMouseOver:
      return NPCocoaEventMouseEntered;
    case eMouseOut:
      return NPCocoaEventMouseExited;
    case eMouseMove: {
      // We don't know via information on events from the widget code whether or not
      // we're dragging. The widget code just generates mouse move events from native
      // drag events. If anybody is capturing, this is a drag event.
      if (nsIPresShell::GetCapturingContent()) {
        return NPCocoaEventMouseDragged;
      }

      return NPCocoaEventMouseMoved;
    }
    case eMouseDown:
      return NPCocoaEventMouseDown;
    case eMouseUp:
      return NPCocoaEventMouseUp;
    case eKeyDown:
      return NPCocoaEventKeyDown;
    case eKeyUp:
      return NPCocoaEventKeyUp;
    case eFocus:
    case eBlur:
      return NPCocoaEventFocusChanged;
    case eLegacyMouseLineOrPageScroll:
      return NPCocoaEventScrollWheel;
    default:
      return (NPCocoaEventType)0;
  }
}

static NPCocoaEvent
TranslateToNPCocoaEvent(WidgetGUIEvent* anEvent, nsIFrame* aObjectFrame)
{
  NPCocoaEvent cocoaEvent;
  InitializeNPCocoaEvent(&cocoaEvent);
  cocoaEvent.type = CocoaEventTypeForEvent(*anEvent, aObjectFrame);

  if (anEvent->mMessage == eMouseMove ||
      anEvent->mMessage == eMouseDown ||
      anEvent->mMessage == eMouseUp ||
      anEvent->mMessage == eLegacyMouseLineOrPageScroll ||
      anEvent->mMessage == eMouseOver ||
      anEvent->mMessage == eMouseOut)
  {
    nsPoint pt = nsLayoutUtils::GetEventCoordinatesRelativeTo(anEvent, aObjectFrame) -
                 aObjectFrame->GetContentRectRelativeToSelf().TopLeft();
    nsPresContext* presContext = aObjectFrame->PresContext();
    // Plugin event coordinates need to be translated from device pixels
    // into "display pixels" in HiDPI modes.
    double scaleFactor = double(AppUnitsPerCSSPixel())/
      aObjectFrame->PresContext()->DeviceContext()->AppUnitsPerDevPixelAtUnitFullZoom();
    size_t intScaleFactor = ceil(scaleFactor);
    nsIntPoint ptPx(presContext->AppUnitsToDevPixels(pt.x) / intScaleFactor,
                    presContext->AppUnitsToDevPixels(pt.y) / intScaleFactor);
    cocoaEvent.data.mouse.pluginX = double(ptPx.x);
    cocoaEvent.data.mouse.pluginY = double(ptPx.y);
  }

  switch (anEvent->mMessage) {
    case eMouseDown:
    case eMouseUp: {
      WidgetMouseEvent* mouseEvent = anEvent->AsMouseEvent();
      if (mouseEvent) {
        switch (mouseEvent->button) {
          case WidgetMouseEvent::eLeftButton:
            cocoaEvent.data.mouse.buttonNumber = 0;
            break;
          case WidgetMouseEvent::eRightButton:
            cocoaEvent.data.mouse.buttonNumber = 1;
            break;
          case WidgetMouseEvent::eMiddleButton:
            cocoaEvent.data.mouse.buttonNumber = 2;
            break;
          default:
            NS_WARNING("Mouse button we don't know about?");
        }
        cocoaEvent.data.mouse.clickCount = mouseEvent->mClickCount;
      } else {
        NS_WARNING("eMouseUp/DOWN is not a WidgetMouseEvent?");
      }
      break;
    }
    case eLegacyMouseLineOrPageScroll: {
      WidgetWheelEvent* wheelEvent = anEvent->AsWheelEvent();
      if (wheelEvent) {
        cocoaEvent.data.mouse.deltaX = wheelEvent->mLineOrPageDeltaX;
        cocoaEvent.data.mouse.deltaY = wheelEvent->mLineOrPageDeltaY;
      } else {
        NS_WARNING("eLegacyMouseLineOrPageScroll is not a WidgetWheelEvent? "
                   "(could be, haven't checked)");
      }
      break;
    }
    case eKeyDown:
    case eKeyUp:
    {
      WidgetKeyboardEvent* keyEvent = anEvent->AsKeyboardEvent();

      // That keyEvent->mPluginTextEventString is non-empty is a signal that we should
      // create a text event for the plugin, instead of a key event.
      if (anEvent->mMessage == eKeyDown &&
          !keyEvent->mPluginTextEventString.IsEmpty()) {
        cocoaEvent.type = NPCocoaEventTextInput;
        const char16_t* pluginTextEventString = keyEvent->mPluginTextEventString.get();
        cocoaEvent.data.text.text = (NPNSString*)
          ::CFStringCreateWithCharacters(NULL,
                                         reinterpret_cast<const UniChar*>(pluginTextEventString),
                                         keyEvent->mPluginTextEventString.Length());
      } else {
        cocoaEvent.data.key.keyCode = keyEvent->mNativeKeyCode;
        cocoaEvent.data.key.isARepeat = keyEvent->mIsRepeat;
        cocoaEvent.data.key.modifierFlags = keyEvent->mNativeModifierFlags;
        const char16_t* nativeChars = keyEvent->mNativeCharacters.get();
        cocoaEvent.data.key.characters = (NPNSString*)
          ::CFStringCreateWithCharacters(NULL,
                                         reinterpret_cast<const UniChar*>(nativeChars),
                                         keyEvent->mNativeCharacters.Length());
        const char16_t* nativeCharsIgnoringModifiers = keyEvent->mNativeCharactersIgnoringModifiers.get();
        cocoaEvent.data.key.charactersIgnoringModifiers = (NPNSString*)
          ::CFStringCreateWithCharacters(NULL,
                                         reinterpret_cast<const UniChar*>(nativeCharsIgnoringModifiers),
                                         keyEvent->mNativeCharactersIgnoringModifiers.Length());
      }
      break;
    }
    case eFocus:
    case eBlur:
      cocoaEvent.data.focus.hasFocus = (anEvent->mMessage == eFocus);
      break;
    default:
      break;
  }
  return cocoaEvent;
}

void nsPluginInstanceOwner::PerformDelayedBlurs()
{
  nsCOMPtr<nsIContent> content = do_QueryReferent(mContent);
  nsCOMPtr<EventTarget> windowRoot = content->OwnerDoc()->GetWindow()->GetTopWindowRoot();
  nsContentUtils::DispatchTrustedEvent(content->OwnerDoc(),
                                       windowRoot,
                                       NS_LITERAL_STRING("MozPerformDelayedBlur"),
                                       CanBubble::eNo, Cancelable::eNo, nullptr);
}

#endif

nsEventStatus nsPluginInstanceOwner::ProcessEvent(const WidgetGUIEvent& anEvent)
{
  nsEventStatus rv = nsEventStatus_eIgnore;

  if (!mInstance || !mPluginFrame) {
    return nsEventStatus_eIgnore;
  }

#ifdef XP_MACOSX
  NPEventModel eventModel = GetEventModel();
  if (eventModel != NPEventModelCocoa) {
    return nsEventStatus_eIgnore;
  }

  // In the Cocoa event model, focus is per-window. Don't tell a plugin it lost
  // focus unless it lost focus within the window. For example, ignore a blur
  // event if it's coming due to the plugin's window deactivating.
  nsCOMPtr<nsIContent> content = do_QueryReferent(mContent);
  if (anEvent.mMessage == eBlur && ContentIsFocusedWithinWindow(content)) {
    mShouldBlurOnActivate = true;
    return nsEventStatus_eIgnore;
  }

  // Also, don't tell the plugin it gained focus again after we've already given
  // it focus. This might happen if it has focus, its window is blurred, then the
  // window is made active again. The plugin never lost in-window focus, so it
  // shouldn't get a focus event again.
  if (anEvent.mMessage == eFocus && mLastContentFocused == true) {
    mShouldBlurOnActivate = false;
    return nsEventStatus_eIgnore;
  }

  // Now, if we're going to send a focus event, update mLastContentFocused and
  // tell any plugins in our window that we have taken focus, so they should
  // perform any delayed blurs.
  if (anEvent.mMessage == eFocus || anEvent.mMessage == eBlur) {
    mLastContentFocused = (anEvent.mMessage == eFocus);
    mShouldBlurOnActivate = false;
    PerformDelayedBlurs();
  }

  NPCocoaEvent cocoaEvent = TranslateToNPCocoaEvent(const_cast<WidgetGUIEvent*>(&anEvent), mPluginFrame);
  if (cocoaEvent.type == (NPCocoaEventType)0) {
    return nsEventStatus_eIgnore;
  }

  if (cocoaEvent.type == NPCocoaEventTextInput) {
    mInstance->HandleEvent(&cocoaEvent, nullptr);
    return nsEventStatus_eConsumeNoDefault;
  }

  int16_t response = kNPEventNotHandled;
  mInstance->HandleEvent(&cocoaEvent,
                         &response,
                         NS_PLUGIN_CALL_SAFE_TO_REENTER_GECKO);
  if ((response == kNPEventStartIME) && (cocoaEvent.type == NPCocoaEventKeyDown)) {
    nsIWidget* widget = mPluginFrame->GetNearestWidget();
    if (widget) {
      const WidgetKeyboardEvent* keyEvent = anEvent.AsKeyboardEvent();
      double screenX, screenY;
      ConvertPoint(0.0, mPluginFrame->GetScreenRect().height,
                   NPCoordinateSpacePlugin, &screenX, &screenY,
                   NPCoordinateSpaceScreen);
      nsAutoString outText;
      if (NS_SUCCEEDED(widget->StartPluginIME(*keyEvent, screenX, screenY, outText)) &&
          !outText.IsEmpty()) {
        CFStringRef cfString =
          ::CFStringCreateWithCharacters(kCFAllocatorDefault,
                                         reinterpret_cast<const UniChar*>(outText.get()),
                                         outText.Length());
        NPCocoaEvent textEvent;
        InitializeNPCocoaEvent(&textEvent);
        textEvent.type = NPCocoaEventTextInput;
        textEvent.data.text.text = (NPNSString*)cfString;
        mInstance->HandleEvent(&textEvent, nullptr);
      }
    }
  }

  bool handled = (response == kNPEventHandled || response == kNPEventStartIME);
  bool leftMouseButtonDown = (anEvent.mMessage == eMouseDown) &&
                             (anEvent.AsMouseEvent()->button == WidgetMouseEvent::eLeftButton);
  if (handled && !(leftMouseButtonDown && !mContentFocused)) {
    rv = nsEventStatus_eConsumeNoDefault;
  }
#endif

#ifdef XP_WIN
  // this code supports windowless plugins
  const NPEvent *pPluginEvent = static_cast<const NPEvent*>(anEvent.mPluginEvent);
  // we can get synthetic events from the EventStateManager... these
  // have no pluginEvent
  NPEvent pluginEvent;
  if (anEvent.mClass == eMouseEventClass ||
      anEvent.mClass == eWheelEventClass) {
    if (!pPluginEvent) {
      // XXX Should extend this list to synthesize events for more event
      // types
      pluginEvent.event = 0;
      bool initWParamWithCurrentState = true;
      switch (anEvent.mMessage) {
      case eMouseMove: {
        pluginEvent.event = WM_MOUSEMOVE;
        break;
      }
      case eMouseDown: {
        static const int downMsgs[] =
          { WM_LBUTTONDOWN, WM_MBUTTONDOWN, WM_RBUTTONDOWN };
        static const int dblClickMsgs[] =
          { WM_LBUTTONDBLCLK, WM_MBUTTONDBLCLK, WM_RBUTTONDBLCLK };
        const WidgetMouseEvent* mouseEvent = anEvent.AsMouseEvent();
        if (mouseEvent->mClickCount == 2) {
          pluginEvent.event = dblClickMsgs[mouseEvent->button];
        } else {
          pluginEvent.event = downMsgs[mouseEvent->button];
        }
        break;
      }
      case eMouseUp: {
        static const int upMsgs[] =
          { WM_LBUTTONUP, WM_MBUTTONUP, WM_RBUTTONUP };
        const WidgetMouseEvent* mouseEvent = anEvent.AsMouseEvent();
        pluginEvent.event = upMsgs[mouseEvent->button];
        break;
      }
      // For plugins which don't support high-resolution scroll, we should
      // generate legacy resolution wheel messages.  I.e., the delta value
      // should be WHEEL_DELTA * n.
      case eWheel: {
        const WidgetWheelEvent* wheelEvent = anEvent.AsWheelEvent();
        int32_t delta = 0;
        if (wheelEvent->mLineOrPageDeltaY) {
          switch (wheelEvent->mDeltaMode) {
            case WheelEvent_Binding::DOM_DELTA_PAGE:
              pluginEvent.event = WM_MOUSEWHEEL;
              delta = -WHEEL_DELTA * wheelEvent->mLineOrPageDeltaY;
              break;
            case WheelEvent_Binding::DOM_DELTA_LINE: {
              UINT linesPerWheelDelta = 0;
              if (NS_WARN_IF(!::SystemParametersInfo(SPI_GETWHEELSCROLLLINES, 0,
                                                     &linesPerWheelDelta, 0))) {
                // Use system default scroll amount, 3, when
                // SPI_GETWHEELSCROLLLINES isn't available.
                linesPerWheelDelta = 3;
              }
              if (!linesPerWheelDelta) {
                break;
              }
              pluginEvent.event = WM_MOUSEWHEEL;
              delta = -WHEEL_DELTA / linesPerWheelDelta;
              delta *= wheelEvent->mLineOrPageDeltaY;
              break;
            }
            case WheelEvent_Binding::DOM_DELTA_PIXEL:
            default:
              // We don't support WM_GESTURE with this path.
              MOZ_ASSERT(!pluginEvent.event);
              break;
          }
        } else if (wheelEvent->mLineOrPageDeltaX) {
          switch (wheelEvent->mDeltaMode) {
            case WheelEvent_Binding::DOM_DELTA_PAGE:
              pluginEvent.event = WM_MOUSEHWHEEL;
              delta = -WHEEL_DELTA * wheelEvent->mLineOrPageDeltaX;
              break;
            case WheelEvent_Binding::DOM_DELTA_LINE: {
              pluginEvent.event = WM_MOUSEHWHEEL;
              UINT charsPerWheelDelta = 0;
              // FYI: SPI_GETWHEELSCROLLCHARS is available on Vista or later.
              if (::SystemParametersInfo(SPI_GETWHEELSCROLLCHARS, 0,
                                         &charsPerWheelDelta, 0)) {
                // Use system default scroll amount, 3, when
                // SPI_GETWHEELSCROLLCHARS isn't available.
                charsPerWheelDelta = 3;
              }
              if (!charsPerWheelDelta) {
                break;
              }
              delta = WHEEL_DELTA / charsPerWheelDelta;
              delta *= wheelEvent->mLineOrPageDeltaX;
              break;
            }
            case WheelEvent_Binding::DOM_DELTA_PIXEL:
            default:
              // We don't support WM_GESTURE with this path.
              MOZ_ASSERT(!pluginEvent.event);
              break;
          }
        }

        if (!pluginEvent.event) {
          break;
        }

        initWParamWithCurrentState = false;
        int32_t modifiers =
          (wheelEvent->IsControl() ?             MK_CONTROL  : 0) |
          (wheelEvent->IsShift() ?               MK_SHIFT    : 0) |
          (wheelEvent->IsLeftButtonPressed() ?   MK_LBUTTON  : 0) |
          (wheelEvent->IsMiddleButtonPressed() ? MK_MBUTTON  : 0) |
          (wheelEvent->IsRightButtonPressed() ?  MK_RBUTTON  : 0) |
          (wheelEvent->Is4thButtonPressed() ?    MK_XBUTTON1 : 0) |
          (wheelEvent->Is5thButtonPressed() ?    MK_XBUTTON2 : 0);
        pluginEvent.wParam = MAKEWPARAM(modifiers, delta);
        pPluginEvent = &pluginEvent;
        break;
      }
      // don't synthesize anything for eMouseDoubleClick, since that
      // is a synthetic event generated on mouse-up, and Windows WM_*DBLCLK
      // messages are sent on mouse-down
      default:
        break;
      }
      if (pluginEvent.event && initWParamWithCurrentState) {
        pPluginEvent = &pluginEvent;
        pluginEvent.wParam =
          (::GetKeyState(VK_CONTROL) ? MK_CONTROL : 0) |
          (::GetKeyState(VK_SHIFT) ? MK_SHIFT : 0) |
          (::GetKeyState(VK_LBUTTON) ? MK_LBUTTON : 0) |
          (::GetKeyState(VK_MBUTTON) ? MK_MBUTTON : 0) |
          (::GetKeyState(VK_RBUTTON) ? MK_RBUTTON : 0) |
          (::GetKeyState(VK_XBUTTON1) ? MK_XBUTTON1 : 0) |
          (::GetKeyState(VK_XBUTTON2) ? MK_XBUTTON2 : 0);
      }
    }
    if (pPluginEvent) {
      // Make event coordinates relative to our enclosing widget,
      // not the widget they were received on.
      // See use of NPEvent in widget/windows/nsWindow.cpp
      // for why this assert should be safe
      NS_ASSERTION(anEvent.mMessage == eMouseDown ||
                   anEvent.mMessage == eMouseUp ||
                   anEvent.mMessage == eMouseDoubleClick ||
                   anEvent.mMessage == eMouseAuxClick ||
                   anEvent.mMessage == eMouseOver ||
                   anEvent.mMessage == eMouseOut ||
                   anEvent.mMessage == eMouseMove ||
                   anEvent.mMessage == eWheel,
                   "Incorrect event type for coordinate translation");
      nsPoint pt =
        nsLayoutUtils::GetEventCoordinatesRelativeTo(&anEvent, mPluginFrame) -
        mPluginFrame->GetContentRectRelativeToSelf().TopLeft();
      nsPresContext* presContext = mPluginFrame->PresContext();
      nsIntPoint ptPx(presContext->AppUnitsToDevPixels(pt.x),
                      presContext->AppUnitsToDevPixels(pt.y));
      nsIntPoint widgetPtPx = ptPx + mPluginFrame->GetWindowOriginInPixels(true);
      const_cast<NPEvent*>(pPluginEvent)->lParam = MAKELPARAM(widgetPtPx.x, widgetPtPx.y);
    }
  }
  else if (!pPluginEvent) {
    switch (anEvent.mMessage) {
      case eFocus:
        pluginEvent.event = WM_SETFOCUS;
        pluginEvent.wParam = 0;
        pluginEvent.lParam = 0;
        pPluginEvent = &pluginEvent;
        break;
      case eBlur:
        pluginEvent.event = WM_KILLFOCUS;
        pluginEvent.wParam = 0;
        pluginEvent.lParam = 0;
        pPluginEvent = &pluginEvent;
        break;
      default:
        break;
    }
  }

  if (pPluginEvent && !pPluginEvent->event) {
    // Don't send null events to plugins.
    NS_WARNING("nsPluginFrame ProcessEvent: trying to send null event to plugin.");
    return rv;
  }

  if (pPluginEvent) {
    int16_t response = kNPEventNotHandled;
    mInstance->HandleEvent(const_cast<NPEvent*>(pPluginEvent),
                           &response,
                           NS_PLUGIN_CALL_SAFE_TO_REENTER_GECKO);
    if (response == kNPEventHandled)
      rv = nsEventStatus_eConsumeNoDefault;
  }
#endif

#ifdef MOZ_X11
  // this code supports windowless plugins
  nsIWidget* widget = anEvent.mWidget;
  XEvent pluginEvent = XEvent();
  pluginEvent.type = 0;

  switch(anEvent.mClass) {
    case eMouseEventClass:
      {
        switch (anEvent.mMessage) {
          case eMouseClick:
          case eMouseDoubleClick:
          case eMouseAuxClick:
            // Button up/down events sent instead.
            return rv;
          default:
            break;
          }

        // Get reference point relative to plugin origin.
        const nsPresContext* presContext = mPluginFrame->PresContext();
        nsPoint appPoint =
          nsLayoutUtils::GetEventCoordinatesRelativeTo(&anEvent, mPluginFrame) -
          mPluginFrame->GetContentRectRelativeToSelf().TopLeft();
        nsIntPoint pluginPoint(presContext->AppUnitsToDevPixels(appPoint.x),
                               presContext->AppUnitsToDevPixels(appPoint.y));
        const WidgetMouseEvent& mouseEvent = *anEvent.AsMouseEvent();
        // Get reference point relative to screen:
        LayoutDeviceIntPoint rootPoint(-1, -1);
        if (widget) {
          rootPoint = anEvent.mRefPoint + widget->WidgetToScreenOffset();
        }
#ifdef MOZ_WIDGET_GTK
        Window root = GDK_ROOT_WINDOW();
#else
        Window root = X11None; // Could XQueryTree, but this is not important.
#endif

        switch (anEvent.mMessage) {
          case eMouseOver:
          case eMouseOut:
            {
              XCrossingEvent& event = pluginEvent.xcrossing;
              event.type = anEvent.mMessage == eMouseOver ?
                EnterNotify : LeaveNotify;
              event.root = root;
              event.time = anEvent.mTime;
              event.x = pluginPoint.x;
              event.y = pluginPoint.y;
              event.x_root = rootPoint.x;
              event.y_root = rootPoint.y;
              event.state = XInputEventState(mouseEvent);
              // information lost
              event.subwindow = X11None;
              event.mode = -1;
              event.detail = NotifyDetailNone;
              event.same_screen = True;
              event.focus = mContentFocused;
            }
            break;
          case eMouseMove:
            {
              XMotionEvent& event = pluginEvent.xmotion;
              event.type = MotionNotify;
              event.root = root;
              event.time = anEvent.mTime;
              event.x = pluginPoint.x;
              event.y = pluginPoint.y;
              event.x_root = rootPoint.x;
              event.y_root = rootPoint.y;
              event.state = XInputEventState(mouseEvent);
              // information lost
              event.subwindow = X11None;
              event.is_hint = NotifyNormal;
              event.same_screen = True;
            }
            break;
          case eMouseDown:
          case eMouseUp:
            {
              XButtonEvent& event = pluginEvent.xbutton;
              event.type = anEvent.mMessage == eMouseDown ?
                ButtonPress : ButtonRelease;
              event.root = root;
              event.time = anEvent.mTime;
              event.x = pluginPoint.x;
              event.y = pluginPoint.y;
              event.x_root = rootPoint.x;
              event.y_root = rootPoint.y;
              event.state = XInputEventState(mouseEvent);
              switch (mouseEvent.button)
                {
                case WidgetMouseEvent::eMiddleButton:
                  event.button = 2;
                  break;
                case WidgetMouseEvent::eRightButton:
                  event.button = 3;
                  break;
                default: // WidgetMouseEvent::eLeftButton;
                  event.button = 1;
                  break;
                }
              // information lost:
              event.subwindow = X11None;
              event.same_screen = True;
            }
            break;
          default:
            break;
          }
      }
      break;

   //XXX case eMouseScrollEventClass: not received.

   case eKeyboardEventClass:
      if (anEvent.mPluginEvent)
        {
          XKeyEvent &event = pluginEvent.xkey;
#ifdef MOZ_WIDGET_GTK
          event.root = GDK_ROOT_WINDOW();
          event.time = anEvent.mTime;
          const GdkEventKey* gdkEvent =
            static_cast<const GdkEventKey*>(anEvent.mPluginEvent);
          event.keycode = gdkEvent->hardware_keycode;
          event.state = gdkEvent->state;
          switch (anEvent.mMessage)
            {
            case eKeyDown:
              // Handle eKeyDown for modifier key presses
              // For non-modifiers we get eKeyPress
              if (gdkEvent->is_modifier)
                event.type = XKeyPress;
              break;
            case eKeyPress:
              event.type = XKeyPress;
              break;
            case eKeyUp:
              event.type = KeyRelease;
              break;
            default:
              break;
            }
#endif

          // Information that could be obtained from pluginEvent but we may not
          // want to promise to provide:
          event.subwindow = X11None;
          event.x = 0;
          event.y = 0;
          event.x_root = -1;
          event.y_root = -1;
          event.same_screen = False;
        }
      else
        {
          // If we need to send synthesized key events, then
          // DOMKeyCodeToGdkKeyCode(keyEvent.keyCode) and
          // gdk_keymap_get_entries_for_keyval will be useful, but the
          // mappings will not be unique.
          NS_WARNING("Synthesized key event not sent to plugin");
        }
      break;

    default:
      switch (anEvent.mMessage) {
        case eFocus:
        case eBlur:
          {
            XFocusChangeEvent &event = pluginEvent.xfocus;
            event.type = anEvent.mMessage == eFocus ? FocusIn : FocusOut;
            // information lost:
            event.mode = -1;
            event.detail = NotifyDetailNone;
          }
          break;
        default:
          break;
      }
    }

  if (!pluginEvent.type) {
    return rv;
  }

  // Fill in (useless) generic event information.
  XAnyEvent& event = pluginEvent.xany;
  event.display = widget ?
    static_cast<Display*>(widget->GetNativeData(NS_NATIVE_DISPLAY)) : nullptr;
  event.window = X11None; // not a real window
  // information lost:
  event.serial = 0;
  event.send_event = False;

  int16_t response = kNPEventNotHandled;
  mInstance->HandleEvent(&pluginEvent, &response, NS_PLUGIN_CALL_SAFE_TO_REENTER_GECKO);
  if (response == kNPEventHandled)
    rv = nsEventStatus_eConsumeNoDefault;
#endif

  return rv;
}

nsresult
nsPluginInstanceOwner::Destroy()
{
  SetFrame(nullptr);

#ifdef XP_MACOSX
  RemoveFromCARefreshTimer();
#endif

  nsCOMPtr<nsIContent> content = do_QueryReferent(mContent);

  // unregister context menu listener
  if (mCXMenuListener) {
    mCXMenuListener->Destroy(content);
    mCXMenuListener = nullptr;
  }

  content->RemoveEventListener(NS_LITERAL_STRING("focus"), this, false);
  content->RemoveEventListener(NS_LITERAL_STRING("blur"), this, false);
  content->RemoveEventListener(NS_LITERAL_STRING("mouseup"), this, false);
  content->RemoveEventListener(NS_LITERAL_STRING("mousedown"), this, false);
  content->RemoveEventListener(NS_LITERAL_STRING("mousemove"), this, false);
  content->RemoveEventListener(NS_LITERAL_STRING("click"), this, false);
  content->RemoveEventListener(NS_LITERAL_STRING("dblclick"), this, false);
  content->RemoveEventListener(NS_LITERAL_STRING("mouseover"), this, false);
  content->RemoveEventListener(NS_LITERAL_STRING("mouseout"), this, false);
  content->RemoveEventListener(NS_LITERAL_STRING("keypress"), this, true);
  content->RemoveSystemEventListener(NS_LITERAL_STRING("keypress"), this, true);
  content->RemoveEventListener(NS_LITERAL_STRING("keydown"), this, true);
  content->RemoveEventListener(NS_LITERAL_STRING("keyup"), this, true);
  content->RemoveEventListener(NS_LITERAL_STRING("drop"), this, true);
  content->RemoveEventListener(NS_LITERAL_STRING("drag"), this, true);
  content->RemoveEventListener(NS_LITERAL_STRING("dragenter"), this, true);
  content->RemoveEventListener(NS_LITERAL_STRING("dragover"), this, true);
  content->RemoveEventListener(NS_LITERAL_STRING("dragleave"), this, true);
  content->RemoveEventListener(NS_LITERAL_STRING("dragexit"), this, true);
  content->RemoveEventListener(NS_LITERAL_STRING("dragstart"), this, true);
  content->RemoveEventListener(NS_LITERAL_STRING("dragend"), this, true);
  content->RemoveSystemEventListener(NS_LITERAL_STRING("compositionstart"),
                                     this, true);
  content->RemoveSystemEventListener(NS_LITERAL_STRING("compositionend"),
                                     this, true);
  content->RemoveSystemEventListener(NS_LITERAL_STRING("text"), this, true);

  if (mWidget) {
    if (mPluginWindow) {
      mPluginWindow->SetPluginWidget(nullptr);
    }

    nsCOMPtr<nsIPluginWidget> pluginWidget = do_QueryInterface(mWidget);
    if (pluginWidget) {
      pluginWidget->SetPluginInstanceOwner(nullptr);
    }
    mWidget->Destroy();
  }

  return NS_OK;
}

// Paints are handled differently, so we just simulate an update event.

#ifdef XP_MACOSX
void nsPluginInstanceOwner::Paint(const gfxRect& aDirtyRect, CGContextRef cgContext)
{
  if (!mInstance || !mPluginFrame)
    return;

  gfxRect dirtyRectCopy = aDirtyRect;
  double scaleFactor = 1.0;
  GetContentsScaleFactor(&scaleFactor);
  if (scaleFactor != 1.0) {
    ::CGContextScaleCTM(cgContext, scaleFactor, scaleFactor);
    // Convert aDirtyRect from device pixels to "display pixels"
    // for HiDPI modes
    dirtyRectCopy.ScaleRoundOut(1.0 / scaleFactor);
  }

  DoCocoaEventDrawRect(dirtyRectCopy, cgContext);
}

void nsPluginInstanceOwner::DoCocoaEventDrawRect(const gfxRect& aDrawRect, CGContextRef cgContext)
{
  if (!mInstance || !mPluginFrame)
    return;

  // The context given here is only valid during the HandleEvent call.
  NPCocoaEvent updateEvent;
  InitializeNPCocoaEvent(&updateEvent);
  updateEvent.type = NPCocoaEventDrawRect;
  updateEvent.data.draw.context = cgContext;
  updateEvent.data.draw.x = aDrawRect.X();
  updateEvent.data.draw.y = aDrawRect.Y();
  updateEvent.data.draw.width = aDrawRect.Width();
  updateEvent.data.draw.height = aDrawRect.Height();

  mInstance->HandleEvent(&updateEvent, nullptr);
}
#endif

#ifdef XP_WIN
void nsPluginInstanceOwner::Paint(const RECT& aDirty, HDC aDC)
{
  if (!mInstance || !mPluginFrame)
    return;

  NPEvent pluginEvent;
  pluginEvent.event = WM_PAINT;
  pluginEvent.wParam = WPARAM(aDC);
  pluginEvent.lParam = LPARAM(&aDirty);
  mInstance->HandleEvent(&pluginEvent, nullptr);
}
#endif

#if defined(MOZ_X11)
void nsPluginInstanceOwner::Paint(gfxContext* aContext,
                                  const gfxRect& aFrameRect,
                                  const gfxRect& aDirtyRect)
{
  if (!mInstance || !mPluginFrame)
    return;

  // to provide crisper and faster drawing.
  gfxRect pluginRect = aFrameRect;
  if (aContext->UserToDevicePixelSnapped(pluginRect)) {
    pluginRect = aContext->DeviceToUser(pluginRect);
  }

  // Round out the dirty rect to plugin pixels to ensure the plugin draws
  // enough pixels for interpolation to device pixels.
  gfxRect dirtyRect = aDirtyRect - pluginRect.TopLeft();
  dirtyRect.RoundOut();

  // Plugins can only draw an integer number of pixels.
  //
  // With translation-only transformation matrices, pluginRect is already
  // pixel-aligned.
  //
  // With more complex transformations, modifying the scales in the
  // transformation matrix could retain subpixel accuracy and let the plugin
  // draw a suitable number of pixels for interpolation to device pixels in
  // Renderer::Draw, but such cases are not common enough to warrant the
  // effort now.
  nsIntSize pluginSize(NS_lround(pluginRect.width),
                       NS_lround(pluginRect.height));

  // Determine what the plugin needs to draw.
  nsIntRect pluginDirtyRect(int32_t(dirtyRect.x),
                            int32_t(dirtyRect.y),
                            int32_t(dirtyRect.width),
                            int32_t(dirtyRect.height));
  if (!pluginDirtyRect.
      IntersectRect(nsIntRect(0, 0, pluginSize.width, pluginSize.height),
                    pluginDirtyRect))
    return;

  NPWindow* window;
  GetWindow(window);

  uint32_t rendererFlags = 0;
  if (!mFlash10Quirks) {
    rendererFlags |=
      Renderer::DRAW_SUPPORTS_CLIP_RECT |
      Renderer::DRAW_SUPPORTS_ALTERNATE_VISUAL;
  }

  bool transparent;
  mInstance->IsTransparent(&transparent);
  if (!transparent)
    rendererFlags |= Renderer::DRAW_IS_OPAQUE;

  // Renderer::Draw() draws a rectangle with top-left at the aContext origin.
  gfxContextAutoSaveRestore autoSR(aContext);
  aContext->SetMatrixDouble(
    aContext->CurrentMatrixDouble().PreTranslate(pluginRect.TopLeft()));

  Renderer renderer(window, this, pluginSize, pluginDirtyRect);

  Display* dpy = mozilla::DefaultXDisplay();
  Screen* screen = DefaultScreenOfDisplay(dpy);
  Visual* visual = DefaultVisualOfScreen(screen);

  renderer.Draw(aContext, nsIntSize(window->width, window->height),
                rendererFlags, screen, visual);
}
nsresult
nsPluginInstanceOwner::Renderer::DrawWithXlib(cairo_surface_t* xsurface,
                                              nsIntPoint offset,
                                              nsIntRect *clipRects,
                                              uint32_t numClipRects)
{
  Screen *screen = cairo_xlib_surface_get_screen(xsurface);
  Colormap colormap;
  Visual* visual;
  if (!gfxXlibSurface::GetColormapAndVisual(xsurface, &colormap, &visual)) {
    NS_ERROR("Failed to get visual and colormap");
    return NS_ERROR_UNEXPECTED;
  }

  nsNPAPIPluginInstance *instance = mInstanceOwner->mInstance;
  if (!instance)
    return NS_ERROR_FAILURE;

  // See if the plugin must be notified of new window parameters.
  bool doupdatewindow = false;

  if (mWindow->x != offset.x || mWindow->y != offset.y) {
    mWindow->x = offset.x;
    mWindow->y = offset.y;
    doupdatewindow = true;
  }

  if (nsIntSize(mWindow->width, mWindow->height) != mPluginSize) {
    mWindow->width = mPluginSize.width;
    mWindow->height = mPluginSize.height;
    doupdatewindow = true;
  }

  // The clip rect is relative to drawable top-left.
  NS_ASSERTION(numClipRects <= 1, "We don't support multiple clip rectangles!");
  nsIntRect clipRect;
  if (numClipRects) {
    clipRect.x = clipRects[0].x;
    clipRect.y = clipRects[0].y;
    clipRect.width  = clipRects[0].width;
    clipRect.height = clipRects[0].height;
    // NPRect members are unsigned, but clip rectangles should be contained by
    // the surface.
    NS_ASSERTION(clipRect.x >= 0 && clipRect.y >= 0,
                 "Clip rectangle offsets are negative!");
  }
  else {
    clipRect.x = offset.x;
    clipRect.y = offset.y;
    clipRect.width  = mWindow->width;
    clipRect.height = mWindow->height;
    // Don't ask the plugin to draw outside the drawable.
    // This also ensures that the unsigned clip rectangle offsets won't be -ve.
    clipRect.IntersectRect(clipRect,
                           nsIntRect(0, 0,
                                     cairo_xlib_surface_get_width(xsurface),
                                     cairo_xlib_surface_get_height(xsurface)));
  }

  NPRect newClipRect;
  newClipRect.left = clipRect.x;
  newClipRect.top = clipRect.y;
  newClipRect.right = clipRect.XMost();
  newClipRect.bottom = clipRect.YMost();
  if (mWindow->clipRect.left    != newClipRect.left   ||
      mWindow->clipRect.top     != newClipRect.top    ||
      mWindow->clipRect.right   != newClipRect.right  ||
      mWindow->clipRect.bottom  != newClipRect.bottom) {
    mWindow->clipRect = newClipRect;
    doupdatewindow = true;
  }

  NPSetWindowCallbackStruct* ws_info =
    static_cast<NPSetWindowCallbackStruct*>(mWindow->ws_info);
#ifdef MOZ_X11
  if (ws_info->visual != visual || ws_info->colormap != colormap) {
    ws_info->visual = visual;
    ws_info->colormap = colormap;
    ws_info->depth = gfxXlibSurface::DepthOfVisual(screen, visual);
    doupdatewindow = true;
  }
#endif

  {
    if (doupdatewindow)
      instance->SetWindow(mWindow);
  }

  // Translate the dirty rect to drawable coordinates.
  nsIntRect dirtyRect = mDirtyRect + offset;
  if (mInstanceOwner->mFlash10Quirks) {
    // Work around a bug in Flash up to 10.1 d51 at least, where expose event
    // top left coordinates within the plugin-rect and not at the drawable
    // origin are misinterpreted.  (We can move the top left coordinate
    // provided it is within the clipRect.)
    dirtyRect.SetRect(offset.x, offset.y,
                      mDirtyRect.XMost(), mDirtyRect.YMost());
  }
  // Intersect the dirty rect with the clip rect to ensure that it lies within
  // the drawable.
  if (!dirtyRect.IntersectRect(dirtyRect, clipRect))
    return NS_OK;

  {
    XEvent pluginEvent = XEvent();
    XGraphicsExposeEvent& exposeEvent = pluginEvent.xgraphicsexpose;
    // set the drawing info
    exposeEvent.type = GraphicsExpose;
    exposeEvent.display = DisplayOfScreen(screen);
    exposeEvent.drawable = cairo_xlib_surface_get_drawable(xsurface);
    exposeEvent.x = dirtyRect.x;
    exposeEvent.y = dirtyRect.y;
    exposeEvent.width  = dirtyRect.width;
    exposeEvent.height = dirtyRect.height;
    exposeEvent.count = 0;
    // information not set:
    exposeEvent.serial = 0;
    exposeEvent.send_event = False;
    exposeEvent.major_code = 0;
    exposeEvent.minor_code = 0;

    instance->HandleEvent(&pluginEvent, nullptr);
  }
  return NS_OK;
}
#endif

nsresult nsPluginInstanceOwner::Init(nsIContent* aContent)
{
  mLastEventloopNestingLevel = GetEventloopNestingLevel();

  mContent = do_GetWeakReference(aContent);

  // Get a frame, don't reflow. If a reflow was necessary it should have been
  // done at a higher level than this (content).
  nsIFrame* frame = aContent->GetPrimaryFrame();
  nsIObjectFrame* iObjFrame = do_QueryFrame(frame);
  nsPluginFrame* objFrame =  static_cast<nsPluginFrame*>(iObjFrame);
  if (objFrame) {
    SetFrame(objFrame);
    // Some plugins require a specific sequence of shutdown and startup when
    // a page is reloaded. Shutdown happens usually when the last instance
    // is destroyed. Here we make sure the plugin instance in the old
    // document is destroyed before we try to create the new one.
    objFrame->PresContext()->EnsureVisible();
  } else {
    MOZ_ASSERT_UNREACHABLE("Should not be initializing plugin without a frame");
    return NS_ERROR_FAILURE;
  }

  // register context menu listener
  mCXMenuListener = new nsPluginDOMContextMenuListener(aContent);

  aContent->AddEventListener(NS_LITERAL_STRING("focus"), this, false,
                             false);
  aContent->AddEventListener(NS_LITERAL_STRING("blur"), this, false,
                             false);
  aContent->AddEventListener(NS_LITERAL_STRING("mouseup"), this, false,
                             false);
  aContent->AddEventListener(NS_LITERAL_STRING("mousedown"), this, false,
                             false);
  aContent->AddEventListener(NS_LITERAL_STRING("mousemove"), this, false,
                             false);
  aContent->AddEventListener(NS_LITERAL_STRING("click"), this, false,
                             false);
  aContent->AddEventListener(NS_LITERAL_STRING("dblclick"), this, false,
                             false);
  aContent->AddEventListener(NS_LITERAL_STRING("mouseover"), this, false,
                             false);
  aContent->AddEventListener(NS_LITERAL_STRING("mouseout"), this, false,
                             false);
  // "keypress" event should be handled when it's in the default event group
  // if the event is fired in content.  Otherwise, it should be handled when
  // it's in the system event group.
  aContent->AddEventListener(NS_LITERAL_STRING("keypress"), this, true);
  aContent->AddSystemEventListener(NS_LITERAL_STRING("keypress"), this, true);
  aContent->AddEventListener(NS_LITERAL_STRING("keydown"), this, true);
  aContent->AddEventListener(NS_LITERAL_STRING("keyup"), this, true);
  aContent->AddEventListener(NS_LITERAL_STRING("drop"), this, true);
  aContent->AddEventListener(NS_LITERAL_STRING("drag"), this, true);
  aContent->AddEventListener(NS_LITERAL_STRING("dragenter"), this, true);
  aContent->AddEventListener(NS_LITERAL_STRING("dragover"), this, true);
  aContent->AddEventListener(NS_LITERAL_STRING("dragleave"), this, true);
  aContent->AddEventListener(NS_LITERAL_STRING("dragexit"), this, true);
  aContent->AddEventListener(NS_LITERAL_STRING("dragstart"), this, true);
  aContent->AddEventListener(NS_LITERAL_STRING("dragend"), this, true);
  aContent->AddSystemEventListener(NS_LITERAL_STRING("compositionstart"),
    this, true);
  aContent->AddSystemEventListener(NS_LITERAL_STRING("compositionend"), this,
    true);
  aContent->AddSystemEventListener(NS_LITERAL_STRING("text"), this, true);

  return NS_OK;
}

void* nsPluginInstanceOwner::GetPluginPort()
{
  void* result = nullptr;
  if (mWidget) {
#ifdef XP_WIN
    if (!mPluginWindow || mPluginWindow->type == NPWindowTypeWindow)
#endif
      result = mWidget->GetNativeData(NS_NATIVE_PLUGIN_PORT); // HWND/gdk window
  }

  return result;
}

void nsPluginInstanceOwner::ReleasePluginPort(void * pluginPort)
{
}

NS_IMETHODIMP nsPluginInstanceOwner::CreateWidget(void)
{
  NS_ENSURE_TRUE(mPluginWindow, NS_ERROR_NULL_POINTER);

  // Can't call this twice!
  if (mWidget) {
    NS_WARNING("Trying to create a plugin widget twice!");
    return NS_ERROR_FAILURE;
  }

  bool windowless = false;
  mInstance->IsWindowless(&windowless);
  if (!windowless) {
#ifndef XP_WIN
    // Only Windows supports windowed mode!
    MOZ_ASSERT_UNREACHABLE();
    return NS_ERROR_FAILURE;
#else
    // Try to get a parent widget, on some platforms widget creation will fail without
    // a parent.
    nsresult rv = NS_ERROR_FAILURE;

    nsCOMPtr<nsIWidget> parentWidget;
    nsIDocument *doc = nullptr;
    nsCOMPtr<nsIContent> content = do_QueryReferent(mContent);
    if (content) {
      doc = content->OwnerDoc();
      parentWidget = nsContentUtils::WidgetForDocument(doc);
      // If we're running in the content process, we need a remote widget created in chrome.
      if (XRE_IsContentProcess()) {
        if (nsCOMPtr<nsPIDOMWindowOuter> window = doc->GetWindow()) {
          if (nsCOMPtr<nsPIDOMWindowOuter> topWindow = window->GetTop()) {
            dom::TabChild* tc = dom::TabChild::GetFrom(topWindow);
            if (tc) {
              // This returns a PluginWidgetProxy which remotes a number of calls.
              rv = tc->CreatePluginWidget(parentWidget.get(), getter_AddRefs(mWidget));
              if (NS_FAILED(rv)) {
                return rv;
              }
            }
          }
        }
      }
    }

    // A failure here is terminal since we can't fall back on the non-e10s code
    // path below.
    if (!mWidget && XRE_IsContentProcess()) {
      return NS_ERROR_UNEXPECTED;
    }

    if (!mWidget) {
      // native (single process)
      mWidget = nsIWidget::CreateChildWindow();
      nsWidgetInitData initData;
      initData.mWindowType = eWindowType_plugin;
      initData.mUnicode = false;
      initData.clipChildren = true;
      initData.clipSiblings = true;
      rv = mWidget->Create(parentWidget.get(), nullptr,
                           LayoutDeviceIntRect(0, 0, 0, 0), &initData);
      if (NS_FAILED(rv)) {
        mWidget->Destroy();
        mWidget = nullptr;
        return rv;
      }
    }

    mWidget->EnableDragDrop(true);
    mWidget->Show(false);
    mWidget->Enable(false);
#endif // XP_WIN
  }

  if (mPluginFrame) {
    // nullptr widget is fine, will result in windowless setup.
    mPluginFrame->PrepForDrawing(mWidget);
  }

  if (windowless) {
    mPluginWindow->type = NPWindowTypeDrawable;

    // this needs to be a HDC according to the spec, but I do
    // not see the right way to release it so let's postpone
    // passing HDC till paint event when it is really
    // needed. Change spec?
    mPluginWindow->window = nullptr;
#ifdef MOZ_X11
    // Fill in the display field.
    NPSetWindowCallbackStruct* ws_info =
    static_cast<NPSetWindowCallbackStruct*>(mPluginWindow->ws_info);
    ws_info->display = DefaultXDisplay();

    nsAutoCString description;
    GetPluginDescription(description);
    NS_NAMED_LITERAL_CSTRING(flash10Head, "Shockwave Flash 10.");
    mFlash10Quirks = StringBeginsWith(description, flash10Head);
#endif
  } else if (mWidget) {
    // mPluginWindow->type is used in |GetPluginPort| so it must
    // be initialized first
    mPluginWindow->type = NPWindowTypeWindow;
    mPluginWindow->window = GetPluginPort();
    // tell the plugin window about the widget
    mPluginWindow->SetPluginWidget(mWidget);

    // tell the widget about the current plugin instance owner.
    nsCOMPtr<nsIPluginWidget> pluginWidget = do_QueryInterface(mWidget);
    if (pluginWidget) {
      pluginWidget->SetPluginInstanceOwner(this);
    }
  }

#ifdef XP_MACOSX
  if (GetDrawingModel() == NPDrawingModelCoreAnimation) {
    AddToCARefreshTimer();
  }
#endif

  mWidgetCreationComplete = true;

  return NS_OK;
}

// Mac specific code to fix up the port location and clipping region
#ifdef XP_MACOSX

void nsPluginInstanceOwner::FixUpPluginWindow(int32_t inPaintState)
{
  if (!mPluginWindow || !mInstance || !mPluginFrame) {
    return;
  }

  SetPluginPort();

  LayoutDeviceIntSize widgetClip = mPluginFrame->GetWidgetlessClipRect().Size();

  mPluginWindow->x = 0;
  mPluginWindow->y = 0;

  NPRect oldClipRect = mPluginWindow->clipRect;

  // fix up the clipping region
  mPluginWindow->clipRect.top  = 0;
  mPluginWindow->clipRect.left = 0;

  if (inPaintState == ePluginPaintDisable) {
    mPluginWindow->clipRect.bottom = mPluginWindow->clipRect.top;
    mPluginWindow->clipRect.right  = mPluginWindow->clipRect.left;
  }
  else if (inPaintState == ePluginPaintEnable)
  {
    mPluginWindow->clipRect.bottom = mPluginWindow->clipRect.top + widgetClip.height;
    mPluginWindow->clipRect.right  = mPluginWindow->clipRect.left + widgetClip.width;
  }

  // if the clip rect changed, call SetWindow()
  // (RealPlayer needs this to draw correctly)
  if (mPluginWindow->clipRect.left    != oldClipRect.left   ||
      mPluginWindow->clipRect.top     != oldClipRect.top    ||
      mPluginWindow->clipRect.right   != oldClipRect.right  ||
      mPluginWindow->clipRect.bottom  != oldClipRect.bottom)
  {
    if (UseAsyncRendering()) {
      mInstance->AsyncSetWindow(mPluginWindow);
    }
    else {
      mPluginWindow->CallSetWindow(mInstance);
    }
  }

  // After the first NPP_SetWindow call we need to send an initial
  // top-level window focus event.
  if (!mSentInitialTopLevelWindowEvent) {
    // Set this before calling ProcessEvent to avoid endless recursion.
    mSentInitialTopLevelWindowEvent = true;

    bool isActive = WindowIsActive();
    SendWindowFocusChanged(isActive);
    mLastWindowIsActive = isActive;
  }
}

void
nsPluginInstanceOwner::WindowFocusMayHaveChanged()
{
  if (!mSentInitialTopLevelWindowEvent) {
    return;
  }

  bool isActive = WindowIsActive();
  if (isActive != mLastWindowIsActive) {
    SendWindowFocusChanged(isActive);
    mLastWindowIsActive = isActive;
  }
}

bool
nsPluginInstanceOwner::WindowIsActive()
{
  if (!mPluginFrame) {
    return false;
  }

  EventStates docState = mPluginFrame->GetContent()->OwnerDoc()->GetDocumentState();
  return !docState.HasState(NS_DOCUMENT_STATE_WINDOW_INACTIVE);
}

void
nsPluginInstanceOwner::SendWindowFocusChanged(bool aIsActive)
{
  if (!mInstance) {
    return;
  }

  NPCocoaEvent cocoaEvent;
  InitializeNPCocoaEvent(&cocoaEvent);
  cocoaEvent.type = NPCocoaEventWindowFocusChanged;
  cocoaEvent.data.focus.hasFocus = aIsActive;
  mInstance->HandleEvent(&cocoaEvent,
                         nullptr,
                         NS_PLUGIN_CALL_SAFE_TO_REENTER_GECKO);
}

void
nsPluginInstanceOwner::HidePluginWindow()
{
  if (!mPluginWindow || !mInstance) {
    return;
  }

  mPluginWindow->clipRect.bottom = mPluginWindow->clipRect.top;
  mPluginWindow->clipRect.right  = mPluginWindow->clipRect.left;
  mWidgetVisible = false;
  if (UseAsyncRendering()) {
    mInstance->AsyncSetWindow(mPluginWindow);
  } else {
    mInstance->SetWindow(mPluginWindow);
  }
}

#else // XP_MACOSX

void nsPluginInstanceOwner::UpdateWindowPositionAndClipRect(bool aSetWindow)
{
  if (!mPluginWindow)
    return;

  // For windowless plugins a non-empty clip rectangle will be
  // passed to the plugin during paint, an additional update
  // of the the clip rectangle here is not required
  if (aSetWindow && !mWidget && mPluginWindowVisible && !UseAsyncRendering())
    return;

  const NPWindow oldWindow = *mPluginWindow;

  bool windowless = (mPluginWindow->type == NPWindowTypeDrawable);
  nsIntPoint origin = mPluginFrame->GetWindowOriginInPixels(windowless);

  mPluginWindow->x = origin.x;
  mPluginWindow->y = origin.y;

  mPluginWindow->clipRect.left = 0;
  mPluginWindow->clipRect.top = 0;

  if (mPluginWindowVisible && mPluginDocumentActiveState) {
    mPluginWindow->clipRect.right = mPluginWindow->width;
    mPluginWindow->clipRect.bottom = mPluginWindow->height;
  } else {
    mPluginWindow->clipRect.right = 0;
    mPluginWindow->clipRect.bottom = 0;
  }

  if (!aSetWindow)
    return;

  if (mPluginWindow->x               != oldWindow.x               ||
      mPluginWindow->y               != oldWindow.y               ||
      mPluginWindow->clipRect.left   != oldWindow.clipRect.left   ||
      mPluginWindow->clipRect.top    != oldWindow.clipRect.top    ||
      mPluginWindow->clipRect.right  != oldWindow.clipRect.right  ||
      mPluginWindow->clipRect.bottom != oldWindow.clipRect.bottom) {
    CallSetWindow();
  }
}

void
nsPluginInstanceOwner::UpdateWindowVisibility(bool aVisible)
{
  mPluginWindowVisible = aVisible;
  UpdateWindowPositionAndClipRect(true);
}
#endif // XP_MACOSX

void
nsPluginInstanceOwner::ResolutionMayHaveChanged()
{
#if defined(XP_MACOSX) || defined(XP_WIN)
  double scaleFactor = 1.0;
  GetContentsScaleFactor(&scaleFactor);
  if (scaleFactor != mLastScaleFactor) {
    ContentsScaleFactorChanged(scaleFactor);
    mLastScaleFactor = scaleFactor;
  }
#endif
  float zoomFactor = 1.0;
  GetCSSZoomFactor(&zoomFactor);
  if (zoomFactor != mLastCSSZoomFactor) {
    if (mInstance) {
      mInstance->CSSZoomFactorChanged(zoomFactor);
    }
    mLastCSSZoomFactor = zoomFactor;
  }

}

void
nsPluginInstanceOwner::UpdateDocumentActiveState(bool aIsActive)
{
  AUTO_PROFILER_LABEL("nsPluginInstanceOwner::UpdateDocumentActiveState",
                      OTHER);

  mPluginDocumentActiveState = aIsActive;
#ifndef XP_MACOSX
  UpdateWindowPositionAndClipRect(true);

  // We don't have a connection to PluginWidgetParent in the chrome
  // process when dealing with tab visibility changes, so this needs
  // to be forwarded over after the active state is updated. If we
  // don't hide plugin widgets in hidden tabs, the native child window
  // in chrome will remain visible after a tab switch.
  if (mWidget && XRE_IsContentProcess()) {
    mWidget->Show(aIsActive);
    mWidget->Enable(aIsActive);
  }
#endif // #ifndef XP_MACOSX
}

NS_IMETHODIMP
nsPluginInstanceOwner::CallSetWindow()
{
  if (!mWidgetCreationComplete) {
    // No widget yet, we can't run this code
    return NS_OK;
  }
  if (mPluginFrame) {
    mPluginFrame->CallSetWindow(false);
  } else if (mInstance) {
    if (UseAsyncRendering()) {
      mInstance->AsyncSetWindow(mPluginWindow);
    } else {
      mInstance->SetWindow(mPluginWindow);
    }
  }

  return NS_OK;
}

NS_IMETHODIMP
nsPluginInstanceOwner::GetContentsScaleFactor(double *result)
{
  NS_ENSURE_ARG_POINTER(result);
  double scaleFactor = 1.0;
  // On Mac, device pixels need to be translated to (and from) "display pixels"
  // for plugins. On other platforms, plugin coordinates are always in device
  // pixels.
#if defined(XP_MACOSX) || defined(XP_WIN)
  nsCOMPtr<nsIContent> content = do_QueryReferent(mContent);
  nsIPresShell* presShell = nsContentUtils::FindPresShellForDocument(content->OwnerDoc());
  if (presShell) {
    scaleFactor = double(AppUnitsPerCSSPixel())/
      presShell->GetPresContext()->DeviceContext()->AppUnitsPerDevPixelAtUnitFullZoom();
  }
#endif
  *result = scaleFactor;
  return NS_OK;
}

void
nsPluginInstanceOwner::GetCSSZoomFactor(float *result)
{
  nsCOMPtr<nsIContent> content = do_QueryReferent(mContent);
  nsIPresShell* presShell = nsContentUtils::FindPresShellForDocument(content->OwnerDoc());
  if (presShell) {
    *result = presShell->GetPresContext()->DeviceContext()->GetFullZoom();
  } else {
    *result = 1.0;
  }
}

void nsPluginInstanceOwner::SetFrame(nsPluginFrame *aFrame)
{
  // Don't do anything if the frame situation hasn't changed.
  if (mPluginFrame == aFrame) {
    return;
  }

  nsCOMPtr<nsIContent> content = do_QueryReferent(mContent);

  // If we already have a frame that is changing or going away...
  if (mPluginFrame) {
    if (content && content->OwnerDoc() && content->OwnerDoc()->GetWindow()) {
      nsCOMPtr<EventTarget> windowRoot = content->OwnerDoc()->GetWindow()->GetTopWindowRoot();
      if (windowRoot) {
        windowRoot->RemoveEventListener(NS_LITERAL_STRING("activate"),
                                              this, false);
        windowRoot->RemoveEventListener(NS_LITERAL_STRING("deactivate"),
                                              this, false);
        windowRoot->RemoveEventListener(NS_LITERAL_STRING("MozPerformDelayedBlur"),
                                              this, false);
      }
    }

    // Make sure the old frame isn't holding a reference to us.
    mPluginFrame->SetInstanceOwner(nullptr);
  }

  // Swap in the new frame (or no frame)
  mPluginFrame = aFrame;

  // Set up a new frame
  if (mPluginFrame) {
    mPluginFrame->SetInstanceOwner(this);
    // Can only call PrepForDrawing on an object frame once. Don't do it here unless
    // widget creation is complete. Doesn't matter if we actually have a widget.
    if (mWidgetCreationComplete) {
      mPluginFrame->PrepForDrawing(mWidget);
    }
    mPluginFrame->FixupWindow(mPluginFrame->GetContentRectRelativeToSelf().Size());
    mPluginFrame->InvalidateFrame();

    nsFocusManager* fm = nsFocusManager::GetFocusManager();
    const nsIContent* content = aFrame->GetContent();
    if (fm && content) {
      mContentFocused = (content == fm->GetFocusedElement());
    }

    // Register for widget-focus events on the window root.
    if (content && content->OwnerDoc()->GetWindow()) {
      nsCOMPtr<EventTarget> windowRoot = content->OwnerDoc()->GetWindow()->GetTopWindowRoot();
      if (windowRoot) {
        windowRoot->AddEventListener(NS_LITERAL_STRING("activate"),
                                           this, false, false);
        windowRoot->AddEventListener(NS_LITERAL_STRING("deactivate"),
                                           this, false, false);
        windowRoot->AddEventListener(NS_LITERAL_STRING("MozPerformDelayedBlur"),
                                           this, false, false);
      }
    }
  }
}

nsPluginFrame* nsPluginInstanceOwner::GetFrame()
{
  return mPluginFrame;
}

NS_IMETHODIMP nsPluginInstanceOwner::PrivateModeChanged(bool aEnabled)
{
  return mInstance ? mInstance->PrivateModeStateChanged(aEnabled) : NS_OK;
}

already_AddRefed<nsIURI> nsPluginInstanceOwner::GetBaseURI() const
{
  nsCOMPtr<nsIContent> content = do_QueryReferent(mContent);
  if (!content) {
    return nullptr;
  }
  return content->GetBaseURI();
}

// static
void
nsPluginInstanceOwner::GeneratePluginEvent(
  const WidgetCompositionEvent* aSrcCompositionEvent,
  WidgetCompositionEvent* aDistCompositionEvent)
{
#ifdef XP_WIN
  NPEvent newEvent;
  switch (aDistCompositionEvent->mMessage) {
    case eCompositionChange: {
      newEvent.event = WM_IME_COMPOSITION;
      newEvent.wParam = 0;
      if (aSrcCompositionEvent &&
          (aSrcCompositionEvent->mMessage == eCompositionCommit ||
           aSrcCompositionEvent->mMessage == eCompositionCommitAsIs)) {
        newEvent.lParam = GCS_RESULTSTR;
      } else {
        newEvent.lParam = GCS_COMPSTR | GCS_COMPATTR | GCS_COMPCLAUSE;
      }
      TextRangeArray* ranges = aDistCompositionEvent->mRanges;
      if (ranges && ranges->HasCaret()) {
        newEvent.lParam |= GCS_CURSORPOS;
      }
      break;
    }

    case eCompositionStart:
      newEvent.event = WM_IME_STARTCOMPOSITION;
      newEvent.wParam = 0;
      newEvent.lParam = 0;
      break;

    case eCompositionEnd:
      newEvent.event = WM_IME_ENDCOMPOSITION;
      newEvent.wParam = 0;
      newEvent.lParam = 0;
      break;

    default:
      return;
  }
  aDistCompositionEvent->mPluginEvent.Copy(newEvent);
#endif
}

// nsPluginDOMContextMenuListener class implementation

nsPluginDOMContextMenuListener::nsPluginDOMContextMenuListener(nsIContent* aContent)
{
  aContent->AddEventListener(NS_LITERAL_STRING("contextmenu"), this, true);
}

nsPluginDOMContextMenuListener::~nsPluginDOMContextMenuListener()
{
}

NS_IMPL_ISUPPORTS(nsPluginDOMContextMenuListener,
                  nsIDOMEventListener)

NS_IMETHODIMP
nsPluginDOMContextMenuListener::HandleEvent(Event* aEvent)
{
  aEvent->PreventDefault(); // consume event

  return NS_OK;
}

void nsPluginDOMContextMenuListener::Destroy(nsIContent* aContent)
{
  // Unregister context menu listener
  aContent->RemoveEventListener(NS_LITERAL_STRING("contextmenu"), this, true);
}<|MERGE_RESOLUTION|>--- conflicted
+++ resolved
@@ -901,7 +901,6 @@
     // the composition may have been committed after the plugin process
     // sent this request.
     return true;
-<<<<<<< HEAD
   }
 
   nsCOMPtr<nsIContent> content = do_QueryReferent(mContent);
@@ -913,19 +912,6 @@
     return true;
   }
 
-=======
-  }
-
-  nsCOMPtr<nsIContent> content = do_QueryReferent(mContent);
-  if (content != composition->GetEventTargetNode()) {
-    // If the composition is handled in different node, that means that
-    // the composition for the plugin has gone and new composition has
-    // already started.  So, request from the plugin should be ignored
-    // since user inputs different text now.
-    return true;
-  }
-
->>>>>>> 94e37e71
   // If active composition is being handled in the plugin, let's request to
   // commit/cancel the composition via both IMEStateManager and TextComposition
   // for avoid breaking the status management of composition.  I.e., don't
