--- conflicted
+++ resolved
@@ -576,7 +576,7 @@
     }
 
     {
-      mozilla::RecursiveMutexAutoLock lock(mCrashReporterMutex);
+      mozilla::MutexAutoLock lock(mCrashReporterMutex);
       mCrashReporter = MakeUnique<ipc::CrashReporterHost>(
         GeckoProcessType_Plugin,
         shmem,
@@ -716,7 +716,7 @@
 PluginModuleChromeParent::WriteExtraDataForMinidump()
 {
     // mCrashReporterMutex is already held by the caller
-    mCrashReporterMutex.AssertCurrentThreadIn();
+    mCrashReporterMutex.AssertCurrentThreadOwns();
 
     typedef nsDependentCString cstring;
 
@@ -1085,7 +1085,7 @@
                                            const nsAString& aBrowserDumpId,
                                            nsString& aDumpId)
 {
-    mozilla::RecursiveMutexAutoLock lock(mCrashReporterMutex);
+    mozilla::MutexAutoLock lock(mCrashReporterMutex);
 
     if (!mCrashReporter) {
         return;
@@ -1112,18 +1112,6 @@
           CrashReporter::DeleteMinidumpFilesForID(aBrowserDumpId);
         }
     }
-<<<<<<< HEAD
-}
-
-void
-PluginModuleChromeParent::TakeBrowserAndPluginMinidumps(bool aReportsReady,
-                                                        base::ProcessId aContentPid,
-                                                        const nsAString& aBrowserDumpId,
-                                                        bool aAsync)
-{
-    mCrashReporterMutex.AssertCurrentThreadIn();
-=======
->>>>>>> 94e37e71
 
     // Generate crash report including plugin and browser process minidumps.
     // The plugin process is the parent report with additional dumps including
@@ -1135,17 +1123,6 @@
           nullptr, // Pair with a dump of this process and thread.
           NS_LITERAL_CSTRING("browser"));
     }
-<<<<<<< HEAD
-}
-
-void
-PluginModuleChromeParent::OnTakeFullMinidumpComplete(bool aReportsReady,
-                                                     base::ProcessId aContentPid,
-                                                     const nsAString& aBrowserDumpId)
-{
-    mCrashReporterMutex.AssertCurrentThreadIn();
-=======
->>>>>>> 94e37e71
 
     if (reportsReady) {
         aDumpId = mCrashReporter->MinidumpID();
@@ -1196,16 +1173,6 @@
     if (aDumpId.IsEmpty()) {
         TakeFullMinidump(aContentPid, EmptyString(), dumpId);
     }
-<<<<<<< HEAD
-}
-
-void
-PluginModuleChromeParent::TerminateChildProcessOnDumpComplete(MessageLoop* aMsgLoop,
-                                                              const nsCString& aMonitorDescription)
-{
-    mCrashReporterMutex.AssertCurrentThreadIn();
-=======
->>>>>>> 94e37e71
 
     mozilla::MutexAutoLock lock(mCrashReporterMutex);
     if (!mCrashReporter) {
@@ -1417,7 +1384,7 @@
 void
 PluginModuleChromeParent::ProcessFirstMinidump()
 {
-    mozilla::RecursiveMutexAutoLock lock(mCrashReporterMutex);
+    mozilla::MutexAutoLock lock(mCrashReporterMutex);
 
     if (!mCrashReporter)
         return;
