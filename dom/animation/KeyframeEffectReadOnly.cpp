--- conflicted
+++ resolved
@@ -975,15 +975,10 @@
     effectSet->AddEffect(*this);
     mInEffectSet = true;
     UpdateEffectSet(effectSet);
-<<<<<<< HEAD
-    if (mTarget->mElement->GetPrimaryFrame()) {
-      mTarget->mElement->GetPrimaryFrame()->MarkNeedsDisplayItemRebuild();
-=======
     nsIFrame* f = mTarget->mElement->GetPrimaryFrame();
     while (f) {
       f->MarkNeedsDisplayItemRebuild();
       f = f->GetNextContinuation();
->>>>>>> 9224f75a
     }
   } else if (!isRelevant && mInEffectSet) {
     UnregisterTarget();
@@ -1009,15 +1004,10 @@
       EffectSet::DestroyEffectSet(mTarget->mElement, mTarget->mPseudoType);
     }
   }
-<<<<<<< HEAD
-  if (mTarget->mElement->GetPrimaryFrame()) {
-    mTarget->mElement->GetPrimaryFrame()->MarkNeedsDisplayItemRebuild();
-=======
   nsIFrame* f = mTarget->mElement->GetPrimaryFrame();
   while (f) {
     f->MarkNeedsDisplayItemRebuild();
     f = f->GetNextContinuation();
->>>>>>> 9224f75a
   }
 }
 
