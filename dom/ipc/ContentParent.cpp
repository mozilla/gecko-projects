/* -*- Mode: C++; tab-width: 8; indent-tabs-mode: nil; c-basic-offset: 2 -*- */
/* vim: set ts=8 sts=2 et sw=2 tw=80: */
/* This Source Code Form is subject to the terms of the Mozilla Public
 * License, v. 2.0. If a copy of the MPL was not distributed with this
 * file, You can obtain one at http://mozilla.org/MPL/2.0/. */

#include "mozilla/DebugOnly.h"

#include "base/basictypes.h"
#include "base/shared_memory.h"

#include "ContentParent.h"
#include "TabParent.h"

#if defined(ANDROID) || defined(LINUX)
# include <sys/time.h>
# include <sys/resource.h>
#endif

#include "chrome/common/process_watcher.h"

#include "mozilla/a11y/PDocAccessible.h"
#include "GeckoProfiler.h"
#include "GMPServiceParent.h"
#include "HandlerServiceParent.h"
#include "IHistory.h"
#include "imgIContainer.h"
#if defined(XP_WIN) && defined(ACCESSIBILITY)
#include "mozilla/a11y/AccessibleWrap.h"
#include "mozilla/a11y/Compatibility.h"
#endif
#include "mozilla/BasePrincipal.h"
#include "mozilla/ClearOnShutdown.h"
#include "mozilla/StyleSheetInlines.h"
#include "mozilla/DataStorage.h"
#include "mozilla/devtools/HeapSnapshotTempFileHelperParent.h"
#include "mozilla/docshell/OfflineCacheUpdateParent.h"
#include "mozilla/dom/ClientManager.h"
#include "mozilla/dom/ClientOpenWindowOpActors.h"
#include "mozilla/dom/DataTransfer.h"
#include "mozilla/dom/Element.h"
#include "mozilla/dom/File.h"
#include "mozilla/dom/FileCreatorHelper.h"
#include "mozilla/dom/FileSystemSecurity.h"
#include "mozilla/dom/IPCBlobUtils.h"
#include "mozilla/dom/ExternalHelperAppParent.h"
#include "mozilla/dom/GetFilesHelper.h"
#include "mozilla/dom/GeolocationBinding.h"
#include "mozilla/dom/MemoryReportRequest.h"
#include "mozilla/dom/Notification.h"
#include "mozilla/dom/PContentBridgeParent.h"
#include "mozilla/dom/PContentPermissionRequestParent.h"
#include "mozilla/dom/PCycleCollectWithLogsParent.h"
#include "mozilla/dom/ServiceWorkerRegistrar.h"
#include "mozilla/dom/power/PowerManagerService.h"
#include "mozilla/dom/Permissions.h"
#include "mozilla/dom/PresentationParent.h"
#include "mozilla/dom/PPresentationParent.h"
#include "mozilla/dom/PushNotifier.h"
#include "mozilla/dom/quota/QuotaManagerService.h"
#include "mozilla/dom/URLClassifierParent.h"
#include "mozilla/embedding/printingui/PrintingParent.h"
#include "mozilla/extensions/StreamFilterParent.h"
#include "mozilla/gfx/gfxVars.h"
#include "mozilla/gfx/GPUProcessManager.h"
#include "mozilla/hal_sandbox/PHalParent.h"
#include "mozilla/ipc/BackgroundChild.h"
#include "mozilla/ipc/BackgroundParent.h"
#include "mozilla/ipc/CrashReporterHost.h"
#include "mozilla/ipc/FileDescriptorUtils.h"
#include "mozilla/ipc/PChildToParentStreamParent.h"
#include "mozilla/ipc/TestShellParent.h"
#include "mozilla/ipc/IPCStreamUtils.h"
#include "mozilla/intl/LocaleService.h"
#include "mozilla/jsipc/CrossProcessObjectWrappers.h"
#include "mozilla/layers/PAPZParent.h"
#include "mozilla/layers/CompositorThread.h"
#include "mozilla/layers/ImageBridgeParent.h"
#include "mozilla/layers/LayerTreeOwnerTracker.h"
#include "mozilla/layout/RenderFrameParent.h"
#include "mozilla/loader/ScriptCacheActors.h"
#include "mozilla/LoginReputationIPC.h"
#include "mozilla/LookAndFeel.h"
#include "mozilla/media/MediaParent.h"
#include "mozilla/Move.h"
#include "mozilla/net/NeckoParent.h"
#include "mozilla/net/CookieServiceParent.h"
#include "mozilla/net/PCookieServiceParent.h"
#include "mozilla/plugins/PluginBridge.h"
#include "mozilla/Preferences.h"
#include "mozilla/ProcessHangMonitor.h"
#include "mozilla/ProcessHangMonitorIPC.h"
#include "mozilla/Scheduler.h"
#include "mozilla/ScopeExit.h"
#include "mozilla/ScriptPreloader.h"
#include "mozilla/Services.h"
#include "mozilla/StaticPtr.h"
#include "mozilla/Telemetry.h"
#include "mozilla/TelemetryIPC.h"
#include "mozilla/WebBrowserPersistDocumentParent.h"
#include "mozilla/widget/ScreenManager.h"
#include "mozilla/Unused.h"
#include "mozilla/HangDetails.h"
#include "nsAnonymousTemporaryFile.h"
#include "nsAppRunner.h"
#include "nsCDefaultURIFixup.h"
#include "nsCExternalHandlerService.h"
#include "nsCOMPtr.h"
#include "nsChromeRegistryChrome.h"
#include "nsConsoleMessage.h"
#include "nsConsoleService.h"
#include "nsContentUtils.h"
#include "nsDebugImpl.h"
#include "nsEmbedCID.h"
#include "nsFrameLoader.h"
#include "nsFrameMessageManager.h"
#include "nsHashPropertyBag.h"
#include "nsIAlertsService.h"
#include "nsIClipboard.h"
#include "nsICookie.h"
#include "nsContentPermissionHelper.h"
#include "nsIContentProcess.h"
#include "nsICycleCollectorListener.h"
#include "nsIDocShellTreeOwner.h"
#include "nsIDocument.h"
#include "nsIDOMGeoGeolocation.h"
#include "nsIDOMGeoPositionError.h"
#include "nsIDragService.h"
#include "mozilla/dom/WakeLock.h"
#include "nsIDOMWindow.h"
#include "nsIExternalProtocolService.h"
#include "nsIFormProcessor.h"
#include "nsIGfxInfo.h"
#include "nsIIdleService.h"
#include "nsIInterfaceRequestorUtils.h"
#include "nsIMemoryInfoDumper.h"
#include "nsIMemoryReporter.h"
#include "nsIMozBrowserFrame.h"
#include "nsIMutable.h"
#include "nsIObserverService.h"
#include "nsIParentChannel.h"
#include "nsIPresShell.h"
#include "nsIPromptService.h"
#include "nsIRemoteWindowContext.h"
#include "nsIScriptError.h"
#include "nsIScriptSecurityManager.h"
#include "nsISiteSecurityService.h"
#include "nsISound.h"
#include "nsISpellChecker.h"
#include "nsISupportsPrimitives.h"
#include "nsITimer.h"
#include "nsIURIFixup.h"
#include "nsIURL.h"
#include "nsIDocShellTreeOwner.h"
#include "nsIXULWindow.h"
#include "nsIDOMChromeWindow.h"
#include "nsIWindowWatcher.h"
#include "nsPIWindowWatcher.h"
#include "nsThread.h"
#include "nsWindowWatcher.h"
#include "nsIXULRuntime.h"
#include "mozilla/dom/nsMixedContentBlocker.h"
#include "nsMemoryInfoDumper.h"
#include "nsMemoryReporterManager.h"
#include "nsScriptError.h"
#include "nsServiceManagerUtils.h"
#include "nsStyleSheetService.h"
#include "nsThreadUtils.h"
#include "nsToolkitCompsCID.h"
#include "nsWidgetsCID.h"
#include "PreallocatedProcessManager.h"
#include "ProcessPriorityManager.h"
#include "SandboxHal.h"
#include "SourceSurfaceRawData.h"
#include "TabParent.h"
#include "URIUtils.h"
#include "nsIWebBrowserChrome.h"
#include "nsIDocShell.h"
#include "nsDocShell.h"
#include "nsOpenURIInFrameParams.h"
#include "mozilla/net/NeckoMessageUtils.h"
#include "gfxPlatform.h"
#include "gfxPrefs.h"
#include "prio.h"
#include "private/pprio.h"
#include "ContentProcessManager.h"
#include "mozilla/dom/ipc/StructuredCloneData.h"
#include "mozilla/psm/PSMContentListener.h"
#include "nsPluginHost.h"
#include "nsPluginTags.h"
#include "nsIBlocklistService.h"
#include "mozilla/StyleSheet.h"
#include "mozilla/StyleSheetInlines.h"
#include "nsHostObjectProtocolHandler.h"
#include "nsICaptivePortalService.h"
#include "nsIObjectLoadingContent.h"
#include "nsPerformanceMetrics.h"

#include "nsIBidiKeyboard.h"

#include "nsLayoutStylesheetCache.h"

#include "mozilla/Sprintf.h"

#ifdef MOZ_WEBRTC
#include "signaling/src/peerconnection/WebrtcGlobalParent.h"
#endif

#if defined(ANDROID) || defined(LINUX)
#include "nsSystemInfo.h"
#endif

#if defined(XP_LINUX)
#include "mozilla/Hal.h"
#endif

#ifdef ANDROID
# include "gfxAndroidPlatform.h"
#endif

# include "nsPermissionManager.h"

#ifdef MOZ_WIDGET_ANDROID
# include "AndroidBridge.h"
#endif

#ifdef MOZ_WIDGET_GTK
#include <gdk/gdk.h>
#endif

#include "mozilla/RemoteSpellCheckEngineParent.h"

#include "Crypto.h"

#ifdef MOZ_WEBSPEECH
#include "mozilla/dom/SpeechSynthesisParent.h"
#endif

#if defined(MOZ_CONTENT_SANDBOX)
#include "mozilla/SandboxSettings.h"
#if defined(XP_LINUX)
#include "mozilla/SandboxInfo.h"
#include "mozilla/SandboxBroker.h"
#include "mozilla/SandboxBrokerPolicyFactory.h"
#endif
#endif

#ifdef MOZ_TOOLKIT_SEARCH
#include "nsIBrowserSearchService.h"
#endif

#ifdef XP_WIN
#include "mozilla/audio/AudioNotificationSender.h"
#include "mozilla/widget/AudioSession.h"
#endif

#ifdef ACCESSIBILITY
#include "nsAccessibilityService.h"
#endif

#ifdef MOZ_GECKO_PROFILER
#include "nsIProfiler.h"
#include "ProfilerParent.h"
#endif

#ifdef MOZ_CODE_COVERAGE
#include "mozilla/CodeCoverageHandler.h"
#endif

// For VP9Benchmark::sBenchmarkFpsPref
#include "Benchmark.h"

static NS_DEFINE_CID(kCClipboardCID, NS_CLIPBOARD_CID);

using base::KillProcess;

using namespace CrashReporter;
using namespace mozilla::dom::power;
using namespace mozilla::media;
using namespace mozilla::embedding;
using namespace mozilla::gfx;
using namespace mozilla::gmp;
using namespace mozilla::hal;
using namespace mozilla::ipc;
using namespace mozilla::intl;
using namespace mozilla::layers;
using namespace mozilla::layout;
using namespace mozilla::net;
using namespace mozilla::jsipc;
using namespace mozilla::psm;
using namespace mozilla::widget;
using mozilla::loader::PScriptCacheParent;
using mozilla::Telemetry::ProcessID;

// XXX Workaround for bug 986973 to maintain the existing broken semantics
template<>
struct nsIConsoleService::COMTypeInfo<nsConsoleService, void> {
  static const nsIID kIID;
};
const nsIID nsIConsoleService::COMTypeInfo<nsConsoleService, void>::kIID = NS_ICONSOLESERVICE_IID;

namespace mozilla {
namespace CubebUtils {
  extern FileDescriptor CreateAudioIPCConnection();
}

namespace dom {

#define NS_IPC_IOSERVICE_SET_OFFLINE_TOPIC "ipc:network:set-offline"
#define NS_IPC_IOSERVICE_SET_CONNECTIVITY_TOPIC "ipc:network:set-connectivity"

// IPC receiver for remote GC/CC logging.
class CycleCollectWithLogsParent final : public PCycleCollectWithLogsParent
{
public:
  ~CycleCollectWithLogsParent()
  {
    MOZ_COUNT_DTOR(CycleCollectWithLogsParent);
  }

  static bool AllocAndSendConstructor(ContentParent* aManager,
                                      bool aDumpAllTraces,
                                      nsICycleCollectorLogSink* aSink,
                                      nsIDumpGCAndCCLogsCallback* aCallback)
  {
    CycleCollectWithLogsParent *actor;
    FILE* gcLog;
    FILE* ccLog;
    nsresult rv;

    actor = new CycleCollectWithLogsParent(aSink, aCallback);
    rv = actor->mSink->Open(&gcLog, &ccLog);
    if (NS_WARN_IF(NS_FAILED(rv))) {
      delete actor;
      return false;
    }

    return aManager->
      SendPCycleCollectWithLogsConstructor(actor,
                                           aDumpAllTraces,
                                           FILEToFileDescriptor(gcLog),
                                           FILEToFileDescriptor(ccLog));
  }

private:
  virtual mozilla::ipc::IPCResult RecvCloseGCLog() override
  {
    Unused << mSink->CloseGCLog();
    return IPC_OK();
  }

  virtual mozilla::ipc::IPCResult RecvCloseCCLog() override
  {
    Unused << mSink->CloseCCLog();
    return IPC_OK();
  }

  virtual mozilla::ipc::IPCResult Recv__delete__() override
  {
    // Report completion to mCallback only on successful
    // completion of the protocol.
    nsCOMPtr<nsIFile> gcLog, ccLog;
    mSink->GetGcLog(getter_AddRefs(gcLog));
    mSink->GetCcLog(getter_AddRefs(ccLog));
    Unused << mCallback->OnDump(gcLog, ccLog, /* parent = */ false);
    return IPC_OK();
  }

  virtual void ActorDestroy(ActorDestroyReason aReason) override
  {
    // If the actor is unexpectedly destroyed, we deliberately
    // don't call Close[GC]CLog on the sink, because the logs may
    // be incomplete.  See also the nsCycleCollectorLogSinkToFile
    // implementaiton of those methods, and its destructor.
  }

  CycleCollectWithLogsParent(nsICycleCollectorLogSink *aSink,
                             nsIDumpGCAndCCLogsCallback *aCallback)
    : mSink(aSink), mCallback(aCallback)
  {
    MOZ_COUNT_CTOR(CycleCollectWithLogsParent);
  }

  nsCOMPtr<nsICycleCollectorLogSink> mSink;
  nsCOMPtr<nsIDumpGCAndCCLogsCallback> mCallback;
};

// A memory reporter for ContentParent objects themselves.
class ContentParentsMemoryReporter final : public nsIMemoryReporter
{
  ~ContentParentsMemoryReporter() {}
public:
  NS_DECL_ISUPPORTS
  NS_DECL_NSIMEMORYREPORTER
};

NS_IMPL_ISUPPORTS(ContentParentsMemoryReporter, nsIMemoryReporter)

NS_IMETHODIMP
ContentParentsMemoryReporter::CollectReports(
  nsIHandleReportCallback* aHandleReport,
  nsISupports* aData,
  bool aAnonymize)
{
  AutoTArray<ContentParent*, 16> cps;
  ContentParent::GetAllEvenIfDead(cps);

  for (uint32_t i = 0; i < cps.Length(); i++) {
    ContentParent* cp = cps[i];
    MessageChannel* channel = cp->GetIPCChannel();

    nsString friendlyName;
    cp->FriendlyName(friendlyName, aAnonymize);

    cp->AddRef();
    nsrefcnt refcnt = cp->Release();

    const char* channelStr = "no channel";
    uint32_t numQueuedMessages = 0;
    if (channel) {
      if (channel->Unsound_IsClosed()) {
        channelStr = "closed channel";
      } else {
        channelStr = "open channel";
      }
      numQueuedMessages = channel->Unsound_NumQueuedMessages();
    }

    nsPrintfCString path("queued-ipc-messages/content-parent"
                         "(%s, pid=%d, %s, 0x%p, refcnt=%" PRIuPTR ")",
                         NS_ConvertUTF16toUTF8(friendlyName).get(),
                         cp->Pid(), channelStr,
                         static_cast<nsIContentParent*>(cp), refcnt);

    NS_NAMED_LITERAL_CSTRING(desc,
      "The number of unset IPC messages held in this ContentParent's "
      "channel.  A large value here might indicate that we're leaking "
      "messages.  Similarly, a ContentParent object for a process that's no "
      "longer running could indicate that we're leaking ContentParents.");

    aHandleReport->Callback(/* process */ EmptyCString(), path,
                            KIND_OTHER, UNITS_COUNT,
                            numQueuedMessages, desc, aData);
  }

  return NS_OK;
}

nsClassHashtable<nsStringHashKey, nsTArray<ContentParent*>>* ContentParent::sBrowserContentParents;

namespace {

class ScriptableCPInfo final : public nsIContentProcessInfo
{
public:
  explicit ScriptableCPInfo(ContentParent* aParent)
    : mContentParent(aParent)
  {
    MOZ_ASSERT(mContentParent);
  }

  NS_DECL_ISUPPORTS
  NS_DECL_NSICONTENTPROCESSINFO

  void ProcessDied()
  {
    mContentParent = nullptr;
  }

private:
  ~ScriptableCPInfo()
  {
    MOZ_ASSERT(!mContentParent, "must call ProcessDied");
  }

  ContentParent* mContentParent;
};

NS_IMPL_ISUPPORTS(ScriptableCPInfo, nsIContentProcessInfo)

NS_IMETHODIMP
ScriptableCPInfo::GetIsAlive(bool* aIsAlive)
{
  *aIsAlive = mContentParent != nullptr;
  return NS_OK;
}

NS_IMETHODIMP
ScriptableCPInfo::GetProcessId(int32_t* aPID)
{
  if (!mContentParent) {
    *aPID = -1;
    return NS_ERROR_NOT_INITIALIZED;
  }

  *aPID = mContentParent->Pid();
  if (*aPID == -1) {
    return NS_ERROR_FAILURE;
  }

  return NS_OK;
}

NS_IMETHODIMP
ScriptableCPInfo::GetOpener(nsIContentProcessInfo** aInfo)
{
  *aInfo = nullptr;
  if (!mContentParent) {
    return NS_ERROR_NOT_INITIALIZED;
  }

  if (ContentParent* opener = mContentParent->Opener()) {
    nsCOMPtr<nsIContentProcessInfo> info = opener->ScriptableHelper();
    info.forget(aInfo);
  }
  return NS_OK;
}

NS_IMETHODIMP
ScriptableCPInfo::GetTabCount(int32_t* aTabCount)
{
  if (!mContentParent) {
    return NS_ERROR_NOT_INITIALIZED;
  }

  ContentProcessManager* cpm = ContentProcessManager::GetSingleton();
  *aTabCount = cpm->GetTabParentCountByProcessId(mContentParent->ChildID());

  return NS_OK;
}

NS_IMETHODIMP
ScriptableCPInfo::GetMessageManager(nsISupports** aMessenger)
{
  *aMessenger = nullptr;
  if (!mContentParent) {
    return NS_ERROR_NOT_INITIALIZED;
  }

  nsCOMPtr<nsIMessageSender> manager = mContentParent->GetMessageManager();
  manager.forget(aMessenger);
  return NS_OK;
}

ProcessID
GetTelemetryProcessID(const nsAString& remoteType)
{
  // OOP WebExtensions run in a content process.
  // For Telemetry though we want to break out collected data from the WebExtensions process into
  // a separate bucket, to make sure we can analyze it separately and avoid skewing normal content
  // process metrics.
  return remoteType.EqualsLiteral(EXTENSION_REMOTE_TYPE) ? ProcessID::Extension : ProcessID::Content;
}

} // anonymous namespace

nsDataHashtable<nsUint32HashKey, ContentParent*>* ContentParent::sJSPluginContentParents;
nsTArray<ContentParent*>* ContentParent::sPrivateContent;
StaticAutoPtr<LinkedList<ContentParent> > ContentParent::sContentParents;
#if defined(XP_LINUX) && defined(MOZ_CONTENT_SANDBOX)
UniquePtr<SandboxBrokerPolicyFactory> ContentParent::sSandboxBrokerPolicyFactory;
#endif
uint64_t ContentParent::sNextTabParentId = 0;
nsDataHashtable<nsUint64HashKey, TabParent*> ContentParent::sNextTabParents;

// This is true when subprocess launching is enabled.  This is the
// case between StartUp() and ShutDown().
static bool sCanLaunchSubprocesses;

// Set to true if the DISABLE_UNSAFE_CPOW_WARNINGS environment variable is
// set.
static bool sDisableUnsafeCPOWWarnings = false;

// The first content child has ID 1, so the chrome process can have ID 0.
static uint64_t gContentChildID = 1;

static const char* sObserverTopics[] = {
  "xpcom-shutdown",
  "profile-before-change",
  NS_IPC_IOSERVICE_SET_OFFLINE_TOPIC,
  NS_IPC_IOSERVICE_SET_CONNECTIVITY_TOPIC,
  NS_IPC_CAPTIVE_PORTAL_SET_STATE,
  "memory-pressure",
  "child-gc-request",
  "child-cc-request",
  "child-mmu-request",
  "child-ghost-request",
  "last-pb-context-exited",
  "file-watcher-update",
#ifdef ACCESSIBILITY
  "a11y-init-or-shutdown",
#endif
  "cacheservice:empty-cache",
  "intl:app-locales-changed",
  "intl:requested-locales-changed",
  "non-js-cookie-changed",
};

// PreallocateProcess is called by the PreallocatedProcessManager.
// ContentParent then takes this process back within GetNewOrUsedBrowserProcess.
/*static*/ already_AddRefed<ContentParent>
ContentParent::PreallocateProcess()
{
  RefPtr<ContentParent> process =
    new ContentParent(/* aOpener = */ nullptr,
                      NS_LITERAL_STRING(DEFAULT_REMOTE_TYPE),
                      /* aRecordExecution = */ nsString(),
                      /* aReplayExecution = */ nsString());

  PreallocatedProcessManager::AddBlocker(process);

  if (!process->LaunchSubprocess(PROCESS_PRIORITY_PREALLOC)) {
    return nullptr;
  }

  return process.forget();
}

/*static*/ void
ContentParent::StartUp()
{
  // We could launch sub processes from content process
  // FIXME Bug 1023701 - Stop using ContentParent static methods in
  // child process
  sCanLaunchSubprocesses = true;

  if (!XRE_IsParentProcess()) {
    return;
  }

  // Note: This reporter measures all ContentParents.
  RegisterStrongMemoryReporter(new ContentParentsMemoryReporter());

  BackgroundChild::Startup();
  ClientManager::Startup();

  sDisableUnsafeCPOWWarnings = PR_GetEnv("DISABLE_UNSAFE_CPOW_WARNINGS");

#if defined(XP_LINUX) && defined(MOZ_CONTENT_SANDBOX)
  sSandboxBrokerPolicyFactory = MakeUnique<SandboxBrokerPolicyFactory>();
#endif
}

/*static*/ void
ContentParent::ShutDown()
{
  // No-op for now.  We rely on normal process shutdown and
  // ClearOnShutdown() to clean up our state.
  sCanLaunchSubprocesses = false;

#if defined(XP_LINUX) && defined(MOZ_CONTENT_SANDBOX)
  sSandboxBrokerPolicyFactory = nullptr;
#endif
}

/*static*/ uint32_t
ContentParent::GetPoolSize(const nsAString& aContentProcessType)
{
  if (!sBrowserContentParents) {
    return 0;
  }

  nsTArray<ContentParent*>* parents =
    sBrowserContentParents->Get(aContentProcessType);

  return parents ? parents->Length() : 0;
}


/*static*/ nsTArray<ContentParent*>&
ContentParent::GetOrCreatePool(const nsAString& aContentProcessType)
{
  if (!sBrowserContentParents) {
    sBrowserContentParents =
      new nsClassHashtable<nsStringHashKey, nsTArray<ContentParent*>>;
  }

  return *sBrowserContentParents->LookupOrAdd(aContentProcessType);
}

/*static*/ uint32_t
ContentParent::GetMaxProcessCount(const nsAString& aContentProcessType)
{
  if (aContentProcessType.EqualsLiteral("web")) {
    return GetMaxWebProcessCount();
  }

  nsAutoCString processCountPref("dom.ipc.processCount.");
  processCountPref.Append(NS_ConvertUTF16toUTF8(aContentProcessType));

  int32_t maxContentParents;
  if (NS_FAILED(Preferences::GetInt(processCountPref.get(), &maxContentParents))) {
    maxContentParents = Preferences::GetInt("dom.ipc.processCount", 1);
  }

  if (maxContentParents < 1) {
    maxContentParents = 1;
  }

  return static_cast<uint32_t>(maxContentParents);
}

/*static*/ bool
ContentParent::IsMaxProcessCountReached(const nsAString& aContentProcessType)
{
  return GetPoolSize(aContentProcessType) >= GetMaxProcessCount(aContentProcessType);
}

/*static*/ void
ContentParent::ReleaseCachedProcesses()
{
  if (!GetPoolSize(NS_LITERAL_STRING(DEFAULT_REMOTE_TYPE))) {
    return;
  }

  // We might want to extend this for other process types as well in the future...
  nsTArray<ContentParent*>& contentParents = GetOrCreatePool(NS_LITERAL_STRING(DEFAULT_REMOTE_TYPE));
  ContentProcessManager* cpm = ContentProcessManager::GetSingleton();
  nsTArray<ContentParent*> toRelease;

  // Shuting down these processes will change the array so let's use another array for the removal.
  for (auto* cp : contentParents) {
    nsTArray<TabId> tabIds = cpm->GetTabParentsByProcessId(cp->mChildID);
    if (!tabIds.Length()) {
      toRelease.AppendElement(cp);
    }
  }

  for (auto* cp : toRelease) {
    // Start a soft shutdown.
    cp->ShutDownProcess(SEND_SHUTDOWN_MESSAGE);
    // Make sure we don't select this process for new tabs.
    cp->MarkAsDead();
    // Make sure that this process is no longer accessible from JS by its message manager.
    cp->ShutDownMessageManager();
  }
}

/*static*/ already_AddRefed<ContentParent>
ContentParent::MinTabSelect(const nsTArray<ContentParent*>& aContentParents,
                            ContentParent* aOpener, int32_t aMaxContentParents)
{
  uint32_t maxSelectable = std::min(static_cast<uint32_t>(aContentParents.Length()),
                                    static_cast<uint32_t>(aMaxContentParents));
  uint32_t min = INT_MAX;
  RefPtr<ContentParent> candidate;
  ContentProcessManager* cpm = ContentProcessManager::GetSingleton();

  for (uint32_t i = 0; i < maxSelectable; i++) {
    ContentParent* p = aContentParents[i];
    NS_ASSERTION(p->IsAlive(), "Non-alive contentparent in sBrowserContentParents?");
    if (p->mOpener == aOpener) {
      uint32_t tabCount = cpm->GetTabParentCountByProcessId(p->ChildID());
      if (tabCount < min) {
        candidate = p;
        min = tabCount;
      }
    }
  }

  return candidate.forget();
}

/*static*/ already_AddRefed<ContentParent>
ContentParent::GetNewOrUsedBrowserProcess(Element* aFrameElement,
                                          const nsAString& aRemoteType,
                                          ProcessPriority aPriority,
                                          ContentParent* aOpener,
                                          bool aPreferUsed)
{
  nsAutoString recordExecution;
  nsAutoString replayExecution;
  if (aFrameElement) {
    aFrameElement->GetAttr(kNameSpaceID_None, nsGkAtoms::RecordExecution, recordExecution);
    aFrameElement->GetAttr(kNameSpaceID_None, nsGkAtoms::ReplayExecution, replayExecution);
  }

  nsTArray<ContentParent*>& contentParents = GetOrCreatePool(aRemoteType);
  uint32_t maxContentParents = GetMaxProcessCount(aRemoteType);
  if (recordExecution.Length() || replayExecution.Length()) {
    // Fall through and always create a new process when recording or replaying.
  } else if (aRemoteType.EqualsLiteral(LARGE_ALLOCATION_REMOTE_TYPE)) {
    // We never want to re-use Large-Allocation processes.
    if (contentParents.Length() >= maxContentParents) {
      return GetNewOrUsedBrowserProcess(aFrameElement,
                                        NS_LITERAL_STRING(DEFAULT_REMOTE_TYPE),
                                        aPriority,
                                        aOpener);
    }
  } else {
    uint32_t numberOfParents = contentParents.Length();
    nsTArray<nsIContentProcessInfo*> infos(numberOfParents);
    for (auto* cp : contentParents) {
      infos.AppendElement(cp->mScriptableHelper);
    }

    if (aPreferUsed && numberOfParents) {
      // For the preloaded browser we don't want to create a new process but reuse an
      // existing one.
      maxContentParents = numberOfParents;
    }

    nsCOMPtr<nsIContentProcessProvider> cpp =
      do_GetService("@mozilla.org/ipc/processselector;1");
    nsIContentProcessInfo* openerInfo = aOpener ? aOpener->mScriptableHelper.get() : nullptr;
    int32_t index;
    if (cpp &&
        NS_SUCCEEDED(cpp->ProvideProcess(aRemoteType, openerInfo,
                                         infos.Elements(), infos.Length(),
                                         maxContentParents, &index))) {
      // If the provider returned an existing ContentParent, use that one.
      if (0 <= index && static_cast<uint32_t>(index) <= maxContentParents) {
        RefPtr<ContentParent> retval = contentParents[index];
        return retval.forget();
      }
    } else {
      // If there was a problem with the JS chooser, fall back to a random
      // selection.
      NS_WARNING("nsIContentProcessProvider failed to return a process");
      RefPtr<ContentParent> random;
      if (contentParents.Length() >= maxContentParents &&
          (random = MinTabSelect(contentParents, aOpener, maxContentParents))) {
        return random.forget();
      }
    }

    // Try to take the preallocated process only for the default process type.
    // The preallocated process manager might not had the chance yet to release the process
    // after a very recent ShutDownProcess, let's make sure we don't try to reuse a process
    // that is being shut down.
    RefPtr<ContentParent> p;
    if (aRemoteType.EqualsLiteral(DEFAULT_REMOTE_TYPE) &&
        (p = PreallocatedProcessManager::Take()) &&
        !p->mShutdownPending) {
      // For pre-allocated process we have not set the opener yet.
      p->mOpener = aOpener;
      contentParents.AppendElement(p);
      p->mActivateTS = TimeStamp::Now();
      return p.forget();
    }
  }

  // Create a new process from scratch.
  RefPtr<ContentParent> p = new ContentParent(aOpener, aRemoteType, recordExecution, replayExecution);

  // Until the new process is ready let's not allow to start up any preallocated processes.
  PreallocatedProcessManager::AddBlocker(p);

  if (!p->LaunchSubprocess(aPriority)) {
    return nullptr;
  }

  contentParents.AppendElement(p);
  p->mActivateTS = TimeStamp::Now();
  return p.forget();
}

/*static*/ already_AddRefed<ContentParent>
ContentParent::GetNewOrUsedJSPluginProcess(uint32_t aPluginID,
                                           const hal::ProcessPriority& aPriority)
{
  RefPtr<ContentParent> p;
  if (sJSPluginContentParents) {
    p = sJSPluginContentParents->Get(aPluginID);
  } else {
    sJSPluginContentParents =
      new nsDataHashtable<nsUint32HashKey, ContentParent*>();
  }

  if (p) {
    return p.forget();
  }

  p = new ContentParent(aPluginID);

  if (!p->LaunchSubprocess(aPriority)) {
    return nullptr;
  }

  sJSPluginContentParents->Put(aPluginID, p);

  return p.forget();
}

/*static*/ ProcessPriority
ContentParent::GetInitialProcessPriority(Element* aFrameElement)
{
  // Frames with mozapptype == critical which are expecting a system message
  // get FOREGROUND_HIGH priority.

  if (!aFrameElement) {
    return PROCESS_PRIORITY_FOREGROUND;
  }

  nsCOMPtr<nsIMozBrowserFrame> browserFrame = do_QueryInterface(aFrameElement);
  if (!browserFrame) {
    return PROCESS_PRIORITY_FOREGROUND;
  }

  return PROCESS_PRIORITY_FOREGROUND;
}

#if defined(XP_WIN)
extern const wchar_t* kPluginWidgetContentParentProperty;

/*static*/ void
ContentParent::SendAsyncUpdate(nsIWidget* aWidget)
{
  if (!aWidget || aWidget->Destroyed()) {
    return;
  }
  // Fire off an async request to the plugin to paint its window
  HWND hwnd = (HWND)aWidget->GetNativeData(NS_NATIVE_WINDOW);
  NS_ASSERTION(hwnd, "Expected valid hwnd value.");
  ContentParent* cp = reinterpret_cast<ContentParent*>(
    ::GetPropW(hwnd, kPluginWidgetContentParentProperty));
  if (cp && !cp->IsDestroyed()) {
    Unused << cp->SendUpdateWindow((uintptr_t)hwnd);
  }
}
#endif // defined(XP_WIN)

mozilla::ipc::IPCResult
ContentParent::RecvCreateChildProcess(const IPCTabContext& aContext,
                                      const hal::ProcessPriority& aPriority,
                                      const TabId& aOpenerTabId,
                                      const TabId& aTabId,
                                      ContentParentId* aCpId,
                                      bool* aIsForBrowser)
{
#if 0
  if (!CanOpenBrowser(aContext)) {
      return false;
  }
#endif
  RefPtr<ContentParent> cp;
  MaybeInvalidTabContext tc(aContext);
  if (!tc.IsValid()) {
    NS_ERROR(nsPrintfCString("Received an invalid TabContext from "
                             "the child process. (%s)",
                             tc.GetInvalidReason()).get());
    return IPC_FAIL_NO_REASON(this);
  }

  if (tc.GetTabContext().IsJSPlugin()) {
    cp = GetNewOrUsedJSPluginProcess(tc.GetTabContext().JSPluginId(),
                                     aPriority);
  }
  else {
    cp = GetNewOrUsedBrowserProcess(nullptr, NS_LITERAL_STRING(DEFAULT_REMOTE_TYPE),
                                    aPriority, this);
  }

  if (!cp) {
    *aCpId = 0;
    *aIsForBrowser = false;
    return IPC_OK();
  }

  *aCpId = cp->ChildID();
  *aIsForBrowser = cp->IsForBrowser();

  ContentProcessManager *cpm = ContentProcessManager::GetSingleton();
  if (cp->IsForJSPlugin()) {
    // We group all the iframes for a specific JS plugin into one process, regardless of
    // origin. As a consequence that process can't be a child of the content process that
    // contains the document with the element loading the plugin. All content processes
    // need to be able to communicate with the process for the JS plugin.
    cpm->RegisterRemoteFrame(aTabId, ChildID(), aOpenerTabId, aContext, cp->ChildID());
    return IPC_OK();
  }

  // cp was already added to the ContentProcessManager, this just sets the parent ID.
  cpm->AddContentProcess(cp, this->ChildID());

  if (cpm->AddGrandchildProcess(this->ChildID(), cp->ChildID()) &&
      cpm->RegisterRemoteFrame(aTabId, ChildID(), aOpenerTabId, aContext, cp->ChildID())) {
    return IPC_OK();
  }

  return IPC_FAIL_NO_REASON(this);
}

mozilla::ipc::IPCResult
ContentParent::RecvBridgeToChildProcess(const ContentParentId& aCpId,
                                        Endpoint<PContentBridgeParent>* aEndpoint)
{
  ContentProcessManager *cpm = ContentProcessManager::GetSingleton();
  ContentParent* cp = cpm->GetContentProcessById(aCpId);

  if (cp && cp->CanCommunicateWith(ChildID())) {
    Endpoint<PContentBridgeParent> parent;
    Endpoint<PContentBridgeChild> child;

    if (NS_FAILED(PContentBridge::CreateEndpoints(OtherPid(), cp->OtherPid(),
                                                  &parent, &child))) {
      return IPC_FAIL(this, "CreateEndpoints failed");
    }

    *aEndpoint = Move(parent);

    if (!cp->SendInitContentBridgeChild(Move(child))) {
      return IPC_FAIL(this, "SendInitContentBridgeChild failed");
    }

    return IPC_OK();
  }

  // You can't bridge to a process you didn't open!
  KillHard("BridgeToChildProcess");
  return IPC_FAIL_NO_REASON(this);
}

static nsIDocShell* GetOpenerDocShellHelper(Element* aFrameElement)
{
  // Propagate the private-browsing status of the element's parent
  // docshell to the remote docshell, via the chrome flags.
  nsCOMPtr<Element> frameElement = do_QueryInterface(aFrameElement);
  MOZ_ASSERT(frameElement);
  nsPIDOMWindowOuter* win = frameElement->OwnerDoc()->GetWindow();
  if (!win) {
    NS_WARNING("Remote frame has no window");
    return nullptr;
  }
  nsIDocShell* docShell = win->GetDocShell();
  if (!docShell) {
    NS_WARNING("Remote frame has no docshell");
    return nullptr;
  }

  return docShell;
}

mozilla::ipc::IPCResult
ContentParent::RecvCreateGMPService()
{
  Endpoint<PGMPServiceParent> parent;
  Endpoint<PGMPServiceChild> child;

  nsresult rv;
  rv = PGMPService::CreateEndpoints(base::GetCurrentProcId(),
                                    OtherPid(),
                                    &parent, &child);
  if (NS_FAILED(rv)) {
    MOZ_ASSERT(false, "CreateEndpoints failed");
    return IPC_FAIL_NO_REASON(this);
  }

  if (!GMPServiceParent::Create(Move(parent))) {
    MOZ_ASSERT(false, "GMPServiceParent::Create failed");
    return IPC_FAIL_NO_REASON(this);
  }

  if (!SendInitGMPService(Move(child))) {
    MOZ_ASSERT(false, "SendInitGMPService failed");
    return IPC_FAIL_NO_REASON(this);
  }

  return IPC_OK();
}

mozilla::ipc::IPCResult
ContentParent::RecvLoadPlugin(const uint32_t& aPluginId,
                              nsresult* aRv,
                              uint32_t* aRunID,
                              Endpoint<PPluginModuleParent>* aEndpoint)
{
  *aRv = NS_OK;
  if (!mozilla::plugins::SetupBridge(aPluginId, this, aRv, aRunID, aEndpoint)) {
    return IPC_FAIL_NO_REASON(this);
  }
  return IPC_OK();
}

mozilla::ipc::IPCResult
ContentParent::RecvUngrabPointer(const uint32_t& aTime)
{
#if !defined(MOZ_WIDGET_GTK)
  MOZ_CRASH("This message only makes sense on GTK platforms");
#else
  gdk_pointer_ungrab(aTime);
  return IPC_OK();
#endif
}

mozilla::ipc::IPCResult
ContentParent::RecvRemovePermission(const IPC::Principal& aPrincipal,
                                    const nsCString& aPermissionType,
                                    nsresult* aRv) {
  *aRv = Permissions::RemovePermission(aPrincipal, aPermissionType.get());
  return IPC_OK();
}

mozilla::ipc::IPCResult
ContentParent::RecvConnectPluginBridge(const uint32_t& aPluginId,
                                       nsresult* aRv,
                                       Endpoint<PPluginModuleParent>* aEndpoint)
{
  *aRv = NS_OK;
  // We don't need to get the run ID for the plugin, since we already got it
  // in the first call to SetupBridge in RecvLoadPlugin, so we pass in a dummy
  // pointer and just throw it away.
  uint32_t dummy = 0;
  if (!mozilla::plugins::SetupBridge(aPluginId, this, aRv, &dummy, aEndpoint)) {
    return IPC_FAIL(this, "SetupBridge failed");
  }
  return IPC_OK();
}

/*static*/ TabParent*
ContentParent::CreateBrowser(const TabContext& aContext,
                             Element* aFrameElement,
                             ContentParent* aOpenerContentParent,
                             TabParent* aSameTabGroupAs,
                             uint64_t aNextTabParentId)
{
  AUTO_PROFILER_LABEL("ContentParent::CreateBrowser", OTHER);

  if (!sCanLaunchSubprocesses) {
    return nullptr;
  }

  nsAutoString remoteType;
  if (!aFrameElement->GetAttr(kNameSpaceID_None, nsGkAtoms::RemoteType,
                              remoteType)) {
    remoteType.AssignLiteral(DEFAULT_REMOTE_TYPE);
  }

  if (aNextTabParentId) {
    if (TabParent* parent =
          sNextTabParents.GetAndRemove(aNextTabParentId).valueOr(nullptr)) {
      MOZ_ASSERT(!parent->GetOwnerElement(),
                 "Shouldn't have an owner elemnt before");
      parent->SetOwnerElement(aFrameElement);
      return parent;
    }
  }

  ProcessPriority initialPriority = GetInitialProcessPriority(aFrameElement);
  bool isInContentProcess = !XRE_IsParentProcess();
  TabId tabId(nsContentUtils::GenerateTabId());

  nsIDocShell* docShell = GetOpenerDocShellHelper(aFrameElement);
  TabId openerTabId;
  if (docShell) {
    openerTabId = TabParent::GetTabIdFrom(docShell);
  }

  bool isPreloadBrowser = false;
  nsAutoString isPreloadBrowserStr;
  if (aFrameElement->GetAttr(kNameSpaceID_None, nsGkAtoms::preloadedState,
                             isPreloadBrowserStr)) {
    isPreloadBrowser = isPreloadBrowserStr.EqualsLiteral("preloaded");
  }

  RefPtr<nsIContentParent> constructorSender;
  if (isInContentProcess) {
    MOZ_ASSERT(aContext.IsMozBrowserElement() || aContext.IsJSPlugin());
    constructorSender = CreateContentBridgeParent(aContext, initialPriority,
                                                  openerTabId, tabId);
  } else {
    if (aOpenerContentParent) {
      constructorSender = aOpenerContentParent;
    } else {
      if (aContext.IsJSPlugin()) {
        constructorSender =
          GetNewOrUsedJSPluginProcess(aContext.JSPluginId(),
                                      initialPriority);
      } else {
        constructorSender =
          GetNewOrUsedBrowserProcess(aFrameElement, remoteType, initialPriority,
                                     nullptr, isPreloadBrowser);
      }
      if (!constructorSender) {
        return nullptr;
      }
    }
    ContentProcessManager* cpm = ContentProcessManager::GetSingleton();
    cpm->RegisterRemoteFrame(tabId,
                             ContentParentId(0),
                             openerTabId,
                             aContext.AsIPCTabContext(),
                             constructorSender->ChildID());
  }
  if (constructorSender) {
    nsCOMPtr<nsIDocShellTreeOwner> treeOwner;
    docShell->GetTreeOwner(getter_AddRefs(treeOwner));
    if (!treeOwner) {
      return nullptr;
    }

    nsCOMPtr<nsIWebBrowserChrome> wbc = do_GetInterface(treeOwner);
    if (!wbc) {
      return nullptr;
    }
    uint32_t chromeFlags = 0;
    wbc->GetChromeFlags(&chromeFlags);

    nsCOMPtr<nsILoadContext> loadContext = do_QueryInterface(docShell);
    if (loadContext && loadContext->UsePrivateBrowsing()) {
      chromeFlags |= nsIWebBrowserChrome::CHROME_PRIVATE_WINDOW;
    }
    if (docShell->GetAffectPrivateSessionLifetime()) {
      chromeFlags |= nsIWebBrowserChrome::CHROME_PRIVATE_LIFETIME;
    }

    if (tabId == 0) {
      return nullptr;
    }
    RefPtr<TabParent> tp(new TabParent(constructorSender, tabId,
                                       aContext, chromeFlags));
    tp->SetInitedByParent();

    PBrowserParent* browser =
    constructorSender->SendPBrowserConstructor(
      // DeallocPBrowserParent() releases this ref.
      tp.forget().take(), tabId,
      aSameTabGroupAs ? aSameTabGroupAs->GetTabId() : TabId(0),
      aContext.AsIPCTabContext(),
      chromeFlags,
      constructorSender->ChildID(),
      constructorSender->IsForBrowser());

    if (remoteType.EqualsLiteral(LARGE_ALLOCATION_REMOTE_TYPE)) {
      // Tell the TabChild object that it was created due to a Large-Allocation
      // request.
      Unused << browser->SendAwaitLargeAlloc();
    }

    if (browser) {
      RefPtr<TabParent> constructedTabParent = TabParent::GetFrom(browser);
      constructedTabParent->SetOwnerElement(aFrameElement);
      return constructedTabParent;
    }
  }
  return nullptr;
}

/*static*/ ContentBridgeParent*
ContentParent::CreateContentBridgeParent(const TabContext& aContext,
                                         const hal::ProcessPriority& aPriority,
                                         const TabId& aOpenerTabId,
                                         const TabId& aTabId)
{
  MOZ_ASSERT(aTabId);

  ContentChild* child = ContentChild::GetSingleton();
  ContentParentId cpId;
  bool isForBrowser;
  if (!child->SendCreateChildProcess(aContext.AsIPCTabContext(),
                                     aPriority,
                                     aOpenerTabId,
                                     aTabId,
                                     &cpId,
                                     &isForBrowser)) {
    return nullptr;
  }
  if (cpId == 0) {
    return nullptr;
  }
  Endpoint<PContentBridgeParent> endpoint;
  if (!child->SendBridgeToChildProcess(cpId, &endpoint)) {
    return nullptr;
  }
  ContentBridgeParent* parent = ContentBridgeParent::Create(Move(endpoint));
  parent->SetChildID(cpId);
  parent->SetIsForBrowser(isForBrowser);
  parent->SetIsForJSPlugin(aContext.IsJSPlugin());
  return parent;
}

void
ContentParent::GetAll(nsTArray<ContentParent*>& aArray)
{
  aArray.Clear();

  for (auto* cp : AllProcesses(eLive)) {
    aArray.AppendElement(cp);
  }
}

void
ContentParent::GetAllEvenIfDead(nsTArray<ContentParent*>& aArray)
{
  aArray.Clear();

  for (auto* cp : AllProcesses(eAll)) {
    aArray.AppendElement(cp);
  }
}

const nsAString&
ContentParent::GetRemoteType() const
{
  return mRemoteType;
}

void
ContentParent::Init()
{
  nsCOMPtr<nsIObserverService> obs = mozilla::services::GetObserverService();
  if (obs) {
    size_t length = ArrayLength(sObserverTopics);
    for (size_t i = 0; i < length; ++i) {
      obs->AddObserver(this, sObserverTopics[i], false);
    }
  }

  // Register ContentParent as an observer for changes to any pref whose prefix
  // matches the empty string, i.e. all of them.
  Preferences::AddStrongObserver(this, "");

  if (obs) {
    nsAutoString cpId;
    cpId.AppendInt(static_cast<uint64_t>(this->ChildID()));
    obs->NotifyObservers(static_cast<nsIObserver*>(this), "ipc:content-created", cpId.get());
  }

#ifdef ACCESSIBILITY
  // If accessibility is running in chrome process then start it in content
  // process.
  if (nsIPresShell::IsAccessibilityActive()) {
#if defined(XP_WIN)
      // Don't init content a11y if we detect an incompat version of JAWS in use.
      if (!mozilla::a11y::Compatibility::IsOldJAWS()) {
        Unused << SendActivateA11y(::GetCurrentThreadId(),
                                   a11y::AccessibleWrap::GetContentProcessIdFor(ChildID()));
      }
#else
    Unused << SendActivateA11y(0, 0);
#endif
  }
#endif

#ifdef MOZ_GECKO_PROFILER
  Unused << SendInitProfiler(ProfilerParent::CreateForProcess(OtherPid()));
#endif

  // Ensure that the default set of permissions are avaliable in the content
  // process before we try to load any URIs in it.
  EnsurePermissionsByKey(EmptyCString());

  RefPtr<GeckoMediaPluginServiceParent> gmps(GeckoMediaPluginServiceParent::GetSingleton());
  gmps->UpdateContentProcessGMPCapabilities();

  mScriptableHelper = new ScriptableCPInfo(this);
}

namespace {

class RemoteWindowContext final : public nsIRemoteWindowContext
                                , public nsIInterfaceRequestor
{
public:
  explicit RemoteWindowContext(TabParent* aTabParent)
  : mTabParent(aTabParent)
  {
  }

  NS_DECL_ISUPPORTS
  NS_DECL_NSIINTERFACEREQUESTOR
  NS_DECL_NSIREMOTEWINDOWCONTEXT

private:
  ~RemoteWindowContext();
  RefPtr<TabParent> mTabParent;
};

NS_IMPL_ISUPPORTS(RemoteWindowContext, nsIRemoteWindowContext, nsIInterfaceRequestor)

RemoteWindowContext::~RemoteWindowContext()
{
}

NS_IMETHODIMP
RemoteWindowContext::GetInterface(const nsIID& aIID, void** aSink)
{
  return QueryInterface(aIID, aSink);
}

NS_IMETHODIMP
RemoteWindowContext::OpenURI(nsIURI* aURI)
{
  mTabParent->LoadURL(aURI);
  return NS_OK;
}

} // namespace

void
ContentParent::ShutDownProcess(ShutDownMethod aMethod)
{
  if (mScriptableHelper) {
    static_cast<ScriptableCPInfo*>(mScriptableHelper.get())->ProcessDied();
    mScriptableHelper = nullptr;
  }

  // Shutting down by sending a shutdown message works differently than the
  // other methods. We first call Shutdown() in the child. After the child is
  // ready, it calls FinishShutdown() on us. Then we close the channel.
  if (aMethod == SEND_SHUTDOWN_MESSAGE) {
    if (mIPCOpen && !mShutdownPending) {
      // Stop sending input events with input priority when shutting down.
      SetInputPriorityEventEnabled(false);
      if (SendShutdown()) {
        mShutdownPending = true;
        // Start the force-kill timer if we haven't already.
        StartForceKillTimer();
      }
    }
    // If call was not successful, the channel must have been broken
    // somehow, and we will clean up the error in ActorDestroy.
    return;
  }

  using mozilla::dom::quota::QuotaManagerService;

  if (QuotaManagerService* quotaManagerService = QuotaManagerService::Get()) {
    quotaManagerService->AbortOperationsForProcess(mChildID);
  }

  // If Close() fails with an error, we'll end up back in this function, but
  // with aMethod = CLOSE_CHANNEL_WITH_ERROR.

  if (aMethod == CLOSE_CHANNEL && !mCalledClose) {
    // Close() can only be called once: It kicks off the destruction
    // sequence.
    mCalledClose = true;
    Close();
  }

  const ManagedContainer<POfflineCacheUpdateParent>& ocuParents =
    ManagedPOfflineCacheUpdateParent();
  for (auto iter = ocuParents.ConstIter(); !iter.Done(); iter.Next()) {
    RefPtr<mozilla::docshell::OfflineCacheUpdateParent> ocuParent =
      static_cast<mozilla::docshell::OfflineCacheUpdateParent*>(iter.Get()->GetKey());
    ocuParent->StopSendingMessagesToChild();
  }

  // NB: must MarkAsDead() here so that this isn't accidentally
  // returned from Get*() while in the midst of shutdown.
  MarkAsDead();

  // A ContentParent object might not get freed until after XPCOM shutdown has
  // shut down the cycle collector.  But by then it's too late to release any
  // CC'ed objects, so we need to null them out here, while we still can.  See
  // bug 899761.
  ShutDownMessageManager();
}

mozilla::ipc::IPCResult
ContentParent::RecvFinishShutdown()
{
  // At this point, we already called ShutDownProcess once with
  // SEND_SHUTDOWN_MESSAGE. To actually close the channel, we call
  // ShutDownProcess again with CLOSE_CHANNEL.
  MOZ_ASSERT(mShutdownPending);
  ShutDownProcess(CLOSE_CHANNEL);
  return IPC_OK();
}

void
ContentParent::ShutDownMessageManager()
{
  if (!mMessageManager) {
  return;
  }

  mMessageManager->ReceiveMessage(
      static_cast<nsIContentFrameMessageManager*>(mMessageManager.get()), nullptr,
      CHILD_PROCESS_SHUTDOWN_MESSAGE, false,
      nullptr, nullptr, nullptr, nullptr);

  mMessageManager->Disconnect();
  mMessageManager = nullptr;
}

void
ContentParent::RemoveFromList()
{
  if (IsForJSPlugin()) {
    if (sJSPluginContentParents) {
      sJSPluginContentParents->Remove(mJSPluginID);
      if (!sJSPluginContentParents->Count()) {
        delete sJSPluginContentParents;
        sJSPluginContentParents = nullptr;
      }
    }
  } else if (sBrowserContentParents) {
    if (auto entry = sBrowserContentParents->Lookup(mRemoteType)) {
      nsTArray<ContentParent*>* contentParents = entry.Data();
      contentParents->RemoveElement(this);
      if (contentParents->IsEmpty()) {
        entry.Remove();
      }
    }
    if (sBrowserContentParents->IsEmpty()) {
      delete sBrowserContentParents;
      sBrowserContentParents = nullptr;
    }
  }

  if (sPrivateContent) {
    sPrivateContent->RemoveElement(this);
    if (!sPrivateContent->Length()) {
      delete sPrivateContent;
      sPrivateContent = nullptr;
    }
  }
}

void
ContentParent::MarkAsTroubled()
{
  RemoveFromList();
  mIsAvailable = false;
}

void
ContentParent::MarkAsDead()
{
  MarkAsTroubled();
  mIsAlive = false;
}

void
ContentParent::OnChannelError()
{
  RefPtr<ContentParent> content(this);
  PContentParent::OnChannelError();
}

void
ContentParent::OnChannelConnected(int32_t pid)
{
  MOZ_ASSERT(NS_IsMainThread());

#if defined(ANDROID) || defined(LINUX)
  // Check nice preference
  int32_t nice = Preferences::GetInt("dom.ipc.content.nice", 0);

  // Environment variable overrides preference
  char* relativeNicenessStr = getenv("MOZ_CHILD_PROCESS_RELATIVE_NICENESS");
  if (relativeNicenessStr) {
    nice = atoi(relativeNicenessStr);
  }

  /* make the GUI thread have higher priority on single-cpu devices */
  nsCOMPtr<nsIPropertyBag2> infoService = do_GetService(NS_SYSTEMINFO_CONTRACTID);
  if (infoService) {
    int32_t cpus;
    nsresult rv = infoService->GetPropertyAsInt32(NS_LITERAL_STRING("cpucount"), &cpus);
    if (NS_FAILED(rv)) {
      cpus = 1;
    }
    if (nice != 0 && cpus == 1) {
      setpriority(PRIO_PROCESS, pid, getpriority(PRIO_PROCESS, pid) + nice);
    }
  }
#endif

#ifdef MOZ_CODE_COVERAGE
  Unused << SendShareCodeCoverageMutex(
              CodeCoverageHandler::Get()->GetMutexHandle(pid));
#endif
}

void
ContentParent::ProcessingError(Result aCode, const char* aReason)
{
  if (MsgDropped == aCode) {
    return;
  }
  // Other errors are big deals.
  KillHard(aReason);
}

/* static */
bool
ContentParent::AllocateLayerTreeId(TabParent* aTabParent, uint64_t* aId)
{
  return AllocateLayerTreeId(aTabParent->Manager()->AsContentParent(),
                             aTabParent, aTabParent->GetTabId(), aId);
}

/* static */
bool
ContentParent::AllocateLayerTreeId(ContentParent* aContent,
                                   TabParent* aTopLevel, const TabId& aTabId,
                                   uint64_t* aId)
{
  GPUProcessManager* gpu = GPUProcessManager::Get();

  *aId = gpu->AllocateLayerTreeId();

  if (!aContent || !aTopLevel) {
    return false;
  }

  gpu->MapLayerTreeId(*aId, aContent->OtherPid());

  return true;
}

mozilla::ipc::IPCResult
ContentParent::RecvAllocateLayerTreeId(const ContentParentId& aCpId,
                                       const TabId& aTabId, uint64_t* aId)
{
  // Protect against spoofing by a compromised child. aCpId must either
  // correspond to the process that this ContentParent represents or be a
  // child of it.
  ContentProcessManager* cpm = ContentProcessManager::GetSingleton();
  RefPtr<ContentParent> contentParent = cpm->GetContentProcessById(aCpId);
  if (ChildID() != aCpId && !contentParent->CanCommunicateWith(ChildID())) {
    return IPC_FAIL_NO_REASON(this);
  }

  // GetTopLevelTabParentByProcessAndTabId will make sure that aTabId
  // lives in the process for aCpId.
  RefPtr<TabParent> browserParent =
    cpm->GetTopLevelTabParentByProcessAndTabId(aCpId, aTabId);
  MOZ_ASSERT(contentParent && browserParent);

  if (!AllocateLayerTreeId(contentParent, browserParent, aTabId, aId)) {
    return IPC_FAIL_NO_REASON(this);
  }
  return IPC_OK();
}

mozilla::ipc::IPCResult
ContentParent::RecvDeallocateLayerTreeId(const ContentParentId& aCpId,
                                         const uint64_t& aId)
{
  GPUProcessManager* gpu = GPUProcessManager::Get();

  ContentProcessManager* cpm = ContentProcessManager::GetSingleton();
  RefPtr<ContentParent> contentParent = cpm->GetContentProcessById(aCpId);
  if (!contentParent->CanCommunicateWith(ChildID())) {
    return IPC_FAIL(this, "Spoofed DeallocateLayerTreeId call");
  }

  if (!gpu->IsLayerTreeIdMapped(aId, contentParent->OtherPid())) {
    // You can't deallocate layer tree ids that you didn't allocate
    KillHard("DeallocateLayerTreeId");
  }

  gpu->UnmapLayerTreeId(aId, contentParent->OtherPid());

  return IPC_OK();
}

namespace {

void
DelayedDeleteSubprocess(GeckoChildProcessHost* aSubprocess)
{
  RefPtr<DeleteTask<GeckoChildProcessHost>> task = new DeleteTask<GeckoChildProcessHost>(aSubprocess);
  XRE_GetIOMessageLoop()->PostTask(task.forget());
}

// This runnable only exists to delegate ownership of the
// ContentParent to this runnable, until it's deleted by the event
// system.
struct DelayedDeleteContentParentTask : public Runnable
{
  explicit DelayedDeleteContentParentTask(ContentParent* aObj)
    : Runnable("dom::DelayedDeleteContentParentTask")
    , mObj(aObj)
  {
  }

  // No-op
  NS_IMETHOD Run() override { return NS_OK; }

  RefPtr<ContentParent> mObj;
};

} // namespace

void
ContentParent::ActorDestroy(ActorDestroyReason why)
{
  if (mForceKillTimer) {
    mForceKillTimer->Cancel();
    mForceKillTimer = nullptr;
  }

  // Signal shutdown completion regardless of error state, so we can
  // finish waiting in the xpcom-shutdown/profile-before-change observer.
  mIPCOpen = false;

  if (mHangMonitorActor) {
    ProcessHangMonitor::RemoveProcess(mHangMonitorActor);
    mHangMonitorActor = nullptr;
  }

  RefPtr<FileSystemSecurity> fss = FileSystemSecurity::Get();
  if (fss) {
    fss->Forget(ChildID());
  }

  if (why == NormalShutdown && !mCalledClose) {
    // If we shut down normally but haven't called Close, assume somebody
    // else called Close on us. In that case, we still need to call
    // ShutDownProcess below to perform other necessary clean up.
    mCalledClose = true;
  }

  // Make sure we always clean up.
  ShutDownProcess(why == NormalShutdown ? CLOSE_CHANNEL
                                        : CLOSE_CHANNEL_WITH_ERROR);

  RefPtr<ContentParent> kungFuDeathGrip(this);
  nsCOMPtr<nsIObserverService> obs = mozilla::services::GetObserverService();
  if (obs) {
    size_t length = ArrayLength(sObserverTopics);
    for (size_t i = 0; i < length; ++i) {
      obs->RemoveObserver(static_cast<nsIObserver*>(this),
                          sObserverTopics[i]);
    }
  }

  // remove the global remote preferences observers
  Preferences::RemoveObserver(this, "");
  gfxVars::RemoveReceiver(this);

  if (GPUProcessManager* gpu = GPUProcessManager::Get()) {
    // Note: the manager could have shutdown already.
    gpu->RemoveListener(this);
  }

  RecvRemoveGeolocationListener();

  mConsoleService = nullptr;

  if (obs) {
    RefPtr<nsHashPropertyBag> props = new nsHashPropertyBag();

    props->SetPropertyAsUint64(NS_LITERAL_STRING("childID"), mChildID);

    if (AbnormalShutdown == why) {
      Telemetry::Accumulate(Telemetry::SUBPROCESS_ABNORMAL_ABORT,
                            NS_LITERAL_CSTRING("content"), 1);

      props->SetPropertyAsBool(NS_LITERAL_STRING("abnormal"), true);

      // There's a window in which child processes can crash
      // after IPC is established, but before a crash reporter
      // is created.
      if (mCrashReporter) {
        // if mCreatedPairedMinidumps is true, we've already generated
        // parent/child dumps for desktop crashes.
        if (!mCreatedPairedMinidumps) {
          mCrashReporter->GenerateCrashReport(OtherPid());
        }

        nsAutoString dumpID;
        if (mCrashReporter->HasMinidump()) {
          dumpID = mCrashReporter->MinidumpID();
        }
        props->SetPropertyAsAString(NS_LITERAL_STRING("dumpID"), dumpID);
      }
    }
    nsAutoString cpId;
    cpId.AppendInt(static_cast<uint64_t>(this->ChildID()));
    obs->NotifyObservers((nsIPropertyBag2*) props, "ipc:content-shutdown", cpId.get());
  }

  // Remove any and all idle listeners.
  nsCOMPtr<nsIIdleService> idleService =
    do_GetService("@mozilla.org/widget/idleservice;1");
  MOZ_ASSERT(idleService);
  RefPtr<ParentIdleListener> listener;
  for (int32_t i = mIdleListeners.Length() - 1; i >= 0; --i) {
    listener = static_cast<ParentIdleListener*>(mIdleListeners[i].get());
    idleService->RemoveIdleObserver(listener, listener->mTime);
  }
  mIdleListeners.Clear();

  MessageLoop::current()->
    PostTask(NewRunnableFunction("DelayedDeleteSubprocessRunnable",
                                 DelayedDeleteSubprocess, mSubprocess));
  mSubprocess = nullptr;

  // IPDL rules require actors to live on past ActorDestroy, but it
  // may be that the kungFuDeathGrip above is the last reference to
  // |this|.  If so, when we go out of scope here, we're deleted and
  // all hell breaks loose.
  //
  // This runnable ensures that a reference to |this| lives on at
  // least until after the current task finishes running.
  NS_DispatchToCurrentThread(new DelayedDeleteContentParentTask(this));

  ContentProcessManager* cpm = ContentProcessManager::GetSingleton();
  nsTArray<ContentParentId> childIDArray =
    cpm->GetAllChildProcessById(this->ChildID());

  // Destroy any processes created by this ContentParent
  for(uint32_t i = 0; i < childIDArray.Length(); i++) {
    ContentParent* cp = cpm->GetContentProcessById(childIDArray[i]);
    MessageLoop::current()->PostTask(
      NewRunnableMethod<ShutDownMethod>("dom::ContentParent::ShutDownProcess",
                                        cp,
                                        &ContentParent::ShutDownProcess,
                                        SEND_SHUTDOWN_MESSAGE));
  }
  cpm->RemoveContentProcess(this->ChildID());

  if (mDriverCrashGuard) {
    mDriverCrashGuard->NotifyCrashed();
  }

  // Unregister all the BlobURLs registered by the ContentChild.
  for (uint32_t i = 0; i < mBlobURLs.Length(); ++i) {
    nsHostObjectProtocolHandler::RemoveDataEntry(mBlobURLs[i]);
  }

  mBlobURLs.Clear();

#if defined(XP_WIN32) && defined(ACCESSIBILITY)
  a11y::AccessibleWrap::ReleaseContentProcessIdFor(ChildID());
#endif
}

bool
ContentParent::TryToRecycle()
{
  // This life time check should be replaced by a memory health check (memory usage + fragmentation).
  const double kMaxLifeSpan = 5;
  if (mShutdownPending ||
      mCalledKillHard ||
      !IsAvailable() ||
      !mRemoteType.EqualsLiteral(DEFAULT_REMOTE_TYPE) ||
      (TimeStamp::Now() - mActivateTS).ToSeconds() > kMaxLifeSpan ||
      !PreallocatedProcessManager::Provide(this)) {
    return false;
  }

  // The PreallocatedProcessManager took over the ownership let's not keep a reference to it,
  // until we don't take it back.
  RemoveFromList();
  return true;
}

bool
ContentParent::ShouldKeepProcessAlive() const
{
  if (IsForJSPlugin()) {
    return true;
  }

  if (!sBrowserContentParents) {
    return false;
  }

  // If we have already been marked as troubled/dead, don't prevent shutdown.
  if (!IsAvailable()) {
    return false;
  }

  auto contentParents = sBrowserContentParents->Get(mRemoteType);
  if (!contentParents) {
    return false;
  }

  // We might want to keep alive some content processes alive during test runs,
  // for performance reasons. This should never be used in production.
  // We don't want to alter behavior if the pref is not set, so default to 0.
  int32_t processesToKeepAlive = 0;

  nsAutoCString keepAlivePref("dom.ipc.keepProcessesAlive.");
  keepAlivePref.Append(NS_ConvertUTF16toUTF8(mRemoteType));
  if (NS_FAILED(Preferences::GetInt(keepAlivePref.get(), &processesToKeepAlive))) {
    return false;
  }

  int32_t numberOfAliveProcesses = contentParents->Length();

  return numberOfAliveProcesses <= processesToKeepAlive;
}

void
ContentParent::NotifyTabDestroying(const TabId& aTabId,
                                   const ContentParentId& aCpId)
{
  if (XRE_IsParentProcess()) {
    // There can be more than one PBrowser for a given app process
    // because of popup windows.  PBrowsers can also destroy
    // concurrently.  When all the PBrowsers are destroying, kick off
    // another task to ensure the child process *really* shuts down,
    // even if the PBrowsers themselves never finish destroying.
    ContentProcessManager* cpm = ContentProcessManager::GetSingleton();
    ContentParent* cp = cpm->GetContentProcessById(aCpId);
    if (!cp) {
        return;
    }
    ++cp->mNumDestroyingTabs;
    nsTArray<TabId> tabIds = cpm->GetTabParentsByProcessId(aCpId);
    if (static_cast<size_t>(cp->mNumDestroyingTabs) != tabIds.Length()) {
        return;
    }

    if (cp->ShouldKeepProcessAlive()) {
      return;
    }

    if (cp->TryToRecycle()) {
      return;
    }

    // We're dying now, so prevent this content process from being
    // recycled during its shutdown procedure.
    cp->MarkAsDead();
    cp->StartForceKillTimer();
  } else {
    ContentChild::GetSingleton()->SendNotifyTabDestroying(aTabId, aCpId);
  }
}

void
ContentParent::StartForceKillTimer()
{
  if (mForceKillTimer || !mIPCOpen) {
    return;
  }

  int32_t timeoutSecs = Preferences::GetInt("dom.ipc.tabs.shutdownTimeoutSecs", 5);
  if (timeoutSecs > 0) {
    NS_NewTimerWithFuncCallback(getter_AddRefs(mForceKillTimer),
                                ContentParent::ForceKillTimerCallback,
                                this,
                                timeoutSecs * 1000,
                                nsITimer::TYPE_ONE_SHOT,
                                "dom::ContentParent::StartForceKillTimer");
    MOZ_ASSERT(mForceKillTimer);
  }
}

void
ContentParent::NotifyTabDestroyed(const TabId& aTabId,
                                  bool aNotifiedDestroying)
{
  if (aNotifiedDestroying) {
    --mNumDestroyingTabs;
  }

  nsTArray<PContentPermissionRequestParent*> parentArray =
    nsContentPermissionUtils::GetContentPermissionRequestParentById(aTabId);

  // Need to close undeleted ContentPermissionRequestParents before tab is closed.
  for (auto& permissionRequestParent : parentArray) {
    Unused << PContentPermissionRequestParent::Send__delete__(permissionRequestParent);
  }

  // There can be more than one PBrowser for a given app process
  // because of popup windows.  When the last one closes, shut
  // us down.
  ContentProcessManager* cpm = ContentProcessManager::GetSingleton();
  nsTArray<TabId> tabIds = cpm->GetTabParentsByProcessId(this->ChildID());

  if (tabIds.Length() == 1 && !ShouldKeepProcessAlive() && !TryToRecycle()) {
    // In the case of normal shutdown, send a shutdown message to child to
    // allow it to perform shutdown tasks.
    MessageLoop::current()->PostTask(
      NewRunnableMethod<ShutDownMethod>("dom::ContentParent::ShutDownProcess",
                                        this,
                                        &ContentParent::ShutDownProcess,
                                        SEND_SHUTDOWN_MESSAGE));
  }
}

jsipc::CPOWManager*
ContentParent::GetCPOWManager()
{
  if (PJavaScriptParent* p = LoneManagedOrNullAsserts(ManagedPJavaScriptParent())) {
    return CPOWManagerFor(p);
  }
  return nullptr;
}

TestShellParent*
ContentParent::CreateTestShell()
{
  return static_cast<TestShellParent*>(SendPTestShellConstructor());
}

bool
ContentParent::DestroyTestShell(TestShellParent* aTestShell)
{
  return PTestShellParent::Send__delete__(aTestShell);
}

TestShellParent*
ContentParent::GetTestShellSingleton()
{
  PTestShellParent* p = LoneManagedOrNullAsserts(ManagedPTestShellParent());
  return static_cast<TestShellParent*>(p);
}

bool
ContentParent::LaunchSubprocess(ProcessPriority aInitialPriority /* = PROCESS_PRIORITY_FOREGROUND */)
{
  AUTO_PROFILER_LABEL("ContentParent::LaunchSubprocess", OTHER);

  if (!ContentProcessManager::GetSingleton()) {
    // Shutdown has begun, we shouldn't spawn any more child processes.
    return false;
  }

  std::vector<std::string> extraArgs;
  extraArgs.push_back("-childID");
  char idStr[21];
  SprintfLiteral(idStr, "%" PRId64, static_cast<uint64_t>(mChildID));
  extraArgs.push_back(idStr);
  extraArgs.push_back(IsForBrowser() ? "-isForBrowser" : "-notForBrowser");

  // Prefs information is passed via anonymous shared memory to avoid bloating
  // the command line.

  // Serialize the early prefs.
  nsAutoCStringN<1024> prefs;
  Preferences::SerializePreferences(prefs);

  // Set up the shared memory.
  base::SharedMemory shm;
  if (!shm.Create(prefs.Length())) {
    NS_ERROR("failed to create shared memory in the parent");
    MarkAsDead();
    return false;
  }
  if (!shm.Map(prefs.Length())) {
    NS_ERROR("failed to map shared memory in the parent");
    MarkAsDead();
    return false;
  }

  // Copy the serialized prefs into the shared memory.
  memcpy(static_cast<char*>(shm.memory()), prefs.get(), prefs.Length());

#if defined(XP_WIN)
  // Record the handle as to-be-shared, and pass it via a command flag. This
  // works because Windows handles are system-wide.
  HANDLE prefsHandle = shm.handle();
  mSubprocess->AddHandleToShare(prefsHandle);
  extraArgs.push_back("-prefsHandle");
  extraArgs.push_back(
    nsPrintfCString("%zu", reinterpret_cast<uintptr_t>(prefsHandle)).get());
#else
  // In contrast, Unix fds are per-process. So remap the fd to a fixed one that
  // will be used in the child.
  // XXX: bug 1440207 is about improving how fixed fds are used.
  //
  // Note: on Android, AddFdToRemap() sets up the fd to be passed via a Parcel,
  // and the fixed fd isn't used. However, we still need to mark it for
  // remapping so it doesn't get closed in the child.
  mSubprocess->AddFdToRemap(shm.handle().fd, kPrefsFileDescriptor);
#endif

  // Pass the length via a command flag.
  extraArgs.push_back("-prefsLen");
  extraArgs.push_back(nsPrintfCString("%zu", uintptr_t(prefs.Length())).get());

  // Scheduler prefs need to be handled differently because the scheduler needs
  // to start up in the content process before the normal preferences service.
  nsCString schedulerPrefs = Scheduler::GetPrefs();
  extraArgs.push_back("-schedulerPrefs");
  extraArgs.push_back(schedulerPrefs.get());

  if (gSafeMode) {
    extraArgs.push_back("-safeMode");
  }

<<<<<<< HEAD
  GeckoChildProcessHost::RecordReplayKind recordReplayKind =
    GeckoChildProcessHost::RecordReplayKind::None;
  nsAutoString recordReplayFile;
  if (mRecordExecution.Length()) {
    recordReplayFile.Append(mRecordExecution);
    recordReplayKind = GeckoChildProcessHost::RecordReplayKind::MiddlemanRecord;
  } else if (mReplayExecution.Length()) {
    recordReplayFile.Append(mReplayExecution);
    recordReplayKind = GeckoChildProcessHost::RecordReplayKind::MiddlemanReplay;
  }

  if (!mSubprocess->LaunchAndWaitForProcessHandle(extraArgs, recordReplayKind, recordReplayFile)) {
=======
  SetOtherProcessId(kInvalidProcessId, ProcessIdState::ePending);
  if (!mSubprocess->Launch(extraArgs)) {
    NS_ERROR("failed to launch child in the parent");
>>>>>>> 3bcd829c
    MarkAsDead();
    return false;
  }

  OpenWithAsyncPid(mSubprocess->GetChannel());

  InitInternal(aInitialPriority);

  ContentProcessManager::GetSingleton()->AddContentProcess(this);

  mHangMonitorActor = ProcessHangMonitor::AddProcess(this);

  // Set a reply timeout for CPOWs.
  SetReplyTimeoutMs(Preferences::GetInt("dom.ipc.cpow.timeout", 0));

  // TODO: If OtherPid() is not called between mSubprocess->Launch() and this,
  // then we're not really measuring how long it took to spawn the process.
  Telemetry::Accumulate(Telemetry::CONTENT_PROCESS_LAUNCH_TIME_MS,
                        static_cast<uint32_t>((TimeStamp::Now() - mLaunchTS)
                                              .ToMilliseconds()));

  nsCOMPtr<nsIObserverService> obs = mozilla::services::GetObserverService();
  if (obs) {
    nsAutoString cpId;
    cpId.AppendInt(static_cast<uint64_t>(this->ChildID()));
    obs->NotifyObservers(static_cast<nsIObserver*>(this), "ipc:content-initializing", cpId.get());
  }

  Init();

  return true;
}

ContentParent::ContentParent(ContentParent* aOpener,
                             const nsAString& aRemoteType,
                             const nsAString& aRecordExecution,
                             const nsAString& aReplayExecution,
                             int32_t aJSPluginID)
  : nsIContentParent()
  , mSubprocess(nullptr)
  , mLaunchTS(TimeStamp::Now())
  , mActivateTS(TimeStamp::Now())
  , mOpener(aOpener)
  , mRemoteType(aRemoteType)
  , mChildID(gContentChildID++)
  , mGeolocationWatchID(-1)
  , mJSPluginID(aJSPluginID)
  , mNumDestroyingTabs(0)
  , mIsAvailable(true)
  , mIsAlive(true)
  , mIsForBrowser(!mRemoteType.IsEmpty())
  , mRecordExecution(aRecordExecution)
  , mReplayExecution(aReplayExecution)
  , mCalledClose(false)
  , mCalledKillHard(false)
  , mCreatedPairedMinidumps(false)
  , mShutdownPending(false)
  , mIPCOpen(true)
  , mIsRemoteInputEventQueueEnabled(false)
  , mIsInputPriorityEventEnabled(false)
  , mHangMonitorActor(nullptr)
{
  // Insert ourselves into the global linked list of ContentParent objects.
  if (!sContentParents) {
    sContentParents = new LinkedList<ContentParent>();
  }
  sContentParents->insertBack(this);

  // From this point on, NS_WARNING, NS_ASSERTION, etc. should print out the
  // PID along with the warning.
  nsDebugImpl::SetMultiprocessMode("Parent");

#if defined(XP_WIN)
  if (XRE_IsParentProcess()) {
    audio::AudioNotificationSender::Init();
  }
  // Request Windows message deferral behavior on our side of the PContent
  // channel. Generally only applies to the situation where we get caught in
  // a deadlock with the plugin process when sending CPOWs.
  GetIPCChannel()->SetChannelFlags(MessageChannel::REQUIRE_DEFERRED_MESSAGE_PROTECTION);
#endif

  NS_ASSERTION(NS_IsMainThread(), "Wrong thread!");
  bool isFile = mRemoteType.EqualsLiteral(FILE_REMOTE_TYPE);
  mSubprocess = new ContentProcessHost(this, isFile);
}

ContentParent::~ContentParent()
{
  if (mForceKillTimer) {
    mForceKillTimer->Cancel();
  }

  NS_ASSERTION(NS_IsMainThread(), "Wrong thread!");

  // We should be removed from all these lists in ActorDestroy.
  MOZ_ASSERT(!sPrivateContent || !sPrivateContent->Contains(this));
  if (IsForJSPlugin()) {
    MOZ_ASSERT(!sJSPluginContentParents ||
               !sJSPluginContentParents->Get(mJSPluginID));
  } else {
    MOZ_ASSERT(!sBrowserContentParents ||
               !sBrowserContentParents->Contains(mRemoteType) ||
               !sBrowserContentParents->Get(mRemoteType)->Contains(this));
  }
#ifdef NIGHTLY_BUILD
  MessageChannel* channel = GetIPCChannel();

  if (channel && !channel->Unsound_IsClosed()) {
    nsString friendlyName;
    FriendlyName(friendlyName, false);

    AddRef();
    nsrefcnt refcnt = Release();
    uint32_t numQueuedMessages = 0;
    numQueuedMessages = channel->Unsound_NumQueuedMessages();

    nsPrintfCString msg("queued-ipc-messages/content-parent"
                        "(%s, pid=%d, %s, 0x%p, refcnt=%" PRIuPTR
                        ", numQueuedMessages=%d, remoteType=%s, "
                        "mCalledClose=%s, mCalledKillHard=%s, "
                        "mShutdownPending=%s, mIPCOpen=%s)",
                        NS_ConvertUTF16toUTF8(friendlyName).get(),
                        Pid(), "open channel",
                        static_cast<nsIContentParent*>(this), refcnt,
                        numQueuedMessages,
                        NS_ConvertUTF16toUTF8(mRemoteType).get(),
                        mCalledClose ? "true" : "false",
                        mCalledKillHard ? "true" : "false",
                        mShutdownPending ? "true" : "false",
                        mIPCOpen ? "true" : "false");
    CrashReporter::AnnotateCrashReport(NS_LITERAL_CSTRING("IPCFatalErrorMsg"),
                                       msg);
    switch (channel->GetChannelState__TotallyRacy()) {
        case ChannelOpening:
            MOZ_CRASH("MessageChannel destroyed without being closed " \
                      "(mChannelState == ChannelOpening).");
            break;
        case ChannelConnected:
            MOZ_CRASH("MessageChannel destroyed without being closed " \
                      "(mChannelState == ChannelConnected).");
            break;
        case ChannelTimeout:
            MOZ_CRASH("MessageChannel destroyed without being closed " \
                      "(mChannelState == ChannelTimeout).");
            break;
        case ChannelClosing:
            MOZ_CRASH("MessageChannel destroyed without being closed " \
                      "(mChannelState == ChannelClosing).");
            break;
        case ChannelError:
            MOZ_CRASH("MessageChannel destroyed without being closed " \
                      "(mChannelState == ChannelError).");
            break;
        default:
            MOZ_CRASH("MessageChannel destroyed without being closed.");
    }
  }
#endif
}

void
ContentParent::InitInternal(ProcessPriority aInitialPriority)
{
  Telemetry::Accumulate(Telemetry::CONTENT_PROCESS_LAUNCH_TIME_MS,
                        static_cast<uint32_t>((TimeStamp::Now() - mLaunchTS)
                                              .ToMilliseconds()));

  XPCOMInitData xpcomInit;

  nsCOMPtr<nsIIOService> io(do_GetIOService());
  MOZ_ASSERT(io, "No IO service?");
  DebugOnly<nsresult> rv = io->GetOffline(&xpcomInit.isOffline());
  MOZ_ASSERT(NS_SUCCEEDED(rv), "Failed getting offline?");

  rv = io->GetConnectivity(&xpcomInit.isConnected());
  MOZ_ASSERT(NS_SUCCEEDED(rv), "Failed getting connectivity?");

  xpcomInit.captivePortalState() = nsICaptivePortalService::UNKNOWN;
  nsCOMPtr<nsICaptivePortalService> cps = do_GetService(NS_CAPTIVEPORTAL_CONTRACTID);
  if (cps) {
    cps->GetState(&xpcomInit.captivePortalState());
  }

  nsIBidiKeyboard* bidi = nsContentUtils::GetBidiKeyboard();

  xpcomInit.isLangRTL() = false;
  xpcomInit.haveBidiKeyboards() = false;
  if (bidi) {
    bidi->IsLangRTL(&xpcomInit.isLangRTL());
    bidi->GetHaveBidiKeyboards(&xpcomInit.haveBidiKeyboards());
  }

  nsCOMPtr<nsISpellChecker> spellChecker(do_GetService(NS_SPELLCHECKER_CONTRACTID));
  MOZ_ASSERT(spellChecker, "No spell checker?");

  spellChecker->GetDictionaryList(&xpcomInit.dictionaries());

  LocaleService::GetInstance()->GetAppLocalesAsLangTags(xpcomInit.appLocales());
  LocaleService::GetInstance()->GetRequestedLocales(xpcomInit.requestedLocales());

  nsCOMPtr<nsIClipboard> clipboard(do_GetService("@mozilla.org/widget/clipboard;1"));
  MOZ_ASSERT(clipboard, "No clipboard?");

  rv = clipboard->SupportsSelectionClipboard(&xpcomInit.clipboardCaps().supportsSelectionClipboard());
  MOZ_ASSERT(NS_SUCCEEDED(rv));

  rv = clipboard->SupportsFindClipboard(&xpcomInit.clipboardCaps().supportsFindClipboard());
  MOZ_ASSERT(NS_SUCCEEDED(rv));

  // Let's copy the domain policy from the parent to the child (if it's active).
  StructuredCloneData initialData;
  nsIScriptSecurityManager* ssm = nsContentUtils::GetSecurityManager();
  if (ssm) {
    ssm->CloneDomainPolicy(&xpcomInit.domainPolicy());

    if (nsFrameMessageManager* mm = nsFrameMessageManager::sParentProcessManager) {
      AutoJSAPI jsapi;
      if (NS_WARN_IF(!jsapi.Init(xpc::PrivilegedJunkScope()))) {
        MOZ_CRASH();
      }
      JS::RootedValue init(jsapi.cx());
      nsresult result = mm->GetInitialProcessData(jsapi.cx(), &init);
      if (NS_FAILED(result)) {
        MOZ_CRASH();
      }

      ErrorResult rv;
      initialData.Write(jsapi.cx(), init, rv);
      if (NS_WARN_IF(rv.Failed())) {
        rv.SuppressException();
        MOZ_CRASH();
      }
    }
  }
  // This is only implemented (returns a non-empty list) by MacOSX and Linux
  // at present.
  nsTArray<SystemFontListEntry> fontList;
  gfxPlatform::GetPlatform()->ReadSystemFontList(&fontList);
  nsTArray<LookAndFeelInt> lnfCache = LookAndFeel::GetIntCache();

  // Content processes have no permission to access profile directory, so we
  // send the file URL instead.
  StyleBackendType backendType =
    StyleBackendType::Servo;
  StyleSheet* ucs = nsLayoutStylesheetCache::For(backendType)->UserContentSheet();
  if (ucs) {
    SerializeURI(ucs->GetSheetURI(), xpcomInit.userContentSheetURL());
  } else {
    SerializeURI(nullptr, xpcomInit.userContentSheetURL());
  }

  // 1. Build ContentDeviceData first, as it may affect some gfxVars.
  gfxPlatform::GetPlatform()->BuildContentDeviceData(&xpcomInit.contentDeviceData());
  // 2. Gather non-default gfxVars.
  xpcomInit.gfxNonDefaultVarUpdates() = gfxVars::FetchNonDefaultVars();
  // 3. Start listening for gfxVars updates, to notify content process later on.
  gfxVars::AddReceiver(this);

  nsCOMPtr<nsIGfxInfo> gfxInfo = services::GetGfxInfo();
  if (gfxInfo) {
    for (int32_t i = 1; i <= nsIGfxInfo::FEATURE_MAX_VALUE; ++i) {
      int32_t status = 0;
      nsAutoCString failureId;
      gfxInfo->GetFeatureStatus(i, failureId, &status);
      dom::GfxInfoFeatureStatus gfxFeatureStatus;
      gfxFeatureStatus.feature() = i;
      gfxFeatureStatus.status() = status;
      gfxFeatureStatus.failureId() = failureId;
      xpcomInit.gfxFeatureStatus().AppendElement(gfxFeatureStatus);
    }
  }

  DataStorage::GetAllChildProcessData(xpcomInit.dataStorage());

  // Send the dynamic scalar definitions to the new process.
  TelemetryIPC::GetDynamicScalarDefinitions(xpcomInit.dynamicScalarDefs());

  // Must send screen info before send initialData
  ScreenManager& screenManager = ScreenManager::GetSingleton();
  screenManager.CopyScreensToRemote(this);

  Unused << SendSetXPCOMProcessAttributes(xpcomInit, initialData, lnfCache,
                                          fontList);

  nsCOMPtr<nsIChromeRegistry> registrySvc = nsChromeRegistry::GetService();
  nsChromeRegistryChrome* chromeRegistry =
    static_cast<nsChromeRegistryChrome*>(registrySvc.get());
  chromeRegistry->SendRegisteredChrome(this);

  if (gAppData) {
    nsCString version(gAppData->version);
    nsCString buildID(gAppData->buildID);
    nsCString name(gAppData->name);
    nsCString UAName(gAppData->UAName);
    nsCString ID(gAppData->ID);
    nsCString vendor(gAppData->vendor);

    // Sending all information to content process.
    Unused << SendAppInfo(version, buildID, name, UAName, ID, vendor);
  }

  // Send the child its remote type. On Mac, this needs to be sent prior
  // to the message we send to enable the Sandbox (SendStartProcessSandbox)
  // because different remote types require different sandbox privileges.
  Unused << SendRemoteType(mRemoteType);

  ScriptPreloader::InitContentChild(*this);

  // Initialize the message manager (and load delayed scripts) now that we
  // have established communications with the child.
  mMessageManager->InitWithCallback(this);

  // Set the subprocess's priority.  We do this early on because we're likely
  // /lowering/ the process's CPU and memory priority, which it has inherited
  // from this process.
  //
  // This call can cause us to send IPC messages to the child process, so it
  // must come after the Open() call above.
  ProcessPriorityManager::SetProcessPriority(this, aInitialPriority);

  // NB: internally, this will send an IPC message to the child
  // process to get it to create the CompositorBridgeChild.  This
  // message goes through the regular IPC queue for this
  // channel, so delivery will happen-before any other messages
  // we send.  The CompositorBridgeChild must be created before any
  // PBrowsers are created, because they rely on the Compositor
  // already being around.  (Creation is async, so can't happen
  // on demand.)
  GPUProcessManager* gpm = GPUProcessManager::Get();

  Endpoint<PCompositorManagerChild> compositor;
  Endpoint<PImageBridgeChild> imageBridge;
  Endpoint<PVRManagerChild> vrBridge;
  Endpoint<PVideoDecoderManagerChild> videoManager;
  AutoTArray<uint32_t, 3> namespaces;

  DebugOnly<bool> opened = gpm->CreateContentBridges(OtherPid(),
                                                     &compositor,
                                                     &imageBridge,
                                                     &vrBridge,
                                                     &videoManager,
                                                     &namespaces);
  MOZ_ASSERT(opened);

  Unused << SendInitRendering(Move(compositor),
                              Move(imageBridge),
                              Move(vrBridge),
                              Move(videoManager),
                              namespaces);

  gpm->AddListener(this);

  nsStyleSheetService *sheetService = nsStyleSheetService::GetInstance();
  if (sheetService) {
    // This looks like a lot of work, but in a normal browser session we just
    // send two loads.
    //
    // The URIs of the Gecko and Servo sheets should be the same, so it
    // shouldn't matter which we look at.

    for (StyleSheet* sheet : *sheetService->AgentStyleSheets(backendType)) {
      URIParams uri;
      SerializeURI(sheet->GetSheetURI(), uri);
      Unused << SendLoadAndRegisterSheet(uri, nsIStyleSheetService::AGENT_SHEET);
    }

    for (StyleSheet* sheet : *sheetService->UserStyleSheets(backendType)) {
      URIParams uri;
      SerializeURI(sheet->GetSheetURI(), uri);
      Unused << SendLoadAndRegisterSheet(uri, nsIStyleSheetService::USER_SHEET);
    }

    for (StyleSheet* sheet : *sheetService->AuthorStyleSheets(backendType)) {
      URIParams uri;
      SerializeURI(sheet->GetSheetURI(), uri);
      Unused << SendLoadAndRegisterSheet(uri, nsIStyleSheetService::AUTHOR_SHEET);
    }
  }

#if defined(XP_WIN)
  // Send the info needed to join the browser process's audio session.
  nsID id;
  nsString sessionName;
  nsString iconPath;
  if (NS_SUCCEEDED(mozilla::widget::GetAudioSessionData(id, sessionName,
                                                        iconPath))) {
    Unused << SendSetAudioSessionData(id, sessionName, iconPath);
  }
#endif

#ifdef MOZ_CONTENT_SANDBOX
  bool shouldSandbox = true;
  MaybeFileDesc brokerFd = void_t();
  // XXX: Checking the pref here makes it possible to enable/disable sandboxing
  // during an active session. Currently the pref is only used for testing
  // purpose. If the decision is made to permanently rely on the pref, this
  // should be changed so that it is required to restart firefox for the change
  // of value to take effect.
  shouldSandbox = IsContentSandboxEnabled();

#ifdef XP_LINUX
  if (shouldSandbox) {
    MOZ_ASSERT(!mSandboxBroker);
    bool isFileProcess = mRemoteType.EqualsLiteral(FILE_REMOTE_TYPE);
    UniquePtr<SandboxBroker::Policy> policy =
      sSandboxBrokerPolicyFactory->GetContentPolicy(Pid(), isFileProcess);
    if (policy) {
      brokerFd = FileDescriptor();
      mSandboxBroker = SandboxBroker::Create(Move(policy), Pid(), brokerFd);
      if (!mSandboxBroker) {
        KillHard("SandboxBroker::Create failed");
        return;
      }
      MOZ_ASSERT(static_cast<const FileDescriptor&>(brokerFd).IsValid());
    }
  }
#endif
  if (shouldSandbox && !SendSetProcessSandbox(brokerFd)) {
    KillHard("SandboxInitFailed");
  }
#endif

  {
    RefPtr<ServiceWorkerRegistrar> swr = ServiceWorkerRegistrar::Get();
    MOZ_ASSERT(swr);

    nsTArray<ServiceWorkerRegistrationData> registrations;
    swr->GetRegistrations(registrations);

    // Send down to the content process the permissions for each of the
    // registered service worker scopes.
    for (auto& registration : registrations) {
      nsCOMPtr<nsIPrincipal> principal = PrincipalInfoToPrincipal(registration.principal());
      if (principal) {
        TransmitPermissionsForPrincipal(principal);
      }
    }

    Unused << SendInitServiceWorkers(ServiceWorkerConfiguration(registrations));
  }

  {
    nsTArray<BlobURLRegistrationData> registrations;
    if (nsHostObjectProtocolHandler::GetAllBlobURLEntries(registrations,
                                                          this)) {
      Unused << SendInitBlobURLs(registrations);
    }
  }

  // Start up nsPluginHost and run FindPlugins to cache the plugin list.
  // If this isn't our first content process, just send over cached list.
  RefPtr<nsPluginHost> pluginHost = nsPluginHost::GetInst();
  pluginHost->SendPluginsToContent();
  MaybeEnableRemoteInputEventQueue();
}

bool
ContentParent::IsAlive() const
{
  return mIsAlive;
}

int32_t
ContentParent::Pid() const
{
  if (!mSubprocess || !mSubprocess->GetChildProcessHandle()) {
    return -1;
  }
  return base::GetProcId(mSubprocess->GetChildProcessHandle());
}

mozilla::ipc::IPCResult
ContentParent::RecvGetGfxVars(InfallibleTArray<GfxVarUpdate>* aVars)
{
  // Ensure gfxVars is initialized (for xpcshell tests).
  gfxVars::Initialize();

  *aVars = gfxVars::FetchNonDefaultVars();

  // Now that content has initialized gfxVars, we can start listening for
  // updates.
  gfxVars::AddReceiver(this);
  return IPC_OK();
}

void
ContentParent::OnCompositorUnexpectedShutdown()
{
  GPUProcessManager* gpm = GPUProcessManager::Get();

  Endpoint<PCompositorManagerChild> compositor;
  Endpoint<PImageBridgeChild> imageBridge;
  Endpoint<PVRManagerChild> vrBridge;
  Endpoint<PVideoDecoderManagerChild> videoManager;
  AutoTArray<uint32_t, 3> namespaces;

  DebugOnly<bool> opened = gpm->CreateContentBridges(
    OtherPid(),
    &compositor,
    &imageBridge,
    &vrBridge,
    &videoManager,
    &namespaces);
  MOZ_ASSERT(opened);

  Unused << SendReinitRendering(
    Move(compositor),
    Move(imageBridge),
    Move(vrBridge),
    Move(videoManager),
    namespaces);
}

void
ContentParent::OnCompositorDeviceReset()
{
  Unused << SendReinitRenderingForDeviceReset();
}

PClientOpenWindowOpParent*
ContentParent::AllocPClientOpenWindowOpParent(const ClientOpenWindowArgs& aArgs)
{
  return AllocClientOpenWindowOpParent(aArgs);
}

bool
ContentParent::DeallocPClientOpenWindowOpParent(PClientOpenWindowOpParent* aActor)
{
  return DeallocClientOpenWindowOpParent(aActor);
}

void
ContentParent::MaybeEnableRemoteInputEventQueue()
{
  MOZ_ASSERT(!mIsRemoteInputEventQueueEnabled);
  if (!IsInputEventQueueSupported()) {
    return;
  }
  mIsRemoteInputEventQueueEnabled = true;
  Unused << SendSetInputEventQueueEnabled();
  SetInputPriorityEventEnabled(true);
}

void
ContentParent::SetInputPriorityEventEnabled(bool aEnabled)
{
  if (!IsInputEventQueueSupported() ||
      !mIsRemoteInputEventQueueEnabled ||
      mIsInputPriorityEventEnabled == aEnabled) {
    return;
  }
  mIsInputPriorityEventEnabled = aEnabled;
  // Send IPC messages to flush the pending events in the input event queue and
  // the normal event queue. See PContent.ipdl for more details.
  Unused << SendSuspendInputEventQueue();
  Unused << SendFlushInputEventQueue();
  Unused << SendResumeInputEventQueue();
}

/*static*/ bool
ContentParent::IsInputEventQueueSupported()
{
  static bool sSupported = false;
  static bool sInitialized = false;
  if (!sInitialized) {
    MOZ_ASSERT(Preferences::IsServiceAvailable());
    sSupported = Preferences::GetBool("input_event_queue.supported", false);
    sInitialized = true;
  }
  return sSupported;
}

void
ContentParent::OnVarChanged(const GfxVarUpdate& aVar)
{
  if (!mIPCOpen) {
    return;
  }
  Unused << SendVarUpdate(aVar);
}

mozilla::ipc::IPCResult
ContentParent::RecvReadFontList(InfallibleTArray<FontListEntry>* retValue)
{
#ifdef ANDROID
  gfxAndroidPlatform::GetPlatform()->GetSystemFontList(retValue);
#endif
  return IPC_OK();
}

mozilla::ipc::IPCResult
ContentParent::RecvSetClipboard(const IPCDataTransfer& aDataTransfer,
                                const bool& aIsPrivateData,
                                const IPC::Principal& aRequestingPrincipal,
                                const uint32_t& aContentPolicyType,
                                const int32_t& aWhichClipboard)
{
  nsresult rv;
  nsCOMPtr<nsIClipboard> clipboard(do_GetService(kCClipboardCID, &rv));
  NS_ENSURE_SUCCESS(rv, IPC_OK());

  nsCOMPtr<nsITransferable> trans =
    do_CreateInstance("@mozilla.org/widget/transferable;1", &rv);
  NS_ENSURE_SUCCESS(rv, IPC_OK());
  trans->Init(nullptr);

  rv = nsContentUtils::IPCTransferableToTransferable(aDataTransfer,
                                                     aIsPrivateData,
                                                     aRequestingPrincipal,
                                                     aContentPolicyType,
                                                     trans, this, nullptr);
  NS_ENSURE_SUCCESS(rv, IPC_OK());

  clipboard->SetData(trans, nullptr, aWhichClipboard);
  return IPC_OK();
}

mozilla::ipc::IPCResult
ContentParent::RecvGetClipboard(nsTArray<nsCString>&& aTypes,
                                const int32_t& aWhichClipboard,
                                IPCDataTransfer* aDataTransfer)
{
  nsresult rv;
  nsCOMPtr<nsIClipboard> clipboard(do_GetService(kCClipboardCID, &rv));
  NS_ENSURE_SUCCESS(rv, IPC_OK());

  nsCOMPtr<nsITransferable> trans = do_CreateInstance("@mozilla.org/widget/transferable;1", &rv);
  NS_ENSURE_SUCCESS(rv, IPC_OK());
  trans->Init(nullptr);

  for (uint32_t t = 0; t < aTypes.Length(); t++) {
    trans->AddDataFlavor(aTypes[t].get());
  }

  clipboard->GetData(trans, aWhichClipboard);
  nsContentUtils::TransferableToIPCTransferable(trans, aDataTransfer,
                                                true, nullptr, this);
  return IPC_OK();
}

mozilla::ipc::IPCResult
ContentParent::RecvEmptyClipboard(const int32_t& aWhichClipboard)
{
  nsresult rv;
  nsCOMPtr<nsIClipboard> clipboard(do_GetService(kCClipboardCID, &rv));
  NS_ENSURE_SUCCESS(rv, IPC_OK());

  clipboard->EmptyClipboard(aWhichClipboard);

  return IPC_OK();
}

mozilla::ipc::IPCResult
ContentParent::RecvClipboardHasType(nsTArray<nsCString>&& aTypes,
                                    const int32_t& aWhichClipboard,
                                    bool* aHasType)
{
  nsresult rv;
  nsCOMPtr<nsIClipboard> clipboard(do_GetService(kCClipboardCID, &rv));
  NS_ENSURE_SUCCESS(rv, IPC_OK());

  const char** typesChrs = new const char *[aTypes.Length()];
  for (uint32_t t = 0; t < aTypes.Length(); t++) {
    typesChrs[t] = aTypes[t].get();
  }

  clipboard->HasDataMatchingFlavors(typesChrs, aTypes.Length(),
                                    aWhichClipboard, aHasType);

  delete [] typesChrs;
  return IPC_OK();
}

mozilla::ipc::IPCResult
ContentParent::RecvPlaySound(const URIParams& aURI)
{
  nsCOMPtr<nsIURI> soundURI = DeserializeURI(aURI);
  bool isChrome = false;
  // If the check here fails, it can only mean that this message was spoofed.
  if (!soundURI || NS_FAILED(soundURI->SchemeIs("chrome", &isChrome)) || !isChrome) {
    KillHard("PlaySound only accepts a valid chrome URI.");
    return IPC_OK();
  }
  nsCOMPtr<nsIURL> soundURL(do_QueryInterface(soundURI));
  if (!soundURL) {
    return IPC_OK();
  }

  nsresult rv;
  nsCOMPtr<nsISound> sound(do_GetService(NS_SOUND_CID, &rv));
  NS_ENSURE_SUCCESS(rv, IPC_OK());

  sound->Play(soundURL);

  return IPC_OK();
}

mozilla::ipc::IPCResult
ContentParent::RecvBeep()
{
  nsresult rv;
  nsCOMPtr<nsISound> sound(do_GetService(NS_SOUND_CID, &rv));
  NS_ENSURE_SUCCESS(rv, IPC_OK());

  sound->Beep();

  return IPC_OK();
}

mozilla::ipc::IPCResult
ContentParent::RecvPlayEventSound(const uint32_t& aEventId)
{
  nsresult rv;
  nsCOMPtr<nsISound> sound(do_GetService(NS_SOUND_CID, &rv));
  NS_ENSURE_SUCCESS(rv, IPC_OK());

  sound->PlayEventSound(aEventId);

  return IPC_OK();
}

mozilla::ipc::IPCResult
ContentParent::RecvGetSystemColors(const uint32_t& colorsCount,
                                   InfallibleTArray<uint32_t>* colors)
{
#ifdef MOZ_WIDGET_ANDROID
  NS_ASSERTION(AndroidBridge::Bridge() != nullptr, "AndroidBridge is not available");
  if (AndroidBridge::Bridge() == nullptr) {
    // Do not fail - the colors won't be right, but it's not critical
    return IPC_OK();
  }

  colors->AppendElements(colorsCount);

  // The array elements correspond to the members of AndroidSystemColors structure,
  // so just pass the pointer to the elements buffer
  AndroidBridge::Bridge()->GetSystemColors((AndroidSystemColors*)colors->Elements());
#endif
  return IPC_OK();
}

mozilla::ipc::IPCResult
ContentParent::RecvGetIconForExtension(const nsCString& aFileExt,
                                       const uint32_t& aIconSize,
                                       InfallibleTArray<uint8_t>* bits)
{
#ifdef MOZ_WIDGET_ANDROID
  NS_ASSERTION(AndroidBridge::Bridge() != nullptr, "AndroidBridge is not available");
  if (AndroidBridge::Bridge() == nullptr) {
    // Do not fail - just no icon will be shown
    return IPC_OK();
  }

  bits->AppendElements(aIconSize * aIconSize * 4);

  AndroidBridge::Bridge()->GetIconForExtension(aFileExt, aIconSize, bits->Elements());
#endif
  return IPC_OK();
}

mozilla::ipc::IPCResult
ContentParent::RecvGetShowPasswordSetting(bool* showPassword)
{
  // default behavior is to show the last password character
  *showPassword = true;
#ifdef MOZ_WIDGET_ANDROID
  NS_ASSERTION(AndroidBridge::Bridge() != nullptr, "AndroidBridge is not available");

  *showPassword = java::GeckoAppShell::GetShowPasswordSetting();
#endif
  return IPC_OK();
}

mozilla::ipc::IPCResult
ContentParent::RecvFirstIdle()
{
  // When the ContentChild goes idle, it sends us a FirstIdle message
  // which we use as a good time to signal the PreallocatedProcessManager
  // that it can start allocating processes from now on.
  PreallocatedProcessManager::RemoveBlocker(this);
  return IPC_OK();
}

// We want ContentParent to show up in CC logs for debugging purposes, but we
// don't actually cycle collect it.
NS_IMPL_CYCLE_COLLECTION_0(ContentParent)

NS_IMPL_CYCLE_COLLECTING_ADDREF(ContentParent)
NS_IMPL_CYCLE_COLLECTING_RELEASE(ContentParent)

NS_INTERFACE_MAP_BEGIN_CYCLE_COLLECTION(ContentParent)
  NS_INTERFACE_MAP_ENTRY(nsIContentParent)
  NS_INTERFACE_MAP_ENTRY(nsIObserver)
  NS_INTERFACE_MAP_ENTRY(nsIDOMGeoPositionCallback)
  NS_INTERFACE_MAP_ENTRY(nsIDOMGeoPositionErrorCallback)
  NS_INTERFACE_MAP_ENTRY(nsIInterfaceRequestor)
  NS_INTERFACE_MAP_ENTRY_AMBIGUOUS(nsISupports, nsIObserver)
NS_INTERFACE_MAP_END

NS_IMETHODIMP
ContentParent::Observe(nsISupports* aSubject,
                       const char* aTopic,
                       const char16_t* aData)
{
  if (mSubprocess && (!strcmp(aTopic, "profile-before-change") ||
                      !strcmp(aTopic, "xpcom-shutdown"))) {
    // Okay to call ShutDownProcess multiple times.
    ShutDownProcess(SEND_SHUTDOWN_MESSAGE);

    // Wait for shutdown to complete, so that we receive any shutdown
    // data (e.g. telemetry) from the child before we quit.
    // This loop terminate prematurely based on mForceKillTimer.
    SpinEventLoopUntil([&]() { return !mIPCOpen || mCalledKillHard; });
    NS_ASSERTION(!mSubprocess, "Close should have nulled mSubprocess");
  }

  if (!mIsAlive || !mSubprocess)
    return NS_OK;

  // listening for memory pressure event
  if (!strcmp(aTopic, "memory-pressure") &&
      !StringEndsWith(nsDependentString(aData),
                      NS_LITERAL_STRING("-no-forward"))) {
      Unused << SendFlushMemory(nsDependentString(aData));
  }
  else if (!strcmp(aTopic, "nsPref:changed")) {
    // A pref changed. If it's not on the blacklist, inform child processes.
#define BLACKLIST_ENTRY(s) { s, (sizeof(s)/sizeof(char16_t)) - 1 }
    struct BlacklistEntry {
      const char16_t* mPrefBranch;
      size_t mLen;
    };
    // These prefs are not useful in child processes.
    static const BlacklistEntry sContentPrefBranchBlacklist[] = {
      BLACKLIST_ENTRY(u"app.update.lastUpdateTime."),
      BLACKLIST_ENTRY(u"datareporting.policy."),
      BLACKLIST_ENTRY(u"browser.safebrowsing.provider."),
      BLACKLIST_ENTRY(u"extensions.getAddons.cache."),
      BLACKLIST_ENTRY(u"media.gmp-manager."),
      BLACKLIST_ENTRY(u"media.gmp-gmpopenh264."),
    };
#undef BLACKLIST_ENTRY

    for (const auto& entry : sContentPrefBranchBlacklist) {
      if (NS_strncmp(entry.mPrefBranch, aData, entry.mLen) == 0) {
        return NS_OK;
      }
    }

    // We know prefs are ASCII here.
    NS_LossyConvertUTF16toASCII strData(aData);

    Pref pref(strData, /* isLocked */ false, null_t(), null_t());
    Preferences::GetPreference(&pref);
    if (!SendPreferenceUpdate(pref)) {
      return NS_ERROR_NOT_AVAILABLE;
    }
  }
  else if (!strcmp(aTopic, NS_IPC_IOSERVICE_SET_OFFLINE_TOPIC)) {
    NS_ConvertUTF16toUTF8 dataStr(aData);
    const char *offline = dataStr.get();
    if (!SendSetOffline(!strcmp(offline, "true") ? true : false)) {
      return NS_ERROR_NOT_AVAILABLE;
    }
  }
  else if (!strcmp(aTopic, NS_IPC_IOSERVICE_SET_CONNECTIVITY_TOPIC)) {
    if (!SendSetConnectivity(NS_LITERAL_STRING("true").Equals(aData))) {
      return NS_ERROR_NOT_AVAILABLE;
    }
  } else if (!strcmp(aTopic, NS_IPC_CAPTIVE_PORTAL_SET_STATE)) {
    nsCOMPtr<nsICaptivePortalService> cps = do_QueryInterface(aSubject);
    MOZ_ASSERT(cps, "Should QI to a captive portal service");
    if (!cps) {
      return NS_ERROR_FAILURE;
    }
    int32_t state;
    cps->GetState(&state);
    if (!SendSetCaptivePortalState(state)) {
      return NS_ERROR_NOT_AVAILABLE;
    }
  }
  // listening for alert notifications
  else if (!strcmp(aTopic, "alertfinished") ||
       !strcmp(aTopic, "alertclickcallback") ||
       !strcmp(aTopic, "alertshow") ||
       !strcmp(aTopic, "alertdisablecallback") ||
       !strcmp(aTopic, "alertsettingscallback")) {
    if (!SendNotifyAlertsObserver(nsDependentCString(aTopic),
                                  nsDependentString(aData)))
      return NS_ERROR_NOT_AVAILABLE;
  }
  else if (!strcmp(aTopic, "child-gc-request")){
    Unused << SendGarbageCollect();
  }
  else if (!strcmp(aTopic, "child-cc-request")){
    Unused << SendCycleCollect();
  }
  else if (!strcmp(aTopic, "child-mmu-request")){
    Unused << SendMinimizeMemoryUsage();
  }
  else if (!strcmp(aTopic, "child-ghost-request")){
    Unused << SendUnlinkGhosts();
  }
  else if (!strcmp(aTopic, "last-pb-context-exited")) {
    Unused << SendLastPrivateDocShellDestroyed();
  }
#ifdef ACCESSIBILITY
  else if (aData && !strcmp(aTopic, "a11y-init-or-shutdown")) {
    if (*aData == '1') {
      // Shut down the preallocated process manager to avoid recycled
      // content processes.
      PreallocatedProcessManager::Disable();
      // Make sure accessibility is running in content process when
      // accessibility gets initiated in chrome process.
#if defined(XP_WIN)
      // Don't init content a11y if we detect an incompat version of JAWS in use.
      if (!mozilla::a11y::Compatibility::IsOldJAWS()) {
        Unused << SendActivateA11y(::GetCurrentThreadId(),
                                   a11y::AccessibleWrap::GetContentProcessIdFor(ChildID()));
      }
#else
      Unused << SendActivateA11y(0, 0);
#endif
    } else {
      // If possible, shut down accessibility in content process when
      // accessibility gets shutdown in chrome process.
      Unused << SendShutdownA11y();
    }
  }
#endif
  else if (!strcmp(aTopic, "cacheservice:empty-cache")) {
    Unused << SendNotifyEmptyHTTPCache();
  }
  else if (!strcmp(aTopic, "intl:app-locales-changed")) {
    nsTArray<nsCString> appLocales;
    LocaleService::GetInstance()->GetAppLocalesAsLangTags(appLocales);
    Unused << SendUpdateAppLocales(appLocales);
  }
  else if (!strcmp(aTopic, "intl:requested-locales-changed")) {
    nsTArray<nsCString> requestedLocales;
    LocaleService::GetInstance()->GetRequestedLocales(requestedLocales);
    Unused << SendUpdateRequestedLocales(requestedLocales);
  }
  else if (!strcmp(aTopic, "non-js-cookie-changed")) {
    if (!aData) {
      return NS_ERROR_UNEXPECTED;
    }
    PNeckoParent *neckoParent = LoneManagedOrNullAsserts(ManagedPNeckoParent());
    if (!neckoParent) {
      return NS_OK;
    }
    PCookieServiceParent *csParent = LoneManagedOrNullAsserts(neckoParent->ManagedPCookieServiceParent());
    if (!csParent) {
      return NS_OK;
    }
    auto *cs = static_cast<CookieServiceParent*>(csParent);
    if (!nsCRT::strcmp(aData, u"batch-deleted")) {
      nsCOMPtr<nsIArray> cookieList = do_QueryInterface(aSubject);
      NS_ASSERTION(cookieList, "couldn't get cookie list");
      cs->RemoveBatchDeletedCookies(cookieList);
      return NS_OK;
    }

    if (!nsCRT::strcmp(aData, u"cleared")) {
      cs->RemoveAll();
      return NS_OK;
    }

    nsCOMPtr<nsICookie> xpcCookie = do_QueryInterface(aSubject);
    NS_ASSERTION(xpcCookie, "couldn't get cookie");
    if (!nsCRT::strcmp(aData, u"deleted")) {
      cs->RemoveCookie(xpcCookie);
    } else if ((!nsCRT::strcmp(aData, u"added")) ||
               (!nsCRT::strcmp(aData, u"changed"))) {
      cs->AddCookie(xpcCookie);
    }
  }
  return NS_OK;
}

NS_IMETHODIMP
ContentParent::GetInterface(const nsIID& aIID, void** aResult)
{
  NS_ENSURE_ARG_POINTER(aResult);

  if (aIID.Equals(NS_GET_IID(nsIMessageSender))) {
    nsCOMPtr<nsIMessageSender> mm = GetMessageManager();
    mm.forget(aResult);
    return NS_OK;
  }

  return NS_NOINTERFACE;
}

mozilla::ipc::IPCResult
ContentParent::RecvInitBackground(Endpoint<PBackgroundParent>&& aEndpoint)
{
  if (!BackgroundParent::Alloc(this, Move(aEndpoint))) {
    return IPC_FAIL(this, "BackgroundParent::Alloc failed");
  }

  return IPC_OK();
}

mozilla::jsipc::PJavaScriptParent *
ContentParent::AllocPJavaScriptParent()
{
  MOZ_ASSERT(ManagedPJavaScriptParent().IsEmpty());
  return nsIContentParent::AllocPJavaScriptParent();
}

bool
ContentParent::DeallocPJavaScriptParent(PJavaScriptParent *parent)
{
  return nsIContentParent::DeallocPJavaScriptParent(parent);
}

PBrowserParent*
ContentParent::AllocPBrowserParent(const TabId& aTabId,
                                   const TabId& aSameTabGroupAs,
                                   const IPCTabContext& aContext,
                                   const uint32_t& aChromeFlags,
                                   const ContentParentId& aCpId,
                                   const bool& aIsForBrowser)
{
  return nsIContentParent::AllocPBrowserParent(aTabId,
                                               aSameTabGroupAs,
                                               aContext,
                                               aChromeFlags,
                                               aCpId,
                                               aIsForBrowser);
}

bool
ContentParent::DeallocPBrowserParent(PBrowserParent* frame)
{
  return nsIContentParent::DeallocPBrowserParent(frame);
}

mozilla::ipc::IPCResult
ContentParent::RecvPBrowserConstructor(PBrowserParent* actor,
                                       const TabId& tabId,
                                       const TabId& sameTabGroupAs,
                                       const IPCTabContext& context,
                                       const uint32_t& chromeFlags,
                                       const ContentParentId& cpId,
                                       const bool& isForBrowser)
{
  return nsIContentParent::RecvPBrowserConstructor(actor,
                                                   tabId,
                                                   sameTabGroupAs,
                                                   context,
                                                   chromeFlags,
                                                   cpId,
                                                   isForBrowser);
}

PIPCBlobInputStreamParent*
ContentParent::AllocPIPCBlobInputStreamParent(const nsID& aID,
                                              const uint64_t& aSize)
{
  return nsIContentParent::AllocPIPCBlobInputStreamParent(aID, aSize);
}

bool
ContentParent::DeallocPIPCBlobInputStreamParent(PIPCBlobInputStreamParent* aActor)
{
  return nsIContentParent::DeallocPIPCBlobInputStreamParent(aActor);
}

mozilla::PRemoteSpellcheckEngineParent *
ContentParent::AllocPRemoteSpellcheckEngineParent()
{
  mozilla::RemoteSpellcheckEngineParent *parent = new mozilla::RemoteSpellcheckEngineParent();
  return parent;
}

bool
ContentParent::DeallocPRemoteSpellcheckEngineParent(PRemoteSpellcheckEngineParent *parent)
{
  delete parent;
  return true;
}

/* static */ void
ContentParent::ForceKillTimerCallback(nsITimer* aTimer, void* aClosure)
{
  // We don't want to time out the content process during XPCShell tests. This
  // is the easiest way to ensure that.
  if (PR_GetEnv("XPCSHELL_TEST_PROFILE_DIR")) {
    return;
  }

  auto self = static_cast<ContentParent*>(aClosure);
  self->KillHard("ShutDownKill");
}

// WARNING: aReason appears in telemetry, so any new value passed in requires
// data review.
void
ContentParent::KillHard(const char* aReason)
{
  AUTO_PROFILER_LABEL("ContentParent::KillHard", OTHER);

  // On Windows, calling KillHard multiple times causes problems - the
  // process handle becomes invalid on the first call, causing a second call
  // to crash our process - more details in bug 890840.
  if (mCalledKillHard) {
    return;
  }
  mCalledKillHard = true;
  mForceKillTimer = nullptr;

  // We're about to kill the child process associated with this content.
  // Something has gone wrong to get us here, so we generate a minidump
  // of the parent and child for submission to the crash server.
  if (mCrashReporter) {
    // GeneratePairedMinidump creates two minidumps for us - the main
    // one is for the content process we're about to kill, and the other
    // one is for the main browser process. That second one is the extra
    // minidump tagging along, so we have to tell the crash reporter that
    // it exists and is being appended.
    nsAutoCString additionalDumps("browser");
    mCrashReporter->AddNote(
      NS_LITERAL_CSTRING("additional_minidumps"),
      additionalDumps);
    nsDependentCString reason(aReason);
    mCrashReporter->AddNote(
      NS_LITERAL_CSTRING("ipc_channel_error"),
      reason);

    Telemetry::Accumulate(Telemetry::SUBPROCESS_KILL_HARD, reason, 1);

    RefPtr<ContentParent> self = this;
    std::function<void(bool)> callback = [self](bool aResult) {
      self->OnGenerateMinidumpComplete(aResult);
    };
    // Generate the report and insert into the queue for submittal.
    mCrashReporter->GenerateMinidumpAndPair(Process(),
                                            nullptr,
                                            NS_LITERAL_CSTRING("browser"),
                                            Move(callback),
                                            true);
    return;
  }

  OnGenerateMinidumpComplete(false);
}

void
ContentParent::OnGenerateMinidumpComplete(bool aDumpResult)
{
  if (mCrashReporter && aDumpResult) {
    // CrashReporterHost::GenerateMinidumpAndPair() is successful.
    mCreatedPairedMinidumps = mCrashReporter->FinalizeCrashReport();
  }

  Unused << aDumpResult; // Don't care about result if no minidump was requested.

  ProcessHandle otherProcessHandle;
  if (!base::OpenProcessHandle(OtherPid(), &otherProcessHandle)) {
    NS_ERROR("Failed to open child process when attempting kill.");
    return;
  }

  if (!KillProcess(otherProcessHandle, base::PROCESS_END_KILLED_BY_USER,
           false)) {
    NS_WARNING("failed to kill subprocess!");
  }

  if (mSubprocess) {
    mSubprocess->SetAlreadyDead();
  }

  // EnsureProcessTerminated has responsibilty for closing otherProcessHandle.
  XRE_GetIOMessageLoop()->PostTask(
    NewRunnableFunction("EnsureProcessTerminatedRunnable",
                        &ProcessWatcher::EnsureProcessTerminated,
                        otherProcessHandle, /*force=*/true));
}

void
ContentParent::FriendlyName(nsAString& aName, bool aAnonymize)
{
  aName.Truncate();
  if (mIsForBrowser) {
    aName.AssignLiteral("Browser");
  } else if (aAnonymize) {
    aName.AssignLiteral("<anonymized-name>");
  } else {
    aName.AssignLiteral("???");
  }
}

mozilla::ipc::IPCResult
ContentParent::RecvInitCrashReporter(Shmem&& aShmem, const NativeThreadId& aThreadId)
{
  mCrashReporter = MakeUnique<CrashReporterHost>(
    GeckoProcessType_Content,
    aShmem,
    aThreadId);

  return IPC_OK();
}

hal_sandbox::PHalParent*
ContentParent::AllocPHalParent()
{
  return hal_sandbox::CreateHalParent();
}

bool
ContentParent::DeallocPHalParent(hal_sandbox::PHalParent* aHal)
{
  delete aHal;
  return true;
}

devtools::PHeapSnapshotTempFileHelperParent*
ContentParent::AllocPHeapSnapshotTempFileHelperParent()
{
  return devtools::HeapSnapshotTempFileHelperParent::Create();
}

bool
ContentParent::DeallocPHeapSnapshotTempFileHelperParent(
  devtools::PHeapSnapshotTempFileHelperParent* aHeapSnapshotHelper)
{
  delete aHeapSnapshotHelper;
  return true;
}

bool
ContentParent::SendRequestMemoryReport(const uint32_t& aGeneration,
                                       const bool& aAnonymize,
                                       const bool& aMinimizeMemoryUsage,
                                       const MaybeFileDesc& aDMDFile)
{
  // This automatically cancels the previous request.
  mMemoryReportRequest = MakeUnique<MemoryReportRequestHost>(aGeneration);
  Unused << PContentParent::SendRequestMemoryReport(
    aGeneration,
    aAnonymize,
    aMinimizeMemoryUsage,
    aDMDFile);
  return IPC_OK();
}

mozilla::ipc::IPCResult
ContentParent::RecvAddMemoryReport(const MemoryReport& aReport)
{
  if (mMemoryReportRequest) {
    mMemoryReportRequest->RecvReport(aReport);
  }
  return IPC_OK();
}

mozilla::ipc::IPCResult
ContentParent::RecvFinishMemoryReport(const uint32_t& aGeneration)
{
  if (mMemoryReportRequest) {
    mMemoryReportRequest->Finish(aGeneration);
    mMemoryReportRequest = nullptr;
  }
  return IPC_OK();
}

mozilla::ipc::IPCResult
ContentParent::RecvAddPerformanceMetrics(const PerformanceInfo& aMetrics)
{
#ifndef RELEASE_OR_BETA
  // converting the data we get from a child as a notification
  if (aMetrics.items().IsEmpty()) {
      return IPC_OK();
  }

  nsCOMPtr<nsIMutableArray> xpItems = do_CreateInstance(NS_ARRAY_CONTRACTID);
  if (NS_WARN_IF(!xpItems)) {
    return IPC_FAIL_NO_REASON(this);
  }

  for (uint32_t i = 0; i<aMetrics.items().Length(); i++) {
       const CategoryDispatch& entry = aMetrics.items()[i];
       nsCOMPtr<nsIPerformanceMetricsDispatchCategory> item =
           new PerformanceMetricsDispatchCategory(entry.category(),
                                                  entry.count());
       xpItems->AppendElement(item);
  }

  nsCOMPtr<nsIPerformanceMetricsData> data =
      new PerformanceMetricsData(aMetrics.pid(), aMetrics.wid(), aMetrics.pwid(),
                                 aMetrics.host(), aMetrics.duration(),
                                 aMetrics.worker(), xpItems);
  nsCOMPtr<nsIObserverService> obs = mozilla::services::GetObserverService();
  if (!obs) {
    return IPC_FAIL_NO_REASON(this);
  }
  obs->NotifyObservers(data, "performance-metrics", nullptr);
  return IPC_OK();
#endif
#ifdef RELEASE_OR_BETA
  return IPC_OK();
#endif
}

PCycleCollectWithLogsParent*
ContentParent::AllocPCycleCollectWithLogsParent(const bool& aDumpAllTraces,
                                                const FileDescriptor& aGCLog,
                                                const FileDescriptor& aCCLog)
{
  MOZ_CRASH("Don't call this; use ContentParent::CycleCollectWithLogs");
}

bool
ContentParent::DeallocPCycleCollectWithLogsParent(PCycleCollectWithLogsParent* aActor)
{
  delete aActor;
  return true;
}

bool
ContentParent::CycleCollectWithLogs(bool aDumpAllTraces,
                                    nsICycleCollectorLogSink* aSink,
                                    nsIDumpGCAndCCLogsCallback* aCallback)
{
  return CycleCollectWithLogsParent::AllocAndSendConstructor(this,
                                                             aDumpAllTraces,
                                                             aSink,
                                                             aCallback);
}

PTestShellParent*
ContentParent::AllocPTestShellParent()
{
  return new TestShellParent();
}

bool
ContentParent::DeallocPTestShellParent(PTestShellParent* shell)
{
  delete shell;
  return true;
}

PScriptCacheParent*
ContentParent::AllocPScriptCacheParent(const FileDescOrError& cacheFile, const bool& wantCacheData)
{
  return new loader::ScriptCacheParent(wantCacheData);
}

bool
ContentParent::DeallocPScriptCacheParent(PScriptCacheParent* cache)
{
  delete static_cast<loader::ScriptCacheParent*>(cache);
  return true;
}

PNeckoParent*
ContentParent::AllocPNeckoParent()
{
  return new NeckoParent();
}

bool
ContentParent::DeallocPNeckoParent(PNeckoParent* necko)
{
  delete necko;
  return true;
}

PPrintingParent*
ContentParent::AllocPPrintingParent()
{
#ifdef NS_PRINTING
  MOZ_ASSERT(!mPrintingParent,
             "Only one PrintingParent should be created per process.");

  // Create the printing singleton for this process.
  mPrintingParent = new PrintingParent();
  return mPrintingParent.get();
#else
  MOZ_ASSERT_UNREACHABLE("Should never be created if no printing.");
  return nullptr;
#endif
}

bool
ContentParent::DeallocPPrintingParent(PPrintingParent* printing)
{
#ifdef NS_PRINTING
  MOZ_ASSERT(mPrintingParent == printing,
             "Only one PrintingParent should have been created per process.");

  mPrintingParent = nullptr;
#else
  MOZ_ASSERT_UNREACHABLE("Should never have been created if no printing.");
#endif
  return true;
}

#ifdef NS_PRINTING
already_AddRefed<embedding::PrintingParent>
ContentParent::GetPrintingParent()
{
  MOZ_ASSERT(mPrintingParent);

  RefPtr<embedding::PrintingParent> printingParent = mPrintingParent;
  return printingParent.forget();
}
#endif

mozilla::ipc::IPCResult
ContentParent::RecvInitStreamFilter(const uint64_t& aChannelId,
                                    const nsString& aAddonId,
                                    InitStreamFilterResolver&& aResolver)
{
  Endpoint<PStreamFilterChild> endpoint;
  Unused << extensions::StreamFilterParent::Create(this, aChannelId, aAddonId, &endpoint);

  aResolver(Move(endpoint));

  return IPC_OK();
}

PChildToParentStreamParent*
ContentParent::AllocPChildToParentStreamParent()
{
  return nsIContentParent::AllocPChildToParentStreamParent();
}

bool
ContentParent::DeallocPChildToParentStreamParent(PChildToParentStreamParent* aActor)
{
  return nsIContentParent::DeallocPChildToParentStreamParent(aActor);
}

PParentToChildStreamParent*
ContentParent::SendPParentToChildStreamConstructor(PParentToChildStreamParent* aActor)
{
  return PContentParent::SendPParentToChildStreamConstructor(aActor);
}

PParentToChildStreamParent*
ContentParent::AllocPParentToChildStreamParent()
{
  return nsIContentParent::AllocPParentToChildStreamParent();
}

bool
ContentParent::DeallocPParentToChildStreamParent(PParentToChildStreamParent* aActor)
{
  return nsIContentParent::DeallocPParentToChildStreamParent(aActor);
}

PPSMContentDownloaderParent*
ContentParent::AllocPPSMContentDownloaderParent(const uint32_t& aCertType)
{
  RefPtr<PSMContentDownloaderParent> downloader =
    new PSMContentDownloaderParent(aCertType);
  return downloader.forget().take();
}

bool
ContentParent::DeallocPPSMContentDownloaderParent(PPSMContentDownloaderParent* aListener)
{
  auto* listener = static_cast<PSMContentDownloaderParent*>(aListener);
  RefPtr<PSMContentDownloaderParent> downloader = dont_AddRef(listener);
  return true;
}

PExternalHelperAppParent*
ContentParent::AllocPExternalHelperAppParent(const OptionalURIParams& uri,
                                             const nsCString& aMimeContentType,
                                             const nsCString& aContentDisposition,
                                             const uint32_t& aContentDispositionHint,
                                             const nsString& aContentDispositionFilename,
                                             const bool& aForceSave,
                                             const int64_t& aContentLength,
                                             const bool& aWasFileChannel,
                                             const OptionalURIParams& aReferrer,
                                             PBrowserParent* aBrowser)
{
  ExternalHelperAppParent *parent =
    new ExternalHelperAppParent(uri, aContentLength, aWasFileChannel);
  parent->AddRef();
  parent->Init(this,
               aMimeContentType,
               aContentDisposition,
               aContentDispositionHint,
               aContentDispositionFilename,
               aForceSave,
               aReferrer,
               aBrowser);
  return parent;
}

bool
ContentParent::DeallocPExternalHelperAppParent(PExternalHelperAppParent* aService)
{
  ExternalHelperAppParent *parent = static_cast<ExternalHelperAppParent *>(aService);
  parent->Release();
  return true;
}

PHandlerServiceParent*
ContentParent::AllocPHandlerServiceParent()
{
  HandlerServiceParent* actor = new HandlerServiceParent();
  actor->AddRef();
  return actor;
}

bool
ContentParent::DeallocPHandlerServiceParent(PHandlerServiceParent* aHandlerServiceParent)
{
  static_cast<HandlerServiceParent*>(aHandlerServiceParent)->Release();
  return true;
}

media::PMediaParent*
ContentParent::AllocPMediaParent()
{
  return media::AllocPMediaParent();
}

bool
ContentParent::DeallocPMediaParent(media::PMediaParent *aActor)
{
  return media::DeallocPMediaParent(aActor);
}

PPresentationParent*
ContentParent::AllocPPresentationParent()
{
  RefPtr<PresentationParent> actor = new PresentationParent();
  return actor.forget().take();
}

bool
ContentParent::DeallocPPresentationParent(PPresentationParent* aActor)
{
  RefPtr<PresentationParent> actor =
  dont_AddRef(static_cast<PresentationParent*>(aActor));
  return true;
}

mozilla::ipc::IPCResult
ContentParent::RecvPPresentationConstructor(PPresentationParent* aActor)
{
  if (!static_cast<PresentationParent*>(aActor)->Init(mChildID)) {
    return IPC_FAIL_NO_REASON(this);
  }
  return IPC_OK();
}

PSpeechSynthesisParent*
ContentParent::AllocPSpeechSynthesisParent()
{
#ifdef MOZ_WEBSPEECH
  return new mozilla::dom::SpeechSynthesisParent();
#else
  return nullptr;
#endif
}

bool
ContentParent::DeallocPSpeechSynthesisParent(PSpeechSynthesisParent* aActor)
{
#ifdef MOZ_WEBSPEECH
  delete aActor;
  return true;
#else
  return false;
#endif
}

mozilla::ipc::IPCResult
ContentParent::RecvPSpeechSynthesisConstructor(PSpeechSynthesisParent* aActor)
{
#ifdef MOZ_WEBSPEECH
  if (!static_cast<SpeechSynthesisParent*>(aActor)->SendInit()) {
    return IPC_FAIL_NO_REASON(this);
  }
  return IPC_OK();
#else
  return IPC_FAIL_NO_REASON(this);
#endif
}

mozilla::ipc::IPCResult
ContentParent::RecvStartVisitedQuery(const URIParams& aURI)
{
  nsCOMPtr<nsIURI> newURI = DeserializeURI(aURI);
  if (!newURI) {
  return IPC_FAIL_NO_REASON(this);
  }
  nsCOMPtr<IHistory> history = services::GetHistoryService();
  if (history) {
  history->RegisterVisitedCallback(newURI, nullptr);
  }
  return IPC_OK();
}


mozilla::ipc::IPCResult
ContentParent::RecvVisitURI(const URIParams& uri,
                            const OptionalURIParams& referrer,
                            const uint32_t& flags)
{
  nsCOMPtr<nsIURI> ourURI = DeserializeURI(uri);
  if (!ourURI) {
    return IPC_FAIL_NO_REASON(this);
  }
  nsCOMPtr<nsIURI> ourReferrer = DeserializeURI(referrer);
  nsCOMPtr<IHistory> history = services::GetHistoryService();
  if (history) {
    history->VisitURI(ourURI, ourReferrer, flags);
  }
  return IPC_OK();
}


mozilla::ipc::IPCResult
ContentParent::RecvSetURITitle(const URIParams& uri,
                               const nsString& title)
{
  nsCOMPtr<nsIURI> ourURI = DeserializeURI(uri);
  if (!ourURI) {
    return IPC_FAIL_NO_REASON(this);
  }
  nsCOMPtr<IHistory> history = services::GetHistoryService();
  if (history) {
    history->SetURITitle(ourURI, title);
  }
  return IPC_OK();
}

mozilla::ipc::IPCResult
ContentParent::RecvIsSecureURI(const uint32_t& aType,
                               const URIParams& aURI,
                               const uint32_t& aFlags,
                               const OriginAttributes& aOriginAttributes,
                               bool* aIsSecureURI)
{
  nsCOMPtr<nsISiteSecurityService> sss(do_GetService(NS_SSSERVICE_CONTRACTID));
  if (!sss) {
    return IPC_FAIL_NO_REASON(this);
  }
  nsCOMPtr<nsIURI> ourURI = DeserializeURI(aURI);
  if (!ourURI) {
    return IPC_FAIL_NO_REASON(this);
  }
  nsresult rv = sss->IsSecureURI(aType, ourURI, aFlags, aOriginAttributes, nullptr,
                                 nullptr, aIsSecureURI);
  if (NS_FAILED(rv)) {
    return IPC_FAIL_NO_REASON(this);
  }
  return IPC_OK();
}

mozilla::ipc::IPCResult
ContentParent::RecvAccumulateMixedContentHSTS(const URIParams& aURI, const bool& aActive,
                                              const OriginAttributes& aOriginAttributes)
{
  nsCOMPtr<nsIURI> ourURI = DeserializeURI(aURI);
  if (!ourURI) {
    return IPC_FAIL_NO_REASON(this);
  }
  nsMixedContentBlocker::AccumulateMixedContentHSTS(ourURI, aActive, aOriginAttributes);
  return IPC_OK();
}

mozilla::ipc::IPCResult
ContentParent::RecvLoadURIExternal(const URIParams& uri,
                                   PBrowserParent* windowContext)
{
  nsCOMPtr<nsIExternalProtocolService> extProtService(do_GetService(NS_EXTERNALPROTOCOLSERVICE_CONTRACTID));
  if (!extProtService) {
    return IPC_OK();
  }
  nsCOMPtr<nsIURI> ourURI = DeserializeURI(uri);
  if (!ourURI) {
    return IPC_FAIL_NO_REASON(this);
  }

  RefPtr<RemoteWindowContext> context =
    new RemoteWindowContext(static_cast<TabParent*>(windowContext));
  extProtService->LoadURI(ourURI, context);
  return IPC_OK();
}

mozilla::ipc::IPCResult
ContentParent::RecvExtProtocolChannelConnectParent(const uint32_t& registrarId)
{
  nsresult rv;

  // First get the real channel created before redirect on the parent.
  nsCOMPtr<nsIChannel> channel;
  rv = NS_LinkRedirectChannels(registrarId, nullptr, getter_AddRefs(channel));
  NS_ENSURE_SUCCESS(rv, IPC_OK());

  nsCOMPtr<nsIParentChannel> parent = do_QueryInterface(channel, &rv);
  NS_ENSURE_SUCCESS(rv, IPC_OK());

  // The channel itself is its own (faked) parent, link it.
  rv = NS_LinkRedirectChannels(registrarId, parent, getter_AddRefs(channel));
  NS_ENSURE_SUCCESS(rv, IPC_OK());

  // Signal the parent channel that it's a redirect-to parent.  This will
  // make AsyncOpen on it do nothing (what we want).
  // Yes, this is a bit of a hack, but I don't think it's necessary to invent
  // a new interface just to set this flag on the channel.
  parent->SetParentListener(nullptr);

  return IPC_OK();
}

bool
ContentParent::HasNotificationPermission(const IPC::Principal& aPrincipal)
{
  return true;
}

mozilla::ipc::IPCResult
ContentParent::RecvShowAlert(const AlertNotificationType& aAlert)
{
  nsCOMPtr<nsIAlertNotification> alert(dont_AddRef(aAlert));
  if (NS_WARN_IF(!alert)) {
    return IPC_OK();
  }

  nsCOMPtr<nsIPrincipal> principal;
  nsresult rv = alert->GetPrincipal(getter_AddRefs(principal));
  if (NS_WARN_IF(NS_FAILED(rv)) ||
      !HasNotificationPermission(IPC::Principal(principal))) {

      return IPC_OK();
  }

  nsCOMPtr<nsIAlertsService> sysAlerts(do_GetService(NS_ALERTSERVICE_CONTRACTID));
  if (sysAlerts) {
      sysAlerts->ShowAlert(alert, this);
  }
  return IPC_OK();
}

mozilla::ipc::IPCResult
ContentParent::RecvCloseAlert(const nsString& aName,
                              const IPC::Principal& aPrincipal)
{
  if (!HasNotificationPermission(aPrincipal)) {
    return IPC_OK();
  }

  nsCOMPtr<nsIAlertsService> sysAlerts(do_GetService(NS_ALERTSERVICE_CONTRACTID));
  if (sysAlerts) {
    sysAlerts->CloseAlert(aName, aPrincipal);
  }

  return IPC_OK();
}

mozilla::ipc::IPCResult
ContentParent::RecvDisableNotifications(const IPC::Principal& aPrincipal)
{
  if (HasNotificationPermission(aPrincipal)) {
    Unused << Notification::RemovePermission(aPrincipal);
  }
  return IPC_OK();
}

mozilla::ipc::IPCResult
ContentParent::RecvOpenNotificationSettings(const IPC::Principal& aPrincipal)
{
  if (HasNotificationPermission(aPrincipal)) {
    Unused << Notification::OpenSettings(aPrincipal);
  }
  return IPC_OK();
}

mozilla::ipc::IPCResult
ContentParent::RecvSyncMessage(const nsString& aMsg,
                               const ClonedMessageData& aData,
                               InfallibleTArray<CpowEntry>&& aCpows,
                               const IPC::Principal& aPrincipal,
                               nsTArray<StructuredCloneData>* aRetvals)
{
  return nsIContentParent::RecvSyncMessage(aMsg, aData, Move(aCpows),
                                           aPrincipal, aRetvals);
}

mozilla::ipc::IPCResult
ContentParent::RecvRpcMessage(const nsString& aMsg,
                              const ClonedMessageData& aData,
                              InfallibleTArray<CpowEntry>&& aCpows,
                              const IPC::Principal& aPrincipal,
                              nsTArray<StructuredCloneData>* aRetvals)
{
  return nsIContentParent::RecvRpcMessage(aMsg, aData, Move(aCpows), aPrincipal,
                                          aRetvals);
}

mozilla::ipc::IPCResult
ContentParent::RecvAsyncMessage(const nsString& aMsg,
                                InfallibleTArray<CpowEntry>&& aCpows,
                                const IPC::Principal& aPrincipal,
                                const ClonedMessageData& aData)
{
  return nsIContentParent::RecvAsyncMessage(aMsg, Move(aCpows), aPrincipal,
                                            aData);
}

static int32_t
AddGeolocationListener(nsIDOMGeoPositionCallback* watcher,
                       nsIDOMGeoPositionErrorCallback* errorCallBack,
                       bool highAccuracy)
{
  nsCOMPtr<nsIDOMGeoGeolocation> geo = do_GetService("@mozilla.org/geolocation;1");
  if (!geo) {
    return -1;
  }

  UniquePtr<PositionOptions> options = MakeUnique<PositionOptions>();
  options->mTimeout = 0;
  options->mMaximumAge = 0;
  options->mEnableHighAccuracy = highAccuracy;
  int32_t retval = 1;
  geo->WatchPosition(watcher, errorCallBack, Move(options), &retval);
  return retval;
}

mozilla::ipc::IPCResult
ContentParent::RecvAddGeolocationListener(const IPC::Principal& aPrincipal,
                                          const bool& aHighAccuracy)
{
  // To ensure no geolocation updates are skipped, we always force the
  // creation of a new listener.
  RecvRemoveGeolocationListener();
  mGeolocationWatchID = AddGeolocationListener(this, this, aHighAccuracy);
  return IPC_OK();
}

mozilla::ipc::IPCResult
ContentParent::RecvRemoveGeolocationListener()
{
  if (mGeolocationWatchID != -1) {
    nsCOMPtr<nsIDOMGeoGeolocation> geo = do_GetService("@mozilla.org/geolocation;1");
    if (!geo) {
      return IPC_OK();
    }
    geo->ClearWatch(mGeolocationWatchID);
    mGeolocationWatchID = -1;
  }
  return IPC_OK();
}

mozilla::ipc::IPCResult
ContentParent::RecvSetGeolocationHigherAccuracy(const bool& aEnable)
{
  // This should never be called without a listener already present,
  // so this check allows us to forgo securing privileges.
  if (mGeolocationWatchID != -1) {
    RecvRemoveGeolocationListener();
    mGeolocationWatchID = AddGeolocationListener(this, this, aEnable);
  }
  return IPC_OK();
}

NS_IMETHODIMP
ContentParent::HandleEvent(nsIDOMGeoPosition* postion)
{
  Unused << SendGeolocationUpdate(GeoPosition(postion));
  return NS_OK;
}

NS_IMETHODIMP
ContentParent::HandleEvent(nsIDOMGeoPositionError* postionError)
{
  int16_t errorCode;
  nsresult rv;
  rv = postionError->GetCode(&errorCode);
  NS_ENSURE_SUCCESS(rv,rv);
  Unused << SendGeolocationError(errorCode);
  return NS_OK;
}

nsConsoleService *
ContentParent::GetConsoleService()
{
  if (mConsoleService) {
    return mConsoleService.get();
  }

  // XXXkhuey everything about this is terrible.
  // Get the ConsoleService by CID rather than ContractID, so that we
  // can cast the returned pointer to an nsConsoleService (rather than
  // just an nsIConsoleService). This allows us to call the non-idl function
  // nsConsoleService::LogMessageWithMode.
  NS_DEFINE_CID(consoleServiceCID, NS_CONSOLESERVICE_CID);
  nsCOMPtr<nsIConsoleService> consoleService(do_GetService(consoleServiceCID));
  mConsoleService = static_cast<nsConsoleService*>(consoleService.get());
  return mConsoleService.get();
}

mozilla::ipc::IPCResult
ContentParent::RecvConsoleMessage(const nsString& aMessage)
{
  RefPtr<nsConsoleService> consoleService = GetConsoleService();
  if (!consoleService) {
    return IPC_OK();
  }

  RefPtr<nsConsoleMessage> msg(new nsConsoleMessage(aMessage.get()));
  consoleService->LogMessageWithMode(msg, nsConsoleService::SuppressLog);
  return IPC_OK();
}

mozilla::ipc::IPCResult
ContentParent::RecvScriptError(const nsString& aMessage,
                               const nsString& aSourceName,
                               const nsString& aSourceLine,
                               const uint32_t& aLineNumber,
                               const uint32_t& aColNumber,
                               const uint32_t& aFlags,
                               const nsCString& aCategory,
                               const bool& aFromPrivateWindow)
{
  return RecvScriptErrorInternal(aMessage, aSourceName, aSourceLine,
                                 aLineNumber, aColNumber, aFlags,
                                 aCategory, aFromPrivateWindow);
}

mozilla::ipc::IPCResult
ContentParent::RecvScriptErrorWithStack(const nsString& aMessage,
                                        const nsString& aSourceName,
                                        const nsString& aSourceLine,
                                        const uint32_t& aLineNumber,
                                        const uint32_t& aColNumber,
                                        const uint32_t& aFlags,
                                        const nsCString& aCategory,
                                        const bool& aFromPrivateWindow,
                                        const ClonedMessageData& aFrame)
{
  return RecvScriptErrorInternal(aMessage, aSourceName, aSourceLine,
                                 aLineNumber, aColNumber, aFlags,
                                 aCategory, aFromPrivateWindow, &aFrame);
}

mozilla::ipc::IPCResult
ContentParent::RecvScriptErrorInternal(const nsString& aMessage,
                                       const nsString& aSourceName,
                                       const nsString& aSourceLine,
                                       const uint32_t& aLineNumber,
                                       const uint32_t& aColNumber,
                                       const uint32_t& aFlags,
                                       const nsCString& aCategory,
                                       const bool& aFromPrivateWindow,
                                       const ClonedMessageData* aStack)
{
  RefPtr<nsConsoleService> consoleService = GetConsoleService();
  if (!consoleService) {
    return IPC_OK();
  }

  nsCOMPtr<nsIScriptError> msg;

  if (aStack) {
    StructuredCloneData data;
    UnpackClonedMessageDataForParent(*aStack, data);

    AutoJSAPI jsapi;
    if (NS_WARN_IF(!jsapi.Init(xpc::PrivilegedJunkScope()))) {
      MOZ_CRASH();
    }
    JSContext* cx = jsapi.cx();

    JS::RootedValue stack(cx);
    ErrorResult rv;
    data.Read(cx, &stack, rv);
    if (rv.Failed() || !stack.isObject()) {
      rv.SuppressException();
      return IPC_OK();
    }

    JS::RootedObject stackObj(cx, &stack.toObject());
    msg = new nsScriptErrorWithStack(stackObj);
  } else {
    msg = new nsScriptError();
  }

  nsresult rv = msg->Init(aMessage, aSourceName, aSourceLine,
                          aLineNumber, aColNumber, aFlags,
                          aCategory.get(), aFromPrivateWindow);
  if (NS_FAILED(rv))
    return IPC_OK();

  consoleService->LogMessageWithMode(msg, nsConsoleService::SuppressLog);
  return IPC_OK();
}

mozilla::ipc::IPCResult
ContentParent::RecvPrivateDocShellsExist(const bool& aExist)
{
  if (!sPrivateContent)
    sPrivateContent = new nsTArray<ContentParent*>();
  if (aExist) {
    sPrivateContent->AppendElement(this);
  } else {
    sPrivateContent->RemoveElement(this);

    // Only fire the notification if we have private and non-private
    // windows: if privatebrowsing.autostart is true, all windows are
    // private.
    if (!sPrivateContent->Length() &&
      !Preferences::GetBool("browser.privatebrowsing.autostart")) {
      nsCOMPtr<nsIObserverService> obs = mozilla::services::GetObserverService();
      obs->NotifyObservers(nullptr, "last-pb-context-exited", nullptr);
      delete sPrivateContent;
      sPrivateContent = nullptr;
    }
  }
  return IPC_OK();
}

bool
ContentParent::DoLoadMessageManagerScript(const nsAString& aURL,
                                          bool aRunInGlobalScope)
{
  MOZ_ASSERT(!aRunInGlobalScope);
  return SendLoadProcessScript(nsString(aURL));
}

nsresult
ContentParent::DoSendAsyncMessage(JSContext* aCx,
                                  const nsAString& aMessage,
                                  StructuredCloneData& aHelper,
                                  JS::Handle<JSObject *> aCpows,
                                  nsIPrincipal* aPrincipal)
{
  ClonedMessageData data;
  if (!BuildClonedMessageDataForParent(this, aHelper, data)) {
    return NS_ERROR_DOM_DATA_CLONE_ERR;
  }
  InfallibleTArray<CpowEntry> cpows;
  jsipc::CPOWManager* mgr = GetCPOWManager();
  if (aCpows && (!mgr || !mgr->Wrap(aCx, aCpows, &cpows))) {
    return NS_ERROR_UNEXPECTED;
  }
  if (!SendAsyncMessage(nsString(aMessage), cpows, Principal(aPrincipal), data)) {
    return NS_ERROR_UNEXPECTED;
  }
  return NS_OK;
}

PIPCBlobInputStreamParent*
ContentParent::SendPIPCBlobInputStreamConstructor(PIPCBlobInputStreamParent* aActor,
                                                  const nsID& aID,
                                                  const uint64_t& aSize)
{
  return PContentParent::SendPIPCBlobInputStreamConstructor(aActor, aID, aSize);
}

PBrowserParent*
ContentParent::SendPBrowserConstructor(PBrowserParent* aActor,
                                       const TabId& aTabId,
                                       const TabId& aSameTabGroupAs,
                                       const IPCTabContext& aContext,
                                       const uint32_t& aChromeFlags,
                                       const ContentParentId& aCpId,
                                       const bool& aIsForBrowser)
{
  return PContentParent::SendPBrowserConstructor(aActor,
                                                 aTabId,
                                                 aSameTabGroupAs,
                                                 aContext,
                                                 aChromeFlags,
                                                 aCpId,
                                                 aIsForBrowser);
}

mozilla::ipc::IPCResult
ContentParent::RecvKeywordToURI(const nsCString& aKeyword,
                                nsString* aProviderName,
                                nsCOMPtr<nsIInputStream>* aPostData,
                                OptionalURIParams* aURI)
{
  *aPostData = nullptr;
  *aURI = void_t();

  nsCOMPtr<nsIURIFixup> fixup = do_GetService(NS_URIFIXUP_CONTRACTID);
  if (!fixup) {
    return IPC_OK();
  }

  nsCOMPtr<nsIURIFixupInfo> info;

  if (NS_FAILED(fixup->KeywordToURI(aKeyword, getter_AddRefs(*aPostData),
                                    getter_AddRefs(info)))) {
    return IPC_OK();
  }
  info->GetKeywordProviderName(*aProviderName);

  nsCOMPtr<nsIURI> uri;
  info->GetPreferredURI(getter_AddRefs(uri));
  SerializeURI(uri, *aURI);
  return IPC_OK();
}

mozilla::ipc::IPCResult
ContentParent::RecvNotifyKeywordSearchLoading(const nsString &aProvider,
                                              const nsString &aKeyword)
{
#ifdef MOZ_TOOLKIT_SEARCH
  nsCOMPtr<nsIBrowserSearchService> searchSvc = do_GetService("@mozilla.org/browser/search-service;1");
  if (searchSvc) {
    nsCOMPtr<nsISearchEngine> searchEngine;
    searchSvc->GetEngineByName(aProvider, getter_AddRefs(searchEngine));
    if (searchEngine) {
      nsCOMPtr<nsIObserverService> obsSvc = mozilla::services::GetObserverService();
      if (obsSvc) {
        // Note that "keyword-search" refers to a search via the url
        // bar, not a bookmarks keyword search.
        obsSvc->NotifyObservers(searchEngine, "keyword-search", aKeyword.get());
      }
    }
  }
#endif
  return IPC_OK();
}

mozilla::ipc::IPCResult
ContentParent::RecvCopyFavicon(const URIParams& aOldURI,
                               const URIParams& aNewURI,
                               const IPC::Principal& aLoadingPrincipal,
                               const bool& aInPrivateBrowsing)
{
  nsCOMPtr<nsIURI> oldURI = DeserializeURI(aOldURI);
  if (!oldURI) {
    return IPC_OK();
  }
  nsCOMPtr<nsIURI> newURI = DeserializeURI(aNewURI);
  if (!newURI) {
    return IPC_OK();
  }

  nsDocShell::CopyFavicon(oldURI, newURI, aLoadingPrincipal, aInPrivateBrowsing);
  return IPC_OK();
}

bool
ContentParent::ShouldContinueFromReplyTimeout()
{
  RefPtr<ProcessHangMonitor> monitor = ProcessHangMonitor::Get();
  return !monitor || !monitor->ShouldTimeOutCPOWs();
}

mozilla::ipc::IPCResult
ContentParent::RecvRecordingDeviceEvents(const nsString& aRecordingStatus,
                                         const nsString& aPageURL,
                                         const bool& aIsAudio,
                                         const bool& aIsVideo)
{
  nsCOMPtr<nsIObserverService> obs = mozilla::services::GetObserverService();
  if (obs) {
    // recording-device-ipc-events needs to gather more information from content process
    RefPtr<nsHashPropertyBag> props = new nsHashPropertyBag();
    props->SetPropertyAsUint64(NS_LITERAL_STRING("childID"), ChildID());
    props->SetPropertyAsBool(NS_LITERAL_STRING("isAudio"), aIsAudio);
    props->SetPropertyAsBool(NS_LITERAL_STRING("isVideo"), aIsVideo);
    props->SetPropertyAsAString(NS_LITERAL_STRING("requestURL"), aPageURL);

    obs->NotifyObservers((nsIPropertyBag2*) props,
                         "recording-device-ipc-events",
                         aRecordingStatus.get());
  } else {
    NS_WARNING("Could not get the Observer service for ContentParent::RecvRecordingDeviceEvents.");
  }
  return IPC_OK();
}

mozilla::ipc::IPCResult
ContentParent::RecvAddIdleObserver(const uint64_t& aObserver,
                                   const uint32_t& aIdleTimeInS)
{
  nsresult rv;
  nsCOMPtr<nsIIdleService> idleService =
    do_GetService("@mozilla.org/widget/idleservice;1", &rv);
  NS_ENSURE_SUCCESS(rv, IPC_FAIL_NO_REASON(this));

  RefPtr<ParentIdleListener> listener =
    new ParentIdleListener(this, aObserver, aIdleTimeInS);
  rv = idleService->AddIdleObserver(listener, aIdleTimeInS);
  NS_ENSURE_SUCCESS(rv, IPC_FAIL_NO_REASON(this));
  mIdleListeners.AppendElement(listener);
  return IPC_OK();
}

mozilla::ipc::IPCResult
ContentParent::RecvRemoveIdleObserver(const uint64_t& aObserver,
                                      const uint32_t& aIdleTimeInS)
{
  RefPtr<ParentIdleListener> listener;
  for (int32_t i = mIdleListeners.Length() - 1; i >= 0; --i) {
    listener = static_cast<ParentIdleListener*>(mIdleListeners[i].get());
    if (listener->mObserver == aObserver &&
      listener->mTime == aIdleTimeInS) {
      nsresult rv;
      nsCOMPtr<nsIIdleService> idleService =
        do_GetService("@mozilla.org/widget/idleservice;1", &rv);
      NS_ENSURE_SUCCESS(rv, IPC_FAIL_NO_REASON(this));
      idleService->RemoveIdleObserver(listener, aIdleTimeInS);
      mIdleListeners.RemoveElementAt(i);
      break;
    }
  }
  return IPC_OK();
}

mozilla::ipc::IPCResult
ContentParent::RecvBackUpXResources(const FileDescriptor& aXSocketFd)
{
#ifndef MOZ_X11
  MOZ_CRASH("This message only makes sense on X11 platforms");
#else
  MOZ_ASSERT(0 > mChildXSocketFdDup.get(),
             "Already backed up X resources??");
  if (aXSocketFd.IsValid()) {
    auto rawFD = aXSocketFd.ClonePlatformHandle();
    mChildXSocketFdDup.reset(rawFD.release());
  }
#endif
  return IPC_OK();
}

class AnonymousTemporaryFileRequestor final : public Runnable
{
public:
  AnonymousTemporaryFileRequestor(ContentParent* aCP, const uint64_t& aID)
    : Runnable("dom::AnonymousTemporaryFileRequestor")
    , mCP(aCP)
    , mID(aID)
    , mRv(NS_OK)
    , mPRFD(nullptr)
  {
  }

  NS_IMETHOD Run() override
  {
    if (NS_IsMainThread()) {
      FileDescOrError result;
      if (NS_WARN_IF(NS_FAILED(mRv))) {
        // Returning false will kill the child process; instead
        // propagate the error and let the child handle it.
        result = mRv;
      } else {
        result = FileDescriptor(FileDescriptor::PlatformHandleType(PR_FileDesc2NativeHandle(mPRFD)));
        // The FileDescriptor object owns a duplicate of the file handle; we
        // must close the original (and clean up the NSPR descriptor).
        PR_Close(mPRFD);
      }
      Unused << mCP->SendProvideAnonymousTemporaryFile(mID, result);
      // It's important to release this reference while wr're on the main thread!
      mCP = nullptr;
    } else {
      mRv = NS_OpenAnonymousTemporaryFile(&mPRFD);
      NS_DispatchToMainThread(this);
    }
    return NS_OK;
  }

private:
  RefPtr<ContentParent> mCP;
  uint64_t mID;
  nsresult mRv;
  PRFileDesc* mPRFD;
};

mozilla::ipc::IPCResult
ContentParent::RecvRequestAnonymousTemporaryFile(const uint64_t& aID)
{
  // Make sure to send a callback to the child if we bail out early.
  nsresult rv = NS_OK;
  RefPtr<ContentParent> self(this);
  auto autoNotifyChildOnError = MakeScopeExit([&]() {
    if (NS_FAILED(rv)) {
      FileDescOrError result(rv);
      Unused << self->SendProvideAnonymousTemporaryFile(aID, result);
    }
  });

  // We use a helper runnable to open the anonymous temporary file on the IO
  // thread.  The same runnable will call us back on the main thread when the
  // file has been opened.
  nsCOMPtr<nsIEventTarget> target
    = do_GetService(NS_STREAMTRANSPORTSERVICE_CONTRACTID, &rv);
  if (!target) {
    return IPC_OK();
  }

  rv = target->Dispatch(new AnonymousTemporaryFileRequestor(this, aID),
                        NS_DISPATCH_NORMAL);
  if (NS_WARN_IF(NS_FAILED(rv))) {
    return IPC_OK();
  }

  rv = NS_OK;
  return IPC_OK();
}

mozilla::ipc::IPCResult
ContentParent::RecvCreateAudioIPCConnection(CreateAudioIPCConnectionResolver&& aResolver)
{
  FileDescriptor fd = CubebUtils::CreateAudioIPCConnection();
  if (!fd.IsValid()) {
    return IPC_FAIL(this, "CubebUtils::CreateAudioIPCConnection failed");
  }
  aResolver(Move(fd));
  return IPC_OK();
}

static NS_DEFINE_CID(kFormProcessorCID, NS_FORMPROCESSOR_CID);

mozilla::ipc::IPCResult
ContentParent::RecvKeygenProcessValue(const nsString& oldValue,
                                      const nsString& challenge,
                                      const nsString& keytype,
                                      const nsString& keyparams,
                                      nsString* newValue)
{
  nsCOMPtr<nsIFormProcessor> formProcessor =
    do_GetService(kFormProcessorCID);
  if (!formProcessor) {
    newValue->Truncate();
    return IPC_OK();
  }

  formProcessor->ProcessValueIPC(oldValue, challenge, keytype, keyparams,
                                 *newValue);
  return IPC_OK();
}

mozilla::ipc::IPCResult
ContentParent::RecvKeygenProvideContent(nsString* aAttribute,
                                        nsTArray<nsString>* aContent)
{
  nsCOMPtr<nsIFormProcessor> formProcessor =
    do_GetService(kFormProcessorCID);
  if (!formProcessor) {
    return IPC_OK();
  }

  formProcessor->ProvideContent(NS_LITERAL_STRING("SELECT"), *aContent,
                                *aAttribute);
  return IPC_OK();
}

PFileDescriptorSetParent*
ContentParent::SendPFileDescriptorSetConstructor(const FileDescriptor& aFD)
{
  return PContentParent::SendPFileDescriptorSetConstructor(aFD);
}

PFileDescriptorSetParent*
ContentParent::AllocPFileDescriptorSetParent(const FileDescriptor& aFD)
{
  return nsIContentParent::AllocPFileDescriptorSetParent(aFD);
}

bool
ContentParent::DeallocPFileDescriptorSetParent(PFileDescriptorSetParent* aActor)
{
  return nsIContentParent::DeallocPFileDescriptorSetParent(aActor);
}

bool
ContentParent::IgnoreIPCPrincipal()
{
  static bool sDidAddVarCache = false;
  static bool sIgnoreIPCPrincipal = false;
  if (!sDidAddVarCache) {
    sDidAddVarCache = true;
    Preferences::AddBoolVarCache(&sIgnoreIPCPrincipal,
                                 "dom.testing.ignore_ipc_principal", false);
  }
  return sIgnoreIPCPrincipal;
}

void
ContentParent::NotifyUpdatedDictionaries()
{
  nsCOMPtr<nsISpellChecker> spellChecker(do_GetService(NS_SPELLCHECKER_CONTRACTID));
  MOZ_ASSERT(spellChecker, "No spell checker?");

  InfallibleTArray<nsString> dictionaries;
  spellChecker->GetDictionaryList(&dictionaries);

  for (auto* cp : AllProcesses(eLive)) {
    Unused << cp->SendUpdateDictionaryList(dictionaries);
  }
}

void
ContentParent::NotifyUpdatedFonts()
{
  InfallibleTArray<SystemFontListEntry> fontList;
  gfxPlatform::GetPlatform()->ReadSystemFontList(&fontList);

  for (auto* cp : AllProcesses(eLive)) {
    Unused << cp->SendUpdateFontList(fontList);
  }
}

/*static*/ void
ContentParent::UnregisterRemoteFrame(const TabId& aTabId,
                               const ContentParentId& aCpId,
                               bool aMarkedDestroying)
{
  if (XRE_IsParentProcess()) {
    ContentProcessManager* cpm = ContentProcessManager::GetSingleton();
    ContentParent* cp = cpm->GetContentProcessById(aCpId);

    cp->NotifyTabDestroyed(aTabId, aMarkedDestroying);

    ContentProcessManager::GetSingleton()->UnregisterRemoteFrame(aCpId, aTabId);
  } else {
    ContentChild::GetSingleton()->SendUnregisterRemoteFrame(aTabId, aCpId,
                                                      aMarkedDestroying);
  }
}

mozilla::ipc::IPCResult
ContentParent::RecvUnregisterRemoteFrame(const TabId& aTabId,
                                   const ContentParentId& aCpId,
                                   const bool& aMarkedDestroying)
{
  UnregisterRemoteFrame(aTabId, aCpId, aMarkedDestroying);
  return IPC_OK();
}

mozilla::ipc::IPCResult
ContentParent::RecvNotifyTabDestroying(const TabId& aTabId,
                                       const ContentParentId& aCpId)
{
  NotifyTabDestroying(aTabId, aCpId);
  return IPC_OK();
}

nsTArray<TabContext>
ContentParent::GetManagedTabContext()
{
  return Move(ContentProcessManager::GetSingleton()->
          GetTabContextByContentProcess(this->ChildID()));
}

mozilla::docshell::POfflineCacheUpdateParent*
ContentParent::AllocPOfflineCacheUpdateParent(const URIParams& aManifestURI,
                                              const URIParams& aDocumentURI,
                                              const PrincipalInfo& aLoadingPrincipalInfo,
                                              const bool& aStickDocument)
{
  RefPtr<mozilla::docshell::OfflineCacheUpdateParent> update =
        new mozilla::docshell::OfflineCacheUpdateParent();
  // Use this reference as the IPDL reference.
  return update.forget().take();
}

mozilla::ipc::IPCResult
ContentParent::RecvPOfflineCacheUpdateConstructor(POfflineCacheUpdateParent* aActor,
                                                  const URIParams& aManifestURI,
                                                  const URIParams& aDocumentURI,
                                                  const PrincipalInfo& aLoadingPrincipal,
                                                  const bool& aStickDocument)
{
  MOZ_ASSERT(aActor);

  RefPtr<mozilla::docshell::OfflineCacheUpdateParent> update =
    static_cast<mozilla::docshell::OfflineCacheUpdateParent*>(aActor);

  nsresult rv = update->Schedule(aManifestURI, aDocumentURI, aLoadingPrincipal, aStickDocument);
  if (NS_FAILED(rv) && IsAlive()) {
    // Inform the child of failure.
    Unused << update->SendFinish(false, false);
  }

  return IPC_OK();
}

bool
ContentParent::DeallocPOfflineCacheUpdateParent(POfflineCacheUpdateParent* aActor)
{
  // Reclaim the IPDL reference.
  RefPtr<mozilla::docshell::OfflineCacheUpdateParent> update =
    dont_AddRef(static_cast<mozilla::docshell::OfflineCacheUpdateParent*>(aActor));
  return true;
}

PWebrtcGlobalParent *
ContentParent::AllocPWebrtcGlobalParent()
{
#ifdef MOZ_WEBRTC
  return WebrtcGlobalParent::Alloc();
#else
  return nullptr;
#endif
}

bool
ContentParent::DeallocPWebrtcGlobalParent(PWebrtcGlobalParent *aActor)
{
#ifdef MOZ_WEBRTC
  WebrtcGlobalParent::Dealloc(static_cast<WebrtcGlobalParent*>(aActor));
  return true;
#else
  return false;
#endif
}

mozilla::ipc::IPCResult
ContentParent::RecvSetOfflinePermission(const Principal& aPrincipal)
{
  nsIPrincipal* principal = aPrincipal;
  nsContentUtils::MaybeAllowOfflineAppByDefault(principal);
  return IPC_OK();
}

void
ContentParent::MaybeInvokeDragSession(TabParent* aParent)
{
  // dnd uses IPCBlob to transfer data to the content process and the IPC
  // message is sent as normal priority. When sending input events with input
  // priority, the message may be preempted by the later dnd events. To make
  // sure the input events and the blob message are processed in time order
  // on the content process, we temporarily send the input events with normal
  // priority when there is an active dnd session.
  SetInputPriorityEventEnabled(false);

  nsCOMPtr<nsIDragService> dragService =
    do_GetService("@mozilla.org/widget/dragservice;1");
  if (dragService && dragService->MaybeAddChildProcess(this)) {
    // We need to send transferable data to child process.
    nsCOMPtr<nsIDragSession> session;
    dragService->GetCurrentSession(getter_AddRefs(session));
    if (session) {
      nsTArray<IPCDataTransfer> dataTransfers;
      RefPtr<DataTransfer> transfer = session->GetDataTransfer();
      if (!transfer) {
        // Pass eDrop to get DataTransfer with external
        // drag formats cached.
        transfer = new DataTransfer(nullptr, eDrop, true, -1);
        session->SetDataTransfer(transfer);
      }
      // Note, even though this fills the DataTransfer object with
      // external data, the data is usually transfered over IPC lazily when
      // needed.
      transfer->FillAllExternalData();
      nsCOMPtr<nsILoadContext> lc = aParent ?
                                     aParent->GetLoadContext() : nullptr;
      nsCOMPtr<nsIArray> transferables =
        transfer->GetTransferables(lc);
      nsContentUtils::TransferablesToIPCTransferables(transferables,
                                                      dataTransfers,
                                                      false,
                                                      nullptr,
                                                      this);
      uint32_t action;
      session->GetDragAction(&action);
      mozilla::Unused << SendInvokeDragSession(dataTransfers, action);
    }
  }
}

mozilla::ipc::IPCResult
ContentParent::RecvUpdateDropEffect(const uint32_t& aDragAction,
                                    const uint32_t& aDropEffect)
{
  nsCOMPtr<nsIDragSession> dragSession = nsContentUtils::GetDragSession();
  if (dragSession) {
    dragSession->SetDragAction(aDragAction);
    RefPtr<DataTransfer> dt = dragSession->GetDataTransfer();
    if (dt) {
      dt->SetDropEffectInt(aDropEffect);
    }
    dragSession->UpdateDragEffect();
  }
  return IPC_OK();
}

PContentPermissionRequestParent*
ContentParent::AllocPContentPermissionRequestParent(const InfallibleTArray<PermissionRequest>& aRequests,
                                                    const IPC::Principal& aPrincipal,
                                                    const bool& aIsHandlingUserInput,
                                                    const TabId& aTabId)
{
  ContentProcessManager* cpm = ContentProcessManager::GetSingleton();
  RefPtr<TabParent> tp =
    cpm->GetTopLevelTabParentByProcessAndTabId(this->ChildID(), aTabId);
  if (!tp) {
    return nullptr;
  }

  return nsContentPermissionUtils::CreateContentPermissionRequestParent(aRequests,
                                                                        tp->GetOwnerElement(),
                                                                        aPrincipal,
                                                                        aIsHandlingUserInput,
                                                                        aTabId);
}

bool
ContentParent::DeallocPContentPermissionRequestParent(PContentPermissionRequestParent* actor)
{
  nsContentPermissionUtils::NotifyRemoveContentPermissionRequestParent(actor);
  delete actor;
  return true;
}

PWebBrowserPersistDocumentParent*
ContentParent::AllocPWebBrowserPersistDocumentParent(PBrowserParent* aBrowser,
                                                     const uint64_t& aOuterWindowID)
{
  return new WebBrowserPersistDocumentParent();
}

bool
ContentParent::DeallocPWebBrowserPersistDocumentParent(PWebBrowserPersistDocumentParent* aActor)
{
  delete aActor;
  return true;
}

mozilla::ipc::IPCResult
ContentParent::CommonCreateWindow(PBrowserParent* aThisTab,
                                  bool aSetOpener,
                                  const uint32_t& aChromeFlags,
                                  const bool& aCalledFromJS,
                                  const bool& aPositionSpecified,
                                  const bool& aSizeSpecified,
                                  nsIURI* aURIToLoad,
                                  const nsCString& aFeatures,
                                  const nsCString& aBaseURI,
                                  const float& aFullZoom,
                                  uint64_t aNextTabParentId,
                                  const nsString& aName,
                                  nsresult& aResult,
                                  nsCOMPtr<nsITabParent>& aNewTabParent,
                                  bool* aWindowIsNew,
                                  nsIPrincipal* aTriggeringPrincipal,
                                  uint32_t aReferrerPolicy,
                                  bool aLoadURI)

{
  // The content process should never be in charge of computing whether or
  // not a window should be private or remote - the parent will do that.
  const uint32_t badFlags = nsIWebBrowserChrome::CHROME_PRIVATE_WINDOW |
                            nsIWebBrowserChrome::CHROME_NON_PRIVATE_WINDOW |
                            nsIWebBrowserChrome::CHROME_PRIVATE_LIFETIME |
                            nsIWebBrowserChrome::CHROME_REMOTE_WINDOW;
  if (!!(aChromeFlags & badFlags)) {
    return IPC_FAIL(this, "Forbidden aChromeFlags passed");
  }

  TabParent* thisTabParent = TabParent::GetFrom(aThisTab);
  nsCOMPtr<nsIContent> frame;
  if (thisTabParent) {
    frame = do_QueryInterface(thisTabParent->GetOwnerElement());

    if (NS_WARN_IF(thisTabParent->IsMozBrowser())) {
      return IPC_FAIL(this, "aThisTab is not a MozBrowser");
    }
  }

  nsCOMPtr<nsPIDOMWindowOuter> outerWin;
  if (frame) {
    outerWin = frame->OwnerDoc()->GetWindow();

    // If our chrome window is in the process of closing, don't try to open a
    // new tab in it.
    if (outerWin && outerWin->Closed()) {
      outerWin = nullptr;
    }
  }

  nsCOMPtr<nsIBrowserDOMWindow> browserDOMWin;
  if (thisTabParent) {
    browserDOMWin = thisTabParent->GetBrowserDOMWindow();
  }

  // If we haven't found a chrome window to open in, just use the most recently
  // opened one.
  if (!outerWin) {
    outerWin = nsContentUtils::GetMostRecentNonPBWindow();
    if (NS_WARN_IF(!outerWin)) {
      aResult = NS_ERROR_FAILURE;
      return IPC_OK();
    }

    nsCOMPtr<nsIDOMChromeWindow> rootChromeWin = do_QueryInterface(outerWin);
    if (rootChromeWin) {
      rootChromeWin->GetBrowserDOMWindow(getter_AddRefs(browserDOMWin));
    }
  }

  int32_t openLocation = nsWindowWatcher::GetWindowOpenLocation(
    outerWin, aChromeFlags, aCalledFromJS, aPositionSpecified, aSizeSpecified);

  MOZ_ASSERT(openLocation == nsIBrowserDOMWindow::OPEN_NEWTAB ||
             openLocation == nsIBrowserDOMWindow::OPEN_NEWWINDOW);

  // Read the origin attributes for the tab from the opener tabParent.
  OriginAttributes openerOriginAttributes;
  if (thisTabParent) {
    nsCOMPtr<nsILoadContext> loadContext = thisTabParent->GetLoadContext();
    loadContext->GetOriginAttributes(openerOriginAttributes);
  } else if (Preferences::GetBool("browser.privatebrowsing.autostart")) {
    openerOriginAttributes.mPrivateBrowsingId = 1;
  }

  if (openLocation == nsIBrowserDOMWindow::OPEN_NEWTAB) {
    if (NS_WARN_IF(!browserDOMWin)) {
      aResult = NS_ERROR_ABORT;
      return IPC_OK();
    }

    nsCOMPtr<nsIFrameLoaderOwner> opener = do_QueryInterface(frame);

    nsCOMPtr<nsIOpenURIInFrameParams> params =
      new nsOpenURIInFrameParams(openerOriginAttributes, opener);
    params->SetReferrer(NS_ConvertUTF8toUTF16(aBaseURI));
    MOZ_ASSERT(aTriggeringPrincipal, "need a valid triggeringPrincipal");
    params->SetTriggeringPrincipal(aTriggeringPrincipal);
    params->SetReferrerPolicy(aReferrerPolicy);

    nsCOMPtr<nsIFrameLoaderOwner> frameLoaderOwner;
    if (aLoadURI) {
      aResult = browserDOMWin->OpenURIInFrame(aURIToLoad,
                                              params, openLocation,
                                              nsIBrowserDOMWindow::OPEN_NEW,
                                              aNextTabParentId, aName,
                                              getter_AddRefs(frameLoaderOwner));
    } else {
      aResult = browserDOMWin->CreateContentWindowInFrame(aURIToLoad,
                                              params, openLocation,
                                              nsIBrowserDOMWindow::OPEN_NEW,
                                              aNextTabParentId, aName,
                                              getter_AddRefs(frameLoaderOwner));
    }
    if (NS_SUCCEEDED(aResult) && frameLoaderOwner) {
      RefPtr<nsFrameLoader> frameLoader = frameLoaderOwner->GetFrameLoader();
      if (frameLoader) {
        aNewTabParent = frameLoader->GetTabParent();
      }
    } else if (NS_SUCCEEDED(aResult) && !frameLoaderOwner) {
      // Fall through to the normal window opening code path when there is no
      // window which we can open a new tab in.
      openLocation = nsIBrowserDOMWindow::OPEN_NEWWINDOW;
    } else {
      *aWindowIsNew = false;
    }

    // If we didn't retarget our window open into a new window, we should return now.
    if (openLocation != nsIBrowserDOMWindow::OPEN_NEWWINDOW) {
      return IPC_OK();
    }
  }

  nsCOMPtr<nsPIWindowWatcher> pwwatch =
    do_GetService(NS_WINDOWWATCHER_CONTRACTID, &aResult);
  if (NS_WARN_IF(NS_FAILED(aResult))) {
    return IPC_OK();
  }

  aResult = pwwatch->OpenWindowWithTabParent(thisTabParent,
                                             aFeatures, aCalledFromJS, aFullZoom,
                                             aNextTabParentId,
                                             !aSetOpener,
                                             getter_AddRefs(aNewTabParent));
  if (NS_WARN_IF(NS_FAILED(aResult))) {
    return IPC_OK();
  }

  MOZ_ASSERT(aNewTabParent);
  // If we were passed a name for the window which would override the default,
  // we should send it down to the new tab.
  if (nsContentUtils::IsOverridingWindowName(aName)) {
    Unused << TabParent::GetFrom(aNewTabParent)->SendSetWindowName(aName);
  }

  // Don't send down the OriginAttributes if the content process is handling
  // setting up the window for us. We only want to send them in the async case.
  //
  // If we send it down in the non-async case, then we might set the
  // OriginAttributes after the document has already navigated.
  if (!aSetOpener) {
    Unused << TabParent::GetFrom(aNewTabParent)
      ->SendSetOriginAttributes(openerOriginAttributes);
  }

  if (aURIToLoad && aLoadURI) {
    nsCOMPtr<mozIDOMWindowProxy> openerWindow;
    if (aSetOpener && thisTabParent) {
      openerWindow = thisTabParent->GetParentWindowOuter();
    }
    nsCOMPtr<nsIBrowserDOMWindow> newBrowserDOMWin =
      TabParent::GetFrom(aNewTabParent)->GetBrowserDOMWindow();
    if (NS_WARN_IF(!newBrowserDOMWin)) {
      aResult = NS_ERROR_ABORT;
      return IPC_OK();
    }
    nsCOMPtr<mozIDOMWindowProxy> win;
    aResult = newBrowserDOMWin->OpenURI(aURIToLoad, openerWindow,
                                        nsIBrowserDOMWindow::OPEN_CURRENTWINDOW,
                                        nsIBrowserDOMWindow::OPEN_NEW,
                                        aTriggeringPrincipal,
                                        getter_AddRefs(win));
  }

  return IPC_OK();
}

mozilla::ipc::IPCResult
ContentParent::RecvCreateWindow(PBrowserParent* aThisTab,
                                PBrowserParent* aNewTab,
                                PRenderFrameParent* aRenderFrame,
                                const uint32_t& aChromeFlags,
                                const bool& aCalledFromJS,
                                const bool& aPositionSpecified,
                                const bool& aSizeSpecified,
                                const OptionalURIParams& aURIToLoad,
                                const nsCString& aFeatures,
                                const nsCString& aBaseURI,
                                const float& aFullZoom,
                                const IPC::Principal& aTriggeringPrincipal,
                                const uint32_t& aReferrerPolicy,
                                CreateWindowResolver&& aResolve)
{
  nsresult rv = NS_OK;
  CreatedWindowInfo cwi;

  // We always expect to open a new window here. If we don't, it's an error.
  cwi.windowOpened() = true;
  cwi.layersId() = 0;
  cwi.maxTouchPoints() = 0;

  // Make sure to resolve the resolver when this function exits, even if we
  // failed to generate a valid response.
  auto resolveOnExit = MakeScopeExit([&] {
    // Copy over the nsresult, and then resolve.
    cwi.rv() = rv;
    aResolve(cwi);
  });

  TabParent* newTab = TabParent::GetFrom(aNewTab);
  MOZ_ASSERT(newTab);

  auto destroyNewTabOnError = MakeScopeExit([&] {
    // We always expect to open a new window here. If we don't, it's an error.
    if (!cwi.windowOpened() || NS_FAILED(rv)) {
      if (newTab) {
        newTab->Destroy();
      }
    }
  });

  // Content has requested that we open this new content window, so
  // we must have an opener.
  newTab->SetHasContentOpener(true);

  TabParent::AutoUseNewTab aunt(newTab, &cwi.urlToLoad());
  const uint64_t nextTabParentId = ++sNextTabParentId;
  sNextTabParents.Put(nextTabParentId, newTab);

  const nsCOMPtr<nsIURI> uriToLoad = DeserializeURI(aURIToLoad);

  nsCOMPtr<nsITabParent> newRemoteTab;
  mozilla::ipc::IPCResult ipcResult =
    CommonCreateWindow(aThisTab, /* aSetOpener = */ true, aChromeFlags,
                       aCalledFromJS, aPositionSpecified, aSizeSpecified,
                       uriToLoad, aFeatures, aBaseURI, aFullZoom,
                       nextTabParentId, VoidString(), rv,
                       newRemoteTab, &cwi.windowOpened(),
                       aTriggeringPrincipal, aReferrerPolicy,
                       /* aLoadUri = */ false);
  if (!ipcResult) {
    return ipcResult;
  }

  if (NS_WARN_IF(NS_FAILED(rv)) || !newRemoteTab) {
    return IPC_OK();
  }

  if (sNextTabParents.GetAndRemove(nextTabParentId).valueOr(nullptr)) {
    cwi.windowOpened() = false;
  }
  MOZ_ASSERT(TabParent::GetFrom(newRemoteTab) == newTab);

  newTab->SwapFrameScriptsFrom(cwi.frameScripts());

  RenderFrameParent* rfp = static_cast<RenderFrameParent*>(aRenderFrame);
  if (!newTab->SetRenderFrame(rfp) ||
      !newTab->GetRenderFrameInfo(&cwi.textureFactoryIdentifier(), &cwi.layersId())) {
    rv = NS_ERROR_FAILURE;
  }
  cwi.compositorOptions() = rfp->GetCompositorOptions();

  nsCOMPtr<nsIWidget> widget = newTab->GetWidget();
  if (widget) {
    cwi.maxTouchPoints() = widget->GetMaxTouchPoints();
    cwi.dimensions() = newTab->GetDimensionInfo();
  }

  return IPC_OK();
}

mozilla::ipc::IPCResult
ContentParent::RecvCreateWindowInDifferentProcess(
  PBrowserParent* aThisTab,
  const uint32_t& aChromeFlags,
  const bool& aCalledFromJS,
  const bool& aPositionSpecified,
  const bool& aSizeSpecified,
  const OptionalURIParams& aURIToLoad,
  const nsCString& aFeatures,
  const nsCString& aBaseURI,
  const float& aFullZoom,
  const nsString& aName,
  const IPC::Principal& aTriggeringPrincipal,
  const uint32_t& aReferrerPolicy)
{
  nsCOMPtr<nsITabParent> newRemoteTab;
  bool windowIsNew;
  nsCOMPtr<nsIURI> uriToLoad = DeserializeURI(aURIToLoad);
  nsresult rv;
  mozilla::ipc::IPCResult ipcResult =
    CommonCreateWindow(aThisTab, /* aSetOpener = */ false, aChromeFlags,
                       aCalledFromJS, aPositionSpecified, aSizeSpecified,
                       uriToLoad, aFeatures, aBaseURI, aFullZoom,
                       /* aNextTabParentId = */ 0, aName, rv,
                       newRemoteTab, &windowIsNew, aTriggeringPrincipal,
                       aReferrerPolicy, /* aLoadUri = */ true);
  if (!ipcResult) {
    return ipcResult;
  }

  if (NS_FAILED(rv)) {
    NS_WARNING("Call to CommonCreateWindow failed.");
  }

  return IPC_OK();
}

mozilla::ipc::IPCResult
ContentParent::RecvShutdownProfile(const nsCString& aProfile)
{
#ifdef MOZ_GECKO_PROFILER
  nsCOMPtr<nsIProfiler> profiler(do_GetService("@mozilla.org/tools/profiler;1"));
  profiler->ReceiveShutdownProfile(aProfile);
#endif
  return IPC_OK();
}

mozilla::ipc::IPCResult
ContentParent::RecvGetGraphicsDeviceInitData(ContentDeviceData* aOut)
{
  gfxPlatform::GetPlatform()->BuildContentDeviceData(aOut);
  return IPC_OK();
}

mozilla::ipc::IPCResult
ContentParent::RecvGraphicsError(const nsCString& aError)
{
  gfx::LogForwarder* lf = gfx::Factory::GetLogForwarder();
  if (lf) {
    std::stringstream message;
    message << "CP+" << aError.get();
    lf->UpdateStringsVector(message.str());
  }
  return IPC_OK();
}

mozilla::ipc::IPCResult
ContentParent::RecvRecordReplayFatalError(const nsCString& aError)
{
  nsCOMPtr<nsIPromptService> promptService(do_GetService(NS_PROMPTSERVICE_CONTRACTID));
  MOZ_RELEASE_ASSERT(promptService);

  nsAutoCString str(aError);
  promptService->Alert(nullptr, u"Fatal Record/Replay Error", NS_ConvertUTF8toUTF16(str).get());

  return IPC_OK();
}

mozilla::ipc::IPCResult
ContentParent::RecvBeginDriverCrashGuard(const uint32_t& aGuardType, bool* aOutCrashed)
{
  // Only one driver crash guard should be active at a time, per-process.
  MOZ_ASSERT(!mDriverCrashGuard);

  UniquePtr<gfx::DriverCrashGuard> guard;
  switch (gfx::CrashGuardType(aGuardType)) {
  case gfx::CrashGuardType::D3D11Layers:
    guard = MakeUnique<gfx::D3D11LayersCrashGuard>(this);
    break;
  case gfx::CrashGuardType::D3D9Video:
    guard = MakeUnique<gfx::D3D9VideoCrashGuard>(this);
    break;
  case gfx::CrashGuardType::GLContext:
    guard = MakeUnique<gfx::GLContextCrashGuard>(this);
    break;
  case gfx::CrashGuardType::D3D11Video:
    guard = MakeUnique<gfx::D3D11VideoCrashGuard>(this);
    break;
  default:
    MOZ_ASSERT_UNREACHABLE("unknown crash guard type");
    return IPC_FAIL_NO_REASON(this);
  }

  if (guard->Crashed()) {
    *aOutCrashed = true;
    return IPC_OK();
  }

  *aOutCrashed = false;
  mDriverCrashGuard = Move(guard);
  return IPC_OK();
}

mozilla::ipc::IPCResult
ContentParent::RecvEndDriverCrashGuard(const uint32_t& aGuardType)
{
  mDriverCrashGuard = nullptr;
  return IPC_OK();
}

mozilla::ipc::IPCResult
ContentParent::RecvGetAndroidSystemInfo(AndroidSystemInfo* aInfo)
{
#ifdef MOZ_WIDGET_ANDROID
  nsSystemInfo::GetAndroidSystemInfo(aInfo);
  return IPC_OK();
#else
  MOZ_CRASH("wrong platform!");
  return IPC_FAIL_NO_REASON(this);
#endif
}

mozilla::ipc::IPCResult
ContentParent::RecvNotifyBenchmarkResult(const nsString& aCodecName,
                                         const uint32_t& aDecodeFPS)

{
  if (aCodecName.EqualsLiteral("VP9")) {
    Preferences::SetUint(VP9Benchmark::sBenchmarkFpsPref, aDecodeFPS);
    Preferences::SetUint(VP9Benchmark::sBenchmarkFpsVersionCheck,
                         VP9Benchmark::sBenchmarkVersionID);
  }
  return IPC_OK();
}

mozilla::ipc::IPCResult
ContentParent::RecvNotifyPushObservers(const nsCString& aScope,
                                       const IPC::Principal& aPrincipal,
                                       const nsString& aMessageId)
{
  PushMessageDispatcher dispatcher(aScope, aPrincipal, aMessageId, Nothing());
  Unused << NS_WARN_IF(NS_FAILED(dispatcher.NotifyObservers()));
  return IPC_OK();
}

mozilla::ipc::IPCResult
ContentParent::RecvNotifyPushObserversWithData(const nsCString& aScope,
                                               const IPC::Principal& aPrincipal,
                                               const nsString& aMessageId,
                                               InfallibleTArray<uint8_t>&& aData)
{
  PushMessageDispatcher dispatcher(aScope, aPrincipal, aMessageId, Some(aData));
  Unused << NS_WARN_IF(NS_FAILED(dispatcher.NotifyObservers()));
  return IPC_OK();
}

mozilla::ipc::IPCResult
ContentParent::RecvNotifyPushSubscriptionChangeObservers(const nsCString& aScope,
                                                         const IPC::Principal& aPrincipal)
{
  PushSubscriptionChangeDispatcher dispatcher(aScope, aPrincipal);
  Unused << NS_WARN_IF(NS_FAILED(dispatcher.NotifyObservers()));
  return IPC_OK();
}

mozilla::ipc::IPCResult
ContentParent::RecvNotifyPushSubscriptionModifiedObservers(const nsCString& aScope,
                                                           const IPC::Principal& aPrincipal)
{
  PushSubscriptionModifiedDispatcher dispatcher(aScope, aPrincipal);
  Unused << NS_WARN_IF(NS_FAILED(dispatcher.NotifyObservers()));
  return IPC_OK();
}

mozilla::ipc::IPCResult
ContentParent::RecvNotifyLowMemory()
{
  MarkAsTroubled();

  Telemetry::ScalarAdd(Telemetry::ScalarID::DOM_CONTENTPROCESS_TROUBLED_DUE_TO_MEMORY, 1);

  nsThread::SaveMemoryReportNearOOM(nsThread::ShouldSaveMemoryReport::kForceReport);

  return IPC_OK();
}

/* static */ void
ContentParent::BroadcastBlobURLRegistration(const nsACString& aURI,
                                            BlobImpl* aBlobImpl,
                                            nsIPrincipal* aPrincipal,
                                            ContentParent* aIgnoreThisCP)
{
  nsCString uri(aURI);
  IPC::Principal principal(aPrincipal);

  for (auto* cp : AllProcesses(eLive)) {
    if (cp != aIgnoreThisCP) {
      IPCBlob ipcBlob;
      nsresult rv = IPCBlobUtils::Serialize(aBlobImpl, cp, ipcBlob);
      if (NS_WARN_IF(NS_FAILED(rv))) {
        break;
      }

      Unused << cp->SendBlobURLRegistration(uri, ipcBlob, principal);
    }
  }
}

/* static */ void
ContentParent::BroadcastBlobURLUnregistration(const nsACString& aURI,
                                              ContentParent* aIgnoreThisCP)
{
  nsCString uri(aURI);

  for (auto* cp : AllProcesses(eLive)) {
    if (cp != aIgnoreThisCP) {
      Unused << cp->SendBlobURLUnregistration(uri);
    }
  }
}

mozilla::ipc::IPCResult
ContentParent::RecvStoreAndBroadcastBlobURLRegistration(const nsCString& aURI,
                                                        const IPCBlob& aBlob,
                                                        const Principal& aPrincipal)
{
  RefPtr<BlobImpl> blobImpl = IPCBlobUtils::Deserialize(aBlob);
  if (NS_WARN_IF(!blobImpl)) {
    return IPC_FAIL_NO_REASON(this);
  }

  if (NS_SUCCEEDED(nsHostObjectProtocolHandler::AddDataEntry(aURI, aPrincipal,
                                                             blobImpl))) {
    BroadcastBlobURLRegistration(aURI, blobImpl, aPrincipal, this);

    // We want to store this blobURL, so we can unregister it if the child
    // crashes.
    mBlobURLs.AppendElement(aURI);
  }

  BroadcastBlobURLRegistration(aURI, blobImpl, aPrincipal, this);
  return IPC_OK();
}

mozilla::ipc::IPCResult
ContentParent::RecvUnstoreAndBroadcastBlobURLUnregistration(const nsCString& aURI)
{
  nsHostObjectProtocolHandler::RemoveDataEntry(aURI,
                                               false /* Don't broadcast */);
  BroadcastBlobURLUnregistration(aURI, this);
  mBlobURLs.RemoveElement(aURI);

  return IPC_OK();
}

mozilla::ipc::IPCResult
ContentParent::RecvGetA11yContentId(uint32_t* aContentId)
{
#if defined(XP_WIN32) && defined(ACCESSIBILITY)
  *aContentId = a11y::AccessibleWrap::GetContentProcessIdFor(ChildID());
  MOZ_ASSERT(*aContentId);
  return IPC_OK();
#else
  return IPC_FAIL_NO_REASON(this);
#endif
}

mozilla::ipc::IPCResult
ContentParent::RecvA11yHandlerControl(const uint32_t& aPid,
                                      const IHandlerControlHolder& aHandlerControl)
{
#if defined(XP_WIN32) && defined(ACCESSIBILITY)
  MOZ_ASSERT(!aHandlerControl.IsNull());
  RefPtr<IHandlerControl> proxy(aHandlerControl.Get());
  a11y::AccessibleWrap::SetHandlerControl(aPid, Move(proxy));
  return IPC_OK();
#else
  return IPC_FAIL_NO_REASON(this);
#endif
}

} // namespace dom
} // namespace mozilla

NS_IMPL_ISUPPORTS(ParentIdleListener, nsIObserver)

NS_IMETHODIMP
ParentIdleListener::Observe(nsISupports*, const char* aTopic, const char16_t* aData)
{
  mozilla::Unused << mParent->SendNotifyIdleObserver(mObserver,
                                                     nsDependentCString(aTopic),
                                                     nsDependentString(aData));
  return NS_OK;
}

bool
ContentParent::HandleWindowsMessages(const Message& aMsg) const
{
  MOZ_ASSERT(aMsg.is_sync());

  // a11y messages can be triggered by windows messages, which means if we
  // allow handling windows messages while we wait for the response to a sync
  // a11y message we can reenter the ipc message sending code.
  if (a11y::PDocAccessible::PDocAccessibleStart < aMsg.type() &&
      a11y::PDocAccessible::PDocAccessibleEnd > aMsg.type()) {
    return false;
  }

  return true;
}

mozilla::ipc::IPCResult
ContentParent::RecvGetFilesRequest(const nsID& aUUID,
                                   const nsString& aDirectoryPath,
                                   const bool& aRecursiveFlag)
{
  MOZ_ASSERT(!mGetFilesPendingRequests.GetWeak(aUUID));

  ErrorResult rv;
  RefPtr<GetFilesHelper> helper =
    GetFilesHelperParent::Create(aUUID, aDirectoryPath, aRecursiveFlag, this,
                                 rv);

  if (NS_WARN_IF(rv.Failed())) {
    if (!SendGetFilesResponse(aUUID,
                              GetFilesResponseFailure(rv.StealNSResult()))) {
      return IPC_FAIL_NO_REASON(this);
    }
    return IPC_OK();
  }

  mGetFilesPendingRequests.Put(aUUID, helper);
  return IPC_OK();
}

mozilla::ipc::IPCResult
ContentParent::RecvDeleteGetFilesRequest(const nsID& aUUID)
{
  mGetFilesPendingRequests.Remove(aUUID);
  return IPC_OK();
}

void
ContentParent::SendGetFilesResponseAndForget(const nsID& aUUID,
                                             const GetFilesResponseResult& aResult)
{
  if (mGetFilesPendingRequests.Remove(aUUID)) {
    Unused << SendGetFilesResponse(aUUID, aResult);
  }
}

void
ContentParent::ForceTabPaint(TabParent* aTabParent, uint64_t aLayerObserverEpoch)
{
  if (!mHangMonitorActor) {
    return;
  }
  ProcessHangMonitor::ForcePaint(mHangMonitorActor, aTabParent, aLayerObserverEpoch);
}

void
ContentParent::UpdateCookieStatus(nsIChannel   *aChannel)
{
  PNeckoParent *neckoParent = LoneManagedOrNullAsserts(ManagedPNeckoParent());
  PCookieServiceParent *csParent = LoneManagedOrNullAsserts(neckoParent->ManagedPCookieServiceParent());
  if (csParent) {
    auto *cs = static_cast<CookieServiceParent*>(csParent);
    cs->TrackCookieLoad(aChannel);
  }
}

nsresult
ContentParent::AboutToLoadHttpFtpWyciwygDocumentForChild(nsIChannel* aChannel)
{
  MOZ_ASSERT(aChannel);

  nsresult rv;
  bool isDocument = aChannel->IsDocument();
  if (!isDocument) {
    // We may be looking at a nsIHttpChannel which has isMainDocumentChannel set
    // (e.g. the internal http channel for a view-source: load.).
    nsCOMPtr<nsIHttpChannel> httpChannel = do_QueryInterface(aChannel);
    if (httpChannel) {
      rv = httpChannel->GetIsMainDocumentChannel(&isDocument);
      NS_ENSURE_SUCCESS(rv, rv);
    }
  }
  if (!isDocument) {
    return NS_OK;
  }

  // Get the principal for the channel result, so that we can get the permission
  // key for the document which will be created from this response.
  nsIScriptSecurityManager* ssm = nsContentUtils::GetSecurityManager();
  if (NS_WARN_IF(!ssm)) {
    return NS_ERROR_FAILURE;
  }

  nsCOMPtr<nsIPrincipal> principal;
  rv = ssm->GetChannelResultPrincipal(aChannel, getter_AddRefs(principal));
  NS_ENSURE_SUCCESS(rv, rv);

  rv = TransmitPermissionsForPrincipal(principal);
  NS_ENSURE_SUCCESS(rv, rv);

  nsLoadFlags newLoadFlags;
  aChannel->GetLoadFlags(&newLoadFlags);
  if (newLoadFlags & nsIRequest::LOAD_DOCUMENT_NEEDS_COOKIE) {
    UpdateCookieStatus(aChannel);
  }

  return NS_OK;
}

nsresult
ContentParent::TransmitPermissionsForPrincipal(nsIPrincipal* aPrincipal)
{
  // Create the key, and send it down to the content process.
  nsTArray<nsCString> keys =
    nsPermissionManager::GetAllKeysForPrincipal(aPrincipal);
  MOZ_ASSERT(keys.Length() >= 1);
  for (auto& key : keys) {
    EnsurePermissionsByKey(key);
  }

  return NS_OK;
}

void
ContentParent::EnsurePermissionsByKey(const nsCString& aKey)
{
  // NOTE: Make sure to initialize the permission manager before updating the
  // mActivePermissionKeys list. If the permission manager is being initialized
  // by this call to GetPermissionManager, and we've added the key to
  // mActivePermissionKeys, then the permission manager will send down a
  // SendAddPermission before receiving the SendSetPermissionsWithKey message.
  nsCOMPtr<nsIPermissionManager> permManager =
    services::GetPermissionManager();

  if (mActivePermissionKeys.Contains(aKey)) {
    return;
  }
  mActivePermissionKeys.PutEntry(aKey);

  nsTArray<IPC::Permission> perms;
  nsresult rv = permManager->GetPermissionsWithKey(aKey, perms);
  if (NS_WARN_IF(NS_FAILED(rv))) {
    return;
  }

  Unused << SendSetPermissionsWithKey(aKey, perms);
}

bool
ContentParent::NeedsPermissionsUpdate(const nsACString& aPermissionKey) const
{
  return mActivePermissionKeys.Contains(aPermissionKey);
}

mozilla::ipc::IPCResult
ContentParent::RecvAccumulateChildHistograms(
                InfallibleTArray<HistogramAccumulation>&& aAccumulations)
{
  TelemetryIPC::AccumulateChildHistograms(GetTelemetryProcessID(mRemoteType), aAccumulations);
  return IPC_OK();
}

mozilla::ipc::IPCResult
ContentParent::RecvAccumulateChildKeyedHistograms(
                InfallibleTArray<KeyedHistogramAccumulation>&& aAccumulations)
{
  TelemetryIPC::AccumulateChildKeyedHistograms(GetTelemetryProcessID(mRemoteType), aAccumulations);
  return IPC_OK();
}

mozilla::ipc::IPCResult
ContentParent::RecvUpdateChildScalars(
                InfallibleTArray<ScalarAction>&& aScalarActions)
{
  TelemetryIPC::UpdateChildScalars(GetTelemetryProcessID(mRemoteType), aScalarActions);
  return IPC_OK();
}

mozilla::ipc::IPCResult
ContentParent::RecvUpdateChildKeyedScalars(
                InfallibleTArray<KeyedScalarAction>&& aScalarActions)
{
  TelemetryIPC::UpdateChildKeyedScalars(GetTelemetryProcessID(mRemoteType), aScalarActions);
  return IPC_OK();
}

mozilla::ipc::IPCResult
ContentParent::RecvRecordChildEvents(nsTArray<mozilla::Telemetry::ChildEventData>&& aEvents)
{
  TelemetryIPC::RecordChildEvents(GetTelemetryProcessID(mRemoteType), aEvents);
  return IPC_OK();
}

mozilla::ipc::IPCResult
ContentParent::RecvRecordDiscardedData(
                const mozilla::Telemetry::DiscardedData& aDiscardedData)
{
  TelemetryIPC::RecordDiscardedData(GetTelemetryProcessID(mRemoteType),
                                    aDiscardedData);
  return IPC_OK();
}

//////////////////////////////////////////////////////////////////
// PURLClassifierParent

PURLClassifierParent*
ContentParent::AllocPURLClassifierParent(const Principal& aPrincipal,
                                         const bool& aUseTrackingProtection,
                                         bool* aSuccess)
{
  MOZ_ASSERT(NS_IsMainThread());

  *aSuccess = true;
  RefPtr<URLClassifierParent> actor = new URLClassifierParent();
  return actor.forget().take();
}

mozilla::ipc::IPCResult
ContentParent::RecvPURLClassifierConstructor(PURLClassifierParent* aActor,
                                             const Principal& aPrincipal,
                                             const bool& aUseTrackingProtection,
                                             bool* aSuccess)
{
  MOZ_ASSERT(NS_IsMainThread());
  MOZ_ASSERT(aActor);
  *aSuccess = false;

  auto* actor = static_cast<URLClassifierParent*>(aActor);
  nsCOMPtr<nsIPrincipal> principal(aPrincipal);
  if (!principal) {
    actor->ClassificationFailed();
    return IPC_OK();
  }
  return actor->StartClassify(principal, aUseTrackingProtection, aSuccess);
}

bool
ContentParent::DeallocPURLClassifierParent(PURLClassifierParent* aActor)
{
  MOZ_ASSERT(NS_IsMainThread());
  MOZ_ASSERT(aActor);

  RefPtr<URLClassifierParent> actor =
    dont_AddRef(static_cast<URLClassifierParent*>(aActor));
  return true;
}

//////////////////////////////////////////////////////////////////
// PURLClassifierLocalParent

PURLClassifierLocalParent*
ContentParent::AllocPURLClassifierLocalParent(const URIParams& aURI,
                                              const nsCString& aTables)
{
  MOZ_ASSERT(NS_IsMainThread());

  RefPtr<URLClassifierLocalParent> actor = new URLClassifierLocalParent();
  return actor.forget().take();
}

mozilla::ipc::IPCResult
ContentParent::RecvPURLClassifierLocalConstructor(PURLClassifierLocalParent* aActor,
                                                  const URIParams& aURI,
                                                  const nsCString& aTables)
{
  MOZ_ASSERT(NS_IsMainThread());
  MOZ_ASSERT(aActor);

  nsCOMPtr<nsIURI> uri = DeserializeURI(aURI);
  if (!uri) {
    NS_WARNING("Failed to DeserializeURI");
    return IPC_FAIL_NO_REASON(this);
  }

  auto* actor = static_cast<URLClassifierLocalParent*>(aActor);
  return actor->StartClassify(uri, aTables);
}

bool
ContentParent::DeallocPURLClassifierLocalParent(PURLClassifierLocalParent* aActor)
{
  MOZ_ASSERT(NS_IsMainThread());
  MOZ_ASSERT(aActor);

  RefPtr<URLClassifierLocalParent> actor =
    dont_AddRef(static_cast<URLClassifierLocalParent*>(aActor));
  return true;
}

PLoginReputationParent*
ContentParent::AllocPLoginReputationParent(const URIParams& aURI)
{
  MOZ_ASSERT(NS_IsMainThread());

  RefPtr<LoginReputationParent> actor = new LoginReputationParent();
  return actor.forget().take();
}

mozilla::ipc::IPCResult
ContentParent::RecvPLoginReputationConstructor(PLoginReputationParent* aActor,
                                               const URIParams& aURI)
{
  MOZ_ASSERT(NS_IsMainThread());
  MOZ_ASSERT(aActor);

  nsCOMPtr<nsIURI> uri = DeserializeURI(aURI);
  if (!uri) {
    return IPC_FAIL_NO_REASON(this);
  }

  auto* actor = static_cast<LoginReputationParent*>(aActor);
  return actor->QueryReputation(uri);
}

bool
ContentParent::DeallocPLoginReputationParent(PLoginReputationParent* aActor)
{
  MOZ_ASSERT(NS_IsMainThread());
  MOZ_ASSERT(aActor);

  RefPtr<LoginReputationParent> actor =
    dont_AddRef(static_cast<LoginReputationParent*>(aActor));
  return true;
}

mozilla::ipc::IPCResult
ContentParent::RecvClassifyLocal(const URIParams& aURI, const nsCString& aTables,
                                 nsresult *aRv, nsTArray<nsCString>* aResults)
{
  MOZ_ASSERT(aResults);
  nsCOMPtr<nsIURI> uri = DeserializeURI(aURI);
  if (!uri) {
    return IPC_FAIL_NO_REASON(this);
  }
  nsCOMPtr<nsIURIClassifier> uriClassifier =
    do_GetService(NS_URICLASSIFIERSERVICE_CONTRACTID);
  if (!uriClassifier) {
    return IPC_FAIL_NO_REASON(this);
  }
  *aRv = uriClassifier->ClassifyLocalWithTables(uri, aTables, *aResults);
  return IPC_OK();
}

mozilla::ipc::IPCResult
ContentParent::RecvFileCreationRequest(const nsID& aID,
                                       const nsString& aFullPath,
                                       const nsString& aType,
                                       const nsString& aName,
                                       const bool& aLastModifiedPassed,
                                       const int64_t& aLastModified,
                                       const bool& aExistenceCheck,
                                       const bool& aIsFromNsIFile)
{
  // We allow the creation of File via this IPC call only for the 'file' process
  // or for testing.
  if (!mRemoteType.EqualsLiteral(FILE_REMOTE_TYPE) &&
      !Preferences::GetBool("dom.file.createInChild", false)) {
    KillHard("FileCreationRequest is not supported.");
    return IPC_FAIL_NO_REASON(this);
  }

  RefPtr<BlobImpl> blobImpl;
  nsresult rv =
    FileCreatorHelper::CreateBlobImplForIPC(aFullPath, aType, aName,
                                            aLastModifiedPassed,
                                            aLastModified, aExistenceCheck,
                                            aIsFromNsIFile,
                                            getter_AddRefs(blobImpl));
  if (NS_WARN_IF(NS_FAILED(rv))) {
    if (!SendFileCreationResponse(aID, FileCreationErrorResult(rv))) {
      return IPC_FAIL_NO_REASON(this);
    }

    return IPC_OK();
  }

  MOZ_ASSERT(blobImpl);

  IPCBlob ipcBlob;
  rv = IPCBlobUtils::Serialize(blobImpl, this, ipcBlob);
  if (NS_WARN_IF(NS_FAILED(rv))) {
    if (!SendFileCreationResponse(aID, FileCreationErrorResult(rv))) {
      return IPC_FAIL_NO_REASON(this);
    }

    return IPC_OK();
  }

  if (!SendFileCreationResponse(aID, FileCreationSuccessResult(ipcBlob))) {
    return IPC_FAIL_NO_REASON(this);
  }

  return IPC_OK();
}

bool
ContentParent::CanCommunicateWith(ContentParentId aOtherProcess)
{
  // Normally a process can only communicate with its parent, but a JS plugin process can
  // communicate with any process.
  ContentProcessManager *cpm = ContentProcessManager::GetSingleton();
  ContentParentId parentId;
  if (!cpm->GetParentProcessId(ChildID(), &parentId)) {
    return false;
  }
  if (IsForJSPlugin()) {
    return parentId == ContentParentId(0);
  }
  return parentId == aOtherProcess;
}

bool
ContentParent::SaveRecording(const nsACString& aFilename)
{
  if (!mRecordExecution.Length()) {
    return false;
  }

  nsCString filename(aFilename);
  Unused << SendSaveRecording(filename);

  return true;
}

mozilla::ipc::IPCResult
ContentParent::RecvMaybeReloadPlugins()
{
  RefPtr<nsPluginHost> pluginHost = nsPluginHost::GetInst();
  pluginHost->ReloadPlugins();
  return IPC_OK();
}

mozilla::ipc::IPCResult
ContentParent::RecvDeviceReset()
{
  GPUProcessManager* pm = GPUProcessManager::Get();
  if (pm) {
    pm->SimulateDeviceReset();
  }

  return IPC_OK();
}

mozilla::ipc::IPCResult
ContentParent::RecvBHRThreadHang(const HangDetails& aDetails)
{
  nsCOMPtr<nsIObserverService> obs = mozilla::services::GetObserverService();
  if (obs) {
    // Copy the HangDetails recieved over the network into a nsIHangDetails, and
    // then fire our own observer notification.
    // XXX: We should be able to avoid this potentially expensive copy here by
    // moving our deserialized argument.
    nsCOMPtr<nsIHangDetails> hangDetails =
      new nsHangDetails(HangDetails(aDetails));
    obs->NotifyObservers(hangDetails, "bhr-thread-hang", nullptr);
  }
  return IPC_OK();
}<|MERGE_RESOLUTION|>--- conflicted
+++ resolved
@@ -2070,7 +2070,6 @@
     extraArgs.push_back("-safeMode");
   }
 
-<<<<<<< HEAD
   GeckoChildProcessHost::RecordReplayKind recordReplayKind =
     GeckoChildProcessHost::RecordReplayKind::None;
   nsAutoString recordReplayFile;
@@ -2082,12 +2081,9 @@
     recordReplayKind = GeckoChildProcessHost::RecordReplayKind::MiddlemanReplay;
   }
 
-  if (!mSubprocess->LaunchAndWaitForProcessHandle(extraArgs, recordReplayKind, recordReplayFile)) {
-=======
   SetOtherProcessId(kInvalidProcessId, ProcessIdState::ePending);
-  if (!mSubprocess->Launch(extraArgs)) {
+  if (!mSubprocess->Launch(extraArgs, recordReplayKind, recordReplayFile)) {
     NS_ERROR("failed to launch child in the parent");
->>>>>>> 3bcd829c
     MarkAsDead();
     return false;
   }
