/* -*- Mode: C++; tab-width: 8; indent-tabs-mode: nil; c-basic-offset: 2 -*- */
/* vim: set ts=8 sts=2 et sw=2 tw=80: */
/* This Source Code Form is subject to the terms of the Mozilla Public
 * License, v. 2.0. If a copy of the MPL was not distributed with this
 * file, You can obtain one at http://mozilla.org/MPL/2.0/. */

#ifndef mozilla_dom_ContentChild_h
#define mozilla_dom_ContentChild_h

#include "base/shared_memory.h"
#include "mozilla/Atomics.h"
#include "mozilla/Attributes.h"
#include "mozilla/dom/PBrowserOrId.h"
#include "mozilla/dom/PContentChild.h"
#include "mozilla/dom/CPOWManagerGetter.h"
#include "mozilla/StaticPtr.h"
#include "mozilla/ipc/Shmem.h"
#include "mozilla/jsipc/CrossProcessObjectWrappers.h"
#include "nsAutoPtr.h"
#include "nsHashKeys.h"
#include "nsIObserver.h"
#include "nsTHashtable.h"
#include "nsStringFwd.h"
#include "nsTArrayForwardDeclare.h"
#include "nsRefPtrHashtable.h"

#include "nsIWindowProvider.h"

#if defined(XP_MACOSX) && defined(MOZ_SANDBOX)
#  include "nsIFile.h"
#endif

struct ChromePackage;
class nsIObserver;
struct SubstitutionMapping;
struct OverrideMapping;
class nsIDomainPolicy;
class nsIURIClassifierCallback;
struct LookAndFeelInt;
class nsDocShellLoadState;

namespace mozilla {
class RemoteSpellcheckEngineChild;
class ChildProfilerController;

using mozilla::loader::PScriptCacheChild;

#if !defined(XP_WIN)
// Returns whether or not the currently running build is an unpackaged
// developer build. This check is implemented by looking for omni.ja in the
// the obj/dist dir. We use this routine to detect when the build dir will
// use symlinks to the repo and object dir. On Windows, dev builds don't
// use symlinks.
bool IsDevelopmentBuild();
#endif /* !XP_WIN */

#if defined(XP_MACOSX)
// Return the repo directory and the repo object directory respectively. These
// should only be used on Mac developer builds to determine the path to the
// repo or object directory.
nsresult GetRepoDir(nsIFile** aRepoDir);
nsresult GetObjDir(nsIFile** aObjDir);
#endif /* XP_MACOSX */

namespace ipc {
class URIParams;
}  // namespace ipc

namespace dom {

namespace ipc {
class SharedMap;
}

class AlertObserver;
class ConsoleListener;
class ClonedMessageData;
class BrowserChild;
class GetFilesHelperChild;

class ContentChild final : public PContentChild,
                           public nsIWindowProvider,
                           public CPOWManagerGetter,
                           public mozilla::ipc::IShmemAllocator {
  typedef mozilla::dom::ClonedMessageData ClonedMessageData;
  typedef mozilla::ipc::FileDescriptor FileDescriptor;
  typedef mozilla::ipc::PFileDescriptorSetChild PFileDescriptorSetChild;
  typedef mozilla::ipc::URIParams URIParams;

  friend class PContentChild;

 public:
  NS_DECL_NSIWINDOWPROVIDER

  ContentChild();
  virtual ~ContentChild();
  NS_IMETHOD QueryInterface(REFNSIID aIID, void** aInstancePtr) override;
  NS_IMETHOD_(MozExternalRefCountType) AddRef(void) override { return 1; }
  NS_IMETHOD_(MozExternalRefCountType) Release(void) override { return 1; }

  struct AppInfo {
    nsCString version;
    nsCString buildID;
    nsCString name;
    nsCString UAName;
    nsCString ID;
    nsCString vendor;
    nsCString sourceURL;
  };

  nsresult ProvideWindowCommon(
      BrowserChild* aTabOpener, mozIDOMWindowProxy* aParent, bool aIframeMoz,
      uint32_t aChromeFlags, bool aCalledFromJS, bool aPositionSpecified,
      bool aSizeSpecified, nsIURI* aURI, const nsAString& aName,
      const nsACString& aFeatures, bool aForceNoOpener, bool aForceNoReferrer,
      nsDocShellLoadState* aLoadState, bool* aWindowIsNew,
      mozIDOMWindowProxy** aReturn);

  bool Init(MessageLoop* aIOLoop, base::ProcessId aParentPid,
            const char* aParentBuildID, IPC::Channel* aChannel,
            uint64_t aChildID, bool aIsForBrowser);

  void InitXPCOM(const XPCOMInitData& aXPCOMInit,
                 const mozilla::dom::ipc::StructuredCloneData& aInitialData);

  void InitSharedUASheets(const Maybe<base::SharedMemoryHandle>& aHandle,
                          uintptr_t aAddress);

  void InitGraphicsDeviceData(const ContentDeviceData& aData);

  static ContentChild* GetSingleton() { return sSingleton; }

  const AppInfo& GetAppInfo() { return mAppInfo; }

  void SetProcessName(const nsAString& aName);

  void GetProcessName(nsAString& aName) const;

  void GetProcessName(nsACString& aName) const;

  void LaunchRDDProcess();

#if defined(XP_MACOSX) && defined(MOZ_SANDBOX)
  void GetProfileDir(nsIFile** aProfileDir) const {
    *aProfileDir = mProfileDir;
    NS_IF_ADDREF(*aProfileDir);
  }

  void SetProfileDir(nsIFile* aProfileDir) { mProfileDir = aProfileDir; }
#endif

  bool IsAlive() const;

  bool IsShuttingDown() const;

  ipc::SharedMap* SharedData() { return mSharedData; };

  static void AppendProcessId(nsACString& aName);

  static void UpdateCookieStatus(nsIChannel* aChannel);

  mozilla::ipc::IPCResult RecvInitGMPService(
      Endpoint<PGMPServiceChild>&& aGMPService);

  mozilla::ipc::IPCResult RecvInitProfiler(
      Endpoint<PProfilerChild>&& aEndpoint);

  mozilla::ipc::IPCResult RecvGMPsChanged(
      nsTArray<GMPCapabilityData>&& capabilities);

  mozilla::ipc::IPCResult RecvInitProcessHangMonitor(
      Endpoint<PProcessHangMonitorChild>&& aHangMonitor);

  mozilla::ipc::IPCResult RecvInitRendering(
      Endpoint<PCompositorManagerChild>&& aCompositor,
      Endpoint<PImageBridgeChild>&& aImageBridge,
      Endpoint<PVRManagerChild>&& aVRBridge,
      Endpoint<PVideoDecoderManagerChild>&& aVideoManager,
      nsTArray<uint32_t>&& namespaces);

  mozilla::ipc::IPCResult RecvRequestPerformanceMetrics(const nsID& aID);

  mozilla::ipc::IPCResult RecvReinitRendering(
      Endpoint<PCompositorManagerChild>&& aCompositor,
      Endpoint<PImageBridgeChild>&& aImageBridge,
      Endpoint<PVRManagerChild>&& aVRBridge,
      Endpoint<PVideoDecoderManagerChild>&& aVideoManager,
      nsTArray<uint32_t>&& namespaces);

  mozilla::ipc::IPCResult RecvAudioDefaultDeviceChange();

  mozilla::ipc::IPCResult RecvReinitRenderingForDeviceReset();

  mozilla::ipc::IPCResult RecvSetProcessSandbox(
      const Maybe<FileDescriptor>& aBroker);

  bool DeallocPBrowserChild(PBrowserChild*);

  PIPCBlobInputStreamChild* AllocPIPCBlobInputStreamChild(
      const nsID& aID, const uint64_t& aSize);

  bool DeallocPIPCBlobInputStreamChild(PIPCBlobInputStreamChild* aActor);

  PHalChild* AllocPHalChild();
  bool DeallocPHalChild(PHalChild*);

  PHeapSnapshotTempFileHelperChild* AllocPHeapSnapshotTempFileHelperChild();

  bool DeallocPHeapSnapshotTempFileHelperChild(
      PHeapSnapshotTempFileHelperChild*);

  PCycleCollectWithLogsChild* AllocPCycleCollectWithLogsChild(
      const bool& aDumpAllTraces, const FileDescriptor& aGCLog,
      const FileDescriptor& aCCLog);

  bool DeallocPCycleCollectWithLogsChild(PCycleCollectWithLogsChild* aActor);

  virtual mozilla::ipc::IPCResult RecvPCycleCollectWithLogsConstructor(
      PCycleCollectWithLogsChild* aChild, const bool& aDumpAllTraces,
      const FileDescriptor& aGCLog, const FileDescriptor& aCCLog) override;

  PWebBrowserPersistDocumentChild* AllocPWebBrowserPersistDocumentChild(
      PBrowserChild* aBrowser, const uint64_t& aOuterWindowID);

  virtual mozilla::ipc::IPCResult RecvPWebBrowserPersistDocumentConstructor(
      PWebBrowserPersistDocumentChild* aActor, PBrowserChild* aBrowser,
      const uint64_t& aOuterWindowID) override;

  bool DeallocPWebBrowserPersistDocumentChild(
      PWebBrowserPersistDocumentChild* aActor);

  PTestShellChild* AllocPTestShellChild();

  bool DeallocPTestShellChild(PTestShellChild*);

  virtual mozilla::ipc::IPCResult RecvPTestShellConstructor(
      PTestShellChild*) override;

  PScriptCacheChild* AllocPScriptCacheChild(const FileDescOrError& cacheFile,
                                            const bool& wantCacheData);

  bool DeallocPScriptCacheChild(PScriptCacheChild*);

  virtual mozilla::ipc::IPCResult RecvPScriptCacheConstructor(
      PScriptCacheChild*, const FileDescOrError& cacheFile,
      const bool& wantCacheData) override;

  jsipc::CPOWManager* GetCPOWManager() override;

  PNeckoChild* AllocPNeckoChild();

  bool DeallocPNeckoChild(PNeckoChild*);

  PPrintingChild* AllocPPrintingChild();

  bool DeallocPPrintingChild(PPrintingChild*);

  PChildToParentStreamChild* SendPChildToParentStreamConstructor(
      PChildToParentStreamChild*);

  PChildToParentStreamChild* AllocPChildToParentStreamChild();
  bool DeallocPChildToParentStreamChild(PChildToParentStreamChild*);

  PParentToChildStreamChild* AllocPParentToChildStreamChild();
  bool DeallocPParentToChildStreamChild(PParentToChildStreamChild*);

  PPSMContentDownloaderChild* AllocPPSMContentDownloaderChild(
      const uint32_t& aCertType);

  bool DeallocPPSMContentDownloaderChild(
      PPSMContentDownloaderChild* aDownloader);

  PExternalHelperAppChild* AllocPExternalHelperAppChild(
      const Maybe<URIParams>& uri,
      const Maybe<mozilla::net::LoadInfoArgs>& aLoadInfoArgs,
      const nsCString& aMimeContentType, const nsCString& aContentDisposition,
      const uint32_t& aContentDispositionHint,
      const nsString& aContentDispositionFilename, const bool& aForceSave,
      const int64_t& aContentLength, const bool& aWasFileChannel,
      const Maybe<URIParams>& aReferrer, PBrowserChild* aBrowser);

  bool DeallocPExternalHelperAppChild(PExternalHelperAppChild* aService);

  PHandlerServiceChild* AllocPHandlerServiceChild();

  bool DeallocPHandlerServiceChild(PHandlerServiceChild*);

  PMediaChild* AllocPMediaChild();

  bool DeallocPMediaChild(PMediaChild* aActor);

  PPresentationChild* AllocPPresentationChild();

  bool DeallocPPresentationChild(PPresentationChild* aActor);

  mozilla::ipc::IPCResult RecvNotifyPresentationReceiverLaunched(
      PBrowserChild* aIframe, const nsString& aSessionId);

  mozilla::ipc::IPCResult RecvNotifyPresentationReceiverCleanUp(
      const nsString& aSessionId);

  mozilla::ipc::IPCResult RecvNotifyEmptyHTTPCache();

  PSpeechSynthesisChild* AllocPSpeechSynthesisChild();

  bool DeallocPSpeechSynthesisChild(PSpeechSynthesisChild* aActor);

  mozilla::ipc::IPCResult RecvRegisterChrome(
      InfallibleTArray<ChromePackage>&& packages,
      InfallibleTArray<SubstitutionMapping>&& resources,
      InfallibleTArray<OverrideMapping>&& overrides, const nsCString& locale,
      const bool& reset);
  mozilla::ipc::IPCResult RecvRegisterChromeItem(
      const ChromeRegistryItem& item);

  mozilla::ipc::IPCResult RecvClearImageCache(const bool& privateLoader,
                                              const bool& chrome);

  mozilla::jsipc::PJavaScriptChild* AllocPJavaScriptChild();

  bool DeallocPJavaScriptChild(mozilla::jsipc::PJavaScriptChild*);

  PRemoteSpellcheckEngineChild* AllocPRemoteSpellcheckEngineChild();

  bool DeallocPRemoteSpellcheckEngineChild(PRemoteSpellcheckEngineChild*);

  mozilla::ipc::IPCResult RecvSetOffline(const bool& offline);

  mozilla::ipc::IPCResult RecvSetConnectivity(const bool& connectivity);
  mozilla::ipc::IPCResult RecvSetCaptivePortalState(const int32_t& state);

  mozilla::ipc::IPCResult RecvBidiKeyboardNotify(const bool& isLangRTL,
                                                 const bool& haveBidiKeyboards);

  mozilla::ipc::IPCResult RecvNotifyVisited(nsTArray<URIParams>&& aURIs);

  // auto remove when alertfinished is received.
  nsresult AddRemoteAlertObserver(const nsString& aData,
                                  nsIObserver* aObserver);

  mozilla::ipc::IPCResult RecvPreferenceUpdate(const Pref& aPref);
  mozilla::ipc::IPCResult RecvVarUpdate(const GfxVarUpdate& pref);

  mozilla::ipc::IPCResult RecvDataStoragePut(const nsString& aFilename,
                                             const DataStorageItem& aItem);

  mozilla::ipc::IPCResult RecvDataStorageRemove(const nsString& aFilename,
                                                const nsCString& aKey,
                                                const DataStorageType& aType);

  mozilla::ipc::IPCResult RecvDataStorageClear(const nsString& aFilename);

  mozilla::ipc::IPCResult RecvNotifyAlertsObserver(const nsCString& aType,
                                                   const nsString& aData);

  mozilla::ipc::IPCResult RecvLoadProcessScript(const nsString& aURL);

  mozilla::ipc::IPCResult RecvAsyncMessage(const nsString& aMsg,
                                           InfallibleTArray<CpowEntry>&& aCpows,
                                           const IPC::Principal& aPrincipal,
                                           const ClonedMessageData& aData);

  mozilla::ipc::IPCResult RecvRegisterStringBundles(
      nsTArray<StringBundleDescriptor>&& stringBundles);

  mozilla::ipc::IPCResult RecvUpdateSharedData(
      const FileDescriptor& aMapFile, const uint32_t& aMapSize,
      nsTArray<IPCBlob>&& aBlobs, nsTArray<nsCString>&& aChangedKeys);

  mozilla::ipc::IPCResult RecvFontListChanged();

  mozilla::ipc::IPCResult RecvGeolocationUpdate(nsIDOMGeoPosition* aPosition);

  // MOZ_CAN_RUN_SCRIPT_BOUNDARY because we don't have MOZ_CAN_RUN_SCRIPT bits
  // in IPC code yet.
  MOZ_CAN_RUN_SCRIPT_BOUNDARY
  mozilla::ipc::IPCResult RecvGeolocationError(const uint16_t& errorCode);

  mozilla::ipc::IPCResult RecvUpdateDictionaryList(
      InfallibleTArray<nsString>&& aDictionaries);

  mozilla::ipc::IPCResult RecvUpdateFontList(
      InfallibleTArray<SystemFontListEntry>&& aFontList);
  mozilla::ipc::IPCResult RecvRebuildFontList();

  mozilla::ipc::IPCResult RecvUpdateAppLocales(
      nsTArray<nsCString>&& aAppLocales);
  mozilla::ipc::IPCResult RecvUpdateRequestedLocales(
      nsTArray<nsCString>&& aRequestedLocales);

  mozilla::ipc::IPCResult RecvAddPermission(const IPC::Permission& permission);

  mozilla::ipc::IPCResult RecvRemoveAllPermissions();

  mozilla::ipc::IPCResult RecvFlushMemory(const nsString& reason);

  mozilla::ipc::IPCResult RecvActivateA11y(const uint32_t& aMainChromeTid,
                                           const uint32_t& aMsaaID);
  mozilla::ipc::IPCResult RecvShutdownA11y();

  mozilla::ipc::IPCResult RecvGarbageCollect();
  mozilla::ipc::IPCResult RecvCycleCollect();
  mozilla::ipc::IPCResult RecvUnlinkGhosts();

  mozilla::ipc::IPCResult RecvAppInfo(
      const nsCString& version, const nsCString& buildID, const nsCString& name,
      const nsCString& UAName, const nsCString& ID, const nsCString& vendor,
      const nsCString& sourceURL);

  mozilla::ipc::IPCResult RecvRemoteType(const nsString& aRemoteType);

  const nsAString& GetRemoteType() const;

  mozilla::ipc::IPCResult RecvInitServiceWorkers(
      const ServiceWorkerConfiguration& aConfig);

  mozilla::ipc::IPCResult RecvInitBlobURLs(
      nsTArray<BlobURLRegistrationData>&& aRegistations);

  mozilla::ipc::IPCResult RecvInitJSWindowActorInfos(
      nsTArray<JSWindowActorInfo>&& aInfos);

  mozilla::ipc::IPCResult RecvUnregisterJSWindowActor(const nsString& aName);

  mozilla::ipc::IPCResult RecvLastPrivateDocShellDestroyed();

  mozilla::ipc::IPCResult RecvNotifyProcessPriorityChanged(
      const hal::ProcessPriority& aPriority);

  mozilla::ipc::IPCResult RecvMinimizeMemoryUsage();

  mozilla::ipc::IPCResult RecvLoadAndRegisterSheet(const URIParams& aURI,
                                                   const uint32_t& aType);

  mozilla::ipc::IPCResult RecvUnregisterSheet(const URIParams& aURI,
                                              const uint32_t& aType);

  void AddIdleObserver(nsIObserver* aObserver, uint32_t aIdleTimeInS);

  void RemoveIdleObserver(nsIObserver* aObserver, uint32_t aIdleTimeInS);

  mozilla::ipc::IPCResult RecvNotifyIdleObserver(const uint64_t& aObserver,
                                                 const nsCString& aTopic,
                                                 const nsString& aData);

  mozilla::ipc::IPCResult RecvUpdateWindow(const uintptr_t& aChildId);

  mozilla::ipc::IPCResult RecvDomainSetChanged(const uint32_t& aSetType,
                                               const uint32_t& aChangeType,
                                               const Maybe<URIParams>& aDomain);

  mozilla::ipc::IPCResult RecvShutdown();

  mozilla::ipc::IPCResult RecvInvokeDragSession(
      nsTArray<IPCDataTransfer>&& aTransfers, const uint32_t& aAction);

  MOZ_CAN_RUN_SCRIPT_BOUNDARY
  mozilla::ipc::IPCResult RecvEndDragSession(
      const bool& aDoneDrag, const bool& aUserCancelled,
      const mozilla::LayoutDeviceIntPoint& aEndDragPoint,
      const uint32_t& aKeyModifiers);

  mozilla::ipc::IPCResult RecvPush(const nsCString& aScope,
                                   const IPC::Principal& aPrincipal,
                                   const nsString& aMessageId);

  mozilla::ipc::IPCResult RecvPushWithData(const nsCString& aScope,
                                           const IPC::Principal& aPrincipal,
                                           const nsString& aMessageId,
                                           InfallibleTArray<uint8_t>&& aData);

  mozilla::ipc::IPCResult RecvPushSubscriptionChange(
      const nsCString& aScope, const IPC::Principal& aPrincipal);

  mozilla::ipc::IPCResult RecvPushError(const nsCString& aScope,
                                        const IPC::Principal& aPrincipal,
                                        const nsString& aMessage,
                                        const uint32_t& aFlags);

  mozilla::ipc::IPCResult RecvNotifyPushSubscriptionModifiedObservers(
      const nsCString& aScope, const IPC::Principal& aPrincipal);

  mozilla::ipc::IPCResult RecvActivate(PBrowserChild* aTab);

  mozilla::ipc::IPCResult RecvDeactivate(PBrowserChild* aTab);

  mozilla::ipc::IPCResult RecvRefreshScreens(
      nsTArray<ScreenDetails>&& aScreens);

  mozilla::ipc::IPCResult RecvNetworkLinkTypeChange(const uint32_t& aType);
  uint32_t NetworkLinkType() const { return mNetworkLinkType; }

  // Get the directory for IndexedDB files. We query the parent for this and
  // cache the value
  nsString& GetIndexedDBPath();

  ContentParentId GetID() const { return mID; }

#if defined(XP_WIN) && defined(ACCESSIBILITY)
  uint32_t GetChromeMainThreadId() const { return mMainChromeTid; }

  uint32_t GetMsaaID() const { return mMsaaID; }
#endif

  bool IsForBrowser() const { return mIsForBrowser; }

  PFileDescriptorSetChild* SendPFileDescriptorSetConstructor(
      const FileDescriptor&);

  PFileDescriptorSetChild* AllocPFileDescriptorSetChild(const FileDescriptor&);

  bool DeallocPFileDescriptorSetChild(PFileDescriptorSetChild*);

  mozilla::ipc::IPCResult RecvConstructBrowser(
      ManagedEndpoint<PBrowserChild>&& aBrowserEp, const TabId& aTabId,
      const TabId& aSameTabGroupAs, const IPCTabContext& aContext,
      BrowsingContext* aBrowsingContext, const uint32_t& aChromeFlags,
      const ContentParentId& aCpID, const bool& aIsForBrowser);

  FORWARD_SHMEM_ALLOCATOR_TO(PContentChild)

  void GetAvailableDictionaries(InfallibleTArray<nsString>& aDictionaries);

  PBrowserOrId GetBrowserOrId(BrowserChild* aBrowserChild);

  POfflineCacheUpdateChild* AllocPOfflineCacheUpdateChild(
      const URIParams& manifestURI, const URIParams& documentURI,
      const PrincipalInfo& aLoadingPrincipalInfo, const bool& stickDocument);

  bool DeallocPOfflineCacheUpdateChild(
      POfflineCacheUpdateChild* offlineCacheUpdate);

  PWebrtcGlobalChild* AllocPWebrtcGlobalChild();

  bool DeallocPWebrtcGlobalChild(PWebrtcGlobalChild* aActor);

  PContentPermissionRequestChild* AllocPContentPermissionRequestChild(
      const InfallibleTArray<PermissionRequest>& aRequests,
      const IPC::Principal& aPrincipal,
      const IPC::Principal& aTopLevelPrincipal,
      const bool& aIsHandlingUserInput, const bool& aDocumentHasUserInput,
      const DOMTimeStamp aPageLoadTimestamp, const TabId& aTabId);
  bool DeallocPContentPermissionRequestChild(
      PContentPermissionRequestChild* actor);

  // Windows specific - set up audio session
  mozilla::ipc::IPCResult RecvSetAudioSessionData(const nsID& aId,
                                                  const nsString& aDisplayName,
                                                  const nsString& aIconPath);

  // GetFiles for WebKit/Blink FileSystem API and Directory API must run on the
  // parent process.
  void CreateGetFilesRequest(const nsAString& aDirectoryPath,
                             bool aRecursiveFlag, nsID& aUUID,
                             GetFilesHelperChild* aChild);

  void DeleteGetFilesRequest(nsID& aUUID, GetFilesHelperChild* aChild);

  mozilla::ipc::IPCResult RecvGetFilesResponse(
      const nsID& aUUID, const GetFilesResponseResult& aResult);

  mozilla::ipc::IPCResult RecvBlobURLRegistration(
      const nsCString& aURI, const IPCBlob& aBlob,
      const IPC::Principal& aPrincipal);

  mozilla::ipc::IPCResult RecvBlobURLUnregistration(const nsCString& aURI);

  mozilla::ipc::IPCResult RecvRequestMemoryReport(
      const uint32_t& generation, const bool& anonymize,
      const bool& minimizeMemoryUsage, const Maybe<FileDescriptor>& DMDFile);

  mozilla::ipc::IPCResult RecvSetXPCOMProcessAttributes(
      const XPCOMInitData& aXPCOMInit, const StructuredCloneData& aInitialData,
      nsTArray<LookAndFeelInt>&& aLookAndFeelIntCache,
      nsTArray<SystemFontListEntry>&& aFontList,
      const Maybe<base::SharedMemoryHandle>& aSharedUASheetHandle,
      const uintptr_t& aSharedUASheetAddress);

  mozilla::ipc::IPCResult RecvProvideAnonymousTemporaryFile(
      const uint64_t& aID, const FileDescOrError& aFD);

  mozilla::ipc::IPCResult RecvSetPermissionsWithKey(
      const nsCString& aPermissionKey, nsTArray<IPC::Permission>&& aPerms);

  mozilla::ipc::IPCResult RecvShareCodeCoverageMutex(
      const CrossProcessMutexHandle& aHandle);

  mozilla::ipc::IPCResult RecvFlushCodeCoverageCounters(
      FlushCodeCoverageCountersResolver&& aResolver);

  mozilla::ipc::IPCResult RecvGetMemoryUniqueSetSize(
      GetMemoryUniqueSetSizeResolver&& aResolver);

  mozilla::ipc::IPCResult RecvSetInputEventQueueEnabled();

  mozilla::ipc::IPCResult RecvFlushInputEventQueue();

  mozilla::ipc::IPCResult RecvSuspendInputEventQueue();

  mozilla::ipc::IPCResult RecvResumeInputEventQueue();

  mozilla::ipc::IPCResult RecvAddDynamicScalars(
      nsTArray<DynamicScalarDefinition>&& aDefs);

#if defined(XP_WIN) && defined(ACCESSIBILITY)
  bool SendGetA11yContentId();
#endif  // defined(XP_WIN) && defined(ACCESSIBILITY)

  // Get a reference to the font list passed from the chrome process,
  // for use during gfx initialization.
  InfallibleTArray<mozilla::dom::SystemFontListEntry>& SystemFontList() {
    return mFontList;
  }

  // PURLClassifierChild
  PURLClassifierChild* AllocPURLClassifierChild(const Principal& aPrincipal,
                                                bool* aSuccess);
  bool DeallocPURLClassifierChild(PURLClassifierChild* aActor);

  // PURLClassifierLocalChild
  PURLClassifierLocalChild* AllocPURLClassifierLocalChild(
      const URIParams& aUri,
      const nsTArray<IPCURLClassifierFeature>& aFeatures);
  bool DeallocPURLClassifierLocalChild(PURLClassifierLocalChild* aActor);

  PLoginReputationChild* AllocPLoginReputationChild(const URIParams& aUri);

  bool DeallocPLoginReputationChild(PLoginReputationChild* aActor);

  PSessionStorageObserverChild* AllocPSessionStorageObserverChild();

  bool DeallocPSessionStorageObserverChild(
      PSessionStorageObserverChild* aActor);

  PSHEntryChild* AllocPSHEntryChild(const PSHEntryOrSharedID& aEntryOrSharedID);
  void DeallocPSHEntryChild(PSHEntryChild*);

  PSHistoryChild* AllocPSHistoryChild(BrowsingContext* aContext);

  void DeallocPSHistoryChild(PSHistoryChild* aActor);

  nsTArray<LookAndFeelInt>& LookAndFeelCache() { return mLookAndFeelCache; }

  /**
   * Helper function for protocols that use the GPU process when available.
   * Overrides FatalError to just be a warning when communicating with the
   * GPU process since we don't want to crash the content process when the
   * GPU process crashes.
   */
  static void FatalErrorIfNotUsingGPUProcess(const char* const aErrorMsg,
                                             base::ProcessId aOtherPid);

  typedef std::function<void(PRFileDesc*)> AnonymousTemporaryFileCallback;
  nsresult AsyncOpenAnonymousTemporaryFile(
      const AnonymousTemporaryFileCallback& aCallback);

  already_AddRefed<nsIEventTarget> GetEventTargetFor(
      BrowserChild* aBrowserChild);

  mozilla::ipc::IPCResult RecvSetPluginList(
      const uint32_t& aPluginEpoch, nsTArray<PluginTag>&& aPluginTags,
      nsTArray<FakePluginTag>&& aFakePluginTags);

  PClientOpenWindowOpChild* AllocPClientOpenWindowOpChild(
      const ClientOpenWindowArgs& aArgs);

  mozilla::ipc::IPCResult RecvPClientOpenWindowOpConstructor(
      PClientOpenWindowOpChild* aActor,
      const ClientOpenWindowArgs& aArgs) override;

  bool DeallocPClientOpenWindowOpChild(PClientOpenWindowOpChild* aActor);

  mozilla::ipc::IPCResult RecvSaveRecording(const FileDescriptor& aFile);

  mozilla::ipc::IPCResult RecvCrossProcessRedirect(
      const uint32_t& aRegistrarId, nsIURI* aURI, const uint32_t& aNewLoadFlags,
      const Maybe<LoadInfoArgs>& aLoadInfoForwarder, const uint64_t& aChannelId,
      nsIURI* aOriginalURI, const uint64_t& aIdentifier,
      const uint32_t& aRedirectMode);

  mozilla::ipc::IPCResult RecvStartDelayedAutoplayMediaComponents(
      BrowsingContext* aContext);

<<<<<<< HEAD
  mozilla::ipc::IPCResult RecvDestroySHEntrySharedState(const uint64_t& aID);
=======
  mozilla::ipc::IPCResult RecvSetMediaMuted(BrowsingContext* aContext,
                                            bool aMuted);

  void HoldBrowsingContextGroup(BrowsingContextGroup* aBCG);
>>>>>>> 662de518

#ifdef NIGHTLY_BUILD
  // Fetch the current number of pending input events.
  //
  // NOTE: This method performs an atomic read, and is safe to call from all
  // threads.
  uint32_t GetPendingInputEvents() { return mPendingInputEvents; }
#endif

 private:
  static void ForceKillTimerCallback(nsITimer* aTimer, void* aClosure);
  void StartForceKillTimer();

  void ShutdownInternal();

  mozilla::ipc::IPCResult GetResultForRenderingInitFailure(
      base::ProcessId aOtherPid);

  virtual void ActorDestroy(ActorDestroyReason why) override;

  virtual void ProcessingError(Result aCode, const char* aReason) override;

  virtual already_AddRefed<nsIEventTarget> GetSpecificMessageEventTarget(
      const Message& aMsg) override;

  virtual void OnChannelReceivedMessage(const Message& aMsg) override;

  mozilla::ipc::IPCResult RecvAttachBrowsingContext(
      BrowsingContext::IPCInitializer&& aInit);

  mozilla::ipc::IPCResult RecvDetachBrowsingContext(BrowsingContext* aContext);

  mozilla::ipc::IPCResult RecvCacheBrowsingContextChildren(
      BrowsingContext* aContext);

  mozilla::ipc::IPCResult RecvRestoreBrowsingContextChildren(
      BrowsingContext* aContext, nsTArray<BrowsingContextId>&& aChildren);

  mozilla::ipc::IPCResult RecvRegisterBrowsingContextGroup(
      nsTArray<BrowsingContext::IPCInitializer>&& aInits);

  mozilla::ipc::IPCResult RecvWindowClose(BrowsingContext* aContext,
                                          bool aTrustedCaller);
  mozilla::ipc::IPCResult RecvWindowFocus(BrowsingContext* aContext);
  mozilla::ipc::IPCResult RecvWindowBlur(BrowsingContext* aContext);
  mozilla::ipc::IPCResult RecvWindowPostMessage(
      BrowsingContext* aContext, const ClonedMessageData& aMessage,
      const PostMessageData& aData);

  mozilla::ipc::IPCResult RecvCommitBrowsingContextTransaction(
      BrowsingContext* aContext, BrowsingContext::Transaction&& aTransaction,
      BrowsingContext::FieldEpochs&& aEpochs);

#ifdef NIGHTLY_BUILD
  virtual PContentChild::Result OnMessageReceived(const Message& aMsg) override;
#else
  using PContentChild::OnMessageReceived;
#endif

  virtual PContentChild::Result OnMessageReceived(const Message& aMsg,
                                                  Message*& aReply) override;

  InfallibleTArray<nsAutoPtr<AlertObserver>> mAlertObservers;
  RefPtr<ConsoleListener> mConsoleListener;

  nsTHashtable<nsPtrHashKey<nsIObserver>> mIdleObservers;

  InfallibleTArray<nsString> mAvailableDictionaries;

  // Temporary storage for a list of available fonts, passed from the
  // parent process and used to initialize gfx in the child. Currently used
  // only on MacOSX and Linux.
  InfallibleTArray<mozilla::dom::SystemFontListEntry> mFontList;
  // Temporary storage for nsXPLookAndFeel flags.
  nsTArray<LookAndFeelInt> mLookAndFeelCache;

  /**
   * An ID unique to the process containing our corresponding
   * content parent.
   *
   * We expect our content parent to set this ID immediately after opening a
   * channel to us.
   */
  ContentParentId mID;

#if defined(XP_WIN) && defined(ACCESSIBILITY)
  /**
   * The thread ID of the main thread in the chrome process.
   */
  uint32_t mMainChromeTid;

  /**
   * This is an a11y-specific unique id for the content process that is
   * generated by the chrome process.
   */
  uint32_t mMsaaID;
#endif

  AppInfo mAppInfo;

  bool mIsForBrowser;
  nsString mRemoteType = VoidString();
  bool mIsAlive;
  nsString mProcessName;

  static ContentChild* sSingleton;

  class ShutdownCanary;
  static StaticAutoPtr<ShutdownCanary> sShutdownCanary;

  nsCOMPtr<nsIDomainPolicy> mPolicy;
  nsCOMPtr<nsITimer> mForceKillTimer;

  RefPtr<ipc::SharedMap> mSharedData;

#ifdef MOZ_GECKO_PROFILER
  RefPtr<ChildProfilerController> mProfilerController;
#endif

#if defined(XP_MACOSX) && defined(MOZ_SANDBOX)
  nsCOMPtr<nsIFile> mProfileDir;
#endif

  // Hashtable to keep track of the pending GetFilesHelper objects.
  // This GetFilesHelperChild objects are removed when RecvGetFilesResponse is
  // received.
  nsRefPtrHashtable<nsIDHashKey, GetFilesHelperChild> mGetFilesPendingRequests;

  nsClassHashtable<nsUint64HashKey, AnonymousTemporaryFileCallback>
      mPendingAnonymousTemporaryFiles;

  mozilla::Atomic<bool> mShuttingDown;

#ifdef NIGHTLY_BUILD
  // NOTE: This member is atomic because it can be accessed from
  // off-main-thread.
  mozilla::Atomic<uint32_t> mPendingInputEvents;
#endif

  uint32_t mNetworkLinkType = 0;

  nsTArray<RefPtr<BrowsingContextGroup>> mBrowsingContextGroupHolder;

  DISALLOW_EVIL_CONSTRUCTORS(ContentChild);
};

uint64_t NextWindowID();

}  // namespace dom
}  // namespace mozilla

#endif  // mozilla_dom_ContentChild_h<|MERGE_RESOLUTION|>--- conflicted
+++ resolved
@@ -681,14 +681,12 @@
   mozilla::ipc::IPCResult RecvStartDelayedAutoplayMediaComponents(
       BrowsingContext* aContext);
 
-<<<<<<< HEAD
-  mozilla::ipc::IPCResult RecvDestroySHEntrySharedState(const uint64_t& aID);
-=======
   mozilla::ipc::IPCResult RecvSetMediaMuted(BrowsingContext* aContext,
                                             bool aMuted);
 
   void HoldBrowsingContextGroup(BrowsingContextGroup* aBCG);
->>>>>>> 662de518
+
+  mozilla::ipc::IPCResult RecvDestroySHEntrySharedState(const uint64_t& aID);
 
 #ifdef NIGHTLY_BUILD
   // Fetch the current number of pending input events.
