--- conflicted
+++ resolved
@@ -689,11 +689,6 @@
   void HoldBrowsingContextGroup(BrowsingContextGroup* aBCG);
   void ReleaseBrowsingContextGroup(BrowsingContextGroup* aBCG);
 
-<<<<<<< HEAD
-  mozilla::ipc::IPCResult RecvDestroySHEntrySharedState(const uint64_t& aID);
-
-  mozilla::ipc::IPCResult RecvEvictContentViewers(nsTArray<uint64_t>&& aToEvictSharedStateIDs);
-=======
   // See `BrowsingContext::mEpochs` for an explanation of this field.
   uint64_t GetBrowsingContextFieldEpoch() const {
     return mBrowsingContextFieldEpoch;
@@ -702,7 +697,10 @@
     mBrowsingContextFieldEpoch++;
     return mBrowsingContextFieldEpoch;
   }
->>>>>>> 08159096
+
+  mozilla::ipc::IPCResult RecvDestroySHEntrySharedState(const uint64_t& aID);
+
+  mozilla::ipc::IPCResult RecvEvictContentViewers(nsTArray<uint64_t>&& aToEvictSharedStateIDs);
 
 #ifdef NIGHTLY_BUILD
   // Fetch the current number of pending input events.
