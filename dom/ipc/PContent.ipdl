--- conflicted
+++ resolved
@@ -46,12 +46,9 @@
 include protocol PProfiler;
 include protocol PScriptCache;
 include protocol PSessionStorageObserver;
-<<<<<<< HEAD
 include protocol PSHEntry;
 include protocol PSHistory;
-=======
 include protocol PBenchmarkStorage;
->>>>>>> 08159096
 include DOMTypes;
 include JavaScriptTypes;
 include IPCBlob;
@@ -361,12 +358,9 @@
     manages PScriptCache;
     manages PLoginReputation;
     manages PSessionStorageObserver;
-<<<<<<< HEAD
     manages PSHEntry;
     manages PSHistory;
-=======
     manages PBenchmarkStorage;
->>>>>>> 08159096
 
     // Depending on exactly how the new browser is being created, it might be
     // created from either the child or parent process!
@@ -912,14 +906,12 @@
 
     async PSessionStorageObserver();
 
-<<<<<<< HEAD
     async PSHistory(BrowsingContext aContext);
 
     // Clone from entry or use shared id.
     sync PSHEntry(PSHEntryOrSharedID entryOrSharedID);
-=======
+
     async PBenchmarkStorage();
->>>>>>> 08159096
 
     // Services remoting
 
