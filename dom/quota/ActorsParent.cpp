/* -*- Mode: C++; tab-width: 8; indent-tabs-mode: nil; c-basic-offset: 2 -*- */
/* vim: set ts=8 sts=2 et sw=2 tw=80: */
/* This Source Code Form is subject to the terms of the Mozilla Public
 * License, v. 2.0. If a copy of the MPL was not distributed with this file,
 * You can obtain one at http://mozilla.org/MPL/2.0/. */

#include "ActorsParent.h"

#include "mozIStorageConnection.h"
#include "mozIStorageService.h"
#include "nsIObjectInputStream.h"
#include "nsIObjectOutputStream.h"
#include "nsIFile.h"
#include "nsIFileStreams.h"
#include "nsIObserverService.h"
#include "nsIPermissionManager.h"
#include "nsIPrincipal.h"
#include "nsIRunnable.h"
#include "nsISimpleEnumerator.h"
#include "nsIScriptObjectPrincipal.h"
#include "nsIScriptSecurityManager.h"
#include "nsISupportsPrimitives.h"
#include "nsITimer.h"
#include "nsIURI.h"
#include "nsPIDOMWindow.h"

#include <algorithm>
#include "GeckoProfiler.h"
#include "mozilla/Atomics.h"
#include "mozilla/BasePrincipal.h"
#include "mozilla/CondVar.h"
#include "mozilla/dom/PContent.h"
#include "mozilla/dom/asmjscache/AsmJSCache.h"
#include "mozilla/dom/cache/QuotaClient.h"
#include "mozilla/dom/indexedDB/ActorsParent.h"
#include "mozilla/dom/quota/PQuotaParent.h"
#include "mozilla/dom/quota/PQuotaRequestParent.h"
#include "mozilla/dom/quota/PQuotaUsageRequestParent.h"
#include "mozilla/dom/simpledb/ActorsParent.h"
#include "mozilla/dom/StorageActivityService.h"
#include "mozilla/ipc/BackgroundParent.h"
#include "mozilla/ipc/BackgroundUtils.h"
#include "mozilla/IntegerRange.h"
#include "mozilla/Mutex.h"
#include "mozilla/Preferences.h"
#include "mozilla/Services.h"
#include "mozilla/StaticPtr.h"
#include "mozilla/TextUtils.h"
#include "mozilla/TypeTraits.h"
#include "mozilla/Unused.h"
#include "mozStorageCID.h"
#include "mozStorageHelper.h"
#include "nsAppDirectoryServiceDefs.h"
#include "nsComponentManagerUtils.h"
#include "nsAboutProtocolUtils.h"
#include "nsCharSeparatedTokenizer.h"
#include "nsContentUtils.h"
#include "nsCRTGlue.h"
#include "nsDirectoryServiceUtils.h"
#include "nsEscape.h"
#include "nsNetUtil.h"
#include "nsPrintfCString.h"
#include "nsScriptSecurityManager.h"
#include "nsThreadUtils.h"
#include "nsXULAppAPI.h"
#include "prio.h"
#include "xpcpublic.h"

#include "OriginScope.h"
#include "QuotaManager.h"
#include "QuotaManagerService.h"
#include "QuotaObject.h"
#include "UsageInfo.h"

#define DISABLE_ASSERTS_FOR_FUZZING 0

#if DISABLE_ASSERTS_FOR_FUZZING
#define ASSERT_UNLESS_FUZZING(...) do { } while (0)
#else
#define ASSERT_UNLESS_FUZZING(...) MOZ_ASSERT(false, __VA_ARGS__)
#endif

#define UNKNOWN_FILE_WARNING(_leafName) \
  QM_WARNING("Something (%s) in the directory that doesn't belong!", \
             NS_ConvertUTF16toUTF8(leafName).get())

// The amount of time, in milliseconds, that our IO thread will stay alive
// after the last event it processes.
#define DEFAULT_THREAD_TIMEOUT_MS 30000

// The amount of time, in milliseconds, that we will wait for active storage
// transactions on shutdown before aborting them.
#define DEFAULT_SHUTDOWN_TIMER_MS 30000

// Preference that users can set to override temporary storage smart limit
// calculation.
#define PREF_FIXED_LIMIT "dom.quotaManager.temporaryStorage.fixedLimit"
#define PREF_CHUNK_SIZE "dom.quotaManager.temporaryStorage.chunkSize"

// Preference that is used to enable testing features
#define PREF_TESTING_FEATURES "dom.quotaManager.testing"

// profile-before-change, when we need to shut down quota manager
#define PROFILE_BEFORE_CHANGE_QM_OBSERVER_ID "profile-before-change-qm"

#define KB * 1024ULL
#define MB * 1024ULL KB
#define GB * 1024ULL MB

namespace mozilla {
namespace dom {
namespace quota {

using namespace mozilla::ipc;

// We want profiles to be platform-independent so we always need to replace
// the same characters on every platform. Windows has the most extensive set
// of illegal characters so we use its FILE_ILLEGAL_CHARACTERS and
// FILE_PATH_SEPARATOR.
const char QuotaManager::kReplaceChars[] = CONTROL_CHARACTERS "/:*?\"<>|\\";

namespace {

/*******************************************************************************
 * Constants
 ******************************************************************************/

const uint32_t kSQLitePageSizeOverride = 512;


const uint32_t kHackyDowngradeMajorStorageVersion = 2;
const uint32_t kHackyDowngradeMinorStorageVersion = 1;

// Important version history:
// - Bug 1290481 bumped our schema from major.minor 2.0 to 3.0 in Firefox 57
//   which caused Firefox 57 release concerns because the major schema upgrade
//   means anyone downgrading to Firefox 56 will experience a non-operational
//   QuotaManager and all of its clients.
// - Bug 1404344 got very concerned about that and so we decided to effectively
//   rename 3.0 to 2.1, effective in Firefox 57.  This works because post
//   storage.sqlite v1.0, QuotaManager doesn't care about minor storage version
//   increases.  It also works because all the upgrade did was give the DOM
//   Cache API QuotaClient an opportunity to create its newly added .padding
//   files during initialization/upgrade, which isn't functionally necessary as
//   that can be done on demand.

// Major storage version. Bump for backwards-incompatible changes.
// (The next major version should be 4 to distinguish from the Bug 1290481
// downgrade snafu.)
const uint32_t kMajorStorageVersion = 2;

// Minor storage version. Bump for backwards-compatible changes.
const uint32_t kMinorStorageVersion = 1;

// The storage version we store in the SQLite database is a (signed) 32-bit
// integer. The major version is left-shifted 16 bits so the max value is
// 0xFFFF. The minor version occupies the lower 16 bits and its max is 0xFFFF.
static_assert(kMajorStorageVersion <= 0xFFFF,
              "Major version needs to fit in 16 bits.");
static_assert(kMinorStorageVersion <= 0xFFFF,
              "Minor version needs to fit in 16 bits.");

const int32_t kStorageVersion =
  int32_t((kMajorStorageVersion << 16) + kMinorStorageVersion);

// See comments above about why these are a thing.
const int32_t kHackyPreDowngradeStorageVersion = int32_t((3 << 16) + 0);
const int32_t kHackyPostDowngradeStorageVersion = int32_t((2 << 16) + 1);

static_assert(
  static_cast<uint32_t>(StorageType::Persistent) ==
  static_cast<uint32_t>(PERSISTENCE_TYPE_PERSISTENT),
  "Enum values should match.");

static_assert(
  static_cast<uint32_t>(StorageType::Temporary) ==
  static_cast<uint32_t>(PERSISTENCE_TYPE_TEMPORARY),
  "Enum values should match.");

static_assert(
  static_cast<uint32_t>(StorageType::Default) ==
  static_cast<uint32_t>(PERSISTENCE_TYPE_DEFAULT),
  "Enum values should match.");

const char kChromeOrigin[] = "chrome";
const char kAboutHomeOriginPrefix[] = "moz-safe-about:home";
const char kIndexedDBOriginPrefix[] = "indexeddb://";
const char kResourceOriginPrefix[] = "resource://";

#define INDEXEDDB_DIRECTORY_NAME "indexedDB"
#define STORAGE_DIRECTORY_NAME "storage"
#define PERSISTENT_DIRECTORY_NAME "persistent"
#define PERMANENT_DIRECTORY_NAME "permanent"
#define TEMPORARY_DIRECTORY_NAME "temporary"
#define DEFAULT_DIRECTORY_NAME "default"

enum AppId {
  kNoAppId = nsIScriptSecurityManager::NO_APP_ID,
  kUnknownAppId = nsIScriptSecurityManager::UNKNOWN_APP_ID
};

#define STORAGE_FILE_NAME "storage.sqlite"

// The name of the file that we use to load/save the last access time of an
// origin.
// XXX We should get rid of old metadata files at some point, bug 1343576.
#define METADATA_FILE_NAME ".metadata"
#define METADATA_TMP_FILE_NAME ".metadata-tmp"
#define METADATA_V2_FILE_NAME ".metadata-v2"
#define METADATA_V2_TMP_FILE_NAME ".metadata-v2-tmp"

#define LS_ARCHIVE_FILE_NAME "ls-archive.sqlite"
#define LS_ARCHIVE_TMP_FILE_NAME "ls-archive-tmp.sqlite"

/******************************************************************************
 * SQLite functions
 ******************************************************************************/

int32_t
MakeStorageVersion(uint32_t aMajorStorageVersion,
                   uint32_t aMinorStorageVersion)
{
  return int32_t((aMajorStorageVersion << 16) + aMinorStorageVersion);
}

uint32_t
GetMajorStorageVersion(int32_t aStorageVersion)
{
  return uint32_t(aStorageVersion >> 16);

}

nsresult
CreateTables(mozIStorageConnection* aConnection)
{
  AssertIsOnIOThread();
  MOZ_ASSERT(aConnection);

  // The database doesn't have any tables for now. It's only used for storage
  // version checking.
  // However, this is the place where any future tables should be created.

  nsresult rv;

#ifdef DEBUG
  {
    int32_t storageVersion;
    rv = aConnection->GetSchemaVersion(&storageVersion);
    if (NS_WARN_IF(NS_FAILED(rv))) {
      return rv;
    }

    MOZ_ASSERT(storageVersion == 0);
  }
#endif

  rv = aConnection->SetSchemaVersion(kStorageVersion);
  if (NS_WARN_IF(NS_FAILED(rv))) {
    return rv;
  }

  return NS_OK;
}

/******************************************************************************
 * Quota manager class declarations
 ******************************************************************************/

} // namespace

class DirectoryLockImpl final
  : public DirectoryLock
{
  RefPtr<QuotaManager> mQuotaManager;

  const Nullable<PersistenceType> mPersistenceType;
  const nsCString mGroup;
  const OriginScope mOriginScope;
  const Nullable<Client::Type> mClientType;
  RefPtr<OpenDirectoryListener> mOpenListener;

  nsTArray<DirectoryLockImpl*> mBlocking;
  nsTArray<DirectoryLockImpl*> mBlockedOn;

  const bool mExclusive;

  // Internal quota manager operations use this flag to prevent directory lock
  // registraction/unregistration from updating origin access time, etc.
  const bool mInternal;

  bool mInvalidated;

public:
  DirectoryLockImpl(QuotaManager* aQuotaManager,
                    const Nullable<PersistenceType>& aPersistenceType,
                    const nsACString& aGroup,
                    const OriginScope& aOriginScope,
                    const Nullable<Client::Type>& aClientType,
                    bool aExclusive,
                    bool aInternal,
                    OpenDirectoryListener* aOpenListener);

  void
  AssertIsOnOwningThread() const
#ifdef DEBUG
  ;
#else
  { }
#endif

  const Nullable<PersistenceType>&
  GetPersistenceType() const
  {
    return mPersistenceType;
  }

  const nsACString&
  GetGroup() const
  {
    return mGroup;
  }

  const OriginScope&
  GetOriginScope() const
  {
    return mOriginScope;
  }

  const Nullable<Client::Type>&
  GetClientType() const
  {
    return mClientType;
  }

  bool
  IsInternal() const
  {
    return mInternal;
  }

  bool
  ShouldUpdateLockTable()
  {
    return !mInternal &&
           mPersistenceType.Value() != PERSISTENCE_TYPE_PERSISTENT;
  }

  // Test whether this DirectoryLock needs to wait for the given lock.
  bool
  MustWaitFor(const DirectoryLockImpl& aLock);

  void
  AddBlockingLock(DirectoryLockImpl* aLock)
  {
    AssertIsOnOwningThread();

    mBlocking.AppendElement(aLock);
  }

  const nsTArray<DirectoryLockImpl*>&
  GetBlockedOnLocks()
  {
    return mBlockedOn;
  }

  void
  AddBlockedOnLock(DirectoryLockImpl* aLock)
  {
    AssertIsOnOwningThread();

    mBlockedOn.AppendElement(aLock);
  }

  void
  MaybeUnblock(DirectoryLockImpl* aLock)
  {
    AssertIsOnOwningThread();

    mBlockedOn.RemoveElement(aLock);
    if (mBlockedOn.IsEmpty()) {
      NotifyOpenListener();
    }
  }

  void
  NotifyOpenListener();

  void
  Invalidate()
  {
    AssertIsOnOwningThread();

    mInvalidated = true;
  }

  NS_INLINE_DECL_REFCOUNTING(DirectoryLockImpl, override)

private:
  ~DirectoryLockImpl();
};

class QuotaManager::CreateRunnable final
  : public BackgroundThreadObject
  , public Runnable
{
  nsTArray<nsCOMPtr<nsIRunnable>> mCallbacks;
  nsString mBaseDirPath;
  RefPtr<QuotaManager> mManager;
  nsresult mResultCode;

  enum class State
  {
    Initial,
    CreatingManager,
    RegisteringObserver,
    CallingCallbacks,
    Completed
  };

  State mState;

public:
  CreateRunnable()
    : Runnable("dom::quota::QuotaManager::CreateRunnable")
    , mResultCode(NS_OK)
    , mState(State::Initial)
  {
    AssertIsOnBackgroundThread();
  }

  void
  AddCallback(nsIRunnable* aCallback)
  {
    AssertIsOnOwningThread();
    MOZ_ASSERT(aCallback);

    mCallbacks.AppendElement(aCallback);
  }

private:
  ~CreateRunnable()
  { }

  nsresult
  Init();

  nsresult
  CreateManager();

  nsresult
  RegisterObserver();

  void
  CallCallbacks();

  State
  GetNextState(nsCOMPtr<nsIEventTarget>& aThread);

  NS_DECL_NSIRUNNABLE
};

class QuotaManager::ShutdownRunnable final
  : public Runnable
{
  // Only touched on the main thread.
  bool& mDone;

public:
  explicit ShutdownRunnable(bool& aDone)
    : Runnable("dom::quota::QuotaManager::ShutdownRunnable")
    , mDone(aDone)
  {
    MOZ_ASSERT(NS_IsMainThread());
  }

private:
  ~ShutdownRunnable()
  { }

  NS_DECL_NSIRUNNABLE
};

class QuotaManager::ShutdownObserver final
  : public nsIObserver
{
  nsCOMPtr<nsIEventTarget> mBackgroundThread;

public:
  explicit ShutdownObserver(nsIEventTarget* aBackgroundThread)
    : mBackgroundThread(aBackgroundThread)
  {
    MOZ_ASSERT(NS_IsMainThread());
  }

  NS_DECL_ISUPPORTS
  NS_DECL_NSIOBSERVER

private:
  ~ShutdownObserver()
  {
    MOZ_ASSERT(NS_IsMainThread());
  }
};

namespace {

/*******************************************************************************
 * Local class declarations
 ******************************************************************************/

} // namespace

class OriginInfo final
{
  friend class GroupInfo;
  friend class QuotaManager;
  friend class QuotaObject;

public:
  OriginInfo(GroupInfo* aGroupInfo, const nsACString& aOrigin,
             uint64_t aUsage, int64_t aAccessTime, bool aPersisted);

  NS_INLINE_DECL_THREADSAFE_REFCOUNTING(OriginInfo)

  int64_t
  LockedAccessTime() const
  {
    AssertCurrentThreadOwnsQuotaMutex();

    return mAccessTime;
  }

  bool
  LockedPersisted() const
  {
    AssertCurrentThreadOwnsQuotaMutex();

    return mPersisted;
  }

private:
  // Private destructor, to discourage deletion outside of Release():
  ~OriginInfo()
  {
    MOZ_COUNT_DTOR(OriginInfo);

    MOZ_ASSERT(!mQuotaObjects.Count());
  }

  void
  LockedDecreaseUsage(int64_t aSize);

  void
  LockedUpdateAccessTime(int64_t aAccessTime)
  {
    AssertCurrentThreadOwnsQuotaMutex();

    mAccessTime = aAccessTime;
  }

  void
  LockedPersist();

  nsDataHashtable<nsStringHashKey, QuotaObject*> mQuotaObjects;

  GroupInfo* mGroupInfo;
  const nsCString mOrigin;
  uint64_t mUsage;
  int64_t mAccessTime;
  bool mPersisted;
};

class OriginInfoLRUComparator
{
public:
  bool
  Equals(const OriginInfo* a, const OriginInfo* b) const
  {
    return a && b ?
             a->LockedAccessTime() == b->LockedAccessTime() :
             !a && !b ? true : false;
  }

  bool
  LessThan(const OriginInfo* a, const OriginInfo* b) const
  {
    return
      a && b ? a->LockedAccessTime() < b->LockedAccessTime() : b ? true : false;
  }
};

class GroupInfo final
{
  friend class GroupInfoPair;
  friend class OriginInfo;
  friend class QuotaManager;
  friend class QuotaObject;

public:
  GroupInfo(GroupInfoPair* aGroupInfoPair, PersistenceType aPersistenceType,
            const nsACString& aGroup)
  : mGroupInfoPair(aGroupInfoPair), mPersistenceType(aPersistenceType),
    mGroup(aGroup), mUsage(0)
  {
    MOZ_ASSERT(aPersistenceType != PERSISTENCE_TYPE_PERSISTENT);

    MOZ_COUNT_CTOR(GroupInfo);
  }

  NS_INLINE_DECL_THREADSAFE_REFCOUNTING(GroupInfo)

private:
  // Private destructor, to discourage deletion outside of Release():
  ~GroupInfo()
  {
    MOZ_COUNT_DTOR(GroupInfo);
  }

  already_AddRefed<OriginInfo>
  LockedGetOriginInfo(const nsACString& aOrigin);

  void
  LockedAddOriginInfo(OriginInfo* aOriginInfo);

  void
  LockedRemoveOriginInfo(const nsACString& aOrigin);

  void
  LockedRemoveOriginInfos();

  bool
  LockedHasOriginInfos()
  {
    AssertCurrentThreadOwnsQuotaMutex();

    return !mOriginInfos.IsEmpty();
  }

  nsTArray<RefPtr<OriginInfo> > mOriginInfos;

  GroupInfoPair* mGroupInfoPair;
  PersistenceType mPersistenceType;
  nsCString mGroup;
  uint64_t mUsage;
};

class GroupInfoPair
{
  friend class QuotaManager;
  friend class QuotaObject;

public:
  GroupInfoPair()
  {
    MOZ_COUNT_CTOR(GroupInfoPair);
  }

  ~GroupInfoPair()
  {
    MOZ_COUNT_DTOR(GroupInfoPair);
  }

private:
  already_AddRefed<GroupInfo>
  LockedGetGroupInfo(PersistenceType aPersistenceType)
  {
    AssertCurrentThreadOwnsQuotaMutex();
    MOZ_ASSERT(aPersistenceType != PERSISTENCE_TYPE_PERSISTENT);

    RefPtr<GroupInfo> groupInfo =
      GetGroupInfoForPersistenceType(aPersistenceType);
    return groupInfo.forget();
  }

  void
  LockedSetGroupInfo(PersistenceType aPersistenceType, GroupInfo* aGroupInfo)
  {
    AssertCurrentThreadOwnsQuotaMutex();
    MOZ_ASSERT(aPersistenceType != PERSISTENCE_TYPE_PERSISTENT);

    RefPtr<GroupInfo>& groupInfo =
      GetGroupInfoForPersistenceType(aPersistenceType);
    groupInfo = aGroupInfo;
  }

  void
  LockedClearGroupInfo(PersistenceType aPersistenceType)
  {
    AssertCurrentThreadOwnsQuotaMutex();
    MOZ_ASSERT(aPersistenceType != PERSISTENCE_TYPE_PERSISTENT);

    RefPtr<GroupInfo>& groupInfo =
      GetGroupInfoForPersistenceType(aPersistenceType);
    groupInfo = nullptr;
  }

  bool
  LockedHasGroupInfos()
  {
    AssertCurrentThreadOwnsQuotaMutex();

    return mTemporaryStorageGroupInfo || mDefaultStorageGroupInfo;
  }

  RefPtr<GroupInfo>&
  GetGroupInfoForPersistenceType(PersistenceType aPersistenceType);

  RefPtr<GroupInfo> mTemporaryStorageGroupInfo;
  RefPtr<GroupInfo> mDefaultStorageGroupInfo;
};

namespace {

class CollectOriginsHelper final
  : public Runnable
{
  uint64_t mMinSizeToBeFreed;

  Mutex& mMutex;
  CondVar mCondVar;

  // The members below are protected by mMutex.
  nsTArray<RefPtr<DirectoryLockImpl>> mLocks;
  uint64_t mSizeToBeFreed;
  bool mWaiting;

public:
  CollectOriginsHelper(mozilla::Mutex& aMutex,
                       uint64_t aMinSizeToBeFreed);

  // Blocks the current thread until origins are collected on the main thread.
  // The returned value contains an aggregate size of those origins.
  int64_t
  BlockAndReturnOriginsForEviction(
                                 nsTArray<RefPtr<DirectoryLockImpl>>& aLocks);

private:
  ~CollectOriginsHelper()
  { }

  NS_IMETHOD
  Run() override;
};

class OriginOperationBase
  : public BackgroundThreadObject
  , public Runnable
{
protected:
  nsresult mResultCode;

  enum State {
    // Not yet run.
    State_Initial,

    // Running initialization on the main thread.
    State_Initializing,

    // Running initialization on the owning thread.
    State_FinishingInit,

    // Running quota manager initialization on the owning thread.
    State_CreatingQuotaManager,

    // Running on the owning thread in the listener for OpenDirectory.
    State_DirectoryOpenPending,

    // Running on the IO thread.
    State_DirectoryWorkOpen,

    // Running on the owning thread after all work is done.
    State_UnblockingOpen,

    // All done.
    State_Complete
  };

private:
  State mState;
  bool mActorDestroyed;

protected:
  bool mNeedsMainThreadInit;
  bool mNeedsQuotaManagerInit;

public:
  void
  NoteActorDestroyed()
  {
    AssertIsOnOwningThread();

    mActorDestroyed = true;
  }

  bool
  IsActorDestroyed() const
  {
    AssertIsOnOwningThread();

    return mActorDestroyed;
  }

protected:
  explicit OriginOperationBase(
        nsIEventTarget* aOwningThread = GetCurrentThreadEventTarget())
    : BackgroundThreadObject(aOwningThread)
    , Runnable("dom::quota::OriginOperationBase")
    , mResultCode(NS_OK)
    , mState(State_Initial)
    , mActorDestroyed(false)
    , mNeedsMainThreadInit(false)
    , mNeedsQuotaManagerInit(false)
  { }

  // Reference counted.
  virtual ~OriginOperationBase()
  {
    MOZ_ASSERT(mState == State_Complete);
    MOZ_ASSERT(mActorDestroyed);
  }

#ifdef DEBUG
  State
  GetState() const
  {
    return mState;
  }
#endif

  void
  SetState(State aState)
  {
    MOZ_ASSERT(mState == State_Initial);
    mState = aState;
  }

  void
  AdvanceState()
  {
    switch (mState) {
      case State_Initial:
        mState = State_Initializing;
        return;
      case State_Initializing:
        mState = State_FinishingInit;
        return;
      case State_FinishingInit:
        mState = State_CreatingQuotaManager;
        return;
      case State_CreatingQuotaManager:
        mState = State_DirectoryOpenPending;
        return;
      case State_DirectoryOpenPending:
        mState = State_DirectoryWorkOpen;
        return;
      case State_DirectoryWorkOpen:
        mState = State_UnblockingOpen;
        return;
      case State_UnblockingOpen:
        mState = State_Complete;
        return;
      default:
        MOZ_CRASH("Bad state!");
    }
  }

  NS_IMETHOD
  Run() override;

  virtual nsresult
  DoInitOnMainThread()
  {
    return NS_OK;
  }

  virtual void
  Open() = 0;

  nsresult
  DirectoryOpen();

  virtual nsresult
  DoDirectoryWork(QuotaManager* aQuotaManager) = 0;

  void
  Finish(nsresult aResult);

  virtual void
  UnblockOpen() = 0;

private:
  nsresult
  Init();

  nsresult
  InitOnMainThread();

  nsresult
  FinishInit();

  nsresult
  QuotaManagerOpen();

  nsresult
  DirectoryWork();
};

class FinalizeOriginEvictionOp
  : public OriginOperationBase
{
  nsTArray<RefPtr<DirectoryLockImpl>> mLocks;

public:
  FinalizeOriginEvictionOp(nsIEventTarget* aBackgroundThread,
                           nsTArray<RefPtr<DirectoryLockImpl>>& aLocks)
    : OriginOperationBase(aBackgroundThread)
  {
    MOZ_ASSERT(!NS_IsMainThread());

    mLocks.SwapElements(aLocks);
  }

  void
  Dispatch();

  void
  RunOnIOThreadImmediately();

private:
  ~FinalizeOriginEvictionOp()
  { }

  virtual void
  Open() override;

  virtual nsresult
  DoDirectoryWork(QuotaManager* aQuotaManager) override;

  virtual void
  UnblockOpen() override;
};

class NormalOriginOperationBase
  : public OriginOperationBase
  , public OpenDirectoryListener
{
  RefPtr<DirectoryLock> mDirectoryLock;

protected:
  Nullable<PersistenceType> mPersistenceType;
  OriginScope mOriginScope;
  mozilla::Atomic<bool> mCanceled;
  const bool mExclusive;

public:
  void
  RunImmediately()
  {
    MOZ_ASSERT(GetState() == State_Initial);

    MOZ_ALWAYS_SUCCEEDS(this->Run());
  }

protected:
  NormalOriginOperationBase(const Nullable<PersistenceType>& aPersistenceType,
                            const OriginScope& aOriginScope,
                            bool aExclusive)
    : mPersistenceType(aPersistenceType)
    , mOriginScope(aOriginScope)
    , mExclusive(aExclusive)
  {
    AssertIsOnOwningThread();
  }

  ~NormalOriginOperationBase()
  { }

private:
  // Need to declare refcounting unconditionally, because
  // OpenDirectoryListener has pure-virtual refcounting.
  NS_DECL_ISUPPORTS_INHERITED

  virtual void
  Open() override;

  virtual void
  UnblockOpen() override;

  // OpenDirectoryListener overrides.
  virtual void
  DirectoryLockAcquired(DirectoryLock* aLock) override;

  virtual void
  DirectoryLockFailed() override;

  // Used to send results before unblocking open.
  virtual void
  SendResults() = 0;
};

class SaveOriginAccessTimeOp
  : public NormalOriginOperationBase
{
  int64_t mTimestamp;

public:
  SaveOriginAccessTimeOp(PersistenceType aPersistenceType,
                         const nsACString& aOrigin,
                         int64_t aTimestamp)
    : NormalOriginOperationBase(Nullable<PersistenceType>(aPersistenceType),
                                OriginScope::FromOrigin(aOrigin),
                                /* aExclusive */ false)
    , mTimestamp(aTimestamp)
  {
    AssertIsOnOwningThread();
  }

private:
  ~SaveOriginAccessTimeOp()
  { }

  virtual nsresult
  DoDirectoryWork(QuotaManager* aQuotaManager) override;

  virtual void
  SendResults() override;
};

/*******************************************************************************
 * Actor class declarations
 ******************************************************************************/

class Quota final
  : public PQuotaParent
{
#ifdef DEBUG
  bool mActorDestroyed;
#endif

public:
  Quota();

  NS_INLINE_DECL_THREADSAFE_REFCOUNTING(mozilla::dom::quota::Quota)

private:
  ~Quota();

  void
  StartIdleMaintenance();

  // IPDL methods.
  virtual void
  ActorDestroy(ActorDestroyReason aWhy) override;

  virtual PQuotaUsageRequestParent*
  AllocPQuotaUsageRequestParent(const UsageRequestParams& aParams) override;

  virtual mozilla::ipc::IPCResult
  RecvPQuotaUsageRequestConstructor(PQuotaUsageRequestParent* aActor,
                                    const UsageRequestParams& aParams) override;

  virtual bool
  DeallocPQuotaUsageRequestParent(PQuotaUsageRequestParent* aActor) override;

  virtual PQuotaRequestParent*
  AllocPQuotaRequestParent(const RequestParams& aParams) override;

  virtual mozilla::ipc::IPCResult
  RecvPQuotaRequestConstructor(PQuotaRequestParent* aActor,
                               const RequestParams& aParams) override;

  virtual bool
  DeallocPQuotaRequestParent(PQuotaRequestParent* aActor) override;

  virtual mozilla::ipc::IPCResult
  RecvStartIdleMaintenance() override;

  virtual mozilla::ipc::IPCResult
  RecvStopIdleMaintenance() override;
};

class QuotaUsageRequestBase
  : public NormalOriginOperationBase
  , public PQuotaUsageRequestParent
{
public:
  // May be overridden by subclasses if they need to perform work on the
  // background thread before being run.
  virtual bool
  Init(Quota* aQuota);

protected:
  QuotaUsageRequestBase()
    : NormalOriginOperationBase(Nullable<PersistenceType>(),
                                OriginScope::FromNull(),
                                /* aExclusive */ false)
  { }

  nsresult
  GetUsageForOrigin(QuotaManager* aQuotaManager,
                    PersistenceType aPersistenceType,
                    const nsACString& aGroup,
                    const nsACString& aOrigin,
                    UsageInfo* aUsageInfo);

  // Subclasses use this override to set the IPDL response value.
  virtual void
  GetResponse(UsageRequestResponse& aResponse) = 0;

private:
  void
  SendResults() override;

  // IPDL methods.
  void
  ActorDestroy(ActorDestroyReason aWhy) override;

  mozilla::ipc::IPCResult
  RecvCancel() override;
};

class GetUsageOp final
  : public QuotaUsageRequestBase
{
  nsTArray<OriginUsage> mOriginUsages;
  nsDataHashtable<nsCStringHashKey, uint32_t> mOriginUsagesIndex;

  bool mGetAll;

public:
  explicit GetUsageOp(const UsageRequestParams& aParams);

private:
  ~GetUsageOp()
  { }

  nsresult
  TraverseRepository(QuotaManager* aQuotaManager,
                     PersistenceType aPersistenceType);

  nsresult
  DoDirectoryWork(QuotaManager* aQuotaManager) override;

  void
  GetResponse(UsageRequestResponse& aResponse) override;
};

class GetOriginUsageOp final
  : public QuotaUsageRequestBase
{
  // If mGetGroupUsage is false, we use mUsageInfo to record the origin usage
  // and the file usage. Otherwise, we use it to record the group usage and the
  // limit.
  UsageInfo mUsageInfo;

  const OriginUsageParams mParams;
  nsCString mSuffix;
  nsCString mGroup;
  bool mGetGroupUsage;

public:
  explicit GetOriginUsageOp(const UsageRequestParams& aParams);

  MOZ_IS_CLASS_INIT bool
  Init(Quota* aQuota) override;

private:
  ~GetOriginUsageOp()
  { }

  MOZ_IS_CLASS_INIT virtual nsresult
  DoInitOnMainThread() override;

  virtual nsresult
  DoDirectoryWork(QuotaManager* aQuotaManager) override;

  void
  GetResponse(UsageRequestResponse& aResponse) override;
};

class QuotaRequestBase
  : public NormalOriginOperationBase
  , public PQuotaRequestParent
{
public:
  // May be overridden by subclasses if they need to perform work on the
  // background thread before being run.
  virtual bool
  Init(Quota* aQuota);

protected:
  explicit QuotaRequestBase(bool aExclusive)
    : NormalOriginOperationBase(Nullable<PersistenceType>(),
                                OriginScope::FromNull(),
                                aExclusive)
  { }

  // Subclasses use this override to set the IPDL response value.
  virtual void
  GetResponse(RequestResponse& aResponse) = 0;

private:
  virtual void
  SendResults() override;

  // IPDL methods.
  virtual void
  ActorDestroy(ActorDestroyReason aWhy) override;
};

class InitOp final
  : public QuotaRequestBase
{
public:
  InitOp()
    : QuotaRequestBase(/* aExclusive */ false)
  {
    AssertIsOnOwningThread();
  }

private:
  ~InitOp()
  { }

  nsresult
  DoDirectoryWork(QuotaManager* aQuotaManager) override;

  void
  GetResponse(RequestResponse& aResponse) override;
};

class InitOriginOp final
  : public QuotaRequestBase
{
  const InitOriginParams mParams;
  nsCString mSuffix;
  nsCString mGroup;
  bool mCreated;

public:
  explicit InitOriginOp(const RequestParams& aParams);

  bool
  Init(Quota* aQuota) override;

private:
  ~InitOriginOp()
  { }

  nsresult
  DoInitOnMainThread() override;

  nsresult
  DoDirectoryWork(QuotaManager* aQuotaManager) override;

  void
  GetResponse(RequestResponse& aResponse) override;
};

class ResetOrClearOp final
  : public QuotaRequestBase
{
  const bool mClear;

public:
  explicit ResetOrClearOp(bool aClear)
    : QuotaRequestBase(/* aExclusive */ true)
    , mClear(aClear)
  {
    AssertIsOnOwningThread();
  }

private:
  ~ResetOrClearOp()
  { }

  void
  DeleteFiles(QuotaManager* aQuotaManager);

  virtual nsresult
  DoDirectoryWork(QuotaManager* aQuotaManager) override;

  virtual void
  GetResponse(RequestResponse& aResponse) override;
};

class ClearRequestBase
  : public QuotaRequestBase
{
protected:
  explicit ClearRequestBase(bool aExclusive)
    : QuotaRequestBase(aExclusive)
  {
    AssertIsOnOwningThread();
  }

  void
  DeleteFiles(QuotaManager* aQuotaManager,
              PersistenceType aPersistenceType);

  nsresult
  DoDirectoryWork(QuotaManager* aQuotaManager) override;
};

class ClearOriginOp final
  : public ClearRequestBase
{
  const ClearOriginParams mParams;

public:
  explicit ClearOriginOp(const RequestParams& aParams);

  bool
  Init(Quota* aQuota) override;

private:
  ~ClearOriginOp()
  { }

  nsresult
  DoInitOnMainThread() override;

  void
  GetResponse(RequestResponse& aResponse) override;
};

class ClearDataOp final
  : public ClearRequestBase
{
  const ClearDataParams mParams;

public:
  explicit ClearDataOp(const RequestParams& aParams);

  bool
  Init(Quota* aQuota) override;

private:
  ~ClearDataOp()
  { }

  nsresult
  DoInitOnMainThread() override;

  void
  GetResponse(RequestResponse& aResponse) override;
};

class PersistRequestBase
  : public QuotaRequestBase
{
  const PrincipalInfo mPrincipalInfo;

protected:
  nsCString mSuffix;
  nsCString mGroup;

public:
  bool
  Init(Quota* aQuota) override;

protected:
  explicit PersistRequestBase(const PrincipalInfo& aPrincipalInfo);

private:
  nsresult
  DoInitOnMainThread() override;
};

class PersistedOp final
  : public PersistRequestBase
{
  bool mPersisted;

public:
  explicit PersistedOp(const RequestParams& aParams);

private:
  ~PersistedOp()
  { }

  nsresult
  DoDirectoryWork(QuotaManager* aQuotaManager) override;

  void
  GetResponse(RequestResponse& aResponse) override;
};

class PersistOp final
  : public PersistRequestBase
{
public:
  explicit PersistOp(const RequestParams& aParams);

private:
  ~PersistOp()
  { }

  nsresult
  DoDirectoryWork(QuotaManager* aQuotaManager) override;

  void
  GetResponse(RequestResponse& aResponse) override;
};

class StoragePressureRunnable final
  : public Runnable
{
  const uint64_t mUsage;

public:
  explicit StoragePressureRunnable(uint64_t aUsage)
    : Runnable("dom::quota::QuotaObject::StoragePressureRunnable")
    , mUsage(aUsage)
  { }

private:
  ~StoragePressureRunnable() = default;

  NS_DECL_NSIRUNNABLE
};

/*******************************************************************************
 * Helper Functions
 ******************************************************************************/

template <typename T, bool = mozilla::IsUnsigned<T>::value>
struct IntChecker
{
  static void
  Assert(T aInt)
  {
    static_assert(mozilla::IsIntegral<T>::value, "Not an integer!");
    MOZ_ASSERT(aInt >= 0);
  }
};

template <typename T>
struct IntChecker<T, true>
{
  static void
  Assert(T aInt)
  {
    static_assert(mozilla::IsIntegral<T>::value, "Not an integer!");
  }
};

template <typename T>
void
AssertNoOverflow(uint64_t aDest, T aArg)
{
  IntChecker<T>::Assert(aDest);
  IntChecker<T>::Assert(aArg);
  MOZ_ASSERT(UINT64_MAX - aDest >= uint64_t(aArg));
}

template <typename T, typename U>
void
AssertNoUnderflow(T aDest, U aArg)
{
  IntChecker<T>::Assert(aDest);
  IntChecker<T>::Assert(aArg);
  MOZ_ASSERT(uint64_t(aDest) >= uint64_t(aArg));
}

bool
IsOSMetadata(const nsAString& aFileName)
{
  return aFileName.EqualsLiteral(DSSTORE_FILE_NAME);
}

bool
IsOriginMetadata(const nsAString& aFileName)
{
  return aFileName.EqualsLiteral(METADATA_FILE_NAME) ||
         aFileName.EqualsLiteral(METADATA_V2_FILE_NAME) ||
         IsOSMetadata(aFileName);
}

bool
IsTempMetadata(const nsAString& aFileName)
{
  return aFileName.EqualsLiteral(METADATA_TMP_FILE_NAME) ||
         aFileName.EqualsLiteral(METADATA_V2_TMP_FILE_NAME);
}

} // namespace

BackgroundThreadObject::BackgroundThreadObject()
  : mOwningThread(GetCurrentThreadEventTarget())
{
  AssertIsOnOwningThread();
}

BackgroundThreadObject::BackgroundThreadObject(nsIEventTarget* aOwningThread)
  : mOwningThread(aOwningThread)
{
}

#ifdef DEBUG

void
BackgroundThreadObject::AssertIsOnOwningThread() const
{
  AssertIsOnBackgroundThread();
  MOZ_ASSERT(mOwningThread);
  bool current;
  MOZ_ASSERT(NS_SUCCEEDED(mOwningThread->IsOnCurrentThread(&current)));
  MOZ_ASSERT(current);
}

#endif // DEBUG

nsIEventTarget*
BackgroundThreadObject::OwningThread() const
{
  MOZ_ASSERT(mOwningThread);
  return mOwningThread;
}

bool
IsOnIOThread()
{
  QuotaManager* quotaManager = QuotaManager::Get();
  NS_ASSERTION(quotaManager, "Must have a manager here!");

  bool currentThread;
  return NS_SUCCEEDED(quotaManager->IOThread()->
                      IsOnCurrentThread(&currentThread)) && currentThread;
}

void
AssertIsOnIOThread()
{
  NS_ASSERTION(IsOnIOThread(), "Running on the wrong thread!");
}

void
AssertCurrentThreadOwnsQuotaMutex()
{
#ifdef DEBUG
  QuotaManager* quotaManager = QuotaManager::Get();
  NS_ASSERTION(quotaManager, "Must have a manager here!");

  quotaManager->AssertCurrentThreadOwnsQuotaMutex();
#endif
}

void
ReportInternalError(const char* aFile, uint32_t aLine, const char* aStr)
{
  // Get leaf of file path
  for (const char* p = aFile; *p; ++p) {
    if (*p == '/' && *(p + 1)) {
      aFile = p + 1;
    }
  }

  nsContentUtils::LogSimpleConsoleError(
    NS_ConvertUTF8toUTF16(nsPrintfCString(
                          "Quota %s: %s:%" PRIu32, aStr, aFile, aLine)),
    "quota",
    false /* Quota Manager is not active in private browsing mode */);
}

namespace {

StaticRefPtr<QuotaManager> gInstance;
bool gCreateFailed = false;
StaticRefPtr<QuotaManager::CreateRunnable> gCreateRunnable;
mozilla::Atomic<bool> gShutdown(false);

// Constants for temporary storage limit computing.
static const int32_t kDefaultFixedLimitKB = -1;
static const uint32_t kDefaultChunkSizeKB = 10 * 1024;
int32_t gFixedLimitKB = kDefaultFixedLimitKB;
uint32_t gChunkSizeKB = kDefaultChunkSizeKB;

bool gTestingEnabled = false;

class StorageDirectoryHelper
  : public Runnable
{
  mozilla::Mutex mMutex;
  mozilla::CondVar mCondVar;
  nsresult mMainThreadResultCode;
  bool mWaiting;

protected:
  struct OriginProps;

  nsTArray<OriginProps> mOriginProps;

  nsCOMPtr<nsIFile> mDirectory;

  const bool mPersistent;

public:
  StorageDirectoryHelper(nsIFile* aDirectory, bool aPersistent)
    : Runnable("dom::quota::StorageDirectoryHelper")
    , mMutex("StorageDirectoryHelper::mMutex")
    , mCondVar(mMutex, "StorageDirectoryHelper::mCondVar")
    , mMainThreadResultCode(NS_OK)
    , mWaiting(true)
    , mDirectory(aDirectory)
    , mPersistent(aPersistent)
  {
    AssertIsOnIOThread();
  }

protected:
  ~StorageDirectoryHelper()
  { }

  nsresult
  GetDirectoryMetadata(nsIFile* aDirectory,
                       int64_t& aTimestamp,
                       nsACString& aGroup,
                       nsACString& aOrigin,
                       Nullable<bool>& aIsApp);

  // Upgrade helper to load the contents of ".metadata-v2" files from previous
  // schema versions.  Although QuotaManager has a similar GetDirectoryMetadata2
  // method, it is only intended to read current version ".metadata-v2" files.
  // And unlike the old ".metadata" files, the ".metadata-v2" format can evolve
  // because our "storage.sqlite" lets us track the overall version of the
  // storage directory.
  nsresult
  GetDirectoryMetadata2(nsIFile* aDirectory,
                        int64_t& aTimestamp,
                        nsACString& aSuffix,
                        nsACString& aGroup,
                        nsACString& aOrigin,
                        bool& aIsApp);

  nsresult
  RemoveObsoleteOrigin(const OriginProps& aOriginProps);

  nsresult
  ProcessOriginDirectories();

  virtual nsresult
  ProcessOriginDirectory(const OriginProps& aOriginProps) = 0;

private:
  nsresult
  RunOnMainThread();

  NS_IMETHOD
  Run() override;
};

struct StorageDirectoryHelper::OriginProps
{
  enum Type
  {
    eChrome,
    eContent,
    eObsolete
  };

  nsCOMPtr<nsIFile> mDirectory;
  nsString mLeafName;
  nsCString mSpec;
  OriginAttributes mAttrs;
  int64_t mTimestamp;
  nsCString mSuffix;
  nsCString mGroup;
  nsCString mOrigin;

  Type mType;
  bool mNeedsRestore;
  bool mNeedsRestore2;
  bool mIgnore;

public:
  explicit OriginProps()
    : mTimestamp(0)
    , mType(eContent)
    , mNeedsRestore(false)
    , mNeedsRestore2(false)
    , mIgnore(false)
  { }

  nsresult
  Init(nsIFile* aDirectory);
};

class MOZ_STACK_CLASS OriginParser final
{
public:
  enum ResultType {
    InvalidOrigin,
    ObsoleteOrigin,
    ValidOrigin
  };

private:
  static bool
  IgnoreWhitespace(char16_t /* aChar */)
  {
    return false;
  }

  typedef nsCCharSeparatedTokenizerTemplate<IgnoreWhitespace> Tokenizer;

  enum SchemeType {
    eNone,
    eFile,
    eAbout
  };

  enum State {
    eExpectingAppIdOrScheme,
    eExpectingInMozBrowser,
    eExpectingScheme,
    eExpectingEmptyToken1,
    eExpectingEmptyToken2,
    eExpectingEmptyToken3,
    eExpectingHost,
    eExpectingPort,
    eExpectingEmptyTokenOrDriveLetterOrPathnameComponent,
    eExpectingEmptyTokenOrPathnameComponent,
    eComplete,
    eHandledTrailingSeparator
  };

  const nsCString mOrigin;
  const OriginAttributes mOriginAttributes;
  Tokenizer mTokenizer;

  uint32_t mAppId;
  nsCString mScheme;
  nsCString mHost;
  Nullable<uint32_t> mPort;
  nsTArray<nsCString> mPathnameComponents;
  nsCString mHandledTokens;

  SchemeType mSchemeType;
  State mState;
  bool mInIsolatedMozBrowser;
  bool mMaybeDriveLetter;
  bool mError;

public:
  OriginParser(const nsACString& aOrigin,
               const OriginAttributes& aOriginAttributes)
    : mOrigin(aOrigin)
    , mOriginAttributes(aOriginAttributes)
    , mTokenizer(aOrigin, '+')
    , mAppId(kNoAppId)
    , mPort()
    , mSchemeType(eNone)
    , mState(eExpectingAppIdOrScheme)
    , mInIsolatedMozBrowser(false)
    , mMaybeDriveLetter(false)
    , mError(false)
  { }

  static ResultType
  ParseOrigin(const nsACString& aOrigin,
              nsCString& aSpec,
              OriginAttributes* aAttrs);

  ResultType
  Parse(nsACString& aSpec, OriginAttributes* aAttrs);

private:
  void
  HandleScheme(const nsDependentCSubstring& aToken);

  void
  HandlePathnameComponent(const nsDependentCSubstring& aToken);

  void
  HandleToken(const nsDependentCSubstring& aToken);

  void
  HandleTrailingSeparator();
};

class CreateOrUpgradeDirectoryMetadataHelper final
  : public StorageDirectoryHelper
{
  nsCOMPtr<nsIFile> mPermanentStorageDir;

public:
  CreateOrUpgradeDirectoryMetadataHelper(nsIFile* aDirectory,
                                         bool aPersistent)
    : StorageDirectoryHelper(aDirectory, aPersistent)
  { }

  nsresult
  CreateOrUpgradeMetadataFiles();

private:
  nsresult
  MaybeUpgradeOriginDirectory(nsIFile* aDirectory);

  nsresult
  ProcessOriginDirectory(const OriginProps& aOriginProps) override;
};

class UpgradeStorageFrom0_0To1_0Helper final
  : public StorageDirectoryHelper
{
public:
  UpgradeStorageFrom0_0To1_0Helper(nsIFile* aDirectory,
                                   bool aPersistent)
    : StorageDirectoryHelper(aDirectory, aPersistent)
  { }

  nsresult
  DoUpgrade();

private:
  nsresult
  ProcessOriginDirectory(const OriginProps& aOriginProps) override;
};

class UpgradeStorageFrom1_0To2_0Helper final
  : public StorageDirectoryHelper
{
public:
  UpgradeStorageFrom1_0To2_0Helper(nsIFile* aDirectory,
                                   bool aPersistent)
    : StorageDirectoryHelper(aDirectory, aPersistent)
  { }

  nsresult
  DoUpgrade();

private:
  nsresult
  MaybeUpgradeClients(const OriginProps& aOriginProps);

  nsresult
  MaybeRemoveAppsData(const OriginProps& aOriginProps,
                      bool* aRemoved);

  nsresult
  MaybeStripObsoleteOriginAttributes(const OriginProps& aOriginProps,
                                     bool* aStripped);

  nsresult
  ProcessOriginDirectory(const OriginProps& aOriginProps) override;
};

// XXXtt: The following class is duplicated from
// UpgradeStorageFrom1_0To2_0Helper and it should be extracted out in
// bug 1395102.
class UpgradeStorageFrom2_0To2_1Helper final
  : public StorageDirectoryHelper
{
public:
  UpgradeStorageFrom2_0To2_1Helper(nsIFile* aDirectory,
                                   bool aPersistent)
    : StorageDirectoryHelper(aDirectory, aPersistent)
  { }

  nsresult
  DoUpgrade();

private:
  nsresult
  MaybeUpgradeClients(const OriginProps& aOriginProps);

  nsresult
  ProcessOriginDirectory(const OriginProps& aOriginProps) override;
};

class RestoreDirectoryMetadata2Helper final
  : public StorageDirectoryHelper
{
public:
  RestoreDirectoryMetadata2Helper(nsIFile* aDirectory,
                                  bool aPersistent)
    : StorageDirectoryHelper(aDirectory, aPersistent)
  { }

  nsresult
  RestoreMetadata2File();

private:
  nsresult
  ProcessOriginDirectory(const OriginProps& aOriginProps) override;
};

void
SanitizeOriginString(nsCString& aOrigin)
{

#ifdef XP_WIN
  NS_ASSERTION(!strcmp(QuotaManager::kReplaceChars,
                       FILE_ILLEGAL_CHARACTERS FILE_PATH_SEPARATOR),
               "Illegal file characters have changed!");
#endif

  aOrigin.ReplaceChar(QuotaManager::kReplaceChars, '+');
}

nsresult
CloneStoragePath(nsIFile* aBaseDir,
                 const nsAString& aStorageName,
                 nsAString& aStoragePath)
{
  nsresult rv;

  nsCOMPtr<nsIFile> storageDir;
  rv = aBaseDir->Clone(getter_AddRefs(storageDir));
  if (NS_WARN_IF(NS_FAILED(rv))) {
    return rv;
  }

  rv = storageDir->Append(aStorageName);
  if (NS_WARN_IF(NS_FAILED(rv))) {
    return rv;
  }

  rv = storageDir->GetPath(aStoragePath);
  if (NS_WARN_IF(NS_FAILED(rv))) {
    return rv;
  }

  return NS_OK;
}

int64_t
GetLastModifiedTime(nsIFile* aFile, bool aPersistent)
{
  AssertIsOnIOThread();
  MOZ_ASSERT(aFile);

  class MOZ_STACK_CLASS Helper final
  {
  public:
    static nsresult
    GetLastModifiedTime(nsIFile* aFile, int64_t* aTimestamp)
    {
      AssertIsOnIOThread();
      MOZ_ASSERT(aFile);
      MOZ_ASSERT(aTimestamp);

      bool isDirectory;
      nsresult rv = aFile->IsDirectory(&isDirectory);
      if (NS_WARN_IF(NS_FAILED(rv))) {
        return rv;
      }

      if (!isDirectory) {
        nsString leafName;
        rv = aFile->GetLeafName(leafName);
        if (NS_WARN_IF(NS_FAILED(rv))) {
          return rv;
        }

        if (IsOriginMetadata(leafName) ||
            IsTempMetadata(leafName)) {
          return NS_OK;
        }

        int64_t timestamp;
        rv = aFile->GetLastModifiedTime(&timestamp);
        if (NS_WARN_IF(NS_FAILED(rv))) {
          return rv;
        }

        // Need to convert from milliseconds to microseconds.
        MOZ_ASSERT((INT64_MAX / PR_USEC_PER_MSEC) > timestamp);
        timestamp *= int64_t(PR_USEC_PER_MSEC);

        if (timestamp > *aTimestamp) {
          *aTimestamp = timestamp;
        }
        return NS_OK;
      }

      nsCOMPtr<nsIDirectoryEnumerator> entries;
      rv = aFile->GetDirectoryEntries(getter_AddRefs(entries));
      if (NS_WARN_IF(NS_FAILED(rv))) {
        return rv;
      }

      nsCOMPtr<nsIFile> file;
      while (NS_SUCCEEDED((rv = entries->GetNextFile(getter_AddRefs(file)))) && file) {
        rv = GetLastModifiedTime(file, aTimestamp);
        if (NS_WARN_IF(NS_FAILED(rv))) {
          return rv;
        }
      }
      if (NS_WARN_IF(NS_FAILED(rv))) {
        return rv;
      }

      return NS_OK;
    }
  };

  if (aPersistent) {
    return PR_Now();
  }

  int64_t timestamp = INT64_MIN;
  nsresult rv = Helper::GetLastModifiedTime(aFile, &timestamp);
  if (NS_FAILED(rv)) {
    timestamp = PR_Now();
  }

  return timestamp;
}

nsresult
EnsureDirectory(nsIFile* aDirectory, bool* aCreated)
{
  AssertIsOnIOThread();

  nsresult rv = aDirectory->Create(nsIFile::DIRECTORY_TYPE, 0755);
  if (rv == NS_ERROR_FILE_ALREADY_EXISTS) {
    bool isDirectory;
    rv = aDirectory->IsDirectory(&isDirectory);
    NS_ENSURE_SUCCESS(rv, rv);
    NS_ENSURE_TRUE(isDirectory, NS_ERROR_UNEXPECTED);

    *aCreated = false;
  }
  else {
    NS_ENSURE_SUCCESS(rv, rv);

    *aCreated = true;
  }

  return NS_OK;
}

enum FileFlag {
  kTruncateFileFlag,
  kUpdateFileFlag,
  kAppendFileFlag
};

nsresult
GetOutputStream(nsIFile* aFile,
                FileFlag aFileFlag,
                nsIOutputStream** aStream)
{
  AssertIsOnIOThread();

  nsresult rv;

  nsCOMPtr<nsIOutputStream> outputStream;
  switch (aFileFlag) {
    case kTruncateFileFlag: {
      rv = NS_NewLocalFileOutputStream(getter_AddRefs(outputStream),
                                       aFile);
      if (NS_WARN_IF(NS_FAILED(rv))) {
        return rv;
      }

      break;
    }

    case kUpdateFileFlag: {
      bool exists;
      rv = aFile->Exists(&exists);
      if (NS_WARN_IF(NS_FAILED(rv))) {
        return rv;
      }

      if (!exists) {
        *aStream = nullptr;
        return NS_OK;
      }

      nsCOMPtr<nsIFileStream> stream;
      rv = NS_NewLocalFileStream(getter_AddRefs(stream), aFile);
      if (NS_WARN_IF(NS_FAILED(rv))) {
        return rv;
      }

      outputStream = do_QueryInterface(stream);
      if (NS_WARN_IF(!outputStream)) {
        return NS_ERROR_FAILURE;
      }

      break;
    }

    case kAppendFileFlag: {
      rv = NS_NewLocalFileOutputStream(getter_AddRefs(outputStream),
                                       aFile,
                                       PR_WRONLY | PR_CREATE_FILE | PR_APPEND);
      if (NS_WARN_IF(NS_FAILED(rv))) {
        return rv;
      }

      break;
    }

    default:
      MOZ_CRASH("Should never get here!");
  }

  outputStream.forget(aStream);
  return NS_OK;
}

nsresult
GetBinaryOutputStream(nsIFile* aFile,
                      FileFlag aFileFlag,
                      nsIBinaryOutputStream** aStream)
{
  nsCOMPtr<nsIOutputStream> outputStream;
  nsresult rv = GetOutputStream(aFile,
                                aFileFlag,
                                getter_AddRefs(outputStream));
  if (NS_WARN_IF(NS_FAILED(rv))) {
    return rv;
  }

  if (NS_WARN_IF(!outputStream)) {
    return NS_ERROR_UNEXPECTED;
  }

  nsCOMPtr<nsIObjectOutputStream> objectOutputStream =
    NS_NewObjectOutputStream(outputStream);

  objectOutputStream.forget(aStream);
  return NS_OK;
}

void
GetJarPrefix(uint32_t aAppId,
             bool aInIsolatedMozBrowser,
             nsACString& aJarPrefix)
{
  MOZ_ASSERT(aAppId != nsIScriptSecurityManager::UNKNOWN_APP_ID);

  if (aAppId == nsIScriptSecurityManager::UNKNOWN_APP_ID) {
    aAppId = nsIScriptSecurityManager::NO_APP_ID;
  }

  aJarPrefix.Truncate();

  // Fallback.
  if (aAppId == nsIScriptSecurityManager::NO_APP_ID && !aInIsolatedMozBrowser) {
    return;
  }

  // aJarPrefix = appId + "+" + { 't', 'f' } + "+";
  aJarPrefix.AppendInt(aAppId);
  aJarPrefix.Append('+');
  aJarPrefix.Append(aInIsolatedMozBrowser ? 't' : 'f');
  aJarPrefix.Append('+');
}

nsresult
CreateDirectoryMetadata(nsIFile* aDirectory, int64_t aTimestamp,
                        const nsACString& aSuffix, const nsACString& aGroup,
                        const nsACString& aOrigin)
{
  AssertIsOnIOThread();

  OriginAttributes groupAttributes;

  nsCString groupNoSuffix;
  bool ok = groupAttributes.PopulateFromOrigin(aGroup, groupNoSuffix);
  if (!ok) {
    return NS_ERROR_FAILURE;
  }

  nsCString groupPrefix;
  GetJarPrefix(groupAttributes.mAppId,
               groupAttributes.mInIsolatedMozBrowser,
               groupPrefix);

  nsCString group = groupPrefix + groupNoSuffix;

  OriginAttributes originAttributes;

  nsCString originNoSuffix;
  ok = originAttributes.PopulateFromOrigin(aOrigin, originNoSuffix);
  if (!ok) {
    return NS_ERROR_FAILURE;
  }

  nsCString originPrefix;
  GetJarPrefix(originAttributes.mAppId,
               originAttributes.mInIsolatedMozBrowser,
               originPrefix);

  nsCString origin = originPrefix + originNoSuffix;

  MOZ_ASSERT(groupPrefix == originPrefix);

  nsCOMPtr<nsIFile> file;
  nsresult rv = aDirectory->Clone(getter_AddRefs(file));
  if (NS_WARN_IF(NS_FAILED(rv))) {
    return rv;
  }

  rv = file->Append(NS_LITERAL_STRING(METADATA_TMP_FILE_NAME));
  if (NS_WARN_IF(NS_FAILED(rv))) {
    return rv;
  }

  nsCOMPtr<nsIBinaryOutputStream> stream;
  rv = GetBinaryOutputStream(file, kTruncateFileFlag, getter_AddRefs(stream));
  if (NS_WARN_IF(NS_FAILED(rv))) {
    return rv;
  }

  MOZ_ASSERT(stream);

  rv = stream->Write64(aTimestamp);
  if (NS_WARN_IF(NS_FAILED(rv))) {
    return rv;
  }

  rv = stream->WriteStringZ(group.get());
  if (NS_WARN_IF(NS_FAILED(rv))) {
    return rv;
  }

  rv = stream->WriteStringZ(origin.get());
  if (NS_WARN_IF(NS_FAILED(rv))) {
    return rv;
  }

  // Currently unused (used to be isApp).
  rv = stream->WriteBoolean(false);
  if (NS_WARN_IF(NS_FAILED(rv))) {
    return rv;
  }

  rv = stream->Flush();
  if (NS_WARN_IF(NS_FAILED(rv))) {
    return rv;
  }

  rv = stream->Close();
  if (NS_WARN_IF(NS_FAILED(rv))) {
    return rv;
  }

  rv = file->RenameTo(nullptr, NS_LITERAL_STRING(METADATA_FILE_NAME));
  if (NS_WARN_IF(NS_FAILED(rv))) {
    return rv;
  }

  return NS_OK;
}

nsresult
CreateDirectoryMetadata2(nsIFile* aDirectory,
                         int64_t aTimestamp,
                         bool aPersisted,
                         const nsACString& aSuffix,
                         const nsACString& aGroup,
                         const nsACString& aOrigin)
{
  AssertIsOnIOThread();
  MOZ_ASSERT(aDirectory);

  nsCOMPtr<nsIFile> file;
  nsresult rv = aDirectory->Clone(getter_AddRefs(file));
  if (NS_WARN_IF(NS_FAILED(rv))) {
    return rv;
  }

  rv = file->Append(NS_LITERAL_STRING(METADATA_V2_TMP_FILE_NAME));
  if (NS_WARN_IF(NS_FAILED(rv))) {
    return rv;
  }

  nsCOMPtr<nsIBinaryOutputStream> stream;
  rv = GetBinaryOutputStream(file, kTruncateFileFlag, getter_AddRefs(stream));
  if (NS_WARN_IF(NS_FAILED(rv))) {
    return rv;
  }

  MOZ_ASSERT(stream);

  rv = stream->Write64(aTimestamp);
  if (NS_WARN_IF(NS_FAILED(rv))) {
    return rv;
  }

  rv = stream->WriteBoolean(aPersisted);
  if (NS_WARN_IF(NS_FAILED(rv))) {
    return rv;
  }

  // Reserved data 1
  rv = stream->Write32(0);
  if (NS_WARN_IF(NS_FAILED(rv))) {
    return rv;
  }

  // Reserved data 2
  rv = stream->Write32(0);
  if (NS_WARN_IF(NS_FAILED(rv))) {
    return rv;
  }

  // The suffix isn't used right now, but we might need it in future. It's
  // a bit of redundancy we can live with given how painful is to upgrade
  // metadata files.
  rv = stream->WriteStringZ(PromiseFlatCString(aSuffix).get());
  if (NS_WARN_IF(NS_FAILED(rv))) {
    return rv;
  }

  rv = stream->WriteStringZ(PromiseFlatCString(aGroup).get());
  if (NS_WARN_IF(NS_FAILED(rv))) {
    return rv;
  }

  rv = stream->WriteStringZ(PromiseFlatCString(aOrigin).get());
  if (NS_WARN_IF(NS_FAILED(rv))) {
    return rv;
  }

  // Currently unused (used to be isApp).
  rv = stream->WriteBoolean(false);
  if (NS_WARN_IF(NS_FAILED(rv))) {
    return rv;
  }

  rv = stream->Flush();
  if (NS_WARN_IF(NS_FAILED(rv))) {
    return rv;
  }

  rv = stream->Close();
  if (NS_WARN_IF(NS_FAILED(rv))) {
    return rv;
  }

  rv = file->RenameTo(nullptr, NS_LITERAL_STRING(METADATA_V2_FILE_NAME));
  if (NS_WARN_IF(NS_FAILED(rv))) {
    return rv;
  }

  return NS_OK;
}

nsresult
CreateDirectoryMetadataFiles(nsIFile* aDirectory,
                             bool aPersisted,
                             const nsACString& aSuffix,
                             const nsACString& aGroup,
                             const nsACString& aOrigin,
                             int64_t* aTimestamp)
{
  AssertIsOnIOThread();

  int64_t timestamp = PR_Now();

  nsresult rv = CreateDirectoryMetadata(aDirectory,
                                        timestamp,
                                        aSuffix,
                                        aGroup,
                                        aOrigin);
  if (NS_WARN_IF(NS_FAILED(rv))) {
    return rv;
  }

  rv = CreateDirectoryMetadata2(aDirectory,
                                timestamp,
                                aPersisted,
                                aSuffix,
                                aGroup,
                                aOrigin);
  if (NS_WARN_IF(NS_FAILED(rv))) {
    return rv;
  }

  if (aTimestamp) {
    *aTimestamp = timestamp;
  }
  return NS_OK;
}

nsresult
GetBinaryInputStream(nsIFile* aDirectory,
                     const nsAString& aFilename,
                     nsIBinaryInputStream** aStream)
{
  MOZ_ASSERT(!NS_IsMainThread());
  MOZ_ASSERT(aDirectory);
  MOZ_ASSERT(aStream);

  nsCOMPtr<nsIFile> file;
  nsresult rv = aDirectory->Clone(getter_AddRefs(file));
  if (NS_WARN_IF(NS_FAILED(rv))) {
    return rv;
  }

  rv = file->Append(aFilename);
  if (NS_WARN_IF(NS_FAILED(rv))) {
    return rv;
  }

  nsCOMPtr<nsIInputStream> stream;
  rv = NS_NewLocalFileInputStream(getter_AddRefs(stream), file);
  if (NS_WARN_IF(NS_FAILED(rv))) {
    return rv;
  }

  nsCOMPtr<nsIInputStream> bufferedStream;
  rv = NS_NewBufferedInputStream(getter_AddRefs(bufferedStream),
                                 stream.forget(), 512);
  if (NS_WARN_IF(NS_FAILED(rv))) {
    return rv;
  }

  nsCOMPtr<nsIBinaryInputStream> binaryStream =
    do_CreateInstance("@mozilla.org/binaryinputstream;1");
  if (NS_WARN_IF(!binaryStream)) {
    return NS_ERROR_FAILURE;
  }

  rv = binaryStream->SetInputStream(bufferedStream);
  if (NS_WARN_IF(NS_FAILED(rv))) {
    return rv;
  }

  binaryStream.forget(aStream);
  return NS_OK;
}

// This method computes and returns our best guess for the temporary storage
// limit (in bytes), based on the amount of space users have free on their hard
// drive and on given temporary storage usage (also in bytes).
nsresult
GetTemporaryStorageLimit(nsIFile* aDirectory, uint64_t aCurrentUsage,
                         uint64_t* aLimit)
{
  // Check for free space on device where temporary storage directory lives.
  int64_t bytesAvailable;
  nsresult rv = aDirectory->GetDiskSpaceAvailable(&bytesAvailable);
  NS_ENSURE_SUCCESS(rv, rv);

  NS_ASSERTION(bytesAvailable >= 0, "Negative bytes available?!");

  uint64_t availableKB =
    static_cast<uint64_t>((bytesAvailable + aCurrentUsage) / 1024);

  // Grow/shrink in gChunkSizeKB units, deliberately, so that in the common case
  // we don't shrink temporary storage and evict origin data every time we
  // initialize.
  availableKB = (availableKB / gChunkSizeKB) * gChunkSizeKB;

  // Allow temporary storage to consume up to half the available space.
  uint64_t resultKB = availableKB * .50;

  *aLimit = resultKB * 1024;
  return NS_OK;
}

} // namespace

/*******************************************************************************
 * Exported functions
 ******************************************************************************/

PQuotaParent*
AllocPQuotaParent()
{
  AssertIsOnBackgroundThread();

  if (NS_WARN_IF(QuotaManager::IsShuttingDown())) {
    return nullptr;
  }

  RefPtr<Quota> actor = new Quota();

  return actor.forget().take();
}

bool
DeallocPQuotaParent(PQuotaParent* aActor)
{
  AssertIsOnBackgroundThread();
  MOZ_ASSERT(aActor);

  RefPtr<Quota> actor = dont_AddRef(static_cast<Quota*>(aActor));
  return true;
}

/*******************************************************************************
 * Directory lock
 ******************************************************************************/

DirectoryLockImpl::DirectoryLockImpl(QuotaManager* aQuotaManager,
                                     const Nullable<PersistenceType>& aPersistenceType,
                                     const nsACString& aGroup,
                                     const OriginScope& aOriginScope,
                                     const Nullable<Client::Type>& aClientType,
                                     bool aExclusive,
                                     bool aInternal,
                                     OpenDirectoryListener* aOpenListener)
  : mQuotaManager(aQuotaManager)
  , mPersistenceType(aPersistenceType)
  , mGroup(aGroup)
  , mOriginScope(aOriginScope)
  , mClientType(aClientType)
  , mOpenListener(aOpenListener)
  , mExclusive(aExclusive)
  , mInternal(aInternal)
  , mInvalidated(false)
{
  AssertIsOnOwningThread();
  MOZ_ASSERT(aQuotaManager);
  MOZ_ASSERT_IF(aOriginScope.IsOrigin(), !aOriginScope.GetOrigin().IsEmpty());
  MOZ_ASSERT_IF(!aInternal, !aPersistenceType.IsNull());
  MOZ_ASSERT_IF(!aInternal,
                aPersistenceType.Value() != PERSISTENCE_TYPE_INVALID);
  MOZ_ASSERT_IF(!aInternal, !aGroup.IsEmpty());
  MOZ_ASSERT_IF(!aInternal, aOriginScope.IsOrigin());
  MOZ_ASSERT_IF(!aInternal, !aClientType.IsNull());
  MOZ_ASSERT_IF(!aInternal, aClientType.Value() != Client::TYPE_MAX);
  MOZ_ASSERT_IF(!aInternal, aOpenListener);
}

DirectoryLockImpl::~DirectoryLockImpl()
{
  AssertIsOnOwningThread();
  MOZ_ASSERT(mQuotaManager);

  for (DirectoryLockImpl* blockingLock : mBlocking) {
    blockingLock->MaybeUnblock(this);
  }

  mBlocking.Clear();

  mQuotaManager->UnregisterDirectoryLock(this);
}

#ifdef DEBUG

void
DirectoryLockImpl::AssertIsOnOwningThread() const
{
  MOZ_ASSERT(mQuotaManager);
  mQuotaManager->AssertIsOnOwningThread();
}

#endif // DEBUG

bool
DirectoryLockImpl::MustWaitFor(const DirectoryLockImpl& aExistingLock)
{
  AssertIsOnOwningThread();

  // Waiting is never required if the ops in comparison represent shared locks.
  if (!aExistingLock.mExclusive && !mExclusive) {
    return false;
  }

  // If the persistence types don't overlap, the op can proceed.
  if (!aExistingLock.mPersistenceType.IsNull() && !mPersistenceType.IsNull() &&
      aExistingLock.mPersistenceType.Value() != mPersistenceType.Value()) {
    return false;
  }

  // If the origin scopes don't overlap, the op can proceed.
  bool match = aExistingLock.mOriginScope.Matches(mOriginScope);
  if (!match) {
    return false;
  }

  // If the client types don't overlap, the op can proceed.
  if (!aExistingLock.mClientType.IsNull() && !mClientType.IsNull() &&
      aExistingLock.mClientType.Value() != mClientType.Value()) {
    return false;
  }

  // Otherwise, when all attributes overlap (persistence type, origin scope and
  // client type) the op must wait.
  return true;
}

void
DirectoryLockImpl::NotifyOpenListener()
{
  AssertIsOnOwningThread();
  MOZ_ASSERT(mQuotaManager);
  MOZ_ASSERT(mOpenListener);

  if (mInvalidated) {
    mOpenListener->DirectoryLockFailed();
  } else {
    mOpenListener->DirectoryLockAcquired(this);
  }

  mOpenListener = nullptr;

  mQuotaManager->RemovePendingDirectoryLock(this);
}

nsresult
QuotaManager::
CreateRunnable::Init()
{
  MOZ_ASSERT(NS_IsMainThread());
  MOZ_ASSERT(mState == State::Initial);

  nsresult rv;

  nsCOMPtr<nsIFile> baseDir;
  rv = NS_GetSpecialDirectory(NS_APP_INDEXEDDB_PARENT_DIR,
                              getter_AddRefs(baseDir));
  if (NS_FAILED(rv)) {
    rv = NS_GetSpecialDirectory(NS_APP_USER_PROFILE_50_DIR,
                                getter_AddRefs(baseDir));
  }
  if (NS_WARN_IF(NS_FAILED(rv))) {
    return rv;
  }

  rv = baseDir->GetPath(mBaseDirPath);
  if (NS_WARN_IF(NS_FAILED(rv))) {
    return rv;
  }

  return NS_OK;
}

nsresult
QuotaManager::
CreateRunnable::CreateManager()
{
  AssertIsOnOwningThread();
  MOZ_ASSERT(mState == State::CreatingManager);

  mManager = new QuotaManager();

  nsresult rv = mManager->Init(mBaseDirPath);
  if (NS_WARN_IF(NS_FAILED(rv))) {
    return rv;
  }

  return NS_OK;
}

nsresult
QuotaManager::
CreateRunnable::RegisterObserver()
{
  MOZ_ASSERT(NS_IsMainThread());
  MOZ_ASSERT(mState == State::RegisteringObserver);

  if (NS_FAILED(Preferences::AddIntVarCache(&gFixedLimitKB, PREF_FIXED_LIMIT,
                                            kDefaultFixedLimitKB)) ||
      NS_FAILED(Preferences::AddUintVarCache(&gChunkSizeKB,
                                             PREF_CHUNK_SIZE,
                                             kDefaultChunkSizeKB))) {
    NS_WARNING("Unable to respond to temp storage pref changes!");
  }

  if (NS_FAILED(Preferences::AddBoolVarCache(&gTestingEnabled,
                                             PREF_TESTING_FEATURES, false))) {
    NS_WARNING("Unable to respond to testing pref changes!");
  }

  nsCOMPtr<nsIObserverService> observerService =
    mozilla::services::GetObserverService();
  if (NS_WARN_IF(!observerService)) {
    return NS_ERROR_FAILURE;
  }

  nsCOMPtr<nsIObserver> observer = new ShutdownObserver(mOwningThread);

  nsresult rv =
    observerService->AddObserver(observer,
                                 PROFILE_BEFORE_CHANGE_QM_OBSERVER_ID,
                                 false);
  if (NS_WARN_IF(NS_FAILED(rv))) {
    return rv;
  }

  // This service has to be started on the main thread currently.
  nsCOMPtr<mozIStorageService> ss =
    do_GetService(MOZ_STORAGE_SERVICE_CONTRACTID, &rv);
  if (NS_WARN_IF(NS_FAILED(rv))) {
    return rv;
  }

  QuotaManagerService* qms = QuotaManagerService::GetOrCreate();
  if (NS_WARN_IF(!qms)) {
    return rv;
  }

  qms->NoteLiveManager(mManager);

  for (RefPtr<Client>& client : mManager->mClients) {
    client->DidInitialize(mManager);
  }

  return NS_OK;
}

void
QuotaManager::
CreateRunnable::CallCallbacks()
{
  AssertIsOnOwningThread();
  MOZ_ASSERT(mState == State::CallingCallbacks);

  gCreateRunnable = nullptr;

  if (NS_FAILED(mResultCode)) {
    gCreateFailed = true;
  } else {
    gInstance = mManager;
  }

  mManager = nullptr;

  nsTArray<nsCOMPtr<nsIRunnable>> callbacks;
  mCallbacks.SwapElements(callbacks);

  for (nsCOMPtr<nsIRunnable>& callback : callbacks) {
    Unused << callback->Run();
  }
}

auto
QuotaManager::
CreateRunnable::GetNextState(nsCOMPtr<nsIEventTarget>& aThread) -> State
{
  switch (mState) {
    case State::Initial:
      aThread = mOwningThread;
      return State::CreatingManager;
    case State::CreatingManager:
      aThread = GetMainThreadEventTarget();
      return State::RegisteringObserver;
    case State::RegisteringObserver:
      aThread = mOwningThread;
      return State::CallingCallbacks;
    case State::CallingCallbacks:
      aThread = nullptr;
      return State::Completed;
    default:
      MOZ_CRASH("Bad state!");
  }
}

NS_IMETHODIMP
QuotaManager::
CreateRunnable::Run()
{
  nsresult rv;

  switch (mState) {
    case State::Initial:
      rv = Init();
      break;

    case State::CreatingManager:
      rv = CreateManager();
      break;

    case State::RegisteringObserver:
      rv = RegisterObserver();
      break;

    case State::CallingCallbacks:
      CallCallbacks();
      rv = NS_OK;
      break;

    case State::Completed:
    default:
      MOZ_CRASH("Bad state!");
  }

  nsCOMPtr<nsIEventTarget> thread;
  if (NS_WARN_IF(NS_FAILED(rv))) {
    if (NS_SUCCEEDED(mResultCode)) {
      mResultCode = rv;
    }

    mState = State::CallingCallbacks;
    thread = mOwningThread;
  } else {
    mState = GetNextState(thread);
  }

  if (thread) {
    MOZ_ALWAYS_SUCCEEDS(thread->Dispatch(this, NS_DISPATCH_NORMAL));
  }

  return NS_OK;
}

NS_IMETHODIMP
QuotaManager::
ShutdownRunnable::Run()
{
  if (NS_IsMainThread()) {
    mDone = true;

    return NS_OK;
  }

  AssertIsOnBackgroundThread();

  RefPtr<QuotaManager> quotaManager = gInstance.get();
  if (quotaManager) {
    quotaManager->Shutdown();

    gInstance = nullptr;
  }

  MOZ_ALWAYS_SUCCEEDS(NS_DispatchToMainThread(this));

  return NS_OK;
}

NS_IMPL_ISUPPORTS(QuotaManager::ShutdownObserver, nsIObserver)

NS_IMETHODIMP
QuotaManager::
ShutdownObserver::Observe(nsISupports* aSubject,
                          const char* aTopic,
                          const char16_t* aData)
{
  MOZ_ASSERT(NS_IsMainThread());
  MOZ_ASSERT(!strcmp(aTopic, PROFILE_BEFORE_CHANGE_QM_OBSERVER_ID));
  MOZ_ASSERT(gInstance);

  nsCOMPtr<nsIObserverService> observerService =
    mozilla::services::GetObserverService();
  if (NS_WARN_IF(!observerService)) {
    return NS_ERROR_FAILURE;
  }

  // Unregister ourselves from the observer service first to make sure the
  // nested event loop below will not cause re-entrancy issues.
  Unused <<
    observerService->RemoveObserver(this,
                                    PROFILE_BEFORE_CHANGE_QM_OBSERVER_ID);

  QuotaManagerService* qms = QuotaManagerService::Get();
  MOZ_ASSERT(qms);

  qms->NoteShuttingDownManager();

  for (RefPtr<Client>& client : gInstance->mClients) {
    client->WillShutdown();
  }

  bool done = false;

  RefPtr<ShutdownRunnable> shutdownRunnable = new ShutdownRunnable(done);
  MOZ_ALWAYS_SUCCEEDS(
    mBackgroundThread->Dispatch(shutdownRunnable, NS_DISPATCH_NORMAL));

  MOZ_ALWAYS_TRUE(SpinEventLoopUntil([&]() { return done; }));

  return NS_OK;
}

/*******************************************************************************
 * Quota object
 ******************************************************************************/

void
QuotaObject::AddRef()
{
  QuotaManager* quotaManager = QuotaManager::Get();
  if (!quotaManager) {
    NS_ERROR("Null quota manager, this shouldn't happen, possible leak!");

    ++mRefCnt;

    return;
  }

  MutexAutoLock lock(quotaManager->mQuotaMutex);

  ++mRefCnt;
}

void
QuotaObject::Release()
{
  QuotaManager* quotaManager = QuotaManager::Get();
  if (!quotaManager) {
    NS_ERROR("Null quota manager, this shouldn't happen, possible leak!");

    nsrefcnt count = --mRefCnt;
    if (count == 0) {
      mRefCnt = 1;
      delete this;
    }

    return;
  }

  {
    MutexAutoLock lock(quotaManager->mQuotaMutex);

    --mRefCnt;

    if (mRefCnt > 0) {
      return;
    }

    if (mOriginInfo) {
      mOriginInfo->mQuotaObjects.Remove(mPath);
    }
  }

  delete this;
}

bool
QuotaObject::MaybeUpdateSize(int64_t aSize, bool aTruncate)
{
  QuotaManager* quotaManager = QuotaManager::Get();
  MOZ_ASSERT(quotaManager);

  MutexAutoLock lock(quotaManager->mQuotaMutex);

  return LockedMaybeUpdateSize(aSize, aTruncate);
}

bool
QuotaObject::IncreaseSize(int64_t aDelta)
{
  MOZ_ASSERT(aDelta >= 0);

  QuotaManager* quotaManager = QuotaManager::Get();
  MOZ_ASSERT(quotaManager);

  MutexAutoLock lock(quotaManager->mQuotaMutex);

  AssertNoOverflow(mSize, aDelta);
  int64_t size = mSize + aDelta;

  return LockedMaybeUpdateSize(size, /* aTruncate */ false);
}

void
QuotaObject::DisableQuotaCheck()
{
  QuotaManager* quotaManager = QuotaManager::Get();
  MOZ_ASSERT(quotaManager);

  MutexAutoLock lock(quotaManager->mQuotaMutex);

  mQuotaCheckDisabled = true;
}

void
QuotaObject::EnableQuotaCheck()
{
  QuotaManager* quotaManager = QuotaManager::Get();
  MOZ_ASSERT(quotaManager);

  MutexAutoLock lock(quotaManager->mQuotaMutex);

  mQuotaCheckDisabled = false;
}

bool
QuotaObject::LockedMaybeUpdateSize(int64_t aSize, bool aTruncate)
{
  QuotaManager* quotaManager = QuotaManager::Get();
  MOZ_ASSERT(quotaManager);

  quotaManager->mQuotaMutex.AssertCurrentThreadOwns();

  if (mWritingDone == false && mOriginInfo) {
    mWritingDone = true;
    StorageActivityService::SendActivity(mOriginInfo->mOrigin);
  }

  if (mQuotaCheckDisabled) {
    return true;
  }

  if (mSize == aSize) {
    return true;
  }

  if (!mOriginInfo) {
    mSize = aSize;
    return true;
  }

  GroupInfo* groupInfo = mOriginInfo->mGroupInfo;
  MOZ_ASSERT(groupInfo);

  if (mSize > aSize) {
    if (aTruncate) {
      const int64_t delta = mSize - aSize;

      AssertNoUnderflow(quotaManager->mTemporaryStorageUsage, delta);
      quotaManager->mTemporaryStorageUsage -= delta;

      if (!mOriginInfo->LockedPersisted()) {
        AssertNoUnderflow(groupInfo->mUsage, delta);
        groupInfo->mUsage -= delta;
      }

      AssertNoUnderflow(mOriginInfo->mUsage, delta);
      mOriginInfo->mUsage -= delta;

      mSize = aSize;
    }
    return true;
  }

  MOZ_ASSERT(mSize < aSize);

  RefPtr<GroupInfo> complementaryGroupInfo =
    groupInfo->mGroupInfoPair->LockedGetGroupInfo(
      ComplementaryPersistenceType(groupInfo->mPersistenceType));

  uint64_t delta = aSize - mSize;

  AssertNoOverflow(mOriginInfo->mUsage, delta);
  uint64_t newUsage = mOriginInfo->mUsage + delta;

  // Temporary storage has no limit for origin usage (there's a group and the
  // global limit though).

  uint64_t newGroupUsage = groupInfo->mUsage;
  if (!mOriginInfo->LockedPersisted()) {
    AssertNoOverflow(groupInfo->mUsage, delta);
    newGroupUsage += delta;

    uint64_t groupUsage = groupInfo->mUsage;
    if (complementaryGroupInfo) {
      AssertNoOverflow(groupUsage, complementaryGroupInfo->mUsage);
      groupUsage += complementaryGroupInfo->mUsage;
    }

    // Temporary storage has a hard limit for group usage (20 % of the global
    // limit).
    AssertNoOverflow(groupUsage, delta);
    if (groupUsage + delta > quotaManager->GetGroupLimit()) {
      return false;
    }
  }

  AssertNoOverflow(quotaManager->mTemporaryStorageUsage, delta);
  uint64_t newTemporaryStorageUsage = quotaManager->mTemporaryStorageUsage +
                                      delta;

  if (newTemporaryStorageUsage > quotaManager->mTemporaryStorageLimit) {
    // This will block the thread without holding the lock while waitting.

    AutoTArray<RefPtr<DirectoryLockImpl>, 10> locks;

    uint64_t sizeToBeFreed =
      quotaManager->LockedCollectOriginsForEviction(delta, locks);

    if (!sizeToBeFreed) {
      uint64_t usage = quotaManager->mTemporaryStorageUsage;

      MutexAutoUnlock autoUnlock(quotaManager->mQuotaMutex);

      quotaManager->NotifyStoragePressure(usage);

      return false;
    }

    NS_ASSERTION(sizeToBeFreed >= delta, "Huh?");

    {
      MutexAutoUnlock autoUnlock(quotaManager->mQuotaMutex);

      for (RefPtr<DirectoryLockImpl>& lock : locks) {
        MOZ_ASSERT(!lock->GetPersistenceType().IsNull());
        MOZ_ASSERT(lock->GetOriginScope().IsOrigin());
        MOZ_ASSERT(!lock->GetOriginScope().GetOrigin().IsEmpty());

        quotaManager->DeleteFilesForOrigin(lock->GetPersistenceType().Value(),
                                           lock->GetOriginScope().GetOrigin());
      }
    }

    // Relocked.

    NS_ASSERTION(mOriginInfo, "How come?!");

    for (DirectoryLockImpl* lock : locks) {
      MOZ_ASSERT(!lock->GetPersistenceType().IsNull());
      MOZ_ASSERT(!lock->GetGroup().IsEmpty());
      MOZ_ASSERT(lock->GetOriginScope().IsOrigin());
      MOZ_ASSERT(!lock->GetOriginScope().GetOrigin().IsEmpty());
      MOZ_ASSERT(!(lock->GetOriginScope().GetOrigin() == mOriginInfo->mOrigin &&
                   lock->GetPersistenceType().Value() == groupInfo->mPersistenceType),
                 "Deleted itself!");

      quotaManager->LockedRemoveQuotaForOrigin(
                                             lock->GetPersistenceType().Value(),
                                             lock->GetGroup(),
                                             lock->GetOriginScope().GetOrigin());
    }

    // We unlocked and relocked several times so we need to recompute all the
    // essential variables and recheck the group limit.

    AssertNoUnderflow(aSize, mSize);
    delta = aSize - mSize;

    AssertNoOverflow(mOriginInfo->mUsage, delta);
    newUsage = mOriginInfo->mUsage + delta;

    newGroupUsage = groupInfo->mUsage;
    if (!mOriginInfo->LockedPersisted()) {
      AssertNoOverflow(groupInfo->mUsage, delta);
      newGroupUsage += delta;

      uint64_t groupUsage = groupInfo->mUsage;
      if (complementaryGroupInfo) {
        AssertNoOverflow(groupUsage, complementaryGroupInfo->mUsage);
        groupUsage += complementaryGroupInfo->mUsage;
      }

      AssertNoOverflow(groupUsage, delta);
      if (groupUsage + delta > quotaManager->GetGroupLimit()) {
        // Unfortunately some other thread increased the group usage in the
        // meantime and we are not below the group limit anymore.

        // However, the origin eviction must be finalized in this case too.
        MutexAutoUnlock autoUnlock(quotaManager->mQuotaMutex);

        quotaManager->FinalizeOriginEviction(locks);

        return false;
      }
    }

    AssertNoOverflow(quotaManager->mTemporaryStorageUsage, delta);
    newTemporaryStorageUsage = quotaManager->mTemporaryStorageUsage + delta;

    NS_ASSERTION(newTemporaryStorageUsage <=
                 quotaManager->mTemporaryStorageLimit, "How come?!");

    // Ok, we successfully freed enough space and the operation can continue
    // without throwing the quota error.
    mOriginInfo->mUsage = newUsage;
    if (!mOriginInfo->LockedPersisted()) {
      groupInfo->mUsage = newGroupUsage;
    }
    quotaManager->mTemporaryStorageUsage = newTemporaryStorageUsage;;

    // Some other thread could increase the size in the meantime, but no more
    // than this one.
    MOZ_ASSERT(mSize < aSize);
    mSize = aSize;

    // Finally, release IO thread only objects and allow next synchronized
    // ops for the evicted origins.
    MutexAutoUnlock autoUnlock(quotaManager->mQuotaMutex);

    quotaManager->FinalizeOriginEviction(locks);

    return true;
  }

  mOriginInfo->mUsage = newUsage;
  if (!mOriginInfo->LockedPersisted()) {
    groupInfo->mUsage = newGroupUsage;
  }
  quotaManager->mTemporaryStorageUsage = newTemporaryStorageUsage;

  mSize = aSize;

  return true;
}

/*******************************************************************************
 * Quota manager
 ******************************************************************************/

QuotaManager::QuotaManager()
: mQuotaMutex("QuotaManager.mQuotaMutex"),
  mTemporaryStorageLimit(0),
  mTemporaryStorageUsage(0),
  mTemporaryStorageInitialized(false),
  mStorageInitialized(false)
{
  AssertIsOnOwningThread();
  MOZ_ASSERT(!gInstance);
}

QuotaManager::~QuotaManager()
{
  AssertIsOnOwningThread();
  MOZ_ASSERT(!gInstance || gInstance == this);
}

void
QuotaManager::GetOrCreate(nsIRunnable* aCallback)
{
  AssertIsOnBackgroundThread();

  if (IsShuttingDown()) {
    MOZ_ASSERT(false, "Calling GetOrCreate() after shutdown!");
    return;
  }

  if (gInstance || gCreateFailed) {
    MOZ_ASSERT(!gCreateRunnable);
    MOZ_ASSERT_IF(gCreateFailed, !gInstance);

    MOZ_ALWAYS_SUCCEEDS(NS_DispatchToCurrentThread(aCallback));
  } else {
    if (!gCreateRunnable) {
      gCreateRunnable = new CreateRunnable();
      MOZ_ALWAYS_SUCCEEDS(NS_DispatchToMainThread(gCreateRunnable));
    }

    gCreateRunnable->AddCallback(aCallback);
  }
}

// static
QuotaManager*
QuotaManager::Get()
{
  // Does not return an owning reference.
  return gInstance;
}

// static
bool
QuotaManager::IsShuttingDown()
{
  return gShutdown;
}

auto
QuotaManager::CreateDirectoryLock(const Nullable<PersistenceType>& aPersistenceType,
                                  const nsACString& aGroup,
                                  const OriginScope& aOriginScope,
                                  const Nullable<Client::Type>& aClientType,
                                  bool aExclusive,
                                  bool aInternal,
                                  OpenDirectoryListener* aOpenListener)
  -> already_AddRefed<DirectoryLockImpl>
{
  AssertIsOnOwningThread();
  MOZ_ASSERT_IF(aOriginScope.IsOrigin(), !aOriginScope.GetOrigin().IsEmpty());
  MOZ_ASSERT_IF(!aInternal, !aPersistenceType.IsNull());
  MOZ_ASSERT_IF(!aInternal,
                aPersistenceType.Value() != PERSISTENCE_TYPE_INVALID);
  MOZ_ASSERT_IF(!aInternal, !aGroup.IsEmpty());
  MOZ_ASSERT_IF(!aInternal, aOriginScope.IsOrigin());
  MOZ_ASSERT_IF(!aInternal, !aClientType.IsNull());
  MOZ_ASSERT_IF(!aInternal, aClientType.Value() != Client::TYPE_MAX);
  MOZ_ASSERT_IF(!aInternal, aOpenListener);

  RefPtr<DirectoryLockImpl> lock = new DirectoryLockImpl(this,
                                                           aPersistenceType,
                                                           aGroup,
                                                           aOriginScope,
                                                           aClientType,
                                                           aExclusive,
                                                           aInternal,
                                                           aOpenListener);

  mPendingDirectoryLocks.AppendElement(lock);

  // See if this lock needs to wait.
  bool blocked = false;
  for (uint32_t index = mDirectoryLocks.Length(); index > 0; index--) {
    DirectoryLockImpl* existingLock = mDirectoryLocks[index - 1];
    if (lock->MustWaitFor(*existingLock)) {
      existingLock->AddBlockingLock(lock);
      lock->AddBlockedOnLock(existingLock);
      blocked = true;
    }
  }

  RegisterDirectoryLock(lock);

  // Otherwise, notify the open listener immediately.
  if (!blocked) {
    lock->NotifyOpenListener();
  }

  return lock.forget();
}

auto
QuotaManager::CreateDirectoryLockForEviction(PersistenceType aPersistenceType,
                                             const nsACString& aGroup,
                                             const nsACString& aOrigin)
  -> already_AddRefed<DirectoryLockImpl>
{
  AssertIsOnOwningThread();
  MOZ_ASSERT(aPersistenceType != PERSISTENCE_TYPE_INVALID);
  MOZ_ASSERT(!aOrigin.IsEmpty());

  RefPtr<DirectoryLockImpl> lock =
    new DirectoryLockImpl(this,
                          Nullable<PersistenceType>(aPersistenceType),
                          aGroup,
                          OriginScope::FromOrigin(aOrigin),
                          Nullable<Client::Type>(),
                          /* aExclusive */ true,
                          /* aInternal */ true,
                          nullptr);

#ifdef DEBUG
  for (uint32_t index = mDirectoryLocks.Length(); index > 0; index--) {
    DirectoryLockImpl* existingLock = mDirectoryLocks[index - 1];
    MOZ_ASSERT(!lock->MustWaitFor(*existingLock));
  }
#endif

  RegisterDirectoryLock(lock);

  return lock.forget();
}

void
QuotaManager::RegisterDirectoryLock(DirectoryLockImpl* aLock)
{
  AssertIsOnOwningThread();
  MOZ_ASSERT(aLock);

  mDirectoryLocks.AppendElement(aLock);

  if (aLock->ShouldUpdateLockTable()) {
    const Nullable<PersistenceType>& persistenceType =
      aLock->GetPersistenceType();
    const OriginScope& originScope = aLock->GetOriginScope();

    MOZ_ASSERT(!persistenceType.IsNull());
    MOZ_ASSERT(!aLock->GetGroup().IsEmpty());
    MOZ_ASSERT(originScope.IsOrigin());
    MOZ_ASSERT(!originScope.GetOrigin().IsEmpty());

    DirectoryLockTable& directoryLockTable =
      GetDirectoryLockTable(persistenceType.Value());

    nsTArray<DirectoryLockImpl*>* array;
    if (!directoryLockTable.Get(originScope.GetOrigin(), &array)) {
      array = new nsTArray<DirectoryLockImpl*>();
      directoryLockTable.Put(originScope.GetOrigin(), array);

      if (!IsShuttingDown()) {
        UpdateOriginAccessTime(persistenceType.Value(),
                               aLock->GetGroup(),
                               originScope.GetOrigin());
      }
    }
    array->AppendElement(aLock);
  }
}

void
QuotaManager::UnregisterDirectoryLock(DirectoryLockImpl* aLock)
{
  AssertIsOnOwningThread();

  MOZ_ALWAYS_TRUE(mDirectoryLocks.RemoveElement(aLock));

  if (aLock->ShouldUpdateLockTable()) {
    const Nullable<PersistenceType>& persistenceType =
      aLock->GetPersistenceType();
    const OriginScope& originScope = aLock->GetOriginScope();

    MOZ_ASSERT(!persistenceType.IsNull());
    MOZ_ASSERT(!aLock->GetGroup().IsEmpty());
    MOZ_ASSERT(originScope.IsOrigin());
    MOZ_ASSERT(!originScope.GetOrigin().IsEmpty());

    DirectoryLockTable& directoryLockTable =
      GetDirectoryLockTable(persistenceType.Value());

    nsTArray<DirectoryLockImpl*>* array;
    MOZ_ALWAYS_TRUE(directoryLockTable.Get(originScope.GetOrigin(), &array));

    MOZ_ALWAYS_TRUE(array->RemoveElement(aLock));
    if (array->IsEmpty()) {
      directoryLockTable.Remove(originScope.GetOrigin());

      if (!IsShuttingDown()) {
        UpdateOriginAccessTime(persistenceType.Value(),
                               aLock->GetGroup(),
                               originScope.GetOrigin());
      }
    }
  }
}

void
QuotaManager::RemovePendingDirectoryLock(DirectoryLockImpl* aLock)
{
  AssertIsOnOwningThread();
  MOZ_ASSERT(aLock);

  MOZ_ALWAYS_TRUE(mPendingDirectoryLocks.RemoveElement(aLock));
}

uint64_t
QuotaManager::CollectOriginsForEviction(
                                  uint64_t aMinSizeToBeFreed,
                                  nsTArray<RefPtr<DirectoryLockImpl>>& aLocks)
{
  AssertIsOnOwningThread();
  MOZ_ASSERT(aLocks.IsEmpty());

  struct MOZ_STACK_CLASS Helper final
  {
    static void
    GetInactiveOriginInfos(nsTArray<RefPtr<OriginInfo>>& aOriginInfos,
                           nsTArray<DirectoryLockImpl*>& aLocks,
                           nsTArray<OriginInfo*>& aInactiveOriginInfos)
    {
      for (OriginInfo* originInfo : aOriginInfos) {
        MOZ_ASSERT(originInfo->mGroupInfo->mPersistenceType !=
                     PERSISTENCE_TYPE_PERSISTENT);

        if (originInfo->LockedPersisted()) {
          continue;
        }

        OriginScope originScope = OriginScope::FromOrigin(originInfo->mOrigin);

        bool match = false;
        for (uint32_t j = aLocks.Length(); j > 0; j--) {
          DirectoryLockImpl* lock = aLocks[j - 1];
          if (originScope.Matches(lock->GetOriginScope())) {
            match = true;
            break;
          }
        }

        if (!match) {
          MOZ_ASSERT(!originInfo->mQuotaObjects.Count(),
                     "Inactive origin shouldn't have open files!");
          aInactiveOriginInfos.InsertElementSorted(originInfo,
                                                   OriginInfoLRUComparator());
        }
      }
    }
  };

  // Split locks into separate arrays and filter out locks for persistent
  // storage, they can't block us.
  nsTArray<DirectoryLockImpl*> temporaryStorageLocks;
  nsTArray<DirectoryLockImpl*> defaultStorageLocks;
  for (DirectoryLockImpl* lock : mDirectoryLocks) {
    const Nullable<PersistenceType>& persistenceType =
      lock->GetPersistenceType();

    if (persistenceType.IsNull()) {
      temporaryStorageLocks.AppendElement(lock);
      defaultStorageLocks.AppendElement(lock);
    } else if (persistenceType.Value() == PERSISTENCE_TYPE_TEMPORARY) {
      temporaryStorageLocks.AppendElement(lock);
    } else if (persistenceType.Value() == PERSISTENCE_TYPE_DEFAULT) {
      defaultStorageLocks.AppendElement(lock);
    } else {
      MOZ_ASSERT(persistenceType.Value() == PERSISTENCE_TYPE_PERSISTENT);

      // Do nothing here, persistent origins don't need to be collected ever.
    }
  }

  nsTArray<OriginInfo*> inactiveOrigins;

  // Enumerate and process inactive origins. This must be protected by the
  // mutex.
  MutexAutoLock lock(mQuotaMutex);

  for (auto iter = mGroupInfoPairs.Iter(); !iter.Done(); iter.Next()) {
    GroupInfoPair* pair = iter.UserData();

    MOZ_ASSERT(!iter.Key().IsEmpty());
    MOZ_ASSERT(pair);

    RefPtr<GroupInfo> groupInfo =
      pair->LockedGetGroupInfo(PERSISTENCE_TYPE_TEMPORARY);
    if (groupInfo) {
      Helper::GetInactiveOriginInfos(groupInfo->mOriginInfos,
                                     temporaryStorageLocks,
                                     inactiveOrigins);
    }

    groupInfo = pair->LockedGetGroupInfo(PERSISTENCE_TYPE_DEFAULT);
    if (groupInfo) {
      Helper::GetInactiveOriginInfos(groupInfo->mOriginInfos,
                                     defaultStorageLocks,
                                     inactiveOrigins);
    }
  }

#ifdef DEBUG
  // Make sure the array is sorted correctly.
  for (uint32_t index = inactiveOrigins.Length(); index > 1; index--) {
    MOZ_ASSERT(inactiveOrigins[index - 1]->mAccessTime >=
               inactiveOrigins[index - 2]->mAccessTime);
  }
#endif

  // Create a list of inactive and the least recently used origins
  // whose aggregate size is greater or equals the minimal size to be freed.
  uint64_t sizeToBeFreed = 0;
  for(uint32_t count = inactiveOrigins.Length(), index = 0;
      index < count;
      index++) {
    if (sizeToBeFreed >= aMinSizeToBeFreed) {
      inactiveOrigins.TruncateLength(index);
      break;
    }

    sizeToBeFreed += inactiveOrigins[index]->mUsage;
  }

  if (sizeToBeFreed >= aMinSizeToBeFreed) {
    // Success, add directory locks for these origins, so any other
    // operations for them will be delayed (until origin eviction is finalized).

    for (OriginInfo* originInfo : inactiveOrigins) {
      RefPtr<DirectoryLockImpl> lock =
        CreateDirectoryLockForEviction(originInfo->mGroupInfo->mPersistenceType,
                                       originInfo->mGroupInfo->mGroup,
                                       originInfo->mOrigin);
      aLocks.AppendElement(lock.forget());
    }

    return sizeToBeFreed;
  }

  return 0;
}

nsresult
QuotaManager::Init(const nsAString& aBasePath)
{

  mBasePath = aBasePath;

  nsCOMPtr<nsIFile> baseDir;
  nsresult rv = NS_NewLocalFile(aBasePath, false, getter_AddRefs(baseDir));
  if (NS_WARN_IF(NS_FAILED(rv))) {
    return rv;
  }

  rv = CloneStoragePath(baseDir,
                        NS_LITERAL_STRING(INDEXEDDB_DIRECTORY_NAME),
                        mIndexedDBPath);
  if (NS_WARN_IF(NS_FAILED(rv))) {
    return rv;
  }

  rv = baseDir->Append(NS_LITERAL_STRING(STORAGE_DIRECTORY_NAME));
  if (NS_WARN_IF(NS_FAILED(rv))) {
    return rv;
  }

  rv = baseDir->GetPath(mStoragePath);
  if (NS_WARN_IF(NS_FAILED(rv))) {
    return rv;
  }

  rv = CloneStoragePath(baseDir,
                        NS_LITERAL_STRING(PERMANENT_DIRECTORY_NAME),
                        mPermanentStoragePath);
  if (NS_WARN_IF(NS_FAILED(rv))) {
    return rv;
  }

  rv = CloneStoragePath(baseDir,
                        NS_LITERAL_STRING(TEMPORARY_DIRECTORY_NAME),
                        mTemporaryStoragePath);
  if (NS_WARN_IF(NS_FAILED(rv))) {
    return rv;
  }

  rv = CloneStoragePath(baseDir,
                        NS_LITERAL_STRING(DEFAULT_DIRECTORY_NAME),
                        mDefaultStoragePath);
  if (NS_WARN_IF(NS_FAILED(rv))) {
    return rv;
  }

  rv = NS_NewNamedThread("QuotaManager IO", getter_AddRefs(mIOThread));
  if (NS_WARN_IF(NS_FAILED(rv))) {
    return rv;
  }

  // Make a timer here to avoid potential failures later. We don't actually
  // initialize the timer until shutdown.
  mShutdownTimer = NS_NewTimer();
  if (NS_WARN_IF(!mShutdownTimer)) {
    return NS_ERROR_FAILURE;
  }

  static_assert(Client::IDB == 0 &&
                Client::ASMJS == 1 &&
                Client::DOMCACHE == 2 &&
                Client::SDB == 3 &&
                Client::TYPE_MAX == 4,
                "Fix the registration!");

  MOZ_ASSERT(mClients.Capacity() == Client::TYPE_MAX,
             "Should be using an auto array with correct capacity!");

  // Register clients.
  mClients.AppendElement(indexedDB::CreateQuotaClient());
  mClients.AppendElement(asmjscache::CreateClient());
  mClients.AppendElement(cache::CreateQuotaClient());
  mClients.AppendElement(simpledb::CreateQuotaClient());

  return NS_OK;
}

void
QuotaManager::Shutdown()
{
  AssertIsOnOwningThread();

  // Setting this flag prevents the service from being recreated and prevents
  // further storagess from being created.
  if (gShutdown.exchange(true)) {
    NS_ERROR("Shutdown more than once?!");
  }

  StopIdleMaintenance();

  // Kick off the shutdown timer.
  MOZ_ALWAYS_SUCCEEDS(
    mShutdownTimer->InitWithNamedFuncCallback(&ShutdownTimerCallback,
                                              this,
                                              DEFAULT_SHUTDOWN_TIMER_MS,
                                              nsITimer::TYPE_ONE_SHOT,
                                              "QuotaManager::ShutdownTimerCallback"));

  // Each client will spin the event loop while we wait on all the threads
  // to close. Our timer may fire during that loop.
  for (uint32_t index = 0; index < Client::TYPE_MAX; index++) {
    mClients[index]->ShutdownWorkThreads();
  }

  // Cancel the timer regardless of whether it actually fired.
  if (NS_FAILED(mShutdownTimer->Cancel())) {
    NS_WARNING("Failed to cancel shutdown timer!");
  }

  // NB: It's very important that runnable is destroyed on this thread
  // (i.e. after we join the IO thread) because we can't release the
  // QuotaManager on the IO thread. This should probably use
  // NewNonOwningRunnableMethod ...
  RefPtr<Runnable> runnable =
    NewRunnableMethod("dom::quota::QuotaManager::ReleaseIOThreadObjects",
                      this,
                      &QuotaManager::ReleaseIOThreadObjects);
  MOZ_ASSERT(runnable);

  // Give clients a chance to cleanup IO thread only objects.
  if (NS_FAILED(mIOThread->Dispatch(runnable, NS_DISPATCH_NORMAL))) {
    NS_WARNING("Failed to dispatch runnable!");
  }

  // Make sure to join with our IO thread.
  if (NS_FAILED(mIOThread->Shutdown())) {
    NS_WARNING("Failed to shutdown IO thread!");
  }

  for (RefPtr<DirectoryLockImpl>& lock : mPendingDirectoryLocks) {
    lock->Invalidate();
  }
}

void
QuotaManager::InitQuotaForOrigin(PersistenceType aPersistenceType,
                                 const nsACString& aGroup,
                                 const nsACString& aOrigin,
                                 uint64_t aUsageBytes,
                                 int64_t aAccessTime,
                                 bool aPersisted)
{
  AssertIsOnIOThread();
  MOZ_ASSERT(aPersistenceType != PERSISTENCE_TYPE_PERSISTENT);

  MutexAutoLock lock(mQuotaMutex);

  GroupInfoPair* pair;
  if (!mGroupInfoPairs.Get(aGroup, &pair)) {
    pair = new GroupInfoPair();
    mGroupInfoPairs.Put(aGroup, pair);
    // The hashtable is now responsible to delete the GroupInfoPair.
  }

  RefPtr<GroupInfo> groupInfo = pair->LockedGetGroupInfo(aPersistenceType);
  if (!groupInfo) {
    groupInfo = new GroupInfo(pair, aPersistenceType, aGroup);
    pair->LockedSetGroupInfo(aPersistenceType, groupInfo);
  }

  RefPtr<OriginInfo> originInfo =
    new OriginInfo(groupInfo, aOrigin, aUsageBytes, aAccessTime, aPersisted);
  groupInfo->LockedAddOriginInfo(originInfo);
}

void
QuotaManager::DecreaseUsageForOrigin(PersistenceType aPersistenceType,
                                     const nsACString& aGroup,
                                     const nsACString& aOrigin,
                                     int64_t aSize)
{
  MOZ_ASSERT(!NS_IsMainThread());
  MOZ_ASSERT(aPersistenceType != PERSISTENCE_TYPE_PERSISTENT);

  MutexAutoLock lock(mQuotaMutex);

  GroupInfoPair* pair;
  if (!mGroupInfoPairs.Get(aGroup, &pair)) {
    return;
  }

  RefPtr<GroupInfo> groupInfo = pair->LockedGetGroupInfo(aPersistenceType);
  if (!groupInfo) {
    return;
  }

  RefPtr<OriginInfo> originInfo = groupInfo->LockedGetOriginInfo(aOrigin);
  if (originInfo) {
    originInfo->LockedDecreaseUsage(aSize);
  }
}

void
QuotaManager::UpdateOriginAccessTime(PersistenceType aPersistenceType,
                                     const nsACString& aGroup,
                                     const nsACString& aOrigin)
{
  AssertIsOnOwningThread();
  MOZ_ASSERT(aPersistenceType != PERSISTENCE_TYPE_PERSISTENT);

  MutexAutoLock lock(mQuotaMutex);

  GroupInfoPair* pair;
  if (!mGroupInfoPairs.Get(aGroup, &pair)) {
    return;
  }

  RefPtr<GroupInfo> groupInfo = pair->LockedGetGroupInfo(aPersistenceType);
  if (!groupInfo) {
    return;
  }

  RefPtr<OriginInfo> originInfo = groupInfo->LockedGetOriginInfo(aOrigin);
  if (originInfo) {
    int64_t timestamp = PR_Now();
    originInfo->LockedUpdateAccessTime(timestamp);

    MutexAutoUnlock autoUnlock(mQuotaMutex);

    RefPtr<SaveOriginAccessTimeOp> op =
      new SaveOriginAccessTimeOp(aPersistenceType, aOrigin, timestamp);

    op->RunImmediately();
  }
}

void
QuotaManager::RemoveQuota()
{
  AssertIsOnIOThread();

  MutexAutoLock lock(mQuotaMutex);

  for (auto iter = mGroupInfoPairs.Iter(); !iter.Done(); iter.Next()) {
    nsAutoPtr<GroupInfoPair>& pair = iter.Data();

    MOZ_ASSERT(!iter.Key().IsEmpty(), "Empty key!");
    MOZ_ASSERT(pair, "Null pointer!");

    RefPtr<GroupInfo> groupInfo =
      pair->LockedGetGroupInfo(PERSISTENCE_TYPE_TEMPORARY);
    if (groupInfo) {
      groupInfo->LockedRemoveOriginInfos();
    }

    groupInfo = pair->LockedGetGroupInfo(PERSISTENCE_TYPE_DEFAULT);
    if (groupInfo) {
      groupInfo->LockedRemoveOriginInfos();
    }

    iter.Remove();
  }

  NS_ASSERTION(mTemporaryStorageUsage == 0, "Should be zero!");
}

already_AddRefed<QuotaObject>
QuotaManager::GetQuotaObject(PersistenceType aPersistenceType,
                             const nsACString& aGroup,
                             const nsACString& aOrigin,
                             nsIFile* aFile,
                             int64_t* aFileSizeOut /* = nullptr */)
{
  NS_ASSERTION(!NS_IsMainThread(), "Wrong thread!");

  if (aFileSizeOut) {
    *aFileSizeOut = 0;
  }

  if (aPersistenceType == PERSISTENCE_TYPE_PERSISTENT) {
    return nullptr;
  }

  nsString path;
  nsresult rv = aFile->GetPath(path);
  NS_ENSURE_SUCCESS(rv, nullptr);

  int64_t fileSize;

  bool exists;
  rv = aFile->Exists(&exists);
  NS_ENSURE_SUCCESS(rv, nullptr);

  if (exists) {
    rv = aFile->GetFileSize(&fileSize);
    NS_ENSURE_SUCCESS(rv, nullptr);
  }
  else {
    fileSize = 0;
  }

  // Re-escape our parameters above to make sure we get the right quota group.
  nsAutoCString group;
  rv = NS_EscapeURL(aGroup, esc_Query, group, fallible);
  NS_ENSURE_SUCCESS(rv, nullptr);

  nsAutoCString origin;
  rv = NS_EscapeURL(aOrigin, esc_Query, origin, fallible);
  NS_ENSURE_SUCCESS(rv, nullptr);

  RefPtr<QuotaObject> result;
  {
    MutexAutoLock lock(mQuotaMutex);

    GroupInfoPair* pair;
    if (!mGroupInfoPairs.Get(group, &pair)) {
      return nullptr;
    }

    RefPtr<GroupInfo> groupInfo =
      pair->LockedGetGroupInfo(aPersistenceType);

    if (!groupInfo) {
      return nullptr;
    }

    RefPtr<OriginInfo> originInfo = groupInfo->LockedGetOriginInfo(origin);

    if (!originInfo) {
      return nullptr;
    }

    // We need this extra raw pointer because we can't assign to the smart
    // pointer directly since QuotaObject::AddRef would try to acquire the same
    // mutex.
    QuotaObject* quotaObject;
    if (!originInfo->mQuotaObjects.Get(path, &quotaObject)) {
      // Create a new QuotaObject.
      quotaObject = new QuotaObject(originInfo, path, fileSize);

      // Put it to the hashtable. The hashtable is not responsible to delete
      // the QuotaObject.
      originInfo->mQuotaObjects.Put(path, quotaObject);
    }

    // Addref the QuotaObject and move the ownership to the result. This must
    // happen before we unlock!
    result = quotaObject->LockedAddRef();
  }

  if (aFileSizeOut) {
    *aFileSizeOut = fileSize;
  }

  // The caller becomes the owner of the QuotaObject, that is, the caller is
  // is responsible to delete it when the last reference is removed.
  return result.forget();
}

already_AddRefed<QuotaObject>
QuotaManager::GetQuotaObject(PersistenceType aPersistenceType,
                             const nsACString& aGroup,
                             const nsACString& aOrigin,
                             const nsAString& aPath,
                             int64_t* aFileSizeOut /* = nullptr */)
{
  NS_ASSERTION(!NS_IsMainThread(), "Wrong thread!");

  if (aFileSizeOut) {
    *aFileSizeOut = 0;
  }

  nsCOMPtr<nsIFile> file;
  nsresult rv = NS_NewLocalFile(aPath, false, getter_AddRefs(file));
  NS_ENSURE_SUCCESS(rv, nullptr);

  return GetQuotaObject(aPersistenceType, aGroup, aOrigin, file, aFileSizeOut);
}

Nullable<bool>
QuotaManager::OriginPersisted(const nsACString& aGroup,
                              const nsACString& aOrigin)
{
  AssertIsOnIOThread();

  MutexAutoLock lock(mQuotaMutex);

  RefPtr<OriginInfo> originInfo = LockedGetOriginInfo(PERSISTENCE_TYPE_DEFAULT,
                                                      aGroup,
                                                      aOrigin);
  if (originInfo) {
    return Nullable<bool>(originInfo->LockedPersisted());
  }

  return Nullable<bool>();
}

void
QuotaManager::PersistOrigin(const nsACString& aGroup,
                            const nsACString& aOrigin)
{
  AssertIsOnIOThread();

  MutexAutoLock lock(mQuotaMutex);

  RefPtr<OriginInfo> originInfo = LockedGetOriginInfo(PERSISTENCE_TYPE_DEFAULT,
                                                      aGroup,
                                                      aOrigin);
  if (originInfo && !originInfo->LockedPersisted()) {
    originInfo->LockedPersist();
  }
}

void
QuotaManager::AbortOperationsForProcess(ContentParentId aContentParentId)
{
  AssertIsOnOwningThread();

  for (RefPtr<Client>& client : mClients) {
    client->AbortOperationsForProcess(aContentParentId);
  }
}

nsresult
QuotaManager::GetDirectoryForOrigin(PersistenceType aPersistenceType,
                                    const nsACString& aASCIIOrigin,
                                    nsIFile** aDirectory) const
{
  nsCOMPtr<nsIFile> directory;
  nsresult rv = NS_NewLocalFile(GetStoragePath(aPersistenceType), false,
                                getter_AddRefs(directory));
  NS_ENSURE_SUCCESS(rv, rv);

  nsAutoCString originSanitized(aASCIIOrigin);
  SanitizeOriginString(originSanitized);

  rv = directory->Append(NS_ConvertASCIItoUTF16(originSanitized));
  NS_ENSURE_SUCCESS(rv, rv);

  directory.forget(aDirectory);
  return NS_OK;
}

nsresult
QuotaManager::RestoreDirectoryMetadata2(nsIFile* aDirectory, bool aPersistent)
{
  AssertIsOnIOThread();
  MOZ_ASSERT(aDirectory);
  MOZ_ASSERT(mStorageInitialized);

  RefPtr<RestoreDirectoryMetadata2Helper> helper =
    new RestoreDirectoryMetadata2Helper(aDirectory, aPersistent);

  nsresult rv = helper->RestoreMetadata2File();
  if (NS_WARN_IF(NS_FAILED(rv))) {
    return rv;
  }

  return NS_OK;
}

nsresult
QuotaManager::GetDirectoryMetadata2(nsIFile* aDirectory,
                                    int64_t* aTimestamp,
                                    bool* aPersisted,
                                    nsACString& aSuffix,
                                    nsACString& aGroup,
                                    nsACString& aOrigin)
{
  MOZ_ASSERT(!NS_IsMainThread());
  MOZ_ASSERT(aDirectory);
  MOZ_ASSERT(aTimestamp);
  MOZ_ASSERT(aPersisted);
  MOZ_ASSERT(mStorageInitialized);

  nsCOMPtr<nsIBinaryInputStream> binaryStream;
  nsresult rv = GetBinaryInputStream(aDirectory,
                                     NS_LITERAL_STRING(METADATA_V2_FILE_NAME),
                                     getter_AddRefs(binaryStream));
  NS_ENSURE_SUCCESS(rv, rv);

  uint64_t timestamp;
  rv = binaryStream->Read64(&timestamp);
  NS_ENSURE_SUCCESS(rv, rv);

  bool persisted;
  rv = binaryStream->ReadBoolean(&persisted);
  if (NS_WARN_IF(NS_FAILED(rv))) {
    return rv;
  }

  uint32_t reservedData1;
  rv = binaryStream->Read32(&reservedData1);
  if (NS_WARN_IF(NS_FAILED(rv))) {
    return rv;
  }

  uint32_t reservedData2;
  rv = binaryStream->Read32(&reservedData2);
  if (NS_WARN_IF(NS_FAILED(rv))) {
    return rv;
  }

  nsCString suffix;
  rv = binaryStream->ReadCString(suffix);
  if (NS_WARN_IF(NS_FAILED(rv))) {
    return rv;
  }

  nsCString group;
  rv = binaryStream->ReadCString(group);
  NS_ENSURE_SUCCESS(rv, rv);

  nsCString origin;
  rv = binaryStream->ReadCString(origin);
  NS_ENSURE_SUCCESS(rv, rv);

  // Currently unused (used to be isApp).
  bool dummy;
  rv = binaryStream->ReadBoolean(&dummy);
  if (NS_WARN_IF(NS_FAILED(rv))) {
    return rv;
  }

  *aTimestamp = timestamp;
  *aPersisted = persisted;
  aSuffix = suffix;
  aGroup = group;
  aOrigin = origin;
  return NS_OK;
}

nsresult
QuotaManager::GetDirectoryMetadata2WithRestore(nsIFile* aDirectory,
                                               bool aPersistent,
                                               int64_t* aTimestamp,
                                               bool* aPersisted,
                                               nsACString& aSuffix,
                                               nsACString& aGroup,
                                               nsACString& aOrigin)
{
  nsresult rv = GetDirectoryMetadata2(aDirectory,
                                      aTimestamp,
                                      aPersisted,
                                      aSuffix,
                                      aGroup,
                                      aOrigin);
  if (NS_WARN_IF(NS_FAILED(rv))) {
    rv = RestoreDirectoryMetadata2(aDirectory, aPersistent);
    if (NS_WARN_IF(NS_FAILED(rv))) {
      return rv;
    }

    rv = GetDirectoryMetadata2(aDirectory,
                               aTimestamp,
                               aPersisted,
                               aSuffix,
                               aGroup,
                               aOrigin);
    if (NS_WARN_IF(NS_FAILED(rv))) {
      return rv;
    }
  }

  return NS_OK;
}

nsresult
QuotaManager::GetDirectoryMetadata2(nsIFile* aDirectory,
                                    int64_t* aTimestamp,
                                    bool* aPersisted)
{
  AssertIsOnIOThread();
  MOZ_ASSERT(aDirectory);
  MOZ_ASSERT(aTimestamp != nullptr || aPersisted != nullptr);
  MOZ_ASSERT(mStorageInitialized);

  nsCOMPtr<nsIBinaryInputStream> binaryStream;
  nsresult rv = GetBinaryInputStream(aDirectory,
                                     NS_LITERAL_STRING(METADATA_V2_FILE_NAME),
                                     getter_AddRefs(binaryStream));
  if (NS_WARN_IF(NS_FAILED(rv))) {
    return rv;
  }

  uint64_t timestamp;
  rv = binaryStream->Read64(&timestamp);
  if (NS_WARN_IF(NS_FAILED(rv))) {
    return rv;
  }

  bool persisted;
  if (aPersisted != nullptr) {
    rv = binaryStream->ReadBoolean(&persisted);
    if (NS_WARN_IF(NS_FAILED(rv))) {
      return rv;
    }
  }

  if (aTimestamp != nullptr) {
    *aTimestamp = timestamp;
  }
  if (aPersisted != nullptr) {
    *aPersisted = persisted;
  }
  return NS_OK;
}

nsresult
QuotaManager::GetDirectoryMetadata2WithRestore(nsIFile* aDirectory,
                                               bool aPersistent,
                                               int64_t* aTimestamp,
                                               bool* aPersisted)
{
  nsresult rv = GetDirectoryMetadata2(aDirectory, aTimestamp, aPersisted);
  if (NS_WARN_IF(NS_FAILED(rv))) {
    rv = RestoreDirectoryMetadata2(aDirectory, aPersistent);
    if (NS_WARN_IF(NS_FAILED(rv))) {
      return rv;
    }

    rv = GetDirectoryMetadata2(aDirectory, aTimestamp, aPersisted);
    if (NS_WARN_IF(NS_FAILED(rv))) {
      return rv;
    }
  }

  return NS_OK;
}

nsresult
QuotaManager::InitializeRepository(PersistenceType aPersistenceType)
{
  MOZ_ASSERT(aPersistenceType == PERSISTENCE_TYPE_TEMPORARY ||
             aPersistenceType == PERSISTENCE_TYPE_DEFAULT);

  nsCOMPtr<nsIFile> directory;
  nsresult rv = NS_NewLocalFile(GetStoragePath(aPersistenceType), false,
                                getter_AddRefs(directory));
  if (NS_WARN_IF(NS_FAILED(rv))) {
    return rv;
  }

  bool created;
  rv = EnsureDirectory(directory, &created);
  if (NS_WARN_IF(NS_FAILED(rv))) {
    return rv;
  }

  nsCOMPtr<nsIDirectoryEnumerator> entries;
  rv = directory->GetDirectoryEntries(getter_AddRefs(entries));
  if (NS_WARN_IF(NS_FAILED(rv))) {
    return rv;
  }

  nsCOMPtr<nsIFile> childDirectory;
  while (NS_SUCCEEDED((rv = entries->GetNextFile(getter_AddRefs(childDirectory)))) && childDirectory) {
    bool isDirectory;
    rv = childDirectory->IsDirectory(&isDirectory);
    if (NS_WARN_IF(NS_FAILED(rv))) {
      return rv;
    }

    if (!isDirectory) {
      nsString leafName;
      rv = childDirectory->GetLeafName(leafName);
      if (NS_WARN_IF(NS_FAILED(rv))) {
        return rv;
      }

      if (IsOSMetadata(leafName)) {
        continue;
      }

      UNKNOWN_FILE_WARNING(leafName);
      return NS_ERROR_UNEXPECTED;
    }

    int64_t timestamp;
    bool persisted;
    nsCString suffix;
    nsCString group;
    nsCString origin;
    rv = GetDirectoryMetadata2WithRestore(childDirectory,
                                          /* aPersistent */ false,
                                          &timestamp,
                                          &persisted,
                                          suffix,
                                          group,
                                          origin);
    if (NS_WARN_IF(NS_FAILED(rv))) {
      return rv;
    }

    rv = InitializeOrigin(aPersistenceType, group, origin, timestamp, persisted,
                          childDirectory);
    if (NS_WARN_IF(NS_FAILED(rv))) {
      return rv;
    }
  }
  if (NS_WARN_IF(NS_FAILED(rv))) {
    return rv;
  }

  return NS_OK;
}

nsresult
QuotaManager::InitializeOrigin(PersistenceType aPersistenceType,
                               const nsACString& aGroup,
                               const nsACString& aOrigin,
                               int64_t aAccessTime,
                               bool aPersisted,
                               nsIFile* aDirectory)
{
  AssertIsOnIOThread();

  nsresult rv;

  bool trackQuota = aPersistenceType != PERSISTENCE_TYPE_PERSISTENT;

  // We need to initialize directories of all clients if they exists and also
  // get the total usage to initialize the quota.
  nsAutoPtr<UsageInfo> usageInfo;
  if (trackQuota) {
    usageInfo = new UsageInfo();
  }

  nsCOMPtr<nsIDirectoryEnumerator> entries;
  rv = aDirectory->GetDirectoryEntries(getter_AddRefs(entries));
  NS_ENSURE_SUCCESS(rv, rv);

  nsCOMPtr<nsIFile> file;
  while (NS_SUCCEEDED((rv = entries->GetNextFile(getter_AddRefs(file)))) && file) {
    bool isDirectory;
    rv = file->IsDirectory(&isDirectory);
    if (NS_WARN_IF(NS_FAILED(rv))) {
      return rv;
    }

    nsString leafName;
    rv = file->GetLeafName(leafName);
    if (NS_WARN_IF(NS_FAILED(rv))) {
      return rv;
    }

    if (!isDirectory) {
      if (IsOriginMetadata(leafName)) {
        continue;
      }

      if (IsTempMetadata(leafName)) {
        rv = file->Remove(/* recursive */ false);
        if (NS_WARN_IF(NS_FAILED(rv))) {
          return rv;
        }

        continue;
      }

      UNKNOWN_FILE_WARNING(leafName);
      return NS_ERROR_UNEXPECTED;
    }

    Client::Type clientType;
    rv = Client::TypeFromText(leafName, clientType);
    if (NS_FAILED(rv)) {
      UNKNOWN_FILE_WARNING(leafName);
      return NS_ERROR_UNEXPECTED;
    }

    Atomic<bool> dummy(false);
    rv = mClients[clientType]->InitOrigin(aPersistenceType,
                                          aGroup,
                                          aOrigin,
                                          /* aCanceled */ dummy,
                                          usageInfo);
    NS_ENSURE_SUCCESS(rv, rv);
  }

  if (trackQuota) {
    InitQuotaForOrigin(aPersistenceType, aGroup, aOrigin,
                       usageInfo->TotalUsage(), aAccessTime, aPersisted);
  }

  return NS_OK;
}

nsresult
QuotaManager::MaybeUpgradeIndexedDBDirectory()
{
  AssertIsOnIOThread();


  nsCOMPtr<nsIFile> indexedDBDir;
  nsresult rv = NS_NewLocalFile(mIndexedDBPath, false,
                                getter_AddRefs(indexedDBDir));
  NS_ENSURE_SUCCESS(rv, rv);

  bool exists;
  rv = indexedDBDir->Exists(&exists);
  NS_ENSURE_SUCCESS(rv, rv);

  if (!exists) {
    // Nothing to upgrade.
    return NS_OK;
  }

  bool isDirectory;
  rv = indexedDBDir->IsDirectory(&isDirectory);
  NS_ENSURE_SUCCESS(rv, rv);

  if (!isDirectory) {
    NS_WARNING("indexedDB entry is not a directory!");
    return NS_OK;
  }

  nsCOMPtr<nsIFile> persistentStorageDir;
  rv = NS_NewLocalFile(mStoragePath, false,
                       getter_AddRefs(persistentStorageDir));
  NS_ENSURE_SUCCESS(rv, rv);

  rv = persistentStorageDir->Append(NS_LITERAL_STRING(PERSISTENT_DIRECTORY_NAME));
  NS_ENSURE_SUCCESS(rv, rv);

  rv = persistentStorageDir->Exists(&exists);
  NS_ENSURE_SUCCESS(rv, rv);

  if (exists) {
    NS_WARNING("indexedDB directory shouldn't exist after the upgrade!");
    return NS_OK;
  }

  nsCOMPtr<nsIFile> storageDir;
  rv = persistentStorageDir->GetParent(getter_AddRefs(storageDir));
  NS_ENSURE_SUCCESS(rv, rv);

  // MoveTo() is atomic if the move happens on the same volume which should
  // be our case, so even if we crash in the middle of the operation nothing
  // breaks next time we try to initialize.
  // However there's a theoretical possibility that the indexedDB directory
  // is on different volume, but it should be rare enough that we don't have
  // to worry about it.
  rv = indexedDBDir->MoveTo(storageDir, NS_LITERAL_STRING(PERSISTENT_DIRECTORY_NAME));
  NS_ENSURE_SUCCESS(rv, rv);

  return NS_OK;
}

nsresult
QuotaManager::MaybeUpgradePersistentStorageDirectory()
{
  AssertIsOnIOThread();


  nsCOMPtr<nsIFile> persistentStorageDir;
  nsresult rv = NS_NewLocalFile(mStoragePath, false,
                                getter_AddRefs(persistentStorageDir));
  if (NS_WARN_IF(NS_FAILED(rv))) {
    return rv;
  }

  rv = persistentStorageDir->Append(NS_LITERAL_STRING(PERSISTENT_DIRECTORY_NAME));
  if (NS_WARN_IF(NS_FAILED(rv))) {
    return rv;
  }

  bool exists;
  rv = persistentStorageDir->Exists(&exists);
  if (NS_WARN_IF(NS_FAILED(rv))) {
    return rv;
  }

  if (!exists) {
    // Nothing to upgrade.
    return NS_OK;
  }

  bool isDirectory;
  rv = persistentStorageDir->IsDirectory(&isDirectory);
  if (NS_WARN_IF(NS_FAILED(rv))) {
    return rv;
  }

  if (!isDirectory) {
    NS_WARNING("persistent entry is not a directory!");
    return NS_OK;
  }

  nsCOMPtr<nsIFile> defaultStorageDir;
  rv = NS_NewLocalFile(mDefaultStoragePath, false,
                       getter_AddRefs(defaultStorageDir));
  if (NS_WARN_IF(NS_FAILED(rv))) {
    return rv;
  }

  rv = defaultStorageDir->Exists(&exists);
  if (NS_WARN_IF(NS_FAILED(rv))) {
    return rv;
  }

  if (exists) {
    NS_WARNING("storage/persistent shouldn't exist after the upgrade!");
    return NS_OK;
  }

  // Create real metadata files for origin directories in persistent storage.
  RefPtr<CreateOrUpgradeDirectoryMetadataHelper> helper =
    new CreateOrUpgradeDirectoryMetadataHelper(persistentStorageDir,
                                               /* aPersistent */ true);

  rv = helper->CreateOrUpgradeMetadataFiles();
  if (NS_WARN_IF(NS_FAILED(rv))) {
    return rv;
  }

  // Upgrade metadata files for origin directories in temporary storage.
  nsCOMPtr<nsIFile> temporaryStorageDir;
  rv = NS_NewLocalFile(mTemporaryStoragePath, false,
                       getter_AddRefs(temporaryStorageDir));
  if (NS_WARN_IF(NS_FAILED(rv))) {
    return rv;
  }

  rv = temporaryStorageDir->Exists(&exists);
  if (NS_WARN_IF(NS_FAILED(rv))) {
    return rv;
  }

  if (exists) {
    rv = temporaryStorageDir->IsDirectory(&isDirectory);
    if (NS_WARN_IF(NS_FAILED(rv))) {
      return rv;
    }

    if (!isDirectory) {
      NS_WARNING("temporary entry is not a directory!");
      return NS_OK;
    }

    helper =
      new CreateOrUpgradeDirectoryMetadataHelper(temporaryStorageDir,
                                                 /* aPersistent */ false);

    rv = helper->CreateOrUpgradeMetadataFiles();
    if (NS_WARN_IF(NS_FAILED(rv))) {
      return rv;
    }
  }

  // And finally rename persistent to default.
  rv = persistentStorageDir->RenameTo(nullptr, NS_LITERAL_STRING(DEFAULT_DIRECTORY_NAME));
  if (NS_WARN_IF(NS_FAILED(rv))) {
    return rv;
  }

  return NS_OK;
}

nsresult
QuotaManager::MaybeRemoveOldDirectories()
{
  AssertIsOnIOThread();

  nsCOMPtr<nsIFile> indexedDBDir;
  nsresult rv = NS_NewLocalFile(mIndexedDBPath, false,
                                getter_AddRefs(indexedDBDir));
  if (NS_WARN_IF(NS_FAILED(rv))) {
    return rv;
  }

  bool exists;
  rv = indexedDBDir->Exists(&exists);
  if (NS_WARN_IF(NS_FAILED(rv))) {
    return rv;
  }

  if (exists) {
    QM_WARNING("Deleting old <profile>/indexedDB directory!");

    rv = indexedDBDir->Remove(/* aRecursive */ true);
    if (NS_WARN_IF(NS_FAILED(rv))) {
      return rv;
    }
  }

  nsCOMPtr<nsIFile> persistentStorageDir;
  rv = NS_NewLocalFile(mStoragePath, false,
                       getter_AddRefs(persistentStorageDir));
  if (NS_WARN_IF(NS_FAILED(rv))) {
    return rv;
  }

  rv = persistentStorageDir->Append(NS_LITERAL_STRING(PERSISTENT_DIRECTORY_NAME));
  if (NS_WARN_IF(NS_FAILED(rv))) {
    return rv;
  }

  rv = persistentStorageDir->Exists(&exists);
  if (NS_WARN_IF(NS_FAILED(rv))) {
    return rv;
  }

  if (exists) {
    QM_WARNING("Deleting old <profile>/storage/persistent directory!");

    rv = persistentStorageDir->Remove(/* aRecursive */ true);
    if (NS_WARN_IF(NS_FAILED(rv))) {
      return rv;
    }
  }

  return NS_OK;
}

nsresult
QuotaManager::UpgradeStorageFrom0_0To1_0(mozIStorageConnection* aConnection)
{
  AssertIsOnIOThread();
  MOZ_ASSERT(aConnection);

  nsresult rv = MaybeUpgradeIndexedDBDirectory();
  if (NS_WARN_IF(NS_FAILED(rv))) {
    return rv;
  }

  rv = MaybeUpgradePersistentStorageDirectory();
  if (NS_WARN_IF(NS_FAILED(rv))) {
    return rv;
  }

  rv = MaybeRemoveOldDirectories();
  if (NS_WARN_IF(NS_FAILED(rv))) {
    return rv;
  }

  for (const PersistenceType persistenceType : kAllPersistenceTypes) {
    nsCOMPtr<nsIFile> directory;
    rv = NS_NewLocalFile(GetStoragePath(persistenceType), false,
                         getter_AddRefs(directory));
    if (NS_WARN_IF(NS_FAILED(rv))) {
      return rv;
    }

    bool persistent = persistenceType == PERSISTENCE_TYPE_PERSISTENT;
    RefPtr<UpgradeStorageFrom0_0To1_0Helper> helper =
      new UpgradeStorageFrom0_0To1_0Helper(directory, persistent);

    rv = helper->DoUpgrade();
    if (NS_WARN_IF(NS_FAILED(rv))) {
      return rv;
    }
  }

#ifdef DEBUG
  {
    int32_t storageVersion;
    rv = aConnection->GetSchemaVersion(&storageVersion);
    if (NS_WARN_IF(NS_FAILED(rv))) {
      return rv;
    }

    MOZ_ASSERT(storageVersion == 0);
  }
#endif

  rv = aConnection->SetSchemaVersion(MakeStorageVersion(1, 0));
  if (NS_WARN_IF(NS_FAILED(rv))) {
    return rv;
  }

  return NS_OK;
}

nsresult
QuotaManager::UpgradeStorageFrom1_0To2_0(mozIStorageConnection* aConnection)
{
  AssertIsOnIOThread();
  MOZ_ASSERT(aConnection);

  // The upgrade consists of a number of logically distinct bugs that
  // intentionally got fixed at the same time to trigger just one major
  // version bump.
  //
  //
  // Morgue directory cleanup
  // [Feature/Bug]:
  // The original bug that added "on demand" morgue cleanup is 1165119.
  //
  // [Mutations]:
  // Morgue directories are removed from all origin directories during the
  // upgrade process. Origin initialization and usage calculation doesn't try
  // to remove morgue directories anymore.
  //
  // [Downgrade-incompatible changes]:
  // Morgue directories can reappear if user runs an already upgraded profile
  // in an older version of Firefox. Morgue directories then prevent current
  // Firefox from initializing and using the storage.
  //
  //
  // App data removal
  // [Feature/Bug]:
  // The bug that removes isApp flags is 1311057.
  //
  // [Mutations]:
  // Origin directories with appIds are removed during the upgrade process.
  //
  // [Downgrade-incompatible changes]:
  // Origin directories with appIds can reappear if user runs an already
  // upgraded profile in an older version of Firefox. Origin directories with
  // appIds don't prevent current Firefox from initializing and using the
  // storage, but they wouldn't ever be removed again, potentially causing
  // problems once appId is removed from origin attributes.
  //
  //
  // Strip obsolete origin attributes
  // [Feature/Bug]:
  // The bug that strips obsolete origin attributes is 1314361.
  //
  // [Mutations]:
  // Origin directories with obsolete origin attributes are renamed and their
  // metadata files are updated during the upgrade process.
  //
  // [Downgrade-incompatible changes]:
  // Origin directories with obsolete origin attributes can reappear if user
  // runs an already upgraded profile in an older version of Firefox. Origin
  // directories with obsolete origin attributes don't prevent current Firefox
  // from initializing and using the storage, but they wouldn't ever be upgraded
  // again, potentially causing problems in future.
  //
  //
  // File manager directory renaming (client specific)
  // [Feature/Bug]:
  // The original bug that added "on demand" file manager directory renaming is
  // 1056939.
  //
  // [Mutations]:
  // All file manager directories are renamed to contain the ".files" suffix.
  //
  // [Downgrade-incompatible changes]:
  // File manager directories with the ".files" suffix prevent older versions of
  // Firefox from initializing and using the storage.
  // File manager directories without the ".files" suffix can appear if user
  // runs an already upgraded profile in an older version of Firefox. File
  // manager directories without the ".files" suffix then prevent current
  // Firefox from initializing and using the storage.

  nsresult rv;

  for (const PersistenceType persistenceType : kAllPersistenceTypes) {
    nsCOMPtr<nsIFile> directory;
    rv = NS_NewLocalFile(GetStoragePath(persistenceType), false,
                         getter_AddRefs(directory));
    if (NS_WARN_IF(NS_FAILED(rv))) {
      return rv;
    }

    bool exists;
    rv = directory->Exists(&exists);
    if (NS_WARN_IF(NS_FAILED(rv))) {
      return rv;
    }

    if (!exists) {
      continue;
    }

    bool persistent = persistenceType == PERSISTENCE_TYPE_PERSISTENT;
    RefPtr<UpgradeStorageFrom1_0To2_0Helper> helper =
      new UpgradeStorageFrom1_0To2_0Helper(directory, persistent);

    rv = helper->DoUpgrade();
    if (NS_WARN_IF(NS_FAILED(rv))) {
      return rv;
    }
  }

#ifdef DEBUG
  {
    int32_t storageVersion;
    rv = aConnection->GetSchemaVersion(&storageVersion);
    if (NS_WARN_IF(NS_FAILED(rv))) {
      return rv;
    }

    MOZ_ASSERT(storageVersion == MakeStorageVersion(1, 0));
  }
#endif

  rv = aConnection->SetSchemaVersion(MakeStorageVersion(2, 0));
  if (NS_WARN_IF(NS_FAILED(rv))) {
    return rv;
  }

  return NS_OK;
}

nsresult
QuotaManager::UpgradeStorageFrom2_0To2_1(mozIStorageConnection* aConnection)
{
  AssertIsOnIOThread();
  MOZ_ASSERT(aConnection);

  // The upgrade is mainly to create a directory padding file in DOM Cache
  // directory to record the overall padding size of an origin.

  nsresult rv;

  for (const PersistenceType persistenceType : kAllPersistenceTypes) {
    nsCOMPtr<nsIFile> directory;
    rv = NS_NewLocalFile(GetStoragePath(persistenceType), false,
                         getter_AddRefs(directory));
    if (NS_WARN_IF(NS_FAILED(rv))) {
      return rv;
    }

    bool exists;
    rv = directory->Exists(&exists);
    if (NS_WARN_IF(NS_FAILED(rv))) {
      return rv;
    }

    if (!exists) {
      continue;
    }

    bool persistent = persistenceType == PERSISTENCE_TYPE_PERSISTENT;
    RefPtr<UpgradeStorageFrom2_0To2_1Helper> helper =
      new UpgradeStorageFrom2_0To2_1Helper(directory, persistent);

    rv = helper->DoUpgrade();
    if (NS_WARN_IF(NS_FAILED(rv))) {
      return rv;
    }
  }

#ifdef DEBUG
  {
    int32_t storageVersion;
    rv = aConnection->GetSchemaVersion(&storageVersion);
    if (NS_WARN_IF(NS_FAILED(rv))) {
      return rv;
    }

    MOZ_ASSERT(storageVersion == MakeStorageVersion(2, 0));
  }
#endif

  rv = aConnection->SetSchemaVersion(MakeStorageVersion(2, 1));
  if (NS_WARN_IF(NS_FAILED(rv))) {
    return rv;
  }

  return NS_OK;
}

nsresult
QuotaManager::MaybeRemoveLocalStorageData()
{
  AssertIsOnIOThread();

  // Cleanup the tmp file first, if there's any.
  nsCOMPtr<nsIFile> lsArchiveTmpFile;
  nsresult rv = NS_NewLocalFile(mStoragePath,
                                false,
                                getter_AddRefs(lsArchiveTmpFile));
  if (NS_WARN_IF(NS_FAILED(rv))) {
    return rv;
  }

  rv = lsArchiveTmpFile->Append(NS_LITERAL_STRING(LS_ARCHIVE_TMP_FILE_NAME));
  if (NS_WARN_IF(NS_FAILED(rv))) {
    return rv;
  }

  bool exists;
  rv = lsArchiveTmpFile->Exists(&exists);
  if (NS_WARN_IF(NS_FAILED(rv))) {
    return rv;
  }

  if (exists) {
    rv = lsArchiveTmpFile->Remove(false);
    if (NS_WARN_IF(NS_FAILED(rv))) {
      return rv;
    }
  }

  // Now check the real archive file.
  nsCOMPtr<nsIFile> lsArchiveFile;
  rv = NS_NewLocalFile(mStoragePath,
                       false,
                       getter_AddRefs(lsArchiveFile));
  if (NS_WARN_IF(NS_FAILED(rv))) {
    return rv;
  }

  rv = lsArchiveFile->Append(NS_LITERAL_STRING(LS_ARCHIVE_FILE_NAME));
  if (NS_WARN_IF(NS_FAILED(rv))) {
    return rv;
  }

  rv = lsArchiveFile->Exists(&exists);
  if (NS_WARN_IF(NS_FAILED(rv))) {
    return rv;
  }

  if (!exists) {
    // If the ls archive doesn't exist then ls directories can't exist either.
    return NS_OK;
  }

  rv = MaybeRemoveLocalStorageDirectories();
  if (NS_WARN_IF(NS_FAILED(rv))) {
    return rv;
  }

  // Finally remove the ls archive, so we don't have to check all origin
  // directories next time this method is called.
  rv = lsArchiveFile->Remove(false);
  if (NS_WARN_IF(NS_FAILED(rv))) {
    return rv;
  }

  return NS_OK;
}

nsresult
QuotaManager::MaybeRemoveLocalStorageDirectories()
{
  AssertIsOnIOThread();

  nsCOMPtr<nsIFile> defaultStorageDir;
  nsresult rv = NS_NewLocalFile(mDefaultStoragePath,
                                false,
                                getter_AddRefs(defaultStorageDir));
  if (NS_WARN_IF(NS_FAILED(rv))) {
    return rv;
  }

  bool exists;
  rv = defaultStorageDir->Exists(&exists);
  if (NS_WARN_IF(NS_FAILED(rv))) {
    return rv;
  }

  if (!exists) {
    return NS_OK;
  }

<<<<<<< HEAD
  nsCOMPtr<nsISimpleEnumerator> entries;
=======
  nsCOMPtr<nsIDirectoryEnumerator> entries;
>>>>>>> 94e37e71
  rv = defaultStorageDir->GetDirectoryEntries(getter_AddRefs(entries));
  if (NS_WARN_IF(NS_FAILED(rv))) {
    return rv;
  }

  if (!entries) {
    return NS_OK;
  }

  while (true) {
    bool hasMore;
    rv = entries->HasMoreElements(&hasMore);
    if (NS_WARN_IF(NS_FAILED(rv))) {
      return rv;
    }

    if (!hasMore) {
      break;
    }

    nsCOMPtr<nsISupports> entry;
    rv = entries->GetNext(getter_AddRefs(entry));
    if (NS_WARN_IF(NS_FAILED(rv))) {
      return rv;
    }

    nsCOMPtr<nsIFile> originDir = do_QueryInterface(entry);
    MOZ_ASSERT(originDir);

    rv = originDir->Exists(&exists);
    if (NS_WARN_IF(NS_FAILED(rv))) {
      return rv;
    }

    MOZ_ASSERT(exists);

    bool isDirectory;
    rv = originDir->IsDirectory(&isDirectory);
    if (NS_WARN_IF(NS_FAILED(rv))) {
      return rv;
    }

    if (!isDirectory) {
      nsString leafName;
      rv = originDir->GetLeafName(leafName);
      if (NS_WARN_IF(NS_FAILED(rv))) {
        return rv;
      }

      // Unknown files during upgrade are allowed. Just warn if we find them.
      if (!IsOSMetadata(leafName)) {
        UNKNOWN_FILE_WARNING(leafName);
      }

      continue;
    }

    nsCOMPtr<nsIFile> lsDir;
    rv = originDir->Clone(getter_AddRefs(lsDir));
    if (NS_WARN_IF(NS_FAILED(rv))) {
      return rv;
    }

    rv = lsDir->Append(NS_LITERAL_STRING(LS_DIRECTORY_NAME));
    if (NS_WARN_IF(NS_FAILED(rv))) {
      return rv;
    }

    rv = lsDir->Exists(&exists);
    if (NS_WARN_IF(NS_FAILED(rv))) {
      return rv;
    }

    if (!exists) {
      continue;
    }

    rv = lsDir->IsDirectory(&isDirectory);
    if (NS_WARN_IF(NS_FAILED(rv))) {
      return rv;
    }

    if (!isDirectory) {
      QM_WARNING("ls entry is not a directory!");

      continue;
    }

    nsString path;
    rv = lsDir->GetPath(path);
    if (NS_WARN_IF(NS_FAILED(rv))) {
      return rv;
    }

    QM_WARNING("Deleting %s directory!", NS_ConvertUTF16toUTF8(path).get());

    rv = lsDir->Remove(/* aRecursive */ true);
    if (NS_WARN_IF(NS_FAILED(rv))) {
      return rv;
    }
  }

  return NS_OK;
}

#ifdef DEBUG

void
QuotaManager::AssertStorageIsInitialized() const
{
  AssertIsOnIOThread();
  MOZ_ASSERT(mStorageInitialized);
}

#endif // DEBUG

nsresult
QuotaManager::EnsureStorageIsInitialized()
{
  AssertIsOnIOThread();

  if (mStorageInitialized) {
    return NS_OK;
  }


  nsCOMPtr<nsIFile> storageFile;
  nsresult rv = NS_NewLocalFile(mBasePath, false, getter_AddRefs(storageFile));
  if (NS_WARN_IF(NS_FAILED(rv))) {
    return rv;
  }

  rv = storageFile->Append(NS_LITERAL_STRING(STORAGE_FILE_NAME));
  if (NS_WARN_IF(NS_FAILED(rv))) {
    return rv;
  }

  nsCOMPtr<mozIStorageService> ss =
    do_GetService(MOZ_STORAGE_SERVICE_CONTRACTID, &rv);
  if (NS_WARN_IF(NS_FAILED(rv))) {
    return rv;
  }

  nsCOMPtr<mozIStorageConnection> connection;
  rv = ss->OpenUnsharedDatabase(storageFile, getter_AddRefs(connection));
  if (rv == NS_ERROR_FILE_CORRUPTED) {
    // Nuke the database file.
    rv = storageFile->Remove(false);
    if (NS_WARN_IF(NS_FAILED(rv))) {
      return rv;
    }

    rv = ss->OpenUnsharedDatabase(storageFile, getter_AddRefs(connection));
  }

  if (NS_WARN_IF(NS_FAILED(rv))) {
    return rv;
  }

  // We want extra durability for this important file.
  rv = connection->ExecuteSimpleSQL(NS_LITERAL_CSTRING(
    "PRAGMA synchronous = EXTRA;"
  ));
  if (NS_WARN_IF(NS_FAILED(rv))) {
    return rv;
  }

  // Check to make sure that the storage version is correct.
  int32_t storageVersion;
  rv = connection->GetSchemaVersion(&storageVersion);
  if (NS_WARN_IF(NS_FAILED(rv))) {
    return rv;
  }

  // Hacky downgrade logic!
  // If we see major.minor of 3.0, downgrade it to be 2.1.
  if (storageVersion == kHackyPreDowngradeStorageVersion) {
    storageVersion = kHackyPostDowngradeStorageVersion;
    rv = connection->SetSchemaVersion(storageVersion);
    if (NS_WARN_IF(NS_FAILED(rv))) {
      MOZ_ASSERT(false, "Downgrade didn't take.");
      return rv;
    }
  }

  if (GetMajorStorageVersion(storageVersion) > kMajorStorageVersion) {
    NS_WARNING("Unable to initialize storage, version is too high!");
    return NS_ERROR_FAILURE;
  }

  if (storageVersion < kStorageVersion) {
    const bool newDatabase = !storageVersion;

    nsCOMPtr<nsIFile> storageDir;
    rv = NS_NewLocalFile(mStoragePath, false, getter_AddRefs(storageDir));
    if (NS_WARN_IF(NS_FAILED(rv))) {
      return rv;
    }

    bool exists;
    rv = storageDir->Exists(&exists);
    if (NS_WARN_IF(NS_FAILED(rv))) {
      return rv;
    }

    if (!exists) {
      nsCOMPtr<nsIFile> indexedDBDir;
      rv = NS_NewLocalFile(mIndexedDBPath, false,
                           getter_AddRefs(indexedDBDir));
      if (NS_WARN_IF(NS_FAILED(rv))) {
        return rv;
      }

      rv = indexedDBDir->Exists(&exists);
      if (NS_WARN_IF(NS_FAILED(rv))) {
        return rv;
      }
    }

    const bool newDirectory = !exists;

    if (newDatabase) {
      // Set the page size first.
      if (kSQLitePageSizeOverride) {
        rv = connection->ExecuteSimpleSQL(
          nsPrintfCString("PRAGMA page_size = %" PRIu32 ";", kSQLitePageSizeOverride)
        );
        if (NS_WARN_IF(NS_FAILED(rv))) {
          return rv;
        }
      }
    }

    mozStorageTransaction transaction(connection, false,
                                  mozIStorageConnection::TRANSACTION_IMMEDIATE);

    // An upgrade method can upgrade the database, the storage or both.
    // The upgrade loop below can only be avoided when there's no database and
    // no storage yet (e.g. new profile).
    if (newDatabase && newDirectory) {
      rv = CreateTables(connection);
      if (NS_WARN_IF(NS_FAILED(rv))) {
        return rv;
      }

      MOZ_ASSERT(NS_SUCCEEDED(connection->GetSchemaVersion(&storageVersion)));
      MOZ_ASSERT(storageVersion == kStorageVersion);
    } else {
      // This logic needs to change next time we change the storage!
      static_assert(kStorageVersion == int32_t((2 << 16) + 1),
                    "Upgrade function needed due to storage version increase.");

      while (storageVersion != kStorageVersion) {
        if (storageVersion == 0) {
          rv = UpgradeStorageFrom0_0To1_0(connection);
        } else if (storageVersion == MakeStorageVersion(1, 0)) {
          rv = UpgradeStorageFrom1_0To2_0(connection);
        } else if (storageVersion == MakeStorageVersion(2, 0)) {
          rv = UpgradeStorageFrom2_0To2_1(connection);
        } else {
          NS_WARNING("Unable to initialize storage, no upgrade path is "
                     "available!");
          return NS_ERROR_FAILURE;
        }

        if (NS_WARN_IF(NS_FAILED(rv))) {
          return rv;
        }

        rv = connection->GetSchemaVersion(&storageVersion);
        if (NS_WARN_IF(NS_FAILED(rv))) {
          return rv;
        }
      }

      MOZ_ASSERT(storageVersion == kStorageVersion);
    }

    rv = transaction.Commit();
    if (NS_WARN_IF(NS_FAILED(rv))) {
      return rv;
    }
  }

  rv = MaybeRemoveLocalStorageData();
  if (NS_WARN_IF(NS_FAILED(rv))) {
    return rv;
  }

  mStorageInitialized = true;

  return NS_OK;
}

void
QuotaManager::OpenDirectory(PersistenceType aPersistenceType,
                            const nsACString& aGroup,
                            const nsACString& aOrigin,
                            Client::Type aClientType,
                            bool aExclusive,
                            OpenDirectoryListener* aOpenListener)
{
  AssertIsOnOwningThread();

  RefPtr<DirectoryLockImpl> lock =
    CreateDirectoryLock(Nullable<PersistenceType>(aPersistenceType),
                        aGroup,
                        OriginScope::FromOrigin(aOrigin),
                        Nullable<Client::Type>(aClientType),
                        aExclusive,
                        false,
                        aOpenListener);
  MOZ_ASSERT(lock);
}

void
QuotaManager::OpenDirectoryInternal(const Nullable<PersistenceType>& aPersistenceType,
                                    const OriginScope& aOriginScope,
                                    const Nullable<Client::Type>& aClientType,
                                    bool aExclusive,
                                    OpenDirectoryListener* aOpenListener)
{
  AssertIsOnOwningThread();

  RefPtr<DirectoryLockImpl> lock =
    CreateDirectoryLock(aPersistenceType,
                        EmptyCString(),
                        aOriginScope,
                        Nullable<Client::Type>(aClientType),
                        aExclusive,
                        true,
                        aOpenListener);
  MOZ_ASSERT(lock);

  if (!aExclusive) {
    return;
  }

  // All the locks that block this new exclusive lock need to be invalidated.
  // We also need to notify clients to abort operations for them.
  AutoTArray<nsAutoPtr<nsTHashtable<nsCStringHashKey>>,
               Client::TYPE_MAX> origins;
  origins.SetLength(Client::TYPE_MAX);

  const nsTArray<DirectoryLockImpl*>& blockedOnLocks =
    lock->GetBlockedOnLocks();

  for (DirectoryLockImpl* blockedOnLock : blockedOnLocks) {
    blockedOnLock->Invalidate();

    if (!blockedOnLock->IsInternal()) {
      MOZ_ASSERT(!blockedOnLock->GetClientType().IsNull());
      Client::Type clientType = blockedOnLock->GetClientType().Value();
      MOZ_ASSERT(clientType < Client::TYPE_MAX);

      const OriginScope& originScope = blockedOnLock->GetOriginScope();
      MOZ_ASSERT(originScope.IsOrigin());
      MOZ_ASSERT(!originScope.GetOrigin().IsEmpty());

      nsAutoPtr<nsTHashtable<nsCStringHashKey>>& origin = origins[clientType];
      if (!origin) {
        origin = new nsTHashtable<nsCStringHashKey>();
      }
      origin->PutEntry(originScope.GetOrigin());
    }
  }

  for (uint32_t index : IntegerRange(uint32_t(Client::TYPE_MAX))) {
    if (origins[index]) {
      for (auto iter = origins[index]->Iter(); !iter.Done(); iter.Next()) {
        MOZ_ASSERT(mClients[index]);

        mClients[index]->AbortOperations(iter.Get()->GetKey());
      }
    }
  }
}

nsresult
QuotaManager::EnsureOriginIsInitialized(PersistenceType aPersistenceType,
                                        const nsACString& aSuffix,
                                        const nsACString& aGroup,
                                        const nsACString& aOrigin,
                                        nsIFile** aDirectory)
{
  AssertIsOnIOThread();
  MOZ_ASSERT(aDirectory);

  nsCOMPtr<nsIFile> directory;
  bool created;
  nsresult rv = EnsureOriginIsInitializedInternal(aPersistenceType,
                                                  aSuffix,
                                                  aGroup,
                                                  aOrigin,
                                                  getter_AddRefs(directory),
                                                  &created);
  if (NS_WARN_IF(NS_FAILED(rv))) {
    return rv;
  }

  directory.forget(aDirectory);
  return NS_OK;
}

nsresult
QuotaManager::EnsureOriginIsInitializedInternal(
                                               PersistenceType aPersistenceType,
                                               const nsACString& aSuffix,
                                               const nsACString& aGroup,
                                               const nsACString& aOrigin,
                                               nsIFile** aDirectory,
                                               bool* aCreated)
{
  AssertIsOnIOThread();
  MOZ_ASSERT(aDirectory);
  MOZ_ASSERT(aCreated);

  nsresult rv = EnsureStorageIsInitialized();
  NS_ENSURE_SUCCESS(rv, rv);

  // Get directory for this origin and persistence type.
  nsCOMPtr<nsIFile> directory;
  rv = GetDirectoryForOrigin(aPersistenceType, aOrigin,
                             getter_AddRefs(directory));
  NS_ENSURE_SUCCESS(rv, rv);

  if (aPersistenceType == PERSISTENCE_TYPE_PERSISTENT) {
    if (mInitializedOrigins.Contains(aOrigin)) {
      directory.forget(aDirectory);
      *aCreated = false;
      return NS_OK;
    }
  } else {
    rv = EnsureTemporaryStorageIsInitialized();
    if (NS_WARN_IF(NS_FAILED(rv))) {
      return rv;
    }
  }

  bool created;
  rv = EnsureOriginDirectory(directory, &created);
  if (NS_WARN_IF(NS_FAILED(rv))) {
    return rv;
  }

  int64_t timestamp;
  if (aPersistenceType == PERSISTENCE_TYPE_PERSISTENT) {
    if (created) {
      rv = CreateDirectoryMetadataFiles(directory,
                                        /* aPersisted */ true,
                                        aSuffix,
                                        aGroup,
                                        aOrigin,
                                        &timestamp);
      if (NS_WARN_IF(NS_FAILED(rv))) {
        return rv;
      }
    } else {
      rv = GetDirectoryMetadata2WithRestore(directory,
                                            /* aPersistent */ true,
                                            &timestamp,
                                            /* aPersisted */ nullptr);
      if (NS_WARN_IF(NS_FAILED(rv))) {
        return rv;
      }

      MOZ_ASSERT(timestamp <= PR_Now());
    }

    rv = InitializeOrigin(aPersistenceType, aGroup, aOrigin, timestamp,
                          /* aPersisted */ true, directory);
    NS_ENSURE_SUCCESS(rv, rv);

    mInitializedOrigins.AppendElement(aOrigin);
  } else if (created) {
    rv = CreateDirectoryMetadataFiles(directory,
                                      /* aPersisted */ false,
                                      aSuffix,
                                      aGroup,
                                      aOrigin,
                                      &timestamp);
    if (NS_WARN_IF(NS_FAILED(rv))) {
      return rv;
    }

    // Don't need to traverse the directory, since it's empty.
    InitQuotaForOrigin(aPersistenceType,
                       aGroup,
                       aOrigin,
                       /* aUsageBytes */ 0,
                       timestamp,
                       /* aPersisted */ false);
  }

  directory.forget(aDirectory);
  *aCreated = created;
  return NS_OK;
}

nsresult
QuotaManager::EnsureTemporaryStorageIsInitialized()
{
  AssertIsOnIOThread();
  MOZ_ASSERT(mStorageInitialized);

  if (mTemporaryStorageInitialized) {
    return NS_OK;
  }

  nsresult rv = InitializeRepository(PERSISTENCE_TYPE_DEFAULT);
  if (NS_WARN_IF(NS_FAILED(rv))) {
    // We have to cleanup partially initialized quota.
    RemoveQuota();

    return rv;
  }

  rv = InitializeRepository(PERSISTENCE_TYPE_TEMPORARY);
  if (NS_WARN_IF(NS_FAILED(rv))) {
    // We have to cleanup partially initialized quota.
    RemoveQuota();

    return rv;
  }

  if (gFixedLimitKB >= 0) {
    mTemporaryStorageLimit = static_cast<uint64_t>(gFixedLimitKB) * 1024;
  } else {
    nsCOMPtr<nsIFile> storageDir =
      do_CreateInstance(NS_LOCAL_FILE_CONTRACTID, &rv);
    if (NS_WARN_IF(NS_FAILED(rv))) {
      return rv;
    }

    rv = storageDir->InitWithPath(GetStoragePath());
    if (NS_WARN_IF(NS_FAILED(rv))) {
      return rv;
    }

    rv = GetTemporaryStorageLimit(storageDir, mTemporaryStorageUsage,
                                  &mTemporaryStorageLimit);
    if (NS_WARN_IF(NS_FAILED(rv))) {
      return rv;
    }
  }

  mTemporaryStorageInitialized = true;

  CheckTemporaryStorageLimits();

  return rv;
}

nsresult
QuotaManager::EnsureOriginDirectory(nsIFile* aDirectory,
                                    bool* aCreated)
{
  AssertIsOnIOThread();
  MOZ_ASSERT(aDirectory);
  MOZ_ASSERT(aCreated);

  bool exists;
  nsresult rv = aDirectory->Exists(&exists);
  if (NS_WARN_IF(NS_FAILED(rv))) {
    return rv;
  }

  if (!exists) {
    nsString leafName;
    rv = aDirectory->GetLeafName(leafName);
    if (NS_WARN_IF(NS_FAILED(rv))) {
      return rv;
    }

    if (!leafName.EqualsLiteral(kChromeOrigin) &&
        !IsSanitizedOriginValid(NS_ConvertUTF16toUTF8(leafName))) {
      QM_WARNING("Preventing creation of a new origin directory which is not "
                 "supported by our origin parser or is obsolete!");
      return NS_ERROR_FAILURE;
    }
  }

  rv = EnsureDirectory(aDirectory, aCreated);
  if (NS_WARN_IF(NS_FAILED(rv))) {
    return rv;
  }

  return NS_OK;
}

void
QuotaManager::OriginClearCompleted(PersistenceType aPersistenceType,
                                   const nsACString& aOrigin)
{
  AssertIsOnIOThread();

  if (aPersistenceType == PERSISTENCE_TYPE_PERSISTENT) {
    mInitializedOrigins.RemoveElement(aOrigin);
  }

  for (uint32_t index = 0; index < Client::TYPE_MAX; index++) {
    mClients[index]->OnOriginClearCompleted(aPersistenceType, aOrigin);
  }
}

void
QuotaManager::ResetOrClearCompleted()
{
  AssertIsOnIOThread();

  mInitializedOrigins.Clear();
  mTemporaryStorageInitialized = false;
  mStorageInitialized = false;

  ReleaseIOThreadObjects();
}

Client*
QuotaManager::GetClient(Client::Type aClientType)
{
  MOZ_ASSERT(aClientType >= Client::IDB);
  MOZ_ASSERT(aClientType < Client::TYPE_MAX);

  return mClients.ElementAt(aClientType);
}

uint64_t
QuotaManager::GetGroupLimit() const
{
  MOZ_ASSERT(mTemporaryStorageInitialized);

  // To avoid one group evicting all the rest, limit the amount any one group
  // can use to 20%. To prevent individual sites from using exorbitant amounts
  // of storage where there is a lot of free space, cap the group limit to 2GB.
  uint64_t x = std::min<uint64_t>(mTemporaryStorageLimit * .20, 2 GB);

  // In low-storage situations, make an exception (while not exceeding the total
  // storage limit).
  return std::min<uint64_t>(mTemporaryStorageLimit,
                            std::max<uint64_t>(x, 10 MB));
}

void
QuotaManager::GetGroupUsageAndLimit(const nsACString& aGroup,
                                    UsageInfo* aUsageInfo)
{
  AssertIsOnIOThread();
  MOZ_ASSERT(aUsageInfo);

  {
    MutexAutoLock lock(mQuotaMutex);

    aUsageInfo->SetLimit(GetGroupLimit());
    aUsageInfo->ResetUsage();

    GroupInfoPair* pair;
    if (!mGroupInfoPairs.Get(aGroup, &pair)) {
      return;
    }

    // Calculate temporary group usage
    RefPtr<GroupInfo> temporaryGroupInfo =
      pair->LockedGetGroupInfo(PERSISTENCE_TYPE_TEMPORARY);
    if (temporaryGroupInfo) {
      aUsageInfo->AppendToDatabaseUsage(temporaryGroupInfo->mUsage);
    }

    // Calculate default group usage
    RefPtr<GroupInfo> defaultGroupInfo =
      pair->LockedGetGroupInfo(PERSISTENCE_TYPE_DEFAULT);
    if (defaultGroupInfo) {
      aUsageInfo->AppendToDatabaseUsage(defaultGroupInfo->mUsage);
    }
  }
}

void
QuotaManager::NotifyStoragePressure(uint64_t aUsage)
{
  mQuotaMutex.AssertNotCurrentThreadOwns();

  RefPtr<StoragePressureRunnable> storagePressureRunnable =
    new StoragePressureRunnable(aUsage);

  MOZ_ALWAYS_SUCCEEDS(NS_DispatchToMainThread(storagePressureRunnable));
}

// static
void
QuotaManager::GetStorageId(PersistenceType aPersistenceType,
                           const nsACString& aOrigin,
                           Client::Type aClientType,
                           nsACString& aDatabaseId)
{
  nsAutoCString str;
  str.AppendInt(aPersistenceType);
  str.Append('*');
  str.Append(aOrigin);
  str.Append('*');
  str.AppendInt(aClientType);

  aDatabaseId = str;
}

// static
nsresult
QuotaManager::GetInfoFromPrincipal(nsIPrincipal* aPrincipal,
                                   nsACString* aSuffix,
                                   nsACString* aGroup,
                                   nsACString* aOrigin)
{
  MOZ_ASSERT(NS_IsMainThread());
  MOZ_ASSERT(aPrincipal);

  if (nsContentUtils::IsSystemPrincipal(aPrincipal)) {
    GetInfoForChrome(aSuffix, aGroup, aOrigin);
    return NS_OK;
  }


  if (aPrincipal->GetIsNullPrincipal()) {
    NS_WARNING("IndexedDB not supported from this principal!");
    return NS_ERROR_FAILURE;
  }

  nsCString origin;
  nsresult rv = aPrincipal->GetOrigin(origin);
  NS_ENSURE_SUCCESS(rv, rv);

  if (origin.EqualsLiteral(kChromeOrigin)) {
    NS_WARNING("Non-chrome principal can't use chrome origin!");
    return NS_ERROR_FAILURE;
  }

  nsCString suffix;
  aPrincipal->OriginAttributesRef().CreateSuffix(suffix);

  if (aSuffix)
  {
    aSuffix->Assign(suffix);
  }

  if (aGroup) {
    nsCString baseDomain;
    rv = aPrincipal->GetBaseDomain(baseDomain);
    if (NS_FAILED(rv)) {
      // A hack for JetPack.

      nsCOMPtr<nsIURI> uri;
      rv = aPrincipal->GetURI(getter_AddRefs(uri));
      NS_ENSURE_SUCCESS(rv, rv);

      bool isIndexedDBURI = false;
      rv = uri->SchemeIs("indexedDB", &isIndexedDBURI);
      NS_ENSURE_SUCCESS(rv, rv);

      if (isIndexedDBURI) {
        rv = NS_OK;
      }
    }
    NS_ENSURE_SUCCESS(rv, rv);

    if (baseDomain.IsEmpty()) {
      aGroup->Assign(origin);
    } else {
      aGroup->Assign(baseDomain + suffix);
    }
  }

  if (aOrigin) {
    aOrigin->Assign(origin);
  }

  return NS_OK;
}

// static
nsresult
QuotaManager::GetInfoFromWindow(nsPIDOMWindowOuter* aWindow,
                                nsACString* aSuffix,
                                nsACString* aGroup,
                                nsACString* aOrigin)
{
  MOZ_ASSERT(NS_IsMainThread());
  MOZ_ASSERT(aWindow);

  nsCOMPtr<nsIScriptObjectPrincipal> sop = do_QueryInterface(aWindow);
  NS_ENSURE_TRUE(sop, NS_ERROR_FAILURE);

  nsCOMPtr<nsIPrincipal> principal = sop->GetPrincipal();
  NS_ENSURE_TRUE(principal, NS_ERROR_FAILURE);

  nsresult rv =
    GetInfoFromPrincipal(principal, aSuffix, aGroup, aOrigin);
  NS_ENSURE_SUCCESS(rv, rv);

  return NS_OK;
}

// static
void
QuotaManager::GetInfoForChrome(nsACString* aSuffix,
                               nsACString* aGroup,
                               nsACString* aOrigin)
{
  MOZ_ASSERT(NS_IsMainThread());
  MOZ_ASSERT(nsContentUtils::LegacyIsCallerChromeOrNativeCode());

  if (aSuffix) {
    aSuffix->Assign(EmptyCString());
  }
  if (aGroup) {
    ChromeOrigin(*aGroup);
  }
  if (aOrigin) {
    ChromeOrigin(*aOrigin);
  }
}

// static
bool
QuotaManager::IsOriginInternal(const nsACString& aOrigin)
{
  // The first prompt is not required for these origins.
  if (aOrigin.EqualsLiteral(kChromeOrigin) ||
      StringBeginsWith(aOrigin, nsDependentCString(kAboutHomeOriginPrefix)) ||
      StringBeginsWith(aOrigin, nsDependentCString(kIndexedDBOriginPrefix)) ||
      StringBeginsWith(aOrigin, nsDependentCString(kResourceOriginPrefix))) {
    return true;
  }

  return false;
}

// static
void
QuotaManager::ChromeOrigin(nsACString& aOrigin)
{
  aOrigin.AssignLiteral(kChromeOrigin);
}

// static
bool
QuotaManager::AreOriginsEqualOnDisk(nsACString& aOrigin1,
                                    nsACString& aOrigin2)
{
  nsCString origin1Sanitized(aOrigin1);
  SanitizeOriginString(origin1Sanitized);

  nsCString origin2Sanitized(aOrigin2);
  SanitizeOriginString(origin2Sanitized);

  return origin1Sanitized == origin2Sanitized;
}

uint64_t
QuotaManager::LockedCollectOriginsForEviction(
                                  uint64_t aMinSizeToBeFreed,
                                  nsTArray<RefPtr<DirectoryLockImpl>>& aLocks)
{
  mQuotaMutex.AssertCurrentThreadOwns();

  RefPtr<CollectOriginsHelper> helper =
    new CollectOriginsHelper(mQuotaMutex, aMinSizeToBeFreed);

  // Unlock while calling out to XPCOM (code behind the dispatch method needs
  // to acquire its own lock which can potentially lead to a deadlock and it
  // also calls an observer that can do various stuff like IO, so it's better
  // to not hold our mutex while that happens).
  {
    MutexAutoUnlock autoUnlock(mQuotaMutex);

    MOZ_ALWAYS_SUCCEEDS(mOwningThread->Dispatch(helper, NS_DISPATCH_NORMAL));
  }

  return helper->BlockAndReturnOriginsForEviction(aLocks);
}

void
QuotaManager::LockedRemoveQuotaForOrigin(PersistenceType aPersistenceType,
                                         const nsACString& aGroup,
                                         const nsACString& aOrigin)
{
  mQuotaMutex.AssertCurrentThreadOwns();
  MOZ_ASSERT(aPersistenceType != PERSISTENCE_TYPE_PERSISTENT);

  GroupInfoPair* pair;
  mGroupInfoPairs.Get(aGroup, &pair);

  if (!pair) {
    return;
  }

  RefPtr<GroupInfo> groupInfo = pair->LockedGetGroupInfo(aPersistenceType);
  if (groupInfo) {
    groupInfo->LockedRemoveOriginInfo(aOrigin);

    if (!groupInfo->LockedHasOriginInfos()) {
      pair->LockedClearGroupInfo(aPersistenceType);

      if (!pair->LockedHasGroupInfos()) {
        mGroupInfoPairs.Remove(aGroup);
      }
    }
  }
}

already_AddRefed<OriginInfo>
QuotaManager::LockedGetOriginInfo(PersistenceType aPersistenceType,
                                  const nsACString& aGroup,
                                  const nsACString& aOrigin)
{
  mQuotaMutex.AssertCurrentThreadOwns();
  MOZ_ASSERT(aPersistenceType != PERSISTENCE_TYPE_PERSISTENT);

  GroupInfoPair* pair;
  if (mGroupInfoPairs.Get(aGroup, &pair)) {
    RefPtr<GroupInfo> groupInfo = pair->LockedGetGroupInfo(aPersistenceType);
    if (groupInfo) {
      return groupInfo->LockedGetOriginInfo(aOrigin);
    }
  }

  return nullptr;
}

void
QuotaManager::CheckTemporaryStorageLimits()
{
  AssertIsOnIOThread();

  nsTArray<OriginInfo*> doomedOriginInfos;
  {
    MutexAutoLock lock(mQuotaMutex);

    for (auto iter = mGroupInfoPairs.Iter(); !iter.Done(); iter.Next()) {
      GroupInfoPair* pair = iter.UserData();

      MOZ_ASSERT(!iter.Key().IsEmpty(), "Empty key!");
      MOZ_ASSERT(pair, "Null pointer!");

      uint64_t groupUsage = 0;

      RefPtr<GroupInfo> temporaryGroupInfo =
        pair->LockedGetGroupInfo(PERSISTENCE_TYPE_TEMPORARY);
      if (temporaryGroupInfo) {
        groupUsage += temporaryGroupInfo->mUsage;
      }

      RefPtr<GroupInfo> defaultGroupInfo =
        pair->LockedGetGroupInfo(PERSISTENCE_TYPE_DEFAULT);
      if (defaultGroupInfo) {
        groupUsage += defaultGroupInfo->mUsage;
      }

      if (groupUsage > 0) {
        QuotaManager* quotaManager = QuotaManager::Get();
        MOZ_ASSERT(quotaManager, "Shouldn't be null!");

        if (groupUsage > quotaManager->GetGroupLimit()) {
          nsTArray<OriginInfo*> originInfos;
          if (temporaryGroupInfo) {
            originInfos.AppendElements(temporaryGroupInfo->mOriginInfos);
          }
          if (defaultGroupInfo) {
            originInfos.AppendElements(defaultGroupInfo->mOriginInfos);
          }
          originInfos.Sort(OriginInfoLRUComparator());

          for (uint32_t i = 0; i < originInfos.Length(); i++) {
            OriginInfo* originInfo = originInfos[i];
            if (originInfo->LockedPersisted()) {
              continue;
            }

            doomedOriginInfos.AppendElement(originInfo);
            groupUsage -= originInfo->mUsage;

            if (groupUsage <= quotaManager->GetGroupLimit()) {
              break;
            }
          }
        }
      }
    }

    uint64_t usage = 0;
    for (uint32_t index = 0; index < doomedOriginInfos.Length(); index++) {
      usage += doomedOriginInfos[index]->mUsage;
    }

    if (mTemporaryStorageUsage - usage > mTemporaryStorageLimit) {
      nsTArray<OriginInfo*> originInfos;

      for (auto iter = mGroupInfoPairs.Iter(); !iter.Done(); iter.Next()) {
        GroupInfoPair* pair = iter.UserData();

        MOZ_ASSERT(!iter.Key().IsEmpty(), "Empty key!");
        MOZ_ASSERT(pair, "Null pointer!");

        RefPtr<GroupInfo> groupInfo =
          pair->LockedGetGroupInfo(PERSISTENCE_TYPE_TEMPORARY);
        if (groupInfo) {
          originInfos.AppendElements(groupInfo->mOriginInfos);
        }

        groupInfo = pair->LockedGetGroupInfo(PERSISTENCE_TYPE_DEFAULT);
        if (groupInfo) {
          originInfos.AppendElements(groupInfo->mOriginInfos);
        }
      }

      for (uint32_t index = originInfos.Length(); index > 0; index--) {
        if (doomedOriginInfos.Contains(originInfos[index - 1]) ||
            originInfos[index - 1]->LockedPersisted()) {
          originInfos.RemoveElementAt(index - 1);
        }
      }

      originInfos.Sort(OriginInfoLRUComparator());

      for (uint32_t i = 0; i < originInfos.Length(); i++) {
        if (mTemporaryStorageUsage - usage <= mTemporaryStorageLimit) {
          originInfos.TruncateLength(i);
          break;
        }

        usage += originInfos[i]->mUsage;
      }

      doomedOriginInfos.AppendElements(originInfos);
    }
  }

  for (uint32_t index = 0; index < doomedOriginInfos.Length(); index++) {
    OriginInfo* doomedOriginInfo = doomedOriginInfos[index];

#ifdef DEBUG
    {
      MutexAutoLock lock(mQuotaMutex);
      MOZ_ASSERT(!doomedOriginInfo->LockedPersisted());
    }
#endif

    DeleteFilesForOrigin(doomedOriginInfo->mGroupInfo->mPersistenceType,
                         doomedOriginInfo->mOrigin);
  }

  nsTArray<OriginParams> doomedOrigins;
  {
    MutexAutoLock lock(mQuotaMutex);

    for (uint32_t index = 0; index < doomedOriginInfos.Length(); index++) {
      OriginInfo* doomedOriginInfo = doomedOriginInfos[index];

      PersistenceType persistenceType =
        doomedOriginInfo->mGroupInfo->mPersistenceType;
      nsCString group = doomedOriginInfo->mGroupInfo->mGroup;
      nsCString origin = doomedOriginInfo->mOrigin;
      LockedRemoveQuotaForOrigin(persistenceType, group, origin);

#ifdef DEBUG
      doomedOriginInfos[index] = nullptr;
#endif

      doomedOrigins.AppendElement(OriginParams(persistenceType, origin));
    }
  }

  for (const OriginParams& doomedOrigin : doomedOrigins) {
    OriginClearCompleted(doomedOrigin.mPersistenceType,
                         doomedOrigin.mOrigin);
  }

  if (mTemporaryStorageUsage > mTemporaryStorageLimit) {
    // If disk space is still low after origin clear, notify storage pressure.
    NotifyStoragePressure(mTemporaryStorageUsage);
  }
}

void
QuotaManager::DeleteFilesForOrigin(PersistenceType aPersistenceType,
                                   const nsACString& aOrigin)
{
  nsCOMPtr<nsIFile> directory;
  nsresult rv = GetDirectoryForOrigin(aPersistenceType, aOrigin,
                                      getter_AddRefs(directory));
  NS_ENSURE_SUCCESS_VOID(rv);

  rv = directory->Remove(true);
  if (rv != NS_ERROR_FILE_TARGET_DOES_NOT_EXIST &&
      rv != NS_ERROR_FILE_NOT_FOUND && NS_FAILED(rv)) {
    // This should never fail if we've closed all storage connections
    // correctly...
    NS_ERROR("Failed to remove directory!");
  }
}

void
QuotaManager::FinalizeOriginEviction(
                                  nsTArray<RefPtr<DirectoryLockImpl>>& aLocks)
{
  NS_ASSERTION(!NS_IsMainThread(), "Wrong thread!");

  RefPtr<FinalizeOriginEvictionOp> op =
    new FinalizeOriginEvictionOp(mOwningThread, aLocks);

  if (IsOnIOThread()) {
    op->RunOnIOThreadImmediately();
  } else {
    op->Dispatch();
  }
}

void
QuotaManager::ShutdownTimerCallback(nsITimer* aTimer, void* aClosure)
{
  AssertIsOnBackgroundThread();

  auto quotaManager = static_cast<QuotaManager*>(aClosure);
  MOZ_ASSERT(quotaManager);

  NS_WARNING("Some storage operations are taking longer than expected "
             "during shutdown and will be aborted!");

  // Abort all operations.
  for (RefPtr<Client>& client : quotaManager->mClients) {
    client->AbortOperations(VoidCString());
  }
}

auto
QuotaManager::GetDirectoryLockTable(PersistenceType aPersistenceType)
  -> DirectoryLockTable&
{
  switch (aPersistenceType) {
    case PERSISTENCE_TYPE_TEMPORARY:
      return mTemporaryDirectoryLockTable;
    case PERSISTENCE_TYPE_DEFAULT:
      return mDefaultDirectoryLockTable;

    case PERSISTENCE_TYPE_PERSISTENT:
    case PERSISTENCE_TYPE_INVALID:
    default:
      MOZ_CRASH("Bad persistence type value!");
  }
}

bool
QuotaManager::IsSanitizedOriginValid(const nsACString& aSanitizedOrigin)
{
  AssertIsOnIOThread();
  MOZ_ASSERT(!aSanitizedOrigin.Equals(kChromeOrigin));

  bool valid;
  if (auto entry = mValidOrigins.LookupForAdd(aSanitizedOrigin)) {
    // We already parsed this sanitized origin string.
    valid = entry.Data();
  } else {
    nsCString spec;
    OriginAttributes attrs;
    OriginParser::ResultType result =
      OriginParser::ParseOrigin(aSanitizedOrigin, spec, &attrs);

    valid = result == OriginParser::ValidOrigin;
    entry.OrInsert([valid]() { return valid; });
  }

  return valid;
}

/*******************************************************************************
 * Local class implementations
 ******************************************************************************/

OriginInfo::OriginInfo(GroupInfo* aGroupInfo, const nsACString& aOrigin,
                       uint64_t aUsage, int64_t aAccessTime, bool aPersisted)
  : mGroupInfo(aGroupInfo), mOrigin(aOrigin), mUsage(aUsage),
    mAccessTime(aAccessTime), mPersisted(aPersisted)
{
  MOZ_ASSERT(aGroupInfo);
  MOZ_ASSERT_IF(aPersisted,
                aGroupInfo->mPersistenceType == PERSISTENCE_TYPE_DEFAULT);

  MOZ_COUNT_CTOR(OriginInfo);
}

void
OriginInfo::LockedDecreaseUsage(int64_t aSize)
{
  AssertCurrentThreadOwnsQuotaMutex();

  AssertNoUnderflow(mUsage, aSize);
  mUsage -= aSize;

  if (!LockedPersisted()) {
    AssertNoUnderflow(mGroupInfo->mUsage, aSize);
    mGroupInfo->mUsage -= aSize;
  }

  QuotaManager* quotaManager = QuotaManager::Get();
  MOZ_ASSERT(quotaManager);

  AssertNoUnderflow(quotaManager->mTemporaryStorageUsage, aSize);
  quotaManager->mTemporaryStorageUsage -= aSize;
}

void
OriginInfo::LockedPersist()
{
  AssertCurrentThreadOwnsQuotaMutex();
  MOZ_ASSERT(mGroupInfo->mPersistenceType == PERSISTENCE_TYPE_DEFAULT);
  MOZ_ASSERT(!mPersisted);

  mPersisted = true;

  // Remove Usage from GroupInfo
  AssertNoUnderflow(mGroupInfo->mUsage, mUsage);
  mGroupInfo->mUsage -= mUsage;
}

already_AddRefed<OriginInfo>
GroupInfo::LockedGetOriginInfo(const nsACString& aOrigin)
{
  AssertCurrentThreadOwnsQuotaMutex();

  for (RefPtr<OriginInfo>& originInfo : mOriginInfos) {
    if (originInfo->mOrigin == aOrigin) {
      RefPtr<OriginInfo> result = originInfo;
      return result.forget();
    }
  }

  return nullptr;
}

void
GroupInfo::LockedAddOriginInfo(OriginInfo* aOriginInfo)
{
  AssertCurrentThreadOwnsQuotaMutex();

  NS_ASSERTION(!mOriginInfos.Contains(aOriginInfo),
               "Replacing an existing entry!");
  mOriginInfos.AppendElement(aOriginInfo);

  if (!aOriginInfo->LockedPersisted()) {
    AssertNoOverflow(mUsage, aOriginInfo->mUsage);
    mUsage += aOriginInfo->mUsage;
  }

  QuotaManager* quotaManager = QuotaManager::Get();
  MOZ_ASSERT(quotaManager);

  AssertNoOverflow(quotaManager->mTemporaryStorageUsage, aOriginInfo->mUsage);
  quotaManager->mTemporaryStorageUsage += aOriginInfo->mUsage;
}

void
GroupInfo::LockedRemoveOriginInfo(const nsACString& aOrigin)
{
  AssertCurrentThreadOwnsQuotaMutex();

  for (uint32_t index = 0; index < mOriginInfos.Length(); index++) {
    if (mOriginInfos[index]->mOrigin == aOrigin) {
      if (!mOriginInfos[index]->LockedPersisted()) {
        AssertNoUnderflow(mUsage, mOriginInfos[index]->mUsage);
        mUsage -= mOriginInfos[index]->mUsage;
      }

      QuotaManager* quotaManager = QuotaManager::Get();
      MOZ_ASSERT(quotaManager);

      AssertNoUnderflow(quotaManager->mTemporaryStorageUsage,
                        mOriginInfos[index]->mUsage);
      quotaManager->mTemporaryStorageUsage -= mOriginInfos[index]->mUsage;

      mOriginInfos.RemoveElementAt(index);

      return;
    }
  }
}

void
GroupInfo::LockedRemoveOriginInfos()
{
  AssertCurrentThreadOwnsQuotaMutex();

  QuotaManager* quotaManager = QuotaManager::Get();
  MOZ_ASSERT(quotaManager);

  for (uint32_t index = mOriginInfos.Length(); index > 0; index--) {
    OriginInfo* originInfo = mOriginInfos[index - 1];

    if (!originInfo->LockedPersisted()) {
      AssertNoUnderflow(mUsage, originInfo->mUsage);
      mUsage -= originInfo->mUsage;
    }

    AssertNoUnderflow(quotaManager->mTemporaryStorageUsage, originInfo->mUsage);
    quotaManager->mTemporaryStorageUsage -= originInfo->mUsage;

    mOriginInfos.RemoveElementAt(index - 1);
  }
}

RefPtr<GroupInfo>&
GroupInfoPair::GetGroupInfoForPersistenceType(PersistenceType aPersistenceType)
{
  switch (aPersistenceType) {
    case PERSISTENCE_TYPE_TEMPORARY:
      return mTemporaryStorageGroupInfo;
    case PERSISTENCE_TYPE_DEFAULT:
      return mDefaultStorageGroupInfo;

    case PERSISTENCE_TYPE_PERSISTENT:
    case PERSISTENCE_TYPE_INVALID:
    default:
      MOZ_CRASH("Bad persistence type value!");
  }
}

CollectOriginsHelper::CollectOriginsHelper(mozilla::Mutex& aMutex,
                                           uint64_t aMinSizeToBeFreed)
  : Runnable("dom::quota::CollectOriginsHelper")
  , mMinSizeToBeFreed(aMinSizeToBeFreed)
  , mMutex(aMutex)
  , mCondVar(aMutex, "CollectOriginsHelper::mCondVar")
  , mSizeToBeFreed(0)
  , mWaiting(true)
{
  MOZ_ASSERT(!NS_IsMainThread(), "Wrong thread!");
  mMutex.AssertCurrentThreadOwns();
}

int64_t
CollectOriginsHelper::BlockAndReturnOriginsForEviction(
                                  nsTArray<RefPtr<DirectoryLockImpl>>& aLocks)
{
  MOZ_ASSERT(!NS_IsMainThread(), "Wrong thread!");
  mMutex.AssertCurrentThreadOwns();

  while (mWaiting) {
    mCondVar.Wait();
  }

  mLocks.SwapElements(aLocks);
  return mSizeToBeFreed;
}

NS_IMETHODIMP
CollectOriginsHelper::Run()
{
  AssertIsOnBackgroundThread();

  QuotaManager* quotaManager = QuotaManager::Get();
  NS_ASSERTION(quotaManager, "Shouldn't be null!");

  // We use extra stack vars here to avoid race detector warnings (the same
  // memory accessed with and without the lock held).
  nsTArray<RefPtr<DirectoryLockImpl>> locks;
  uint64_t sizeToBeFreed =
    quotaManager->CollectOriginsForEviction(mMinSizeToBeFreed, locks);

  MutexAutoLock lock(mMutex);

  NS_ASSERTION(mWaiting, "Huh?!");

  mLocks.SwapElements(locks);
  mSizeToBeFreed = sizeToBeFreed;
  mWaiting = false;
  mCondVar.Notify();

  return NS_OK;
}

/*******************************************************************************
 * OriginOperationBase
 ******************************************************************************/

NS_IMETHODIMP
OriginOperationBase::Run()
{
  nsresult rv;

  switch (mState) {
    case State_Initial: {
      rv = Init();
      break;
    }

    case State_Initializing: {
      rv = InitOnMainThread();
      break;
    }

    case State_FinishingInit: {
      rv = FinishInit();
      break;
    }

    case State_CreatingQuotaManager: {
      rv = QuotaManagerOpen();
      break;
    }

    case State_DirectoryOpenPending: {
      rv = DirectoryOpen();
      break;
    }

    case State_DirectoryWorkOpen: {
      rv = DirectoryWork();
      break;
    }

    case State_UnblockingOpen: {
      UnblockOpen();
      return NS_OK;
    }

    default:
      MOZ_CRASH("Bad state!");
  }

  if (NS_WARN_IF(NS_FAILED(rv)) && mState != State_UnblockingOpen) {
    Finish(rv);
  }

  return NS_OK;
}

nsresult
OriginOperationBase::DirectoryOpen()
{
  AssertIsOnOwningThread();
  MOZ_ASSERT(mState == State_DirectoryOpenPending);

  QuotaManager* quotaManager = QuotaManager::Get();
  if (NS_WARN_IF(!quotaManager)) {
    return NS_ERROR_FAILURE;
  }

  // Must set this before dispatching otherwise we will race with the IO thread.
  AdvanceState();

  nsresult rv = quotaManager->IOThread()->Dispatch(this, NS_DISPATCH_NORMAL);
  if (NS_WARN_IF(NS_FAILED(rv))) {
    return NS_ERROR_FAILURE;
  }

  return NS_OK;
}

void
OriginOperationBase::Finish(nsresult aResult)
{
  if (NS_SUCCEEDED(mResultCode)) {
    mResultCode = aResult;
  }

  // Must set mState before dispatching otherwise we will race with the main
  // thread.
  mState = State_UnblockingOpen;

  MOZ_ALWAYS_SUCCEEDS(mOwningThread->Dispatch(this, NS_DISPATCH_NORMAL));
}

nsresult
OriginOperationBase::Init()
{
  AssertIsOnOwningThread();
  MOZ_ASSERT(mState == State_Initial);

  AdvanceState();

  if (mNeedsMainThreadInit) {
    MOZ_ALWAYS_SUCCEEDS(NS_DispatchToMainThread(this));
  } else {
    AdvanceState();
    MOZ_ALWAYS_SUCCEEDS(Run());
  }

  return NS_OK;
}

nsresult
OriginOperationBase::InitOnMainThread()
{
  MOZ_ASSERT(NS_IsMainThread());
  MOZ_ASSERT(mState == State_Initializing);

  nsresult rv = DoInitOnMainThread();
  if (NS_WARN_IF(NS_FAILED(rv))) {
    return rv;
  }

  AdvanceState();

  MOZ_ALWAYS_SUCCEEDS(mOwningThread->Dispatch(this, NS_DISPATCH_NORMAL));

  return NS_OK;
}

nsresult
OriginOperationBase::FinishInit()
{
  AssertIsOnOwningThread();
  MOZ_ASSERT(mState == State_FinishingInit);

  if (QuotaManager::IsShuttingDown()) {
    return NS_ERROR_FAILURE;
  }

  AdvanceState();

  if (mNeedsQuotaManagerInit && !QuotaManager::Get()) {
    QuotaManager::GetOrCreate(this);
  } else {
    Open();
  }

  return NS_OK;
}

nsresult
OriginOperationBase::QuotaManagerOpen()
{
  AssertIsOnOwningThread();
  MOZ_ASSERT(mState == State_CreatingQuotaManager);

  if (NS_WARN_IF(!QuotaManager::Get())) {
    return NS_ERROR_FAILURE;
  }

  Open();

  return NS_OK;
}

nsresult
OriginOperationBase::DirectoryWork()
{
  AssertIsOnIOThread();
  MOZ_ASSERT(mState == State_DirectoryWorkOpen);

  QuotaManager* quotaManager = QuotaManager::Get();
  if (NS_WARN_IF(!quotaManager)) {
    return NS_ERROR_FAILURE;
  }

  nsresult rv;

  if (mNeedsQuotaManagerInit) {
    rv = quotaManager->EnsureStorageIsInitialized();
    if (NS_WARN_IF(NS_FAILED(rv))) {
      return rv;
    }
  }

  rv = DoDirectoryWork(quotaManager);
  if (NS_WARN_IF(NS_FAILED(rv))) {
    return rv;
  }

  // Must set mState before dispatching otherwise we will race with the owning
  // thread.
  AdvanceState();

  MOZ_ALWAYS_SUCCEEDS(mOwningThread->Dispatch(this, NS_DISPATCH_NORMAL));

  return NS_OK;
}

void
FinalizeOriginEvictionOp::Dispatch()
{
  MOZ_ASSERT(!NS_IsMainThread());
  MOZ_ASSERT(GetState() == State_Initial);

  SetState(State_DirectoryOpenPending);

  MOZ_ALWAYS_SUCCEEDS(mOwningThread->Dispatch(this, NS_DISPATCH_NORMAL));
}

void
FinalizeOriginEvictionOp::RunOnIOThreadImmediately()
{
  AssertIsOnIOThread();
  MOZ_ASSERT(GetState() == State_Initial);

  SetState(State_DirectoryWorkOpen);

  MOZ_ALWAYS_SUCCEEDS(this->Run());
}

void
FinalizeOriginEvictionOp::Open()
{
  MOZ_CRASH("Shouldn't get here!");
}

nsresult
FinalizeOriginEvictionOp::DoDirectoryWork(QuotaManager* aQuotaManager)
{
  AssertIsOnIOThread();

  AUTO_PROFILER_LABEL("FinalizeOriginEvictionOp::DoDirectoryWork", OTHER);

  for (RefPtr<DirectoryLockImpl>& lock : mLocks) {
    aQuotaManager->OriginClearCompleted(lock->GetPersistenceType().Value(),
                                        lock->GetOriginScope().GetOrigin());
  }

  return NS_OK;
}

void
FinalizeOriginEvictionOp::UnblockOpen()
{
  AssertIsOnOwningThread();
  MOZ_ASSERT(GetState() == State_UnblockingOpen);

#ifdef DEBUG
  NoteActorDestroyed();
#endif

  mLocks.Clear();

  AdvanceState();
}

NS_IMPL_ISUPPORTS_INHERITED0(NormalOriginOperationBase, Runnable)

void
NormalOriginOperationBase::Open()
{
  AssertIsOnOwningThread();
  MOZ_ASSERT(GetState() == State_CreatingQuotaManager);
  MOZ_ASSERT(QuotaManager::Get());

  AdvanceState();

  QuotaManager::Get()->OpenDirectoryInternal(mPersistenceType,
                                             mOriginScope,
                                             Nullable<Client::Type>(),
                                             mExclusive,
                                             this);
}

void
NormalOriginOperationBase::UnblockOpen()
{
  AssertIsOnOwningThread();
  MOZ_ASSERT(GetState() == State_UnblockingOpen);

  SendResults();

  mDirectoryLock = nullptr;

  AdvanceState();
}

void
NormalOriginOperationBase::DirectoryLockAcquired(DirectoryLock* aLock)
{
  AssertIsOnOwningThread();
  MOZ_ASSERT(aLock);
  MOZ_ASSERT(GetState() == State_DirectoryOpenPending);
  MOZ_ASSERT(!mDirectoryLock);

  mDirectoryLock = aLock;

  nsresult rv = DirectoryOpen();
  if (NS_WARN_IF(NS_FAILED(rv))) {
    Finish(rv);
    return;
  }
}

void
NormalOriginOperationBase::DirectoryLockFailed()
{
  AssertIsOnOwningThread();
  MOZ_ASSERT(GetState() == State_DirectoryOpenPending);
  MOZ_ASSERT(!mDirectoryLock);

  Finish(NS_ERROR_FAILURE);
}

nsresult
SaveOriginAccessTimeOp::DoDirectoryWork(QuotaManager* aQuotaManager)
{
  AssertIsOnIOThread();
  MOZ_ASSERT(!mPersistenceType.IsNull());
  MOZ_ASSERT(mOriginScope.IsOrigin());

  AUTO_PROFILER_LABEL("SaveOriginAccessTimeOp::DoDirectoryWork", OTHER);

  nsCOMPtr<nsIFile> file;
  nsresult rv =
    aQuotaManager->GetDirectoryForOrigin(mPersistenceType.Value(),
                                         mOriginScope.GetOrigin(),
                                         getter_AddRefs(file));
  if (NS_WARN_IF(NS_FAILED(rv))) {
    return rv;
  }

  rv = file->Append(NS_LITERAL_STRING(METADATA_V2_FILE_NAME));
  if (NS_WARN_IF(NS_FAILED(rv))) {
    return rv;
  }

  nsCOMPtr<nsIBinaryOutputStream> stream;
  rv = GetBinaryOutputStream(file, kUpdateFileFlag, getter_AddRefs(stream));
  if (NS_WARN_IF(NS_FAILED(rv))) {
    return rv;
  }

  // The origin directory may not exist anymore.
  if (stream) {
    rv = stream->Write64(mTimestamp);
    if (NS_WARN_IF(NS_FAILED(rv))) {
      return rv;
    }
  }

  return NS_OK;
}

void
SaveOriginAccessTimeOp::SendResults()
{
#ifdef DEBUG
  NoteActorDestroyed();
#endif
}

NS_IMETHODIMP
StoragePressureRunnable::Run()
{
  MOZ_ASSERT(NS_IsMainThread());

  nsCOMPtr<nsIObserverService> obsSvc = mozilla::services::GetObserverService();
  if (NS_WARN_IF(!obsSvc)) {
    return NS_ERROR_FAILURE;
  }

  nsCOMPtr<nsISupportsPRUint64> wrapper =
    do_CreateInstance(NS_SUPPORTS_PRUINT64_CONTRACTID);
  if (NS_WARN_IF(!wrapper)) {
    return NS_ERROR_FAILURE;
  }

  wrapper->SetData(mUsage);

  obsSvc->NotifyObservers(wrapper, "QuotaManager::StoragePressure", u"");

  return NS_OK;
}

/*******************************************************************************
 * Quota
 ******************************************************************************/

Quota::Quota()
#ifdef DEBUG
  : mActorDestroyed(false)
#endif
{
}

Quota::~Quota()
{
  MOZ_ASSERT(mActorDestroyed);
}

void
Quota::StartIdleMaintenance()
{
  AssertIsOnBackgroundThread();
  MOZ_ASSERT(!QuotaManager::IsShuttingDown());

  QuotaManager* quotaManager = QuotaManager::Get();
  if (NS_WARN_IF(!quotaManager)) {
    return;
  }

  quotaManager->StartIdleMaintenance();
}

void
Quota::ActorDestroy(ActorDestroyReason aWhy)
{
  AssertIsOnBackgroundThread();
#ifdef DEBUG
  MOZ_ASSERT(!mActorDestroyed);
  mActorDestroyed = true;
#endif
}

PQuotaUsageRequestParent*
Quota::AllocPQuotaUsageRequestParent(const UsageRequestParams& aParams)
{
  AssertIsOnBackgroundThread();
  MOZ_ASSERT(aParams.type() != UsageRequestParams::T__None);

  RefPtr<QuotaUsageRequestBase> actor;

  switch (aParams.type()) {
    case UsageRequestParams::TAllUsageParams:
      actor = new GetUsageOp(aParams);
      break;

    case UsageRequestParams::TOriginUsageParams:
      actor = new GetOriginUsageOp(aParams);
      break;

    default:
      MOZ_CRASH("Should never get here!");
  }

  MOZ_ASSERT(actor);

  // Transfer ownership to IPDL.
  return actor.forget().take();
}

mozilla::ipc::IPCResult
Quota::RecvPQuotaUsageRequestConstructor(PQuotaUsageRequestParent* aActor,
                                         const UsageRequestParams& aParams)
{
  AssertIsOnBackgroundThread();
  MOZ_ASSERT(aActor);
  MOZ_ASSERT(aParams.type() != UsageRequestParams::T__None);

  auto* op = static_cast<QuotaUsageRequestBase*>(aActor);

  if (NS_WARN_IF(!op->Init(this))) {
    return IPC_FAIL_NO_REASON(this);
  }

  op->RunImmediately();
  return IPC_OK();
}

bool
Quota::DeallocPQuotaUsageRequestParent(PQuotaUsageRequestParent* aActor)
{
  AssertIsOnBackgroundThread();
  MOZ_ASSERT(aActor);

  // Transfer ownership back from IPDL.
  RefPtr<QuotaUsageRequestBase> actor =
    dont_AddRef(static_cast<QuotaUsageRequestBase*>(aActor));
  return true;
}

PQuotaRequestParent*
Quota::AllocPQuotaRequestParent(const RequestParams& aParams)
{
  AssertIsOnBackgroundThread();
  MOZ_ASSERT(aParams.type() != RequestParams::T__None);

  if (aParams.type() == RequestParams::TClearDataParams) {
    PBackgroundParent* actor = Manager();
    MOZ_ASSERT(actor);

    if (BackgroundParent::IsOtherProcessActor(actor)) {
      ASSERT_UNLESS_FUZZING();
      return nullptr;
    }
  }

  RefPtr<QuotaRequestBase> actor;

  switch (aParams.type()) {
    case RequestParams::TInitParams:
      actor = new InitOp();
      break;

    case RequestParams::TInitOriginParams:
      actor = new InitOriginOp(aParams);
      break;

    case RequestParams::TClearOriginParams:
      actor = new ClearOriginOp(aParams);
      break;

    case RequestParams::TClearDataParams:
      actor = new ClearDataOp(aParams);
      break;

    case RequestParams::TClearAllParams:
      actor = new ResetOrClearOp(/* aClear */ true);
      break;

    case RequestParams::TResetAllParams:
      actor = new ResetOrClearOp(/* aClear */ false);
      break;

    case RequestParams::TPersistedParams:
      actor = new PersistedOp(aParams);
      break;

    case RequestParams::TPersistParams:
      actor = new PersistOp(aParams);
      break;

    default:
      MOZ_CRASH("Should never get here!");
  }

  MOZ_ASSERT(actor);

  // Transfer ownership to IPDL.
  return actor.forget().take();
}

mozilla::ipc::IPCResult
Quota::RecvPQuotaRequestConstructor(PQuotaRequestParent* aActor,
                                    const RequestParams& aParams)
{
  AssertIsOnBackgroundThread();
  MOZ_ASSERT(aActor);
  MOZ_ASSERT(aParams.type() != RequestParams::T__None);

  auto* op = static_cast<QuotaRequestBase*>(aActor);

  if (NS_WARN_IF(!op->Init(this))) {
    return IPC_FAIL_NO_REASON(this);
  }

  op->RunImmediately();
  return IPC_OK();
}

bool
Quota::DeallocPQuotaRequestParent(PQuotaRequestParent* aActor)
{
  AssertIsOnBackgroundThread();
  MOZ_ASSERT(aActor);

  // Transfer ownership back from IPDL.
  RefPtr<QuotaRequestBase> actor =
    dont_AddRef(static_cast<QuotaRequestBase*>(aActor));
  return true;
}

mozilla::ipc::IPCResult
Quota::RecvStartIdleMaintenance()
{
  AssertIsOnBackgroundThread();

  PBackgroundParent* actor = Manager();
  MOZ_ASSERT(actor);

  if (BackgroundParent::IsOtherProcessActor(actor)) {
    ASSERT_UNLESS_FUZZING();
    return IPC_FAIL_NO_REASON(this);
  }

  if (QuotaManager::IsShuttingDown()) {
    return IPC_OK();
  }

  QuotaManager* quotaManager = QuotaManager::Get();
  if (!quotaManager) {
    nsCOMPtr<nsIRunnable> callback =
      NewRunnableMethod("dom::quota::Quota::StartIdleMaintenance",
                        this,
                        &Quota::StartIdleMaintenance);

    QuotaManager::GetOrCreate(callback);
    return IPC_OK();
  }

  quotaManager->StartIdleMaintenance();

  return IPC_OK();
}

mozilla::ipc::IPCResult
Quota::RecvStopIdleMaintenance()
{
  AssertIsOnBackgroundThread();

  PBackgroundParent* actor = Manager();
  MOZ_ASSERT(actor);

  if (BackgroundParent::IsOtherProcessActor(actor)) {
    ASSERT_UNLESS_FUZZING();
    return IPC_FAIL_NO_REASON(this);
  }

  if (QuotaManager::IsShuttingDown()) {
    return IPC_OK();
  }

  QuotaManager* quotaManager = QuotaManager::Get();
  if (!quotaManager) {
    return IPC_OK();
  }

  quotaManager->StopIdleMaintenance();

  return IPC_OK();
}

bool
QuotaUsageRequestBase::Init(Quota* aQuota)
{
  AssertIsOnOwningThread();
  MOZ_ASSERT(aQuota);

  mNeedsQuotaManagerInit = true;

  return true;
}

nsresult
QuotaUsageRequestBase::GetUsageForOrigin(QuotaManager* aQuotaManager,
                                         PersistenceType aPersistenceType,
                                         const nsACString& aGroup,
                                         const nsACString& aOrigin,
                                         UsageInfo* aUsageInfo)
{
  AssertIsOnIOThread();
  MOZ_ASSERT(aQuotaManager);
  MOZ_ASSERT(aUsageInfo);
  MOZ_ASSERT(aUsageInfo->TotalUsage() == 0);

  nsCOMPtr<nsIFile> directory;
  nsresult rv = aQuotaManager->GetDirectoryForOrigin(aPersistenceType,
                                                     aOrigin,
                                                     getter_AddRefs(directory));
  NS_ENSURE_SUCCESS(rv, rv);

  bool exists;
  rv = directory->Exists(&exists);
  NS_ENSURE_SUCCESS(rv, rv);

  // If the directory exists then enumerate all the files inside, adding up
  // the sizes to get the final usage statistic.
  if (exists && !mCanceled) {
    bool initialized;

    if (aPersistenceType == PERSISTENCE_TYPE_PERSISTENT) {
      initialized = aQuotaManager->IsOriginInitialized(aOrigin);
    } else {
      initialized = aQuotaManager->IsTemporaryStorageInitialized();
    }

    nsCOMPtr<nsIDirectoryEnumerator> entries;
    rv = directory->GetDirectoryEntries(getter_AddRefs(entries));
    NS_ENSURE_SUCCESS(rv, rv);

    nsCOMPtr<nsIFile> file;
    while (NS_SUCCEEDED((rv = entries->GetNextFile(getter_AddRefs(file)))) &&
           file && !mCanceled) {
      bool isDirectory;
      rv = file->IsDirectory(&isDirectory);
      if (NS_WARN_IF(NS_FAILED(rv))) {
        return rv;
      }

      nsString leafName;
      rv = file->GetLeafName(leafName);
      if (NS_WARN_IF(NS_FAILED(rv))) {
        return rv;
      }

      if (!isDirectory) {
        // We are maintaining existing behavior here (failing if the origin is
        // not yet initialized or just continuing otherwise).
        // This can possibly be used by developers to add temporary backups into
        // origin directories without losing get usage functionality.
        if (IsOriginMetadata(leafName)) {
          continue;
        }

        if (IsTempMetadata(leafName)) {
          if (!initialized) {
            rv = file->Remove(/* recursive */ false);
            if (NS_WARN_IF(NS_FAILED(rv))) {
              return rv;
            }
          }

          continue;
        }

        UNKNOWN_FILE_WARNING(leafName);
        if (!initialized) {
          return NS_ERROR_UNEXPECTED;
        }
        continue;
      }

      Client::Type clientType;
      rv = Client::TypeFromText(leafName, clientType);
      if (NS_FAILED(rv)) {
        UNKNOWN_FILE_WARNING(leafName);
        if (!initialized) {
          return NS_ERROR_UNEXPECTED;
        }
        continue;
      }

      Client* client = aQuotaManager->GetClient(clientType);
      MOZ_ASSERT(client);

      if (initialized) {
        rv = client->GetUsageForOrigin(aPersistenceType,
                                       aGroup,
                                       aOrigin,
                                       mCanceled,
                                       aUsageInfo);
      }
      else {
        rv = client->InitOrigin(aPersistenceType,
                                aGroup,
                                aOrigin,
                                mCanceled,
                                aUsageInfo);
      }
      NS_ENSURE_SUCCESS(rv, rv);
    }
  }

  return NS_OK;
}

void
QuotaUsageRequestBase::SendResults()
{
  AssertIsOnOwningThread();

  if (IsActorDestroyed()) {
    if (NS_SUCCEEDED(mResultCode)) {
      mResultCode = NS_ERROR_FAILURE;
    }
  } else {
    if (mCanceled) {
      mResultCode = NS_ERROR_FAILURE;
    }

    UsageRequestResponse response;

    if (NS_SUCCEEDED(mResultCode)) {
      GetResponse(response);
    } else {
      response = mResultCode;
    }

    Unused << PQuotaUsageRequestParent::Send__delete__(this, response);
  }
}

void
QuotaUsageRequestBase::ActorDestroy(ActorDestroyReason aWhy)
{
  AssertIsOnOwningThread();

  NoteActorDestroyed();
}

mozilla::ipc::IPCResult
QuotaUsageRequestBase::RecvCancel()
{
  AssertIsOnOwningThread();

  if (mCanceled.exchange(true)) {
    NS_WARNING("Canceled more than once?!");
    return IPC_FAIL_NO_REASON(this);
  }

  return IPC_OK();
}

GetUsageOp::GetUsageOp(const UsageRequestParams& aParams)
  : mGetAll(aParams.get_AllUsageParams().getAll())
{
  AssertIsOnOwningThread();
  MOZ_ASSERT(aParams.type() == UsageRequestParams::TAllUsageParams);
}

nsresult
GetUsageOp::TraverseRepository(QuotaManager* aQuotaManager,
                               PersistenceType aPersistenceType)
{
  AssertIsOnIOThread();
  MOZ_ASSERT(aQuotaManager);


  nsCOMPtr<nsIFile> directory;
  nsresult rv = NS_NewLocalFile(aQuotaManager->GetStoragePath(aPersistenceType),
                                false, getter_AddRefs(directory));
  if (NS_WARN_IF(NS_FAILED(rv))) {
    return rv;
  }

  bool exists;
  rv = directory->Exists(&exists);
  if (NS_WARN_IF(NS_FAILED(rv))) {
    return rv;
  }

  if (!exists) {
    return NS_OK;
  }

  nsCOMPtr<nsIDirectoryEnumerator> entries;
  rv = directory->GetDirectoryEntries(getter_AddRefs(entries));
  if (NS_WARN_IF(NS_FAILED(rv))) {
    return rv;
  }

  bool persistent = aPersistenceType == PERSISTENCE_TYPE_PERSISTENT;

  nsCOMPtr<nsIFile> originDir;
  while (NS_SUCCEEDED((rv = entries->GetNextFile(getter_AddRefs(originDir)))) &&
         originDir && !mCanceled) {
    bool isDirectory;
    rv = originDir->IsDirectory(&isDirectory);
    if (NS_WARN_IF(NS_FAILED(rv))) {
      return rv;
    }

    if (!isDirectory) {
      nsString leafName;
      rv = originDir->GetLeafName(leafName);
      if (NS_WARN_IF(NS_FAILED(rv))) {
        return rv;
      }

      if (!IsOSMetadata(leafName)) {
        UNKNOWN_FILE_WARNING(leafName);
      }
      continue;
    }

    int64_t timestamp;
    bool persisted;
    nsCString suffix;
    nsCString group;
    nsCString origin;
    rv = aQuotaManager->GetDirectoryMetadata2WithRestore(originDir,
                                                         persistent,
                                                         &timestamp,
                                                         &persisted,
                                                         suffix,
                                                         group,
                                                         origin);
    if (NS_WARN_IF(NS_FAILED(rv))) {
      return rv;
    }

    if (!mGetAll && aQuotaManager->IsOriginInternal(origin)) {
      continue;
    }

    OriginUsage* originUsage;

    // We can't store pointers to OriginUsage objects in the hashtable
    // since AppendElement() reallocates its internal array buffer as number
    // of elements grows.
    uint32_t index;
    if (mOriginUsagesIndex.Get(origin, &index)) {
      originUsage = &mOriginUsages[index];
    } else {
      index = mOriginUsages.Length();

      originUsage = mOriginUsages.AppendElement();

      originUsage->origin() = origin;
      originUsage->persisted() = false;
      originUsage->usage() = 0;

      mOriginUsagesIndex.Put(origin, index);
    }

    if (aPersistenceType == PERSISTENCE_TYPE_DEFAULT) {
      originUsage->persisted() = persisted;
    }

    originUsage->lastAccessed() = timestamp;

    UsageInfo usageInfo;
    rv = GetUsageForOrigin(aQuotaManager,
                           aPersistenceType,
                           group,
                           origin,
                           &usageInfo);
    if (NS_WARN_IF(NS_FAILED(rv))) {
      return rv;
    }

    originUsage->usage() = originUsage->usage() + usageInfo.TotalUsage();
  }
  if (NS_WARN_IF(NS_FAILED(rv))) {
    return rv;
  }

  return NS_OK;
}

nsresult
GetUsageOp::DoDirectoryWork(QuotaManager* aQuotaManager)
{
  AssertIsOnIOThread();

  AUTO_PROFILER_LABEL("GetUsageOp::DoDirectoryWork", OTHER);

  nsresult rv;

  for (const PersistenceType type : kAllPersistenceTypes) {
    rv = TraverseRepository(aQuotaManager, type);
    if (NS_WARN_IF(NS_FAILED(rv))) {
      return rv;
    }
  }

  return NS_OK;
}

void
GetUsageOp::GetResponse(UsageRequestResponse& aResponse)
{
  AssertIsOnOwningThread();

  aResponse = AllUsageResponse();

  if (!mOriginUsages.IsEmpty()) {
    nsTArray<OriginUsage>& originUsages =
      aResponse.get_AllUsageResponse().originUsages();

    mOriginUsages.SwapElements(originUsages);
  }
}

GetOriginUsageOp::GetOriginUsageOp(const UsageRequestParams& aParams)
  : mParams(aParams.get_OriginUsageParams())
  , mGetGroupUsage(aParams.get_OriginUsageParams().getGroupUsage())
{
  AssertIsOnOwningThread();
  MOZ_ASSERT(aParams.type() == UsageRequestParams::TOriginUsageParams);
}

bool
GetOriginUsageOp::Init(Quota* aQuota)
{
  AssertIsOnOwningThread();
  MOZ_ASSERT(aQuota);

  if (NS_WARN_IF(!QuotaUsageRequestBase::Init(aQuota))) {
    return false;
  }

  mNeedsMainThreadInit = true;

  return true;
}

nsresult
GetOriginUsageOp::DoInitOnMainThread()
{
  MOZ_ASSERT(NS_IsMainThread());
  MOZ_ASSERT(GetState() == State_Initializing);
  MOZ_ASSERT(mNeedsMainThreadInit);

  const PrincipalInfo& principalInfo = mParams.principalInfo();

  nsresult rv;
  nsCOMPtr<nsIPrincipal> principal =
    PrincipalInfoToPrincipal(principalInfo, &rv);
  if (NS_WARN_IF(NS_FAILED(rv))) {
    return rv;
  }

  // Figure out which origin we're dealing with.
  nsCString origin;
  rv = QuotaManager::GetInfoFromPrincipal(principal, &mSuffix, &mGroup,
                                          &origin);
  if (NS_WARN_IF(NS_FAILED(rv))) {
    return rv;
  }

  mOriginScope.SetFromOrigin(origin);

  return NS_OK;
}

nsresult
GetOriginUsageOp::DoDirectoryWork(QuotaManager* aQuotaManager)
{
  AssertIsOnIOThread();
  MOZ_ASSERT(mUsageInfo.TotalUsage() == 0);

  AUTO_PROFILER_LABEL("GetOriginUsageOp::DoDirectoryWork", OTHER);

  nsresult rv;

  if (mGetGroupUsage) {
    // Ensure temporary storage is initialized first. It will initialize all
    // origins for temporary storage including origins belonging to our group by
    // traversing the repositories. EnsureStorageIsInitialized is needed before
    // EnsureTemporaryStorageIsInitialized.
    rv = aQuotaManager->EnsureStorageIsInitialized();
    if (NS_WARN_IF(NS_FAILED(rv))) {
      return rv;
    }

    rv = aQuotaManager->EnsureTemporaryStorageIsInitialized();
    if (NS_WARN_IF(NS_FAILED(rv))) {
      return rv;
    }

    // Get cached usage and limit (the method doesn't have to stat any files).
    aQuotaManager->GetGroupUsageAndLimit(mGroup, &mUsageInfo);

    return NS_OK;
  }

  // Add all the persistent/temporary/default storage files we care about.
  for (const PersistenceType type : kAllPersistenceTypes) {
    UsageInfo usageInfo;
    rv = GetUsageForOrigin(aQuotaManager,
                           type,
                           mGroup,
                           mOriginScope.GetOrigin(),
                           &usageInfo);
    if (NS_WARN_IF(NS_FAILED(rv))) {
      return rv;
    }

    mUsageInfo.Append(usageInfo);
  }

  return NS_OK;
}

void
GetOriginUsageOp::GetResponse(UsageRequestResponse& aResponse)
{
  AssertIsOnOwningThread();

  OriginUsageResponse usageResponse;

  // We'll get the group usage when mGetGroupUsage is true and get the
  // origin usage when mGetGroupUsage is false.
  usageResponse.usage() = mUsageInfo.TotalUsage();

  if (mGetGroupUsage) {
    usageResponse.limit() = mUsageInfo.Limit();
  } else {
    usageResponse.fileUsage() = mUsageInfo.FileUsage();
  }

  aResponse = usageResponse;
}

bool
QuotaRequestBase::Init(Quota* aQuota)
{
  AssertIsOnOwningThread();
  MOZ_ASSERT(aQuota);

  mNeedsQuotaManagerInit = true;

  return true;
}

void
QuotaRequestBase::SendResults()
{
  AssertIsOnOwningThread();

  if (IsActorDestroyed()) {
    if (NS_SUCCEEDED(mResultCode)) {
      mResultCode = NS_ERROR_FAILURE;
    }
  } else {
    RequestResponse response;

    if (NS_SUCCEEDED(mResultCode)) {
      GetResponse(response);
    } else {
      response = mResultCode;
    }

    Unused << PQuotaRequestParent::Send__delete__(this, response);
  }
}

void
QuotaRequestBase::ActorDestroy(ActorDestroyReason aWhy)
{
  AssertIsOnOwningThread();

  NoteActorDestroyed();
}

nsresult
InitOp::DoDirectoryWork(QuotaManager* aQuotaManager)
{
  AssertIsOnIOThread();

  AUTO_PROFILER_LABEL("InitOp::DoDirectoryWork", OTHER);

  aQuotaManager->AssertStorageIsInitialized();

  return NS_OK;
}

void
InitOp::GetResponse(RequestResponse& aResponse)
{
  AssertIsOnOwningThread();

  aResponse = InitResponse();
}

InitOriginOp::InitOriginOp(const RequestParams& aParams)
  : QuotaRequestBase(/* aExclusive */ false)
  , mParams(aParams.get_InitOriginParams())
  , mCreated(false)
{
  AssertIsOnOwningThread();
  MOZ_ASSERT(aParams.type() == RequestParams::TInitOriginParams);
}

bool
InitOriginOp::Init(Quota* aQuota)
{
  AssertIsOnOwningThread();
  MOZ_ASSERT(aQuota);

  if (NS_WARN_IF(!QuotaRequestBase::Init(aQuota))) {
    return false;
  }

  MOZ_ASSERT(mParams.persistenceType() != PERSISTENCE_TYPE_INVALID);

  mPersistenceType.SetValue(mParams.persistenceType());

  mNeedsMainThreadInit = true;

  return true;
}

nsresult
InitOriginOp::DoInitOnMainThread()
{
  MOZ_ASSERT(NS_IsMainThread());
  MOZ_ASSERT(GetState() == State_Initializing);
  MOZ_ASSERT(mNeedsMainThreadInit);

  const PrincipalInfo& principalInfo = mParams.principalInfo();

  nsresult rv;
  nsCOMPtr<nsIPrincipal> principal =
    PrincipalInfoToPrincipal(principalInfo, &rv);
  if (NS_WARN_IF(NS_FAILED(rv))) {
    return rv;
  }

  // Figure out which origin we're dealing with.
  nsCString origin;
  rv = QuotaManager::GetInfoFromPrincipal(principal, &mSuffix, &mGroup,
                                          &origin);
  if (NS_WARN_IF(NS_FAILED(rv))) {
    return rv;
  }

  mOriginScope.SetFromOrigin(origin);

  return NS_OK;
}

nsresult
InitOriginOp::DoDirectoryWork(QuotaManager* aQuotaManager)
{
  AssertIsOnIOThread();
  MOZ_ASSERT(!mPersistenceType.IsNull());

  AUTO_PROFILER_LABEL("InitOriginOp::DoDirectoryWork", OTHER);

  nsCOMPtr<nsIFile> directory;
  bool created;
  nsresult rv =
    aQuotaManager->EnsureOriginIsInitializedInternal(mPersistenceType.Value(),
                                                     mSuffix,
                                                     mGroup,
                                                     mOriginScope.GetOrigin(),
                                                     getter_AddRefs(directory),
                                                     &created);
  if (NS_WARN_IF(NS_FAILED(rv))) {
    return rv;
  }

  mCreated = created;

  return NS_OK;
}

void
InitOriginOp::GetResponse(RequestResponse& aResponse)
{
  AssertIsOnOwningThread();

  InitOriginResponse response;

  response.created() = mCreated;

  aResponse = response;
}

void
ResetOrClearOp::DeleteFiles(QuotaManager* aQuotaManager)
{
  AssertIsOnIOThread();
  MOZ_ASSERT(aQuotaManager);


  nsCOMPtr<nsIFile> directory;
  nsresult rv = NS_NewLocalFile(aQuotaManager->GetStoragePath(), false,
                                getter_AddRefs(directory));
  if (NS_WARN_IF(NS_FAILED(rv))) {
    return;
  }

  rv = directory->Remove(true);
  if (rv != NS_ERROR_FILE_TARGET_DOES_NOT_EXIST &&
      rv != NS_ERROR_FILE_NOT_FOUND && NS_FAILED(rv)) {
    // This should never fail if we've closed all storage connections
    // correctly...
    MOZ_ASSERT(false, "Failed to remove storage directory!");
  }

  nsCOMPtr<nsIFile> storageFile;
  rv = NS_NewLocalFile(aQuotaManager->GetBasePath(), false,
                       getter_AddRefs(storageFile));
  if (NS_WARN_IF(NS_FAILED(rv))) {
    return;
  }

  rv = storageFile->Append(NS_LITERAL_STRING(STORAGE_FILE_NAME));
  if (NS_WARN_IF(NS_FAILED(rv))) {
    return;
  }

  rv = storageFile->Remove(true);
  if (rv != NS_ERROR_FILE_TARGET_DOES_NOT_EXIST &&
      rv != NS_ERROR_FILE_NOT_FOUND && NS_FAILED(rv)) {
    // This should never fail if we've closed the storage connection
    // correctly...
    MOZ_ASSERT(false, "Failed to remove storage file!");
  }
}

nsresult
ResetOrClearOp::DoDirectoryWork(QuotaManager* aQuotaManager)
{
  AssertIsOnIOThread();

  AUTO_PROFILER_LABEL("ResetOrClearOp::DoDirectoryWork", OTHER);

  if (mClear) {
    DeleteFiles(aQuotaManager);
  }

  aQuotaManager->RemoveQuota();

  aQuotaManager->ResetOrClearCompleted();

  return NS_OK;
}

void
ResetOrClearOp::GetResponse(RequestResponse& aResponse)
{
  AssertIsOnOwningThread();
  if (mClear) {
    aResponse = ClearAllResponse();
  } else {
    aResponse = ResetAllResponse();
  }
}

void
ClearRequestBase::DeleteFiles(QuotaManager* aQuotaManager,
                              PersistenceType aPersistenceType)
{
  AssertIsOnIOThread();
  MOZ_ASSERT(aQuotaManager);


  nsCOMPtr<nsIFile> directory;
  nsresult rv = NS_NewLocalFile(aQuotaManager->GetStoragePath(aPersistenceType),
                                false, getter_AddRefs(directory));
  if (NS_WARN_IF(NS_FAILED(rv))) {
    return;
  }

  nsCOMPtr<nsIDirectoryEnumerator> entries;
  if (NS_WARN_IF(NS_FAILED(
        directory->GetDirectoryEntries(getter_AddRefs(entries)))) || !entries) {
    return;
  }

  OriginScope originScope = mOriginScope.Clone();
  if (originScope.IsOrigin()) {
    nsCString originSanitized(originScope.GetOrigin());
    SanitizeOriginString(originSanitized);
    originScope.SetOrigin(originSanitized);
  } else if (originScope.IsPrefix()) {
    nsCString originNoSuffixSanitized(originScope.GetOriginNoSuffix());
    SanitizeOriginString(originNoSuffixSanitized);
    originScope.SetOriginNoSuffix(originNoSuffixSanitized);
  }

  nsCOMPtr<nsIFile> file;
  while (NS_SUCCEEDED((rv = entries->GetNextFile(getter_AddRefs(file)))) && file) {
    bool isDirectory;
    rv = file->IsDirectory(&isDirectory);
    if (NS_WARN_IF(NS_FAILED(rv))) {
      return;
    }

    nsString leafName;
    rv = file->GetLeafName(leafName);
    if (NS_WARN_IF(NS_FAILED(rv))) {
      return;
    }

    if (!isDirectory) {
      // Unknown files during clearing are allowed. Just warn if we find them.
      if (!IsOSMetadata(leafName)) {
        UNKNOWN_FILE_WARNING(leafName);
      }
      continue;
    }

    // Skip the origin directory if it doesn't match the pattern.
    if (!originScope.Matches(OriginScope::FromOrigin(
                               NS_ConvertUTF16toUTF8(leafName)))) {
      continue;
    }

    bool persistent = aPersistenceType == PERSISTENCE_TYPE_PERSISTENT;

    int64_t timestamp;
    nsCString suffix;
    nsCString group;
    nsCString origin;
    bool persisted;
    rv = aQuotaManager->GetDirectoryMetadata2WithRestore(file,
                                                         persistent,
                                                         &timestamp,
                                                         &persisted,
                                                         suffix,
                                                         group,
                                                         origin);
    if (NS_WARN_IF(NS_FAILED(rv))) {
      return;
    }

    for (uint32_t index = 0; index < 10; index++) {
      // We can't guarantee that this will always succeed on Windows...
      if (NS_SUCCEEDED((rv = file->Remove(true)))) {
        break;
      }

      NS_WARNING("Failed to remove directory, retrying after a short delay.");

      PR_Sleep(PR_MillisecondsToInterval(200));
    }

    if (NS_FAILED(rv)) {
      NS_WARNING("Failed to remove directory, giving up!");
    }

    if (aPersistenceType != PERSISTENCE_TYPE_PERSISTENT) {
      aQuotaManager->RemoveQuotaForOrigin(aPersistenceType, group, origin);
    }

    aQuotaManager->OriginClearCompleted(aPersistenceType, origin);
  }

}

nsresult
ClearRequestBase::DoDirectoryWork(QuotaManager* aQuotaManager)
{
  AssertIsOnIOThread();

  AUTO_PROFILER_LABEL("ClearRequestBase::DoDirectoryWork", OTHER);

  if (mPersistenceType.IsNull()) {
    for (const PersistenceType type : kAllPersistenceTypes) {
      DeleteFiles(aQuotaManager, type);
    }
  } else {
    DeleteFiles(aQuotaManager, mPersistenceType.Value());
  }

  return NS_OK;
}

ClearOriginOp::ClearOriginOp(const RequestParams& aParams)
  : ClearRequestBase(/* aExclusive */ true)
  , mParams(aParams)
{
  MOZ_ASSERT(aParams.type() == RequestParams::TClearOriginParams);
}

bool
ClearOriginOp::Init(Quota* aQuota)
{
  AssertIsOnOwningThread();
  MOZ_ASSERT(aQuota);

  if (NS_WARN_IF(!QuotaRequestBase::Init(aQuota))) {
    return false;
  }

  if (mParams.persistenceTypeIsExplicit()) {
    MOZ_ASSERT(mParams.persistenceType() != PERSISTENCE_TYPE_INVALID);

    mPersistenceType.SetValue(mParams.persistenceType());
  }

  mNeedsMainThreadInit = true;

  return true;
}

nsresult
ClearOriginOp::DoInitOnMainThread()
{
  MOZ_ASSERT(NS_IsMainThread());
  MOZ_ASSERT(GetState() == State_Initializing);
  MOZ_ASSERT(mNeedsMainThreadInit);

  const PrincipalInfo& principalInfo = mParams.principalInfo();

  nsresult rv;
  nsCOMPtr<nsIPrincipal> principal =
    PrincipalInfoToPrincipal(principalInfo, &rv);
  if (NS_WARN_IF(NS_FAILED(rv))) {
    return rv;
  }

  // Figure out which origin we're dealing with.
  nsCString origin;
  rv = QuotaManager::GetInfoFromPrincipal(principal, nullptr, nullptr,
                                          &origin);
  if (NS_WARN_IF(NS_FAILED(rv))) {
    return rv;
  }

  if (mParams.clearAll()) {
    mOriginScope.SetFromPrefix(origin);
  } else {
    mOriginScope.SetFromOrigin(origin);
  }

  return NS_OK;
}

void
ClearOriginOp::GetResponse(RequestResponse& aResponse)
{
  AssertIsOnOwningThread();

  aResponse = ClearOriginResponse();
}

ClearDataOp::ClearDataOp(const RequestParams& aParams)
  : ClearRequestBase(/* aExclusive */ true)
  , mParams(aParams)
{
  MOZ_ASSERT(aParams.type() == RequestParams::TClearDataParams);
}

bool
ClearDataOp::Init(Quota* aQuota)
{
  AssertIsOnOwningThread();
  MOZ_ASSERT(aQuota);

  if (NS_WARN_IF(!QuotaRequestBase::Init(aQuota))) {
    return false;
  }

  mNeedsMainThreadInit = true;

  return true;
}

nsresult
ClearDataOp::DoInitOnMainThread()
{
  MOZ_ASSERT(NS_IsMainThread());
  MOZ_ASSERT(GetState() == State_Initializing);
  MOZ_ASSERT(mNeedsMainThreadInit);

  mOriginScope.SetFromJSONPattern(mParams.pattern());

  return NS_OK;
}

void
ClearDataOp::GetResponse(RequestResponse& aResponse)
{
  AssertIsOnOwningThread();

  aResponse = ClearDataResponse();
}

PersistRequestBase::PersistRequestBase(const PrincipalInfo& aPrincipalInfo)
  : QuotaRequestBase(/* aExclusive */ false)
  , mPrincipalInfo(aPrincipalInfo)
{
  AssertIsOnOwningThread();
}

bool
PersistRequestBase::Init(Quota* aQuota)
{
  AssertIsOnOwningThread();
  MOZ_ASSERT(aQuota);

  if (NS_WARN_IF(!QuotaRequestBase::Init(aQuota))) {
    return false;
  }

  mPersistenceType.SetValue(PERSISTENCE_TYPE_DEFAULT);

  mNeedsMainThreadInit = true;

  return true;
}

nsresult
PersistRequestBase::DoInitOnMainThread()
{
  MOZ_ASSERT(NS_IsMainThread());
  MOZ_ASSERT(GetState() == State_Initializing);
  MOZ_ASSERT(mNeedsMainThreadInit);

  nsresult rv;
  nsCOMPtr<nsIPrincipal> principal =
    PrincipalInfoToPrincipal(mPrincipalInfo, &rv);
  if (NS_WARN_IF(NS_FAILED(rv))) {
    return rv;
  }

  // Figure out which origin we're dealing with.
  nsCString origin;
  rv = QuotaManager::GetInfoFromPrincipal(principal, &mSuffix, &mGroup,
                                          &origin);
  if (NS_WARN_IF(NS_FAILED(rv))) {
    return rv;
  }

  mOriginScope.SetFromOrigin(origin);

  return NS_OK;
}

PersistedOp::PersistedOp(const RequestParams& aParams)
  : PersistRequestBase(aParams.get_PersistedParams().principalInfo())
  , mPersisted(false)
{
  MOZ_ASSERT(aParams.type() == RequestParams::TPersistedParams);
}

nsresult
PersistedOp::DoDirectoryWork(QuotaManager* aQuotaManager)
{
  AssertIsOnIOThread();
  MOZ_ASSERT(!mPersistenceType.IsNull());
  MOZ_ASSERT(mPersistenceType.Value() == PERSISTENCE_TYPE_DEFAULT);
  MOZ_ASSERT(mOriginScope.IsOrigin());

  AUTO_PROFILER_LABEL("PersistedOp::DoDirectoryWork", OTHER);

  Nullable<bool> persisted =
    aQuotaManager->OriginPersisted(mGroup, mOriginScope.GetOrigin());

  if (!persisted.IsNull()) {
    mPersisted = persisted.Value();
    return NS_OK;
  }

  // If we get here, it means the origin hasn't been initialized yet.
  // Try to get the persisted flag from directory metadata on disk.

  nsCOMPtr<nsIFile> directory;
  nsresult rv = aQuotaManager->GetDirectoryForOrigin(mPersistenceType.Value(),
                                                     mOriginScope.GetOrigin(),
                                                     getter_AddRefs(directory));
  if (NS_WARN_IF(NS_FAILED(rv))) {
    return rv;
  }

  bool exists;
  rv = directory->Exists(&exists);
  if (NS_WARN_IF(NS_FAILED(rv))) {
    return rv;
  }

  if (exists) {
    // Get the persisted flag.
    bool persisted;
    rv =
      aQuotaManager->GetDirectoryMetadata2WithRestore(directory,
                                                      /* aPersistent */ false,
                                                      /* aTimestamp */ nullptr,
                                                      &persisted);
    if (NS_WARN_IF(NS_FAILED(rv))) {
      return rv;
    }

    mPersisted = persisted;
  } else {
    // The directory has not been created yet.
    mPersisted = false;
  }

  return NS_OK;
}

void
PersistedOp::GetResponse(RequestResponse& aResponse)
{
  AssertIsOnOwningThread();

  PersistedResponse persistedResponse;
  persistedResponse.persisted() = mPersisted;

  aResponse = persistedResponse;
}

PersistOp::PersistOp(const RequestParams& aParams)
  : PersistRequestBase(aParams.get_PersistParams().principalInfo())
{
  MOZ_ASSERT(aParams.type() == RequestParams::TPersistParams);
}

nsresult
PersistOp::DoDirectoryWork(QuotaManager* aQuotaManager)
{
  AssertIsOnIOThread();
  MOZ_ASSERT(!mPersistenceType.IsNull());
  MOZ_ASSERT(mPersistenceType.Value() == PERSISTENCE_TYPE_DEFAULT);
  MOZ_ASSERT(mOriginScope.IsOrigin());

  AUTO_PROFILER_LABEL("PersistOp::DoDirectoryWork", OTHER);

  // Update directory metadata on disk first. Then, create/update the originInfo
  // if needed.
  nsCOMPtr<nsIFile> directory;
  nsresult rv = aQuotaManager->GetDirectoryForOrigin(mPersistenceType.Value(),
                                                     mOriginScope.GetOrigin(),
                                                     getter_AddRefs(directory));
  if (NS_WARN_IF(NS_FAILED(rv))) {
    return rv;
  }

  bool created;
  rv = aQuotaManager->EnsureOriginDirectory(directory, &created);
  if (NS_WARN_IF(NS_FAILED(rv))) {
    return rv;
  }

  if (created) {
    int64_t timestamp;
    rv = CreateDirectoryMetadataFiles(directory,
                                      /* aPersisted */ true,
                                      mSuffix,
                                      mGroup,
                                      mOriginScope.GetOrigin(),
                                      &timestamp);
    if (NS_WARN_IF(NS_FAILED(rv))) {
      return rv;
    }

    // Directory metadata has been successfully created.
    // Create OriginInfo too if temporary storage was already initialized.
    if (aQuotaManager->IsTemporaryStorageInitialized()) {
      aQuotaManager->InitQuotaForOrigin(mPersistenceType.Value(),
                                        mGroup,
                                        mOriginScope.GetOrigin(),
                                        /* aUsageBytes */ 0,
                                        timestamp,
                                        /* aPersisted */ true);
    }
  } else {
    // Get the persisted flag (restore the metadata file if necessary).
    bool persisted;
    rv =
      aQuotaManager->GetDirectoryMetadata2WithRestore(directory,
                                                      /* aPersistent */ false,
                                                      /* aTimestamp */ nullptr,
                                                      &persisted);
    if (NS_WARN_IF(NS_FAILED(rv))) {
      return rv;
    }

    if (!persisted) {
      nsCOMPtr<nsIFile> file;
      nsresult rv = directory->Clone(getter_AddRefs(file));
      if (NS_WARN_IF(NS_FAILED(rv))) {
        return rv;
      }

      rv = file->Append(NS_LITERAL_STRING(METADATA_V2_FILE_NAME));
      if (NS_WARN_IF(NS_FAILED(rv))) {
        return rv;
      }

      nsCOMPtr<nsIBinaryOutputStream> stream;
      rv = GetBinaryOutputStream(file, kUpdateFileFlag, getter_AddRefs(stream));
      if (NS_WARN_IF(NS_FAILED(rv))) {
        return rv;
      }

      MOZ_ASSERT(stream);

      // Update origin access time while we are here.
      rv = stream->Write64(PR_Now());
      if (NS_WARN_IF(NS_FAILED(rv))) {
        return rv;
      }

      // Set the persisted flag to true.
      rv = stream->WriteBoolean(true);
      if (NS_WARN_IF(NS_FAILED(rv))) {
        return rv;
      }
    }

    // Directory metadata has been successfully updated.
    // Update OriginInfo too if temporary storage was already initialized.
    if (aQuotaManager->IsTemporaryStorageInitialized()) {
      aQuotaManager->PersistOrigin(mGroup, mOriginScope.GetOrigin());
    }
  }

  return NS_OK;
}

void
PersistOp::GetResponse(RequestResponse& aResponse)
{
  AssertIsOnOwningThread();

  aResponse = PersistResponse();
}

nsresult
StorageDirectoryHelper::GetDirectoryMetadata(nsIFile* aDirectory,
                                             int64_t& aTimestamp,
                                             nsACString& aGroup,
                                             nsACString& aOrigin,
                                             Nullable<bool>& aIsApp)
{
  AssertIsOnIOThread();
  MOZ_ASSERT(aDirectory);

  nsCOMPtr<nsIBinaryInputStream> binaryStream;
  nsresult rv = GetBinaryInputStream(aDirectory,
                                     NS_LITERAL_STRING(METADATA_FILE_NAME),
                                     getter_AddRefs(binaryStream));
  if (NS_WARN_IF(NS_FAILED(rv))) {
    return rv;
  }

  uint64_t timestamp;
  rv = binaryStream->Read64(&timestamp);
  if (NS_WARN_IF(NS_FAILED(rv))) {
    return rv;
  }

  nsCString group;
  rv = binaryStream->ReadCString(group);
  if (NS_WARN_IF(NS_FAILED(rv))) {
    return rv;
  }

  nsCString origin;
  rv = binaryStream->ReadCString(origin);
  if (NS_WARN_IF(NS_FAILED(rv))) {
    return rv;
  }

  Nullable<bool> isApp;
  bool value;
  if (NS_SUCCEEDED(binaryStream->ReadBoolean(&value))) {
    isApp.SetValue(value);
  }

  aTimestamp = timestamp;
  aGroup = group;
  aOrigin = origin;
  aIsApp = std::move(isApp);
  return NS_OK;
}

nsresult
StorageDirectoryHelper::GetDirectoryMetadata2(nsIFile* aDirectory,
                                              int64_t& aTimestamp,
                                              nsACString& aSuffix,
                                              nsACString& aGroup,
                                              nsACString& aOrigin,
                                              bool& aIsApp)
{
  AssertIsOnIOThread();
  MOZ_ASSERT(aDirectory);

  nsCOMPtr<nsIBinaryInputStream> binaryStream;
  nsresult rv = GetBinaryInputStream(aDirectory,
                                     NS_LITERAL_STRING(METADATA_V2_FILE_NAME),
                                     getter_AddRefs(binaryStream));
  if (NS_WARN_IF(NS_FAILED(rv))) {
    return rv;
  }

  uint64_t timestamp;
  rv = binaryStream->Read64(&timestamp);
  if (NS_WARN_IF(NS_FAILED(rv))) {
    return rv;
  }

  bool persisted;
  rv = binaryStream->ReadBoolean(&persisted);
  if (NS_WARN_IF(NS_FAILED(rv))) {
    return rv;
  }

  uint32_t reservedData1;
  rv = binaryStream->Read32(&reservedData1);
  if (NS_WARN_IF(NS_FAILED(rv))) {
    return rv;
  }

  uint32_t reservedData2;
  rv = binaryStream->Read32(&reservedData2);
  if (NS_WARN_IF(NS_FAILED(rv))) {
    return rv;
  }

  nsCString suffix;
  rv = binaryStream->ReadCString(suffix);
  if (NS_WARN_IF(NS_FAILED(rv))) {
    return rv;
  }

  nsCString group;
  rv = binaryStream->ReadCString(group);
  if (NS_WARN_IF(NS_FAILED(rv))) {
    return rv;
  }

  nsCString origin;
  rv = binaryStream->ReadCString(origin);
  if (NS_WARN_IF(NS_FAILED(rv))) {
    return rv;
  }

  bool isApp;
  rv = binaryStream->ReadBoolean(&isApp);
  if (NS_WARN_IF(NS_FAILED(rv))) {
    return rv;
  }

  aTimestamp = timestamp;
  aSuffix = suffix;
  aGroup = group;
  aOrigin = origin;
  aIsApp = isApp;
  return NS_OK;
}

nsresult
StorageDirectoryHelper::RemoveObsoleteOrigin(const OriginProps& aOriginProps)
{
  AssertIsOnIOThread();
  MOZ_ASSERT(aOriginProps.mDirectory);

  QM_WARNING("Deleting obsolete %s directory that is no longer a legal "
             "origin!", NS_ConvertUTF16toUTF8(aOriginProps.mLeafName).get());

  nsresult rv = aOriginProps.mDirectory->Remove(/* recursive */ true);
  if (NS_WARN_IF(NS_FAILED(rv))) {
    return rv;
  }

  return NS_OK;
}

nsresult
StorageDirectoryHelper::ProcessOriginDirectories()
{
  AssertIsOnIOThread();
  MOZ_ASSERT(!mOriginProps.IsEmpty());

  MOZ_ALWAYS_SUCCEEDS(NS_DispatchToMainThread(this));

  {
    mozilla::MutexAutoLock autolock(mMutex);
    while (mWaiting) {
      mCondVar.Wait();
    }
  }

  if (NS_WARN_IF(NS_FAILED(mMainThreadResultCode))) {
    return mMainThreadResultCode;
  }

  // Verify that the bounce to the main thread didn't start the shutdown
  // sequence.
  if (NS_WARN_IF(QuotaManager::IsShuttingDown())) {
    return NS_ERROR_FAILURE;
  }

  nsresult rv;

  // Don't try to upgrade obsolete origins, remove them right after we detect
  // them.
  for (auto& originProps : mOriginProps) {
    if (originProps.mType == OriginProps::eObsolete) {
      MOZ_ASSERT(originProps.mSuffix.IsEmpty());
      MOZ_ASSERT(originProps.mGroup.IsEmpty());
      MOZ_ASSERT(originProps.mOrigin.IsEmpty());

      rv = RemoveObsoleteOrigin(originProps);
    } else {
      MOZ_ASSERT(!originProps.mGroup.IsEmpty());
      MOZ_ASSERT(!originProps.mOrigin.IsEmpty());

      rv = ProcessOriginDirectory(originProps);
    }
    if (NS_WARN_IF(NS_FAILED(rv))) {
      return rv;
    }
  }

  return NS_OK;
}

nsresult
StorageDirectoryHelper::RunOnMainThread()
{
  MOZ_ASSERT(NS_IsMainThread());
  MOZ_ASSERT(!mOriginProps.IsEmpty());

  nsresult rv;

  for (uint32_t count = mOriginProps.Length(), index = 0;
       index < count;
       index++) {
    OriginProps& originProps = mOriginProps[index];

    switch (originProps.mType) {
      case OriginProps::eChrome: {
        QuotaManager::GetInfoForChrome(&originProps.mSuffix,
                                       &originProps.mGroup,
                                       &originProps.mOrigin);
        break;
      }

      case OriginProps::eContent: {
        nsCOMPtr<nsIURI> uri;
        rv = NS_NewURI(getter_AddRefs(uri), originProps.mSpec);
        if (NS_WARN_IF(NS_FAILED(rv))) {
          return rv;
        }

        nsCOMPtr<nsIPrincipal> principal =
          BasePrincipal::CreateCodebasePrincipal(uri, originProps.mAttrs);
        if (NS_WARN_IF(!principal)) {
          return NS_ERROR_FAILURE;
        }

        rv = QuotaManager::GetInfoFromPrincipal(principal,
                                                &originProps.mSuffix,
                                                &originProps.mGroup,
                                                &originProps.mOrigin);
        if (NS_WARN_IF(NS_FAILED(rv))) {
          return rv;
        }

        break;
      }

      case OriginProps::eObsolete: {
        // There's no way to get info for obsolete origins.
        break;
      }

      default:
        MOZ_CRASH("Bad type!");
    }
  }

  return NS_OK;
}

NS_IMETHODIMP
StorageDirectoryHelper::Run()
{
  MOZ_ASSERT(NS_IsMainThread());

  nsresult rv = RunOnMainThread();
  if (NS_WARN_IF(NS_FAILED(rv))) {
    mMainThreadResultCode = rv;
  }

  MutexAutoLock lock(mMutex);
  MOZ_ASSERT(mWaiting);

  mWaiting = false;
  mCondVar.Notify();

  return NS_OK;
}

nsresult
StorageDirectoryHelper::
OriginProps::Init(nsIFile* aDirectory)
{
  AssertIsOnIOThread();
  MOZ_ASSERT(aDirectory);

  nsString leafName;
  nsresult rv = aDirectory->GetLeafName(leafName);
  if (NS_WARN_IF(NS_FAILED(rv))) {
    return rv;
  }

  if (leafName.EqualsLiteral(kChromeOrigin)) {
    mDirectory = aDirectory;
    mLeafName = leafName;
    mSpec = kChromeOrigin;
    mType = eChrome;
  } else {
    nsCString spec;
    OriginAttributes attrs;
    OriginParser::ResultType result =
      OriginParser::ParseOrigin(NS_ConvertUTF16toUTF8(leafName), spec, &attrs);
    if (NS_WARN_IF(result == OriginParser::InvalidOrigin)) {
      return NS_ERROR_FAILURE;
    }

    mDirectory = aDirectory;
    mLeafName = leafName;
    mSpec = spec;
    mAttrs = attrs;
    mType = result == OriginParser::ObsoleteOrigin ? eObsolete : eContent;
  }

  return NS_OK;
}

// static
auto
OriginParser::ParseOrigin(const nsACString& aOrigin,
                          nsCString& aSpec,
                          OriginAttributes* aAttrs) -> ResultType
{
  MOZ_ASSERT(!aOrigin.IsEmpty());
  MOZ_ASSERT(aAttrs);

  OriginAttributes originAttributes;

  nsCString originNoSuffix;
  bool ok = originAttributes.PopulateFromOrigin(aOrigin, originNoSuffix);
  if (!ok) {
    return InvalidOrigin;
  }

  OriginParser parser(originNoSuffix, originAttributes);
  return parser.Parse(aSpec, aAttrs);
}

auto
OriginParser::Parse(nsACString& aSpec, OriginAttributes* aAttrs) -> ResultType
{
  MOZ_ASSERT(aAttrs);

  while (mTokenizer.hasMoreTokens()) {
    const nsDependentCSubstring& token = mTokenizer.nextToken();

    HandleToken(token);

    if (mError) {
      break;
    }

    if (!mHandledTokens.IsEmpty()) {
      mHandledTokens.AppendLiteral(", ");
    }
    mHandledTokens.Append('\'');
    mHandledTokens.Append(token);
    mHandledTokens.Append('\'');
  }

  if (!mError && mTokenizer.separatorAfterCurrentToken()) {
    HandleTrailingSeparator();
  }

  if (mError) {
    QM_WARNING("Origin '%s' failed to parse, handled tokens: %s", mOrigin.get(),
               mHandledTokens.get());

    return InvalidOrigin;
  }

  MOZ_ASSERT(mState == eComplete || mState == eHandledTrailingSeparator);

  if (mAppId == kNoAppId) {
    *aAttrs = mOriginAttributes;
  } else {
    MOZ_ASSERT(mOriginAttributes.mAppId == kNoAppId);

    *aAttrs = OriginAttributes(mAppId, mInIsolatedMozBrowser);
  }

  nsAutoCString spec(mScheme);

  if (mSchemeType == eFile) {
    spec.AppendLiteral("://");

    for (uint32_t count = mPathnameComponents.Length(), index = 0;
         index < count;
         index++) {
      spec.Append('/');
      spec.Append(mPathnameComponents[index]);
    }

    aSpec = spec;

    return ValidOrigin;
  }

  if (mSchemeType == eAbout) {
    spec.Append(':');
  } else {
    spec.AppendLiteral("://");
  }

  spec.Append(mHost);

  if (!mPort.IsNull()) {
    spec.Append(':');
    spec.AppendInt(mPort.Value());
  }

  aSpec = spec;

  return mScheme.EqualsLiteral("app") ? ObsoleteOrigin : ValidOrigin;
}

void
OriginParser::HandleScheme(const nsDependentCSubstring& aToken)
{
  MOZ_ASSERT(!aToken.IsEmpty());
  MOZ_ASSERT(mState == eExpectingAppIdOrScheme || mState == eExpectingScheme);

  bool isAbout = false;
  bool isFile = false;
  if (aToken.EqualsLiteral("http") ||
      aToken.EqualsLiteral("https") ||
      (isAbout = aToken.EqualsLiteral("about") ||
                 aToken.EqualsLiteral("moz-safe-about")) ||
      aToken.EqualsLiteral("indexeddb") ||
      (isFile = aToken.EqualsLiteral("file")) ||
      aToken.EqualsLiteral("app") ||
      aToken.EqualsLiteral("resource") ||
      aToken.EqualsLiteral("moz-extension")) {
    mScheme = aToken;

    if (isAbout) {
      mSchemeType = eAbout;
      mState = eExpectingHost;
    } else {
      if (isFile) {
        mSchemeType = eFile;
      }
      mState = eExpectingEmptyToken1;
    }

    return;
  }

  QM_WARNING("'%s' is not a valid scheme!", nsCString(aToken).get());

  mError = true;
}

void
OriginParser::HandlePathnameComponent(const nsDependentCSubstring& aToken)
{
  MOZ_ASSERT(!aToken.IsEmpty());
  MOZ_ASSERT(mState == eExpectingEmptyTokenOrDriveLetterOrPathnameComponent ||
             mState == eExpectingEmptyTokenOrPathnameComponent);
  MOZ_ASSERT(mSchemeType == eFile);

  mPathnameComponents.AppendElement(aToken);

  mState = mTokenizer.hasMoreTokens() ? eExpectingEmptyTokenOrPathnameComponent
                                      : eComplete;
}

void
OriginParser::HandleToken(const nsDependentCSubstring& aToken)
{
  switch (mState) {
    case eExpectingAppIdOrScheme: {
      if (aToken.IsEmpty()) {
        QM_WARNING("Expected an app id or scheme (not an empty string)!");

        mError = true;
        return;
      }

      if (IsAsciiDigit(aToken.First())) {
        // nsDependentCSubstring doesn't provice ToInteger()
        nsCString token(aToken);

        nsresult rv;
        uint32_t appId = token.ToInteger(&rv);
        if (NS_SUCCEEDED(rv)) {
          mAppId = appId;
          mState = eExpectingInMozBrowser;
          return;
        }
      }

      HandleScheme(aToken);

      return;
    }

    case eExpectingInMozBrowser: {
      if (aToken.Length() != 1) {
        QM_WARNING("'%d' is not a valid length for the inMozBrowser flag!",
                   aToken.Length());

        mError = true;
        return;
      }

      if (aToken.First() == 't') {
        mInIsolatedMozBrowser = true;
      } else if (aToken.First() == 'f') {
        mInIsolatedMozBrowser = false;
      } else {
        QM_WARNING("'%s' is not a valid value for the inMozBrowser flag!",
                   nsCString(aToken).get());

        mError = true;
        return;
      }

      mState = eExpectingScheme;

      return;
    }

    case eExpectingScheme: {
      if (aToken.IsEmpty()) {
        QM_WARNING("Expected a scheme (not an empty string)!");

        mError = true;
        return;
      }

      HandleScheme(aToken);

      return;
    }

    case eExpectingEmptyToken1: {
      if (!aToken.IsEmpty()) {
        QM_WARNING("Expected the first empty token!");

        mError = true;
        return;
      }

      mState = eExpectingEmptyToken2;

      return;
    }

    case eExpectingEmptyToken2: {
      if (!aToken.IsEmpty()) {
        QM_WARNING("Expected the second empty token!");

        mError = true;
        return;
      }

      if (mSchemeType == eFile) {
        mState = eExpectingEmptyToken3;
      } else {
        mState = eExpectingHost;
      }

      return;
    }

    case eExpectingEmptyToken3: {
      MOZ_ASSERT(mSchemeType == eFile);

      if (!aToken.IsEmpty()) {
        QM_WARNING("Expected the third empty token!");

        mError = true;
        return;
      }

      mState = mTokenizer.hasMoreTokens()
                 ? eExpectingEmptyTokenOrDriveLetterOrPathnameComponent
                 : eComplete;

      return;
    }

    case eExpectingHost: {
      if (aToken.IsEmpty()) {
        QM_WARNING("Expected a host (not an empty string)!");

        mError = true;
        return;
      }

      mHost = aToken;

      mState = mTokenizer.hasMoreTokens() ? eExpectingPort : eComplete;

      return;
    }

    case eExpectingPort: {
      MOZ_ASSERT(mSchemeType == eNone);

      if (aToken.IsEmpty()) {
        QM_WARNING("Expected a port (not an empty string)!");

        mError = true;
        return;
      }

      // nsDependentCSubstring doesn't provice ToInteger()
      nsCString token(aToken);

      nsresult rv;
      uint32_t port = token.ToInteger(&rv);
      if (NS_SUCCEEDED(rv)) {
        mPort.SetValue() = port;
      } else {
        QM_WARNING("'%s' is not a valid port number!", token.get());

        mError = true;
        return;
      }

      mState = eComplete;

      return;
    }

    case eExpectingEmptyTokenOrDriveLetterOrPathnameComponent: {
      MOZ_ASSERT(mSchemeType == eFile);

      if (aToken.IsEmpty()) {
        mPathnameComponents.AppendElement(EmptyCString());

        mState =
          mTokenizer.hasMoreTokens() ? eExpectingEmptyTokenOrPathnameComponent
                                     : eComplete;

        return;
      }

      if (aToken.Length() == 1 && IsAsciiAlpha(aToken.First())) {
        mMaybeDriveLetter = true;

        mPathnameComponents.AppendElement(aToken);

        mState =
          mTokenizer.hasMoreTokens() ? eExpectingEmptyTokenOrPathnameComponent
                                     : eComplete;

        return;
      }

      HandlePathnameComponent(aToken);

      return;
    }

    case eExpectingEmptyTokenOrPathnameComponent: {
      MOZ_ASSERT(mSchemeType == eFile);

      if (aToken.IsEmpty()) {
        if (mMaybeDriveLetter) {
          MOZ_ASSERT(mPathnameComponents.Length() == 1);

          nsCString& pathnameComponent = mPathnameComponents[0];
          pathnameComponent.Append(':');

          mMaybeDriveLetter = false;
        } else {
          mPathnameComponents.AppendElement(EmptyCString());
        }

        mState =
          mTokenizer.hasMoreTokens() ? eExpectingEmptyTokenOrPathnameComponent
                                     : eComplete;

        return;
      }

      HandlePathnameComponent(aToken);

      return;
    }

    default:
      MOZ_CRASH("Should never get here!");
  }
}

void
OriginParser::HandleTrailingSeparator()
{
  MOZ_ASSERT(mState == eComplete);
  MOZ_ASSERT(mSchemeType == eFile);

  mPathnameComponents.AppendElement(EmptyCString());

  mState = eHandledTrailingSeparator;
}

nsresult
CreateOrUpgradeDirectoryMetadataHelper::CreateOrUpgradeMetadataFiles()
{
  AssertIsOnIOThread();

  bool exists;
  nsresult rv = mDirectory->Exists(&exists);
  if (NS_WARN_IF(NS_FAILED(rv))) {
    return rv;
  }

  if (!exists) {
    return NS_OK;
  }

  nsCOMPtr<nsIDirectoryEnumerator> entries;
  rv = mDirectory->GetDirectoryEntries(getter_AddRefs(entries));
  if (NS_WARN_IF(NS_FAILED(rv))) {
    return rv;
  }

  nsCOMPtr<nsIFile> originDir;
  while (NS_SUCCEEDED((rv = entries->GetNextFile(getter_AddRefs(originDir)))) &&
         originDir) {
    nsString leafName;
    rv = originDir->GetLeafName(leafName);
    if (NS_WARN_IF(NS_FAILED(rv))) {
      return rv;
    }

    bool isDirectory;
    rv = originDir->IsDirectory(&isDirectory);
    if (NS_WARN_IF(NS_FAILED(rv))) {
      return rv;
    }

    if (isDirectory) {
      if (leafName.EqualsLiteral("moz-safe-about+++home")) {
        // This directory was accidentally created by a buggy nightly and can
        // be safely removed.

        QM_WARNING("Deleting accidental moz-safe-about+++home directory!");

        rv = originDir->Remove(/* aRecursive */ true);
        if (NS_WARN_IF(NS_FAILED(rv))) {
          return rv;
        }

        continue;
      }
    } else {
      // Unknown files during upgrade are allowed. Just warn if we find them.
      if (!IsOSMetadata(leafName)) {
        UNKNOWN_FILE_WARNING(leafName);
      }
      continue;
    }

    if (mPersistent) {
      rv = MaybeUpgradeOriginDirectory(originDir);
      if (NS_WARN_IF(NS_FAILED(rv))) {
        return rv;
      }
    }

    OriginProps originProps;
    rv = originProps.Init(originDir);
    if (NS_WARN_IF(NS_FAILED(rv))) {
      return rv;
    }

    if (!mPersistent) {
      int64_t timestamp;
      nsCString group;
      nsCString origin;
      Nullable<bool> isApp;
      rv = GetDirectoryMetadata(originDir,
                                timestamp,
                                group,
                                origin,
                                isApp);
      if (NS_FAILED(rv)) {
        originProps.mTimestamp = GetLastModifiedTime(originDir, mPersistent);
        originProps.mNeedsRestore = true;
      } else if (!isApp.IsNull()) {
        originProps.mIgnore = true;
      }
    }
    else {
      bool persistent = QuotaManager::IsOriginInternal(originProps.mSpec);
      originProps.mTimestamp = GetLastModifiedTime(originDir, persistent);
    }

    mOriginProps.AppendElement(std::move(originProps));
  }

  if (mOriginProps.IsEmpty()) {
    return NS_OK;
  }

  rv = ProcessOriginDirectories();
  if (NS_WARN_IF(NS_FAILED(rv))) {
    return rv;
  }

  return NS_OK;
}

nsresult
CreateOrUpgradeDirectoryMetadataHelper::MaybeUpgradeOriginDirectory(
                                                            nsIFile* aDirectory)
{
  AssertIsOnIOThread();
  MOZ_ASSERT(aDirectory);

  nsCOMPtr<nsIFile> metadataFile;
  nsresult rv = aDirectory->Clone(getter_AddRefs(metadataFile));
  if (NS_WARN_IF(NS_FAILED(rv))) {
    return rv;
  }

  rv = metadataFile->Append(NS_LITERAL_STRING(METADATA_FILE_NAME));
  if (NS_WARN_IF(NS_FAILED(rv))) {
    return rv;
  }

  bool exists;
  rv = metadataFile->Exists(&exists);
  if (NS_WARN_IF(NS_FAILED(rv))) {
    return rv;
  }

  if (!exists) {
    // Directory structure upgrade needed.
    // Move all files to IDB specific directory.

    nsString idbDirectoryName;
    rv = Client::TypeToText(Client::IDB, idbDirectoryName);
    if (NS_WARN_IF(NS_FAILED(rv))) {
      return rv;
    }

    nsCOMPtr<nsIFile> idbDirectory;
    rv = aDirectory->Clone(getter_AddRefs(idbDirectory));
    if (NS_WARN_IF(NS_FAILED(rv))) {
      return rv;
    }

    rv = idbDirectory->Append(idbDirectoryName);
    if (NS_WARN_IF(NS_FAILED(rv))) {
      return rv;
    }

    rv = idbDirectory->Create(nsIFile::DIRECTORY_TYPE, 0755);
    if (rv == NS_ERROR_FILE_ALREADY_EXISTS) {
      NS_WARNING("IDB directory already exists!");

      bool isDirectory;
      rv = idbDirectory->IsDirectory(&isDirectory);
      if (NS_WARN_IF(NS_FAILED(rv))) {
        return rv;
      }

      if (NS_WARN_IF(!isDirectory)) {
        return NS_ERROR_UNEXPECTED;
      }
    }
    else {
      if (NS_WARN_IF(NS_FAILED(rv))) {
        return rv;
      }
    }

    nsCOMPtr<nsIDirectoryEnumerator> entries;
    rv = aDirectory->GetDirectoryEntries(getter_AddRefs(entries));
    if (NS_WARN_IF(NS_FAILED(rv))) {
      return rv;
    }

    nsCOMPtr<nsIFile> file;
    while (NS_SUCCEEDED((rv = entries->GetNextFile(getter_AddRefs(file)))) &&
           file) {
      nsString leafName;
      rv = file->GetLeafName(leafName);
      if (NS_WARN_IF(NS_FAILED(rv))) {
        return rv;
      }

      if (!leafName.Equals(idbDirectoryName)) {
        rv = file->MoveTo(idbDirectory, EmptyString());
        if (NS_WARN_IF(NS_FAILED(rv))) {
          return rv;
        }
      }
    }

    rv = metadataFile->Create(nsIFile::NORMAL_FILE_TYPE, 0644);
    if (NS_WARN_IF(NS_FAILED(rv))) {
      return rv;
    }
  }

  return NS_OK;
}

nsresult
CreateOrUpgradeDirectoryMetadataHelper::ProcessOriginDirectory(
                                                const OriginProps& aOriginProps)
{
  AssertIsOnIOThread();

  nsresult rv;

  if (mPersistent) {
    rv = CreateDirectoryMetadata(aOriginProps.mDirectory,
                                 aOriginProps.mTimestamp,
                                 aOriginProps.mSuffix,
                                 aOriginProps.mGroup,
                                 aOriginProps.mOrigin);
    if (NS_WARN_IF(NS_FAILED(rv))) {
      return rv;
    }

    // Move internal origins to new persistent storage.
    if (QuotaManager::IsOriginInternal(aOriginProps.mSpec)) {
      if (!mPermanentStorageDir) {
        QuotaManager* quotaManager = QuotaManager::Get();
        MOZ_ASSERT(quotaManager);

        const nsString& permanentStoragePath =
          quotaManager->GetStoragePath(PERSISTENCE_TYPE_PERSISTENT);

        rv = NS_NewLocalFile(permanentStoragePath, false,
                             getter_AddRefs(mPermanentStorageDir));
        if (NS_WARN_IF(NS_FAILED(rv))) {
          return rv;
        }
      }

      nsString leafName;
      rv = aOriginProps.mDirectory->GetLeafName(leafName);
      if (NS_WARN_IF(NS_FAILED(rv))) {
        return rv;
      }

      nsCOMPtr<nsIFile> newDirectory;
      rv = mPermanentStorageDir->Clone(getter_AddRefs(newDirectory));
      if (NS_WARN_IF(NS_FAILED(rv))) {
        return rv;
      }

      rv = newDirectory->Append(leafName);
      if (NS_WARN_IF(NS_FAILED(rv))) {
        return rv;
      }

      bool exists;
      rv = newDirectory->Exists(&exists);
      if (NS_WARN_IF(NS_FAILED(rv))) {
        return rv;
      }

      if (exists) {
        QM_WARNING("Found %s in storage/persistent and storage/permanent !",
                   NS_ConvertUTF16toUTF8(leafName).get());

        rv = aOriginProps.mDirectory->Remove(/* recursive */ true);
      } else {
        rv = aOriginProps.mDirectory->MoveTo(mPermanentStorageDir,
                                             EmptyString());
      }
      if (NS_WARN_IF(NS_FAILED(rv))) {
        return rv;
      }
    }
  } else if (aOriginProps.mNeedsRestore) {
    rv = CreateDirectoryMetadata(aOriginProps.mDirectory,
                                 aOriginProps.mTimestamp,
                                 aOriginProps.mSuffix,
                                 aOriginProps.mGroup,
                                 aOriginProps.mOrigin);
    if (NS_WARN_IF(NS_FAILED(rv))) {
      return rv;
    }
  } else if (!aOriginProps.mIgnore) {
    nsCOMPtr<nsIFile> file;
    rv = aOriginProps.mDirectory->Clone(getter_AddRefs(file));
    if (NS_WARN_IF(NS_FAILED(rv))) {
      return rv;
    }

    rv = file->Append(NS_LITERAL_STRING(METADATA_FILE_NAME));
    if (NS_WARN_IF(NS_FAILED(rv))) {
      return rv;
    }

    nsCOMPtr<nsIBinaryOutputStream> stream;
    rv = GetBinaryOutputStream(file, kAppendFileFlag, getter_AddRefs(stream));
    if (NS_WARN_IF(NS_FAILED(rv))) {
      return rv;
    }

    MOZ_ASSERT(stream);

    // Currently unused (used to be isApp).
    rv = stream->WriteBoolean(false);
    if (NS_WARN_IF(NS_FAILED(rv))) {
      return rv;
    }
  }

  return NS_OK;
}

nsresult
UpgradeStorageFrom0_0To1_0Helper::DoUpgrade()
{
  AssertIsOnIOThread();

  bool exists;
  nsresult rv = mDirectory->Exists(&exists);
  if (NS_WARN_IF(NS_FAILED(rv))) {
    return rv;
  }

  if (!exists) {
    return NS_OK;
  }

  nsCOMPtr<nsIDirectoryEnumerator> entries;
  rv = mDirectory->GetDirectoryEntries(getter_AddRefs(entries));
  if (NS_WARN_IF(NS_FAILED(rv))) {
    return rv;
  }

  nsCOMPtr<nsIFile> originDir;
  while (NS_SUCCEEDED((rv = entries->GetNextFile(getter_AddRefs(originDir)))) &&
         originDir) {
    bool isDirectory;
    rv = originDir->IsDirectory(&isDirectory);
    if (NS_WARN_IF(NS_FAILED(rv))) {
      return rv;
    }

    if (!isDirectory) {
      nsString leafName;
      rv = originDir->GetLeafName(leafName);
      if (NS_WARN_IF(NS_FAILED(rv))) {
        return rv;
      }

      // Unknown files during upgrade are allowed. Just warn if we find them.
      if (!IsOSMetadata(leafName)) {
        UNKNOWN_FILE_WARNING(leafName);
      }
      continue;
    }

    OriginProps originProps;
    rv = originProps.Init(originDir);
    if (NS_WARN_IF(NS_FAILED(rv))) {
      return rv;
    }

    int64_t timestamp;
    nsCString group;
    nsCString origin;
    Nullable<bool> isApp;
    nsresult rv = GetDirectoryMetadata(originDir,
                                       timestamp,
                                       group,
                                       origin,
                                       isApp);
    if (NS_FAILED(rv) || isApp.IsNull()) {
      originProps.mTimestamp = GetLastModifiedTime(originDir, mPersistent);
      originProps.mNeedsRestore = true;
    } else {
      originProps.mTimestamp = timestamp;
    }

    mOriginProps.AppendElement(std::move(originProps));
  }

  if (mOriginProps.IsEmpty()) {
    return NS_OK;
  }

  rv = ProcessOriginDirectories();
  if (NS_WARN_IF(NS_FAILED(rv))) {
    return rv;
  }

  return NS_OK;
}

nsresult
UpgradeStorageFrom0_0To1_0Helper::ProcessOriginDirectory(
                                                const OriginProps& aOriginProps)
{
  AssertIsOnIOThread();

  nsresult rv;

  if (aOriginProps.mNeedsRestore) {
    rv = CreateDirectoryMetadata(aOriginProps.mDirectory,
                                 aOriginProps.mTimestamp,
                                 aOriginProps.mSuffix,
                                 aOriginProps.mGroup,
                                 aOriginProps.mOrigin);
    if (NS_WARN_IF(NS_FAILED(rv))) {
      return rv;
    }
  }

  rv = CreateDirectoryMetadata2(aOriginProps.mDirectory,
                                aOriginProps.mTimestamp,
                                /* aPersisted */ false,
                                aOriginProps.mSuffix,
                                aOriginProps.mGroup,
                                aOriginProps.mOrigin);
  if (NS_WARN_IF(NS_FAILED(rv))) {
    return rv;
  }

  nsString oldName;
  rv = aOriginProps.mDirectory->GetLeafName(oldName);
  if (NS_WARN_IF(NS_FAILED(rv))) {
    return rv;
  }

  nsAutoCString originSanitized(aOriginProps.mOrigin);
  SanitizeOriginString(originSanitized);

  NS_ConvertASCIItoUTF16 newName(originSanitized);

  if (!oldName.Equals(newName)) {
    rv = aOriginProps.mDirectory->RenameTo(nullptr, newName);
    if (NS_WARN_IF(NS_FAILED(rv))) {
      return rv;
    }
  }

  return NS_OK;
}

nsresult
UpgradeStorageFrom1_0To2_0Helper::DoUpgrade()
{
  AssertIsOnIOThread();

  DebugOnly<bool> exists;
  MOZ_ASSERT(NS_SUCCEEDED(mDirectory->Exists(&exists)));
  MOZ_ASSERT(exists);

  nsCOMPtr<nsIDirectoryEnumerator> entries;
  nsresult rv = mDirectory->GetDirectoryEntries(getter_AddRefs(entries));
  if (NS_WARN_IF(NS_FAILED(rv))) {
    return rv;
  }

  nsCOMPtr<nsIFile> originDir;
  while (NS_SUCCEEDED((rv = entries->GetNextFile(getter_AddRefs(originDir)))) && originDir) {
    bool isDirectory;
    rv = originDir->IsDirectory(&isDirectory);
    if (NS_WARN_IF(NS_FAILED(rv))) {
      return rv;
    }

    if (!isDirectory) {
      nsString leafName;
      rv = originDir->GetLeafName(leafName);
      if (NS_WARN_IF(NS_FAILED(rv))) {
        return rv;
      }

      // Unknown files during upgrade are allowed. Just warn if we find them.
      if (!IsOSMetadata(leafName)) {
        UNKNOWN_FILE_WARNING(leafName);
      }
      continue;
    }

    OriginProps originProps;
    rv = originProps.Init(originDir);
    if (NS_WARN_IF(NS_FAILED(rv))) {
      return rv;
    }

    rv = MaybeUpgradeClients(originProps);
    if (NS_WARN_IF(NS_FAILED(rv))) {
      return rv;
    }

    bool removed;
    rv = MaybeRemoveAppsData(originProps, &removed);
    if (NS_WARN_IF(NS_FAILED(rv))) {
      return rv;
    }
    if (removed) {
      continue;
    }

    int64_t timestamp;
    nsCString group;
    nsCString origin;
    Nullable<bool> isApp;
    nsresult rv = GetDirectoryMetadata(originDir,
                                       timestamp,
                                       group,
                                       origin,
                                       isApp);
    if (NS_FAILED(rv) || isApp.IsNull()) {
      originProps.mNeedsRestore = true;
    }

    nsCString suffix;
    rv = GetDirectoryMetadata2(originDir,
                               timestamp,
                               suffix,
                               group,
                               origin,
                               isApp.SetValue());
    if (NS_FAILED(rv)) {
      originProps.mTimestamp = GetLastModifiedTime(originDir, mPersistent);
      originProps.mNeedsRestore2 = true;
    } else {
      originProps.mTimestamp = timestamp;
    }

    mOriginProps.AppendElement(std::move(originProps));
  }
  if (NS_WARN_IF(NS_FAILED(rv))) {
    return rv;
  }

  if (mOriginProps.IsEmpty()) {
    return NS_OK;
  }

  rv = ProcessOriginDirectories();
  if (NS_WARN_IF(NS_FAILED(rv))) {
    return rv;
  }

  return NS_OK;
}

nsresult
UpgradeStorageFrom1_0To2_0Helper::MaybeUpgradeClients(
                                                const OriginProps& aOriginProps)
{
  AssertIsOnIOThread();
  MOZ_ASSERT(aOriginProps.mDirectory);

  QuotaManager* quotaManager = QuotaManager::Get();
  MOZ_ASSERT(quotaManager);

  nsCOMPtr<nsIDirectoryEnumerator> entries;
  nsresult rv =
    aOriginProps.mDirectory->GetDirectoryEntries(getter_AddRefs(entries));
  if (NS_WARN_IF(NS_FAILED(rv))) {
    return rv;
  }

  nsCOMPtr<nsIFile> file;
  while (NS_SUCCEEDED((rv = entries->GetNextFile(getter_AddRefs(file)))) && file) {
    bool isDirectory;
    rv = file->IsDirectory(&isDirectory);
    if (NS_WARN_IF(NS_FAILED(rv))) {
      return rv;
    }

    nsString leafName;
    rv = file->GetLeafName(leafName);
    if (NS_WARN_IF(NS_FAILED(rv))) {
      return rv;
    }

    if (!isDirectory) {
      // Unknown files during upgrade are allowed. Just warn if we find them.
      if (!IsOriginMetadata(leafName) &&
          !IsTempMetadata(leafName)) {
        UNKNOWN_FILE_WARNING(leafName);
      }
      continue;
    }

    // The Cache API was creating top level morgue directories by accident for
    // a short time in nightly.  This unfortunately prevents all storage from
    // working.  So recover these profiles permanently by removing these corrupt
    // directories as part of this upgrade.
    if (leafName.EqualsLiteral("morgue")) {
      QM_WARNING("Deleting accidental morgue directory!");

      rv = file->Remove(/* recursive */ true);
      if (NS_WARN_IF(NS_FAILED(rv))) {
        return rv;
      }

      continue;
    }

    Client::Type clientType;
    rv = Client::TypeFromText(leafName, clientType);
    if (NS_FAILED(rv)) {
      UNKNOWN_FILE_WARNING(leafName);
      continue;
    }

    Client* client = quotaManager->GetClient(clientType);
    MOZ_ASSERT(client);

    rv = client->UpgradeStorageFrom1_0To2_0(file);
    if (NS_WARN_IF(NS_FAILED(rv))) {
      return rv;
    }
  }
  if (NS_WARN_IF(NS_FAILED(rv))) {
    return rv;
  }

  return NS_OK;
}

nsresult
UpgradeStorageFrom1_0To2_0Helper::MaybeRemoveAppsData(
                                                const OriginProps& aOriginProps,
                                                bool* aRemoved)
{
  AssertIsOnIOThread();

  // XXX This will need to be reworked as part of bug 1320404 (appId is
  //     going to be removed from origin attributes).
  if (aOriginProps.mAttrs.mAppId != kNoAppId &&
      aOriginProps.mAttrs.mAppId != kUnknownAppId) {
    nsresult rv = RemoveObsoleteOrigin(aOriginProps);
    if (NS_WARN_IF(NS_FAILED(rv))) {
      return rv;
    }

    *aRemoved = true;
    return NS_OK;
  }

  *aRemoved = false;
  return NS_OK;
}

nsresult
UpgradeStorageFrom1_0To2_0Helper::MaybeStripObsoleteOriginAttributes(
                                                const OriginProps& aOriginProps,
                                                bool* aStripped)
{
  AssertIsOnIOThread();
  MOZ_ASSERT(aOriginProps.mDirectory);

  const nsAString& oldLeafName = aOriginProps.mLeafName;

  nsCString originSanitized(aOriginProps.mOrigin);
  SanitizeOriginString(originSanitized);

  NS_ConvertUTF8toUTF16 newLeafName(originSanitized);

  if (oldLeafName == newLeafName) {
    *aStripped = false;
    return NS_OK;
  }

  nsresult rv = CreateDirectoryMetadata(aOriginProps.mDirectory,
                                        aOriginProps.mTimestamp,
                                        aOriginProps.mSuffix,
                                        aOriginProps.mGroup,
                                        aOriginProps.mOrigin);
  if (NS_WARN_IF(NS_FAILED(rv))) {
    return rv;
  }

  rv = CreateDirectoryMetadata2(aOriginProps.mDirectory,
                                aOriginProps.mTimestamp,
                                /* aPersisted */ false,
                                aOriginProps.mSuffix,
                                aOriginProps.mGroup,
                                aOriginProps.mOrigin);
  if (NS_WARN_IF(NS_FAILED(rv))) {
    return rv;
  }

  nsCOMPtr<nsIFile> newFile;
  rv = aOriginProps.mDirectory->GetParent(getter_AddRefs(newFile));
  if (NS_WARN_IF(NS_FAILED(rv))) {
    return rv;
  }

  rv = newFile->Append(newLeafName);
  if (NS_WARN_IF(NS_FAILED(rv))) {
    return rv;
  }

  bool exists;
  rv = newFile->Exists(&exists);
  if (NS_WARN_IF(NS_FAILED(rv))) {
    return rv;
  }

  if (exists) {
    QM_WARNING("Can't rename %s directory, %s directory already exists, "
               "removing!",
               NS_ConvertUTF16toUTF8(oldLeafName).get(),
               NS_ConvertUTF16toUTF8(newLeafName).get());

    rv = aOriginProps.mDirectory->Remove(/* recursive */ true);
  } else {
    rv = aOriginProps.mDirectory->RenameTo(nullptr, newLeafName);
  }
  if (NS_WARN_IF(NS_FAILED(rv))) {
    return rv;
  }

  *aStripped = true;
  return NS_OK;
}

nsresult
UpgradeStorageFrom1_0To2_0Helper::ProcessOriginDirectory(
                                                const OriginProps& aOriginProps)
{
  AssertIsOnIOThread();

  bool stripped;
  nsresult rv = MaybeStripObsoleteOriginAttributes(aOriginProps, &stripped);
  if (NS_WARN_IF(NS_FAILED(rv))) {
    return rv;
  }
  if (stripped) {
    return NS_OK;
  }

  if (aOriginProps.mNeedsRestore) {
    rv = CreateDirectoryMetadata(aOriginProps.mDirectory,
                                 aOriginProps.mTimestamp,
                                 aOriginProps.mSuffix,
                                 aOriginProps.mGroup,
                                 aOriginProps.mOrigin);
    if (NS_WARN_IF(NS_FAILED(rv))) {
      return rv;
    }
  }

  if (aOriginProps.mNeedsRestore2) {
    rv = CreateDirectoryMetadata2(aOriginProps.mDirectory,
                                  aOriginProps.mTimestamp,
                                  /* aPersisted */ false,
                                  aOriginProps.mSuffix,
                                  aOriginProps.mGroup,
                                  aOriginProps.mOrigin);
    if (NS_WARN_IF(NS_FAILED(rv))) {
      return rv;
    }
  }

  return NS_OK;
}

nsresult
UpgradeStorageFrom2_0To2_1Helper::DoUpgrade()
{
  AssertIsOnIOThread();

  DebugOnly<bool> exists;
  MOZ_ASSERT(NS_SUCCEEDED(mDirectory->Exists(&exists)));
  MOZ_ASSERT(exists);

  nsCOMPtr<nsIDirectoryEnumerator> entries;
  nsresult rv = mDirectory->GetDirectoryEntries(getter_AddRefs(entries));
  if (NS_WARN_IF(NS_FAILED(rv))) {
    return rv;
  }

  nsCOMPtr<nsIFile> originDir;
  while (NS_SUCCEEDED((rv = entries->GetNextFile(getter_AddRefs(originDir)))) && originDir) {
    bool isDirectory;
    rv = originDir->IsDirectory(&isDirectory);
    if (NS_WARN_IF(NS_FAILED(rv))) {
      return rv;
    }

    if (!isDirectory) {
      nsString leafName;
      rv = originDir->GetLeafName(leafName);
      if (NS_WARN_IF(NS_FAILED(rv))) {
        return rv;
      }

      // Unknown files during upgrade are allowed. Just warn if we find them.
      if (!IsOSMetadata(leafName)) {
        UNKNOWN_FILE_WARNING(leafName);
      }
      continue;
    }

    OriginProps originProps;
    rv = originProps.Init(originDir);
    if (NS_WARN_IF(NS_FAILED(rv))) {
      return rv;
    }

    // Only update DOM Cache directory for adding padding file.
    rv = MaybeUpgradeClients(originProps);
    if (NS_WARN_IF(NS_FAILED(rv))) {
      return rv;
    }

    int64_t timestamp;
    nsCString group;
    nsCString origin;
    Nullable<bool> isApp;
    nsresult rv = GetDirectoryMetadata(originDir,
                                       timestamp,
                                       group,
                                       origin,
                                       isApp);
    if (NS_FAILED(rv) || isApp.IsNull()) {
      originProps.mNeedsRestore = true;
    }

    nsCString suffix;
    rv = GetDirectoryMetadata2(originDir,
                               timestamp,
                               suffix,
                               group,
                               origin,
                               isApp.SetValue());
    if (NS_FAILED(rv)) {
      originProps.mTimestamp = GetLastModifiedTime(originDir, mPersistent);
      originProps.mNeedsRestore2 = true;
    } else {
      originProps.mTimestamp = timestamp;
    }

    mOriginProps.AppendElement(std::move(originProps));
  }
  if (NS_WARN_IF(NS_FAILED(rv))) {
    return rv;
  }

  if (mOriginProps.IsEmpty()) {
    return NS_OK;
  }

  rv = ProcessOriginDirectories();
  if (NS_WARN_IF(NS_FAILED(rv))) {
    return rv;
  }

  return NS_OK;
}

nsresult
UpgradeStorageFrom2_0To2_1Helper::MaybeUpgradeClients(
                                                const OriginProps& aOriginProps)
{
  AssertIsOnIOThread();
  MOZ_ASSERT(aOriginProps.mDirectory);

  QuotaManager* quotaManager = QuotaManager::Get();
  MOZ_ASSERT(quotaManager);

  nsCOMPtr<nsIDirectoryEnumerator> entries;
  nsresult rv =
    aOriginProps.mDirectory->GetDirectoryEntries(getter_AddRefs(entries));
  if (NS_WARN_IF(NS_FAILED(rv))) {
    return rv;
  }

  nsCOMPtr<nsIFile> file;
  while (NS_SUCCEEDED((rv = entries->GetNextFile(getter_AddRefs(file)))) && file) {
    bool isDirectory;
    rv = file->IsDirectory(&isDirectory);
    if (NS_WARN_IF(NS_FAILED(rv))) {
      return rv;
    }

    nsString leafName;
    rv = file->GetLeafName(leafName);
    if (NS_WARN_IF(NS_FAILED(rv))) {
      return rv;
    }

    if (!isDirectory) {
      // Unknown files during upgrade are allowed. Just warn if we find them.
      if (!IsOriginMetadata(leafName) &&
          !IsTempMetadata(leafName)) {
        UNKNOWN_FILE_WARNING(leafName);
      }
      continue;
    }

    Client::Type clientType;
    rv = Client::TypeFromText(leafName, clientType);
    if (NS_FAILED(rv)) {
      UNKNOWN_FILE_WARNING(leafName);
      continue;
    }

    Client* client = quotaManager->GetClient(clientType);
    MOZ_ASSERT(client);

    rv = client->UpgradeStorageFrom2_0To2_1(file);
    if (NS_WARN_IF(NS_FAILED(rv))) {
      return rv;
    }
  }
  if (NS_WARN_IF(NS_FAILED(rv))) {
    return rv;
  }

  return NS_OK;
}

nsresult
UpgradeStorageFrom2_0To2_1Helper::ProcessOriginDirectory(
                                                const OriginProps& aOriginProps)
{
  AssertIsOnIOThread();

  nsresult rv;

  if (aOriginProps.mNeedsRestore) {
    rv = CreateDirectoryMetadata(aOriginProps.mDirectory,
                                 aOriginProps.mTimestamp,
                                 aOriginProps.mSuffix,
                                 aOriginProps.mGroup,
                                 aOriginProps.mOrigin);
    if (NS_WARN_IF(NS_FAILED(rv))) {
      return rv;
    }
  }

  if (aOriginProps.mNeedsRestore2) {
    rv = CreateDirectoryMetadata2(aOriginProps.mDirectory,
                                  aOriginProps.mTimestamp,
                                  /* aPersisted */ false,
                                  aOriginProps.mSuffix,
                                  aOriginProps.mGroup,
                                  aOriginProps.mOrigin);
    if (NS_WARN_IF(NS_FAILED(rv))) {
      return rv;
    }
  }

  return NS_OK;
}

nsresult
RestoreDirectoryMetadata2Helper::RestoreMetadata2File()
{
  AssertIsOnIOThread();

  nsresult rv;

  OriginProps originProps;
  rv = originProps.Init(mDirectory);
  if (NS_WARN_IF(NS_FAILED(rv))) {
    return rv;
  }

  originProps.mTimestamp = GetLastModifiedTime(mDirectory, mPersistent);

  mOriginProps.AppendElement(std::move(originProps));

  rv = ProcessOriginDirectories();
  if (NS_WARN_IF(NS_FAILED(rv))) {
    return rv;
  }

  return NS_OK;
}

nsresult
RestoreDirectoryMetadata2Helper::ProcessOriginDirectory(
                                                const OriginProps& aOriginProps)
{
  AssertIsOnIOThread();

  // We don't have any approach to restore aPersisted, so reset it to false.
  nsresult rv = CreateDirectoryMetadata2(aOriginProps.mDirectory,
                                         aOriginProps.mTimestamp,
                                         /* aPersisted */ false,
                                         aOriginProps.mSuffix,
                                         aOriginProps.mGroup,
                                         aOriginProps.mOrigin);
  if (NS_WARN_IF(NS_FAILED(rv))) {
    return rv;
  }

  return NS_OK;
}

} // namespace quota
} // namespace dom
} // namespace mozilla<|MERGE_RESOLUTION|>--- conflicted
+++ resolved
@@ -4883,11 +4883,7 @@
     return NS_OK;
   }
 
-<<<<<<< HEAD
-  nsCOMPtr<nsISimpleEnumerator> entries;
-=======
   nsCOMPtr<nsIDirectoryEnumerator> entries;
->>>>>>> 94e37e71
   rv = defaultStorageDir->GetDirectoryEntries(getter_AddRefs(entries));
   if (NS_WARN_IF(NS_FAILED(rv))) {
     return rv;
