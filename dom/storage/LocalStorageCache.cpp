/* -*- Mode: C++; tab-width: 8; indent-tabs-mode: nil; c-basic-offset: 2 -*- */
/* vim: set ts=8 sts=2 et sw=2 tw=80: */
/* This Source Code Form is subject to the terms of the Mozilla Public
 * License, v. 2.0. If a copy of the MPL was not distributed with this
 * file, You can obtain one at http://mozilla.org/MPL/2.0/. */

#include "LocalStorageCache.h"

#include "Storage.h"
#include "StorageDBThread.h"
#include "StorageIPC.h"
#include "StorageUtils.h"
#include "LocalStorageManager.h"

#include "nsAutoPtr.h"
#include "nsDOMString.h"
#include "nsXULAppAPI.h"
#include "mozilla/Unused.h"
#include "nsProxyRelease.h"
#include "nsThreadUtils.h"

namespace mozilla {
namespace dom {

#define DOM_STORAGE_CACHE_KEEP_ALIVE_TIME_MS 20000

namespace {

const uint32_t kDefaultSet = 0;
const uint32_t kPrivateSet = 1;
const uint32_t kSessionSet = 2;

inline uint32_t
GetDataSetIndex(bool aPrivate, bool aSessionOnly)
{
  if (aPrivate) {
    return kPrivateSet;
  }

  if (aSessionOnly) {
    return kSessionSet;
  }

  return kDefaultSet;
}

inline uint32_t
GetDataSetIndex(const LocalStorage* aStorage)
{
  return GetDataSetIndex(aStorage->IsPrivate(), aStorage->IsSessionOnly());
}

} // namespace

// LocalStorageCacheBridge

NS_IMPL_ADDREF(LocalStorageCacheBridge)

// Since there is no consumer of return value of Release, we can turn this
// method to void to make implementation of asynchronous
// LocalStorageCache::Release much simpler.
NS_IMETHODIMP_(void) LocalStorageCacheBridge::Release(void)
{
  MOZ_ASSERT(int32_t(mRefCnt) > 0, "dup release");
  nsrefcnt count = --mRefCnt;
  NS_LOG_RELEASE(this, count, "LocalStorageCacheBridge");
  if (0 == count) {
    mRefCnt = 1; /* stabilize */
    /* enable this to find non-threadsafe destructors: */
    /* NS_ASSERT_OWNINGTHREAD(_class); */
    delete (this);
  }
}

// LocalStorageCache

LocalStorageCache::LocalStorageCache(const nsACString* aOriginNoSuffix)
  : mActor(nullptr)
  , mOriginNoSuffix(*aOriginNoSuffix)
  , mMonitor("LocalStorageCache")
  , mLoaded(false)
  , mLoadResult(NS_OK)
  , mInitialized(false)
  , mPersistent(false)
  , mSessionOnlyDataSetActive(false)
  , mPreloadTelemetryRecorded(false)
{
  MOZ_COUNT_CTOR(LocalStorageCache);
}

LocalStorageCache::~LocalStorageCache()
{
  if (mActor) {
    mActor->SendDeleteMeInternal();
    MOZ_ASSERT(!mActor, "SendDeleteMeInternal should have cleared!");
  }

  if (mManager) {
    mManager->DropCache(this);
  }

  MOZ_COUNT_DTOR(LocalStorageCache);
}

void
LocalStorageCache::SetActor(LocalStorageCacheChild* aActor)
{
  AssertIsOnOwningThread();
  MOZ_ASSERT(aActor);
  MOZ_ASSERT(!mActor);

  mActor = aActor;
}

NS_IMETHODIMP_(void)
LocalStorageCache::Release(void)
{
  // We must actually release on the main thread since the cache removes it
  // self from the manager's hash table.  And we don't want to lock access to
  // that hash table.
  if (NS_IsMainThread()) {
    LocalStorageCacheBridge::Release();
    return;
  }

  RefPtr<nsRunnableMethod<LocalStorageCacheBridge, void, false>> event =
    NewNonOwningRunnableMethod("dom::LocalStorageCacheBridge::Release",
                               static_cast<LocalStorageCacheBridge*>(this),
                               &LocalStorageCacheBridge::Release);

  nsresult rv = NS_DispatchToMainThread(event);
  if (NS_FAILED(rv)) {
    NS_WARNING("LocalStorageCache::Release() on a non-main thread");
    LocalStorageCacheBridge::Release();
  }
}

void
LocalStorageCache::Init(LocalStorageManager* aManager,
                   bool aPersistent,
                   nsIPrincipal* aPrincipal,
                   const nsACString& aQuotaOriginScope)
{
  if (mInitialized) {
    return;
  }

  mInitialized = true;
  aPrincipal->OriginAttributesRef().CreateSuffix(mOriginSuffix);
  mPersistent = aPersistent;
  if (aQuotaOriginScope.IsEmpty()) {
    mQuotaOriginScope = Origin();
  } else {
    mQuotaOriginScope = aQuotaOriginScope;
  }

  if (mPersistent) {
    mManager = aManager;
    Preload();
  }

  // Check the quota string has (or has not) the identical origin suffix as
  // this storage cache is bound to.
  MOZ_ASSERT(StringBeginsWith(mQuotaOriginScope, mOriginSuffix));
  MOZ_ASSERT(mOriginSuffix.IsEmpty() != StringBeginsWith(mQuotaOriginScope,
                                                         NS_LITERAL_CSTRING("^")));

  mUsage = aManager->GetOriginUsage(mQuotaOriginScope);
}

void
LocalStorageCache::NotifyObservers(const LocalStorage* aStorage,
                                   const nsString& aKey,
                                   const nsString& aOldValue,
                                   const nsString& aNewValue)
{
  AssertIsOnOwningThread();
  MOZ_ASSERT(aStorage);

  if (!mActor) {
    return;
  }

  // We want to send a message to the parent in order to broadcast the
  // StorageEvent correctly to any child process.

  Unused << mActor->SendNotify(aStorage->DocumentURI(),
                               aKey,
                               aOldValue,
                               aNewValue);
}

inline bool
LocalStorageCache::Persist(const LocalStorage* aStorage) const
{
  return mPersistent &&
         !aStorage->IsSessionOnly() &&
         !aStorage->IsPrivate();
}

const nsCString
LocalStorageCache::Origin() const
{
  return LocalStorageManager::CreateOrigin(mOriginSuffix, mOriginNoSuffix);
}

LocalStorageCache::Data&
LocalStorageCache::DataSet(const LocalStorage* aStorage)
{
  uint32_t index = GetDataSetIndex(aStorage);

  if (index == kSessionSet && !mSessionOnlyDataSetActive) {
    // Session only data set is demanded but not filled with
    // current data set, copy to session only set now.

    WaitForPreload(Telemetry::LOCALDOMSTORAGE_SESSIONONLY_PRELOAD_BLOCKING_MS);

    Data& defaultSet = mData[kDefaultSet];
    Data& sessionSet = mData[kSessionSet];

    for (auto iter = defaultSet.mKeys.Iter(); !iter.Done(); iter.Next()) {
      sessionSet.mKeys.Put(iter.Key(), iter.UserData());
    }

    mSessionOnlyDataSetActive = true;

    // This updates sessionSet.mOriginQuotaUsage and also updates global usage
    // for all session only data
    ProcessUsageDelta(kSessionSet, defaultSet.mOriginQuotaUsage);
  }

  return mData[index];
}

bool
LocalStorageCache::ProcessUsageDelta(const LocalStorage* aStorage,
                                     int64_t aDelta,
                                     const MutationSource aSource)
{
  return ProcessUsageDelta(GetDataSetIndex(aStorage), aDelta, aSource);
}

bool
LocalStorageCache::ProcessUsageDelta(uint32_t aGetDataSetIndex,
                                     const int64_t aDelta,
                                     const MutationSource aSource)
{
  // Check limit per this origin
  Data& data = mData[aGetDataSetIndex];
  uint64_t newOriginUsage = data.mOriginQuotaUsage + aDelta;
  if (aSource == ContentMutation &&
      aDelta > 0 && newOriginUsage > LocalStorageManager::GetQuota()) {
    return false;
  }

  // Now check eTLD+1 limit
  if (mUsage &&
      !mUsage->CheckAndSetETLD1UsageDelta(aGetDataSetIndex, aDelta, aSource)) {
    return false;
  }

  // Update size in our data set
  data.mOriginQuotaUsage = newOriginUsage;
  return true;
}

void
LocalStorageCache::Preload()
{
  if (mLoaded || !mPersistent) {
    return;
  }

  StorageDBChild* storageChild = StorageDBChild::GetOrCreate();
  if (!storageChild) {
    mLoaded = true;
    mLoadResult = NS_ERROR_FAILURE;
    return;
  }

  storageChild->AsyncPreload(this);
}

void
LocalStorageCache::WaitForPreload(Telemetry::HistogramID aTelemetryID)
{
  if (!mPersistent) {
    return;
  }

  bool loaded = mLoaded;

  // Telemetry of rates of pending preloads
  if (!mPreloadTelemetryRecorded) {
    mPreloadTelemetryRecorded = true;
    Telemetry::Accumulate(
      Telemetry::LOCALDOMSTORAGE_PRELOAD_PENDING_ON_FIRST_ACCESS,
      !loaded);
  }

  if (loaded) {
    return;
  }

  // Measure which operation blocks and for how long
  Telemetry::RuntimeAutoTimer timer(aTelemetryID);

  // If preload already started (i.e. we got some first data, but not all)
  // SyncPreload will just wait for it to finish rather then synchronously
  // read from the database.  It seems to me more optimal.

  // TODO place for A/B testing (force main thread load vs. let preload finish)

  // No need to check sDatabase for being non-null since preload is either
  // done before we've shut the DB down or when the DB could not start,
  // preload has not even be started.
  StorageDBChild::Get()->SyncPreload(this);
}

nsresult
LocalStorageCache::GetLength(const LocalStorage* aStorage, uint32_t* aRetval)
{
  if (Persist(aStorage)) {
    WaitForPreload(Telemetry::LOCALDOMSTORAGE_GETLENGTH_BLOCKING_MS);
    if (NS_FAILED(mLoadResult)) {
      return mLoadResult;
    }
  }

  *aRetval = DataSet(aStorage).mKeys.Count();
  return NS_OK;
}

nsresult
LocalStorageCache::GetKey(const LocalStorage* aStorage, uint32_t aIndex,
                           nsAString& aRetval)
{
  // XXX: This does a linear search for the key at index, which would
  // suck if there's a large numer of indexes. Do we care? If so,
  // maybe we need to have a lazily populated key array here or
  // something?
  if (Persist(aStorage)) {
    WaitForPreload(Telemetry::LOCALDOMSTORAGE_GETKEY_BLOCKING_MS);
    if (NS_FAILED(mLoadResult)) {
      return mLoadResult;
    }
  }

  aRetval.SetIsVoid(true);
  for (auto iter = DataSet(aStorage).mKeys.Iter(); !iter.Done(); iter.Next()) {
    if (aIndex == 0) {
      aRetval = iter.Key();
      break;
    }
    aIndex--;
  }

  return NS_OK;
}

void
LocalStorageCache::GetKeys(const LocalStorage* aStorage,
                           nsTArray<nsString>& aKeys)
{
  if (Persist(aStorage)) {
    WaitForPreload(Telemetry::LOCALDOMSTORAGE_GETALLKEYS_BLOCKING_MS);
  }

  if (NS_FAILED(mLoadResult)) {
    return;
  }

  for (auto iter = DataSet(aStorage).mKeys.Iter(); !iter.Done(); iter.Next()) {
    aKeys.AppendElement(iter.Key());
  }
}

nsresult
LocalStorageCache::GetItem(const LocalStorage* aStorage, const nsAString& aKey,
                           nsAString& aRetval)
{
  if (Persist(aStorage)) {
    WaitForPreload(Telemetry::LOCALDOMSTORAGE_GETVALUE_BLOCKING_MS);
    if (NS_FAILED(mLoadResult)) {
      return mLoadResult;
    }
  }

  // not using AutoString since we don't want to copy buffer to result
  nsString value;
  if (!DataSet(aStorage).mKeys.Get(aKey, &value)) {
    SetDOMStringToNull(value);
  }

  aRetval = value;

  return NS_OK;
}

nsresult
LocalStorageCache::SetItem(const LocalStorage* aStorage, const nsAString& aKey,
                           const nsString& aValue, nsString& aOld,
                           const MutationSource aSource)
{
  // Size of the cache that will change after this action.
  int64_t delta = 0;

  if (Persist(aStorage)) {
    WaitForPreload(Telemetry::LOCALDOMSTORAGE_SETVALUE_BLOCKING_MS);
    if (NS_FAILED(mLoadResult)) {
      return mLoadResult;
    }
  }

  Data& data = DataSet(aStorage);
  if (!data.mKeys.Get(aKey, &aOld)) {
    SetDOMStringToNull(aOld);

    // We only consider key size if the key doesn't exist before.
    delta += static_cast<int64_t>(aKey.Length());
  }

  delta += static_cast<int64_t>(aValue.Length()) -
           static_cast<int64_t>(aOld.Length());

  if (!ProcessUsageDelta(aStorage, delta, aSource)) {
    return NS_ERROR_DOM_QUOTA_EXCEEDED_ERR;
  }

  if (aValue == aOld && DOMStringIsNull(aValue) == DOMStringIsNull(aOld)) {
    return NS_SUCCESS_DOM_NO_OPERATION;
  }

  data.mKeys.Put(aKey, aValue);

  if (aSource != ContentMutation) {
    return NS_OK;
  }

<<<<<<< HEAD
  NotifyObservers(aStorage, nsString(aKey), aOld, aValue);
=======
#if !defined(MOZ_WIDGET_ANDROID)
  NotifyObservers(aStorage, nsString(aKey), aOld, aValue);
#endif
>>>>>>> 94e37e71

  if (Persist(aStorage)) {
    StorageDBChild* storageChild = StorageDBChild::Get();
    if (!storageChild) {
      NS_ERROR("Writing to localStorage after the database has been shut down"
               ", data lose!");
      return NS_ERROR_NOT_INITIALIZED;
    }

    if (DOMStringIsNull(aOld)) {
      return storageChild->AsyncAddItem(this, aKey, aValue);
    }

    return storageChild->AsyncUpdateItem(this, aKey, aValue);
  }

  return NS_OK;
}

nsresult
LocalStorageCache::RemoveItem(const LocalStorage* aStorage,
                              const nsAString& aKey,
                              nsString& aOld, const MutationSource aSource)
{
  if (Persist(aStorage)) {
    WaitForPreload(Telemetry::LOCALDOMSTORAGE_REMOVEKEY_BLOCKING_MS);
    if (NS_FAILED(mLoadResult)) {
      return mLoadResult;
    }
  }

  Data& data = DataSet(aStorage);
  if (!data.mKeys.Get(aKey, &aOld)) {
    SetDOMStringToNull(aOld);
    return NS_SUCCESS_DOM_NO_OPERATION;
  }

  // Recalculate the cached data size
  const int64_t delta = -(static_cast<int64_t>(aOld.Length()) +
                          static_cast<int64_t>(aKey.Length()));
  Unused << ProcessUsageDelta(aStorage, delta, aSource);
  data.mKeys.Remove(aKey);

  if (aSource != ContentMutation) {
    return NS_OK;
  }

<<<<<<< HEAD
  NotifyObservers(aStorage, nsString(aKey), aOld, VoidString());
=======
#if !defined(MOZ_WIDGET_ANDROID)
  NotifyObservers(aStorage, nsString(aKey), aOld, VoidString());
#endif
>>>>>>> 94e37e71

  if (Persist(aStorage)) {
    StorageDBChild* storageChild = StorageDBChild::Get();
    if (!storageChild) {
      NS_ERROR("Writing to localStorage after the database has been shut down"
               ", data lose!");
      return NS_ERROR_NOT_INITIALIZED;
    }

    return storageChild->AsyncRemoveItem(this, aKey);
  }

  return NS_OK;
}

nsresult
LocalStorageCache::Clear(const LocalStorage* aStorage,
                         const MutationSource aSource)
{
  bool refresh = false;
  if (Persist(aStorage)) {
    // We need to preload all data (know the size) before we can proceeed
    // to correctly decrease cached usage number.
    // XXX as in case of unload, this is not technically needed now, but
    // after super-scope quota introduction we have to do this.  Get telemetry
    // right now.
    WaitForPreload(Telemetry::LOCALDOMSTORAGE_CLEAR_BLOCKING_MS);
    if (NS_FAILED(mLoadResult)) {
      // When we failed to load data from the database, force delete of the
      // scope data and make use of the storage possible again.
      refresh = true;
      mLoadResult = NS_OK;
    }
  }

  Data& data = DataSet(aStorage);
  bool hadData = !!data.mKeys.Count();

  if (hadData) {
    Unused << ProcessUsageDelta(aStorage, -data.mOriginQuotaUsage, aSource);
    data.mKeys.Clear();
  }

  if (aSource != ContentMutation) {
    return hadData ? NS_OK : NS_SUCCESS_DOM_NO_OPERATION;
  }

<<<<<<< HEAD
  if (hadData) {
    NotifyObservers(aStorage, VoidString(), VoidString(), VoidString());
  }
=======
#if !defined(MOZ_WIDGET_ANDROID)
  if (hadData) {
    NotifyObservers(aStorage, VoidString(), VoidString(), VoidString());
  }
#endif
>>>>>>> 94e37e71

  if (Persist(aStorage) && (refresh || hadData)) {
    StorageDBChild* storageChild = StorageDBChild::Get();
    if (!storageChild) {
      NS_ERROR("Writing to localStorage after the database has been shut down"
               ", data lose!");
      return NS_ERROR_NOT_INITIALIZED;
    }

    return storageChild->AsyncClear(this);
  }

  return hadData ? NS_OK : NS_SUCCESS_DOM_NO_OPERATION;
}

int64_t
LocalStorageCache::GetOriginQuotaUsage(const LocalStorage* aStorage) const
{
  return mData[GetDataSetIndex(aStorage)].mOriginQuotaUsage;
}

void
LocalStorageCache::UnloadItems(uint32_t aUnloadFlags)
{
  if (aUnloadFlags & kUnloadDefault) {
    // Must wait for preload to pass correct usage to ProcessUsageDelta
    // XXX this is not technically needed right now since there is just
    // per-origin isolated quota handling, but when we introduce super-
    // -scope quotas, we have to do this.  Better to start getting
    // telemetry right now.
    WaitForPreload(Telemetry::LOCALDOMSTORAGE_UNLOAD_BLOCKING_MS);

    mData[kDefaultSet].mKeys.Clear();
    ProcessUsageDelta(kDefaultSet, -mData[kDefaultSet].mOriginQuotaUsage);
  }

  if (aUnloadFlags & kUnloadPrivate) {
    mData[kPrivateSet].mKeys.Clear();
    ProcessUsageDelta(kPrivateSet, -mData[kPrivateSet].mOriginQuotaUsage);
  }

  if (aUnloadFlags & kUnloadSession) {
    mData[kSessionSet].mKeys.Clear();
    ProcessUsageDelta(kSessionSet, -mData[kSessionSet].mOriginQuotaUsage);
    mSessionOnlyDataSetActive = false;
  }

#ifdef DOM_STORAGE_TESTS
  if (aUnloadFlags & kTestReload) {
    WaitForPreload(Telemetry::LOCALDOMSTORAGE_UNLOAD_BLOCKING_MS);

    mData[kDefaultSet].mKeys.Clear();
    mLoaded = false; // This is only used in testing code
    Preload();
  }
#endif
}

// LocalStorageCacheBridge

uint32_t
LocalStorageCache::LoadedCount()
{
  MonitorAutoLock monitor(mMonitor);
  Data& data = mData[kDefaultSet];
  return data.mKeys.Count();
}

bool
LocalStorageCache::LoadItem(const nsAString& aKey, const nsString& aValue)
{
  MonitorAutoLock monitor(mMonitor);
  if (mLoaded) {
    return false;
  }

  Data& data = mData[kDefaultSet];
  if (data.mKeys.Get(aKey, nullptr)) {
    return true; // don't stop, just don't override
  }

  data.mKeys.Put(aKey, aValue);
  data.mOriginQuotaUsage += aKey.Length() + aValue.Length();
  return true;
}

void
LocalStorageCache::LoadDone(nsresult aRv)
{
  MonitorAutoLock monitor(mMonitor);
  mLoadResult = aRv;
  mLoaded = true;
  monitor.Notify();
}

void
LocalStorageCache::LoadWait()
{
  MonitorAutoLock monitor(mMonitor);
  while (!mLoaded) {
    monitor.Wait();
  }
}

// StorageUsage

StorageUsage::StorageUsage(const nsACString& aOriginScope)
  : mOriginScope(aOriginScope)
{
  mUsage[kDefaultSet] = mUsage[kPrivateSet] = mUsage[kSessionSet] = 0LL;
}

namespace {

class LoadUsageRunnable : public Runnable
{
public:
  LoadUsageRunnable(int64_t* aUsage, const int64_t aDelta)
    : Runnable("dom::LoadUsageRunnable")
    , mTarget(aUsage)
    , mDelta(aDelta)
  {}

private:
  int64_t* mTarget;
  int64_t mDelta;

  NS_IMETHOD Run() override { *mTarget = mDelta; return NS_OK; }
};

} // namespace

void
StorageUsage::LoadUsage(const int64_t aUsage)
{
  // Using kDefaultSet index since it is the index for the persitent data
  // stored in the database we have just loaded usage for.
  if (!NS_IsMainThread()) {
    // In single process scenario we get this call from the DB thread
    RefPtr<LoadUsageRunnable> r =
      new LoadUsageRunnable(mUsage + kDefaultSet, aUsage);
    NS_DispatchToMainThread(r);
  } else {
    // On a child process we get this on the main thread already
    mUsage[kDefaultSet] += aUsage;
  }
}

bool
StorageUsage::CheckAndSetETLD1UsageDelta(uint32_t aDataSetIndex,
  const int64_t aDelta, const LocalStorageCache::MutationSource aSource)
{
  MOZ_ASSERT(NS_IsMainThread());

  int64_t newUsage = mUsage[aDataSetIndex] + aDelta;
  if (aSource == LocalStorageCache::ContentMutation &&
      aDelta > 0 && newUsage > LocalStorageManager::GetQuota()) {
    return false;
  }

  mUsage[aDataSetIndex] = newUsage;
  return true;
}

} // namespace dom
} // namespace mozilla<|MERGE_RESOLUTION|>--- conflicted
+++ resolved
@@ -437,13 +437,9 @@
     return NS_OK;
   }
 
-<<<<<<< HEAD
-  NotifyObservers(aStorage, nsString(aKey), aOld, aValue);
-=======
 #if !defined(MOZ_WIDGET_ANDROID)
   NotifyObservers(aStorage, nsString(aKey), aOld, aValue);
 #endif
->>>>>>> 94e37e71
 
   if (Persist(aStorage)) {
     StorageDBChild* storageChild = StorageDBChild::Get();
@@ -491,13 +487,9 @@
     return NS_OK;
   }
 
-<<<<<<< HEAD
-  NotifyObservers(aStorage, nsString(aKey), aOld, VoidString());
-=======
 #if !defined(MOZ_WIDGET_ANDROID)
   NotifyObservers(aStorage, nsString(aKey), aOld, VoidString());
 #endif
->>>>>>> 94e37e71
 
   if (Persist(aStorage)) {
     StorageDBChild* storageChild = StorageDBChild::Get();
@@ -545,17 +537,11 @@
     return hadData ? NS_OK : NS_SUCCESS_DOM_NO_OPERATION;
   }
 
-<<<<<<< HEAD
-  if (hadData) {
-    NotifyObservers(aStorage, VoidString(), VoidString(), VoidString());
-  }
-=======
 #if !defined(MOZ_WIDGET_ANDROID)
   if (hadData) {
     NotifyObservers(aStorage, VoidString(), VoidString(), VoidString());
   }
 #endif
->>>>>>> 94e37e71
 
   if (Persist(aStorage) && (refresh || hadData)) {
     StorageDBChild* storageChild = StorageDBChild::Get();
