/* -*- js-indent-level: 2; indent-tabs-mode: nil -*- */
/* vim: set ts=2 et sw=2 tw=80: */
/* This Source Code Form is subject to the terms of the Mozilla Public
 * License, v. 2.0. If a copy of the MPL was not distributed with this
 * file, You can obtain one at http://mozilla.org/MPL/2.0/. */

"use strict";

/* global XPCNativeWrapper evalWithDebugger */

const Services = require("Services");
const { Cc, Ci, Cu } = require("chrome");
const { DebuggerServer } = require("devtools/server/main");
const { ActorPool } = require("devtools/server/actors/common");
const { ThreadActor } = require("devtools/server/actors/thread");
const { ObjectActor } = require("devtools/server/actors/object");
const { LongStringActor } = require("devtools/server/actors/object/long-string");
const { createValueGrip, stringIsLong } = require("devtools/server/actors/object/utils");
const DevToolsUtils = require("devtools/shared/DevToolsUtils");
const ErrorDocs = require("devtools/server/actors/errordocs");
const { evalWithDebugger } = require("devtools/server/actors/webconsole/eval-with-debugger");

loader.lazyRequireGetter(this, "NetworkMonitorActor", "devtools/server/actors/network-monitor", true);
loader.lazyRequireGetter(this, "ConsoleProgressListener", "devtools/server/actors/webconsole/listeners/console-progress", true);
loader.lazyRequireGetter(this, "StackTraceCollector", "devtools/server/actors/network-monitor/stack-trace-collector", true);
loader.lazyRequireGetter(this, "JSPropertyProvider", "devtools/shared/webconsole/js-property-provider", true);
loader.lazyRequireGetter(this, "NetUtil", "resource://gre/modules/NetUtil.jsm", true);
loader.lazyRequireGetter(this, "addWebConsoleCommands", "devtools/server/actors/webconsole/utils", true);
<<<<<<< HEAD
loader.lazyRequireGetter(this, "formatCommand", "devtools/server/actors/webconsole/commands", true);
loader.lazyRequireGetter(this, "isCommand", "devtools/server/actors/webconsole/commands", true);
=======
loader.lazyRequireGetter(this, "isCommand", "devtools/server/actors/webconsole/commands", true);
loader.lazyRequireGetter(this, "validCommands", "devtools/server/actors/webconsole/commands", true);
loader.lazyRequireGetter(this, "createMessageManagerMocks", "devtools/server/actors/webconsole/message-manager-mock", true);
>>>>>>> 94e37e71
loader.lazyRequireGetter(this, "CONSOLE_WORKER_IDS", "devtools/server/actors/webconsole/utils", true);
loader.lazyRequireGetter(this, "WebConsoleUtils", "devtools/server/actors/webconsole/utils", true);
loader.lazyRequireGetter(this, "EnvironmentActor", "devtools/server/actors/environment", true);
loader.lazyRequireGetter(this, "EventEmitter", "devtools/shared/event-emitter");

// Overwrite implemented listeners for workers so that we don't attempt
// to load an unsupported module.
if (isWorker) {
  loader.lazyRequireGetter(this, "ConsoleAPIListener", "devtools/server/actors/webconsole/worker-listeners", true);
  loader.lazyRequireGetter(this, "ConsoleServiceListener", "devtools/server/actors/webconsole/worker-listeners", true);
} else {
  loader.lazyRequireGetter(this, "ConsoleAPIListener", "devtools/server/actors/webconsole/listeners/console-api", true);
  loader.lazyRequireGetter(this, "ConsoleServiceListener", "devtools/server/actors/webconsole/listeners/console-service", true);
  loader.lazyRequireGetter(this, "ConsoleReflowListener", "devtools/server/actors/webconsole/listeners/console-reflow", true);
  loader.lazyRequireGetter(this, "ContentProcessListener", "devtools/server/actors/webconsole/listeners/content-process", true);
  loader.lazyRequireGetter(this, "DocumentEventsListener", "devtools/server/actors/webconsole/listeners/document-events", true);
}

function isObject(value) {
  return Object(value) === value;
}

/**
 * The WebConsoleActor implements capabilities needed for the Web Console
 * feature.
 *
 * @constructor
 * @param object connection
 *        The connection to the client, DebuggerServerConnection.
 * @param object [parentActor]
 *        Optional, the parent actor.
 */
function WebConsoleActor(connection, parentActor) {
  this.conn = connection;
  this.parentActor = parentActor;

  this._actorPool = new ActorPool(this.conn);
  this.conn.addActorPool(this._actorPool);

  this._prefs = {};

  this.dbg = this.parentActor.makeDebugger();

  this._gripDepth = 0;
  this._listeners = new Set();
  this._lastConsoleInputEvaluation = undefined;

  this.objectGrip = this.objectGrip.bind(this);
  this._onWillNavigate = this._onWillNavigate.bind(this);
  this._onChangedToplevelDocument = this._onChangedToplevelDocument.bind(this);
  EventEmitter.on(this.parentActor, "changed-toplevel-document",
            this._onChangedToplevelDocument);
  this._onObserverNotification = this._onObserverNotification.bind(this);
  if (this.parentActor.isRootActor) {
    Services.obs.addObserver(this._onObserverNotification,
                             "last-pb-context-exited");
  }

  this.traits = {
    evaluateJSAsync: true,
    transferredResponseSize: true,
    selectedObjectActor: true, // 44+
    fetchCacheDescriptor: true,
  };

  if (this.dbg.replaying && !isWorker) {
    this.dbg.onConsoleMessage = this.onReplayingMessage.bind(this);
  }
}

WebConsoleActor.prototype =
{
  /**
   * Debugger instance.
   *
   * @see jsdebugger.jsm
   */
  dbg: null,

  /**
   * This is used by the ObjectActor to keep track of the depth of grip() calls.
   * @private
   * @type number
   */
  _gripDepth: null,

  /**
   * Actor pool for all of the actors we send to the client.
   * @private
   * @type object
   * @see ActorPool
   */
  _actorPool: null,

  /**
   * Web Console-related preferences.
   * @private
   * @type object
   */
  _prefs: null,

  /**
   * Holds a set of all currently registered listeners.
   *
   * @private
   * @type Set
   */
  _listeners: null,

  /**
   * The debugger server connection instance.
   * @type object
   */
  conn: null,

  /**
   * List of supported features by the console actor.
   * @type object
   */
  traits: null,

  /**
   * The window or sandbox we work with.
   * Note that even if it is named `window` it refers to the current
   * global we are debugging, which can be a Sandbox for addons
   * or browser content toolbox.
   *
   * @type nsIDOMWindow or Sandbox
   */
  get window() {
    if (this.parentActor.isRootActor) {
      return this._getWindowForBrowserConsole();
    }
    return this.parentActor.window;
  },

  /**
   * Get a window to use for the browser console.
   *
   * @private
   * @return nsIDOMWindow
   *         The window to use, or null if no window could be found.
   */
  _getWindowForBrowserConsole: function() {
    // Check if our last used chrome window is still live.
    let window = this._lastChromeWindow && this._lastChromeWindow.get();
    // If not, look for a new one.
    if (!window || window.closed) {
      window = this.parentActor.window;
      if (!window) {
        // Try to find the Browser Console window to use instead.
        window = Services.wm.getMostRecentWindow("devtools:webconsole");
        // We prefer the normal chrome window over the console window,
        // so we'll look for those windows in order to replace our reference.
        const onChromeWindowOpened = () => {
          // We'll look for this window when someone next requests window()
          Services.obs.removeObserver(onChromeWindowOpened, "domwindowopened");
          this._lastChromeWindow = null;
        };
        Services.obs.addObserver(onChromeWindowOpened, "domwindowopened");
      }

      this._handleNewWindow(window);
    }

    return window;
  },

  /**
   * Store a newly found window on the actor to be used in the future.
   *
   * @private
   * @param nsIDOMWindow window
   *        The window to store on the actor (can be null).
   */
  _handleNewWindow: function(window) {
    if (window) {
      if (this._hadChromeWindow) {
        Services.console.logStringMessage("Webconsole context has changed");
      }
      this._lastChromeWindow = Cu.getWeakReference(window);
      this._hadChromeWindow = true;
    } else {
      this._lastChromeWindow = null;
    }
  },

  /**
   * Whether we've been using a window before.
   *
   * @private
   * @type boolean
   */
  _hadChromeWindow: false,

  /**
   * A weak reference to the last chrome window we used to work with.
   *
   * @private
   * @type nsIWeakReference
   */
  _lastChromeWindow: null,

  // The evalWindow is used at the scope for JS evaluation.
  _evalWindow: null,
  get evalWindow() {
    return this._evalWindow || this.window;
  },

  set evalWindow(window) {
    this._evalWindow = window;

    if (!this._progressListenerActive) {
      EventEmitter.on(this.parentActor, "will-navigate", this._onWillNavigate);
      this._progressListenerActive = true;
    }
  },

  /**
   * Flag used to track if we are listening for events from the progress
   * listener of the target actor. We use the progress listener to clear
   * this.evalWindow on page navigation.
   *
   * @private
   * @type boolean
   */
  _progressListenerActive: false,

  /**
   * The ConsoleServiceListener instance.
   * @type object
   */
  consoleServiceListener: null,

  /**
   * The ConsoleAPIListener instance.
   */
  consoleAPIListener: null,

  /**
   * The ConsoleProgressListener instance.
   */
  consoleProgressListener: null,

  /**
   * The ConsoleReflowListener instance.
   */
  consoleReflowListener: null,

  /**
   * The Web Console Commands names cache.
   * @private
   * @type array
   */
  _webConsoleCommandsCache: null,

  typeName: "console",

  get globalDebugObject() {
    return this.parentActor.threadActor.globalDebugObject;
  },

  grip: function() {
    return { actor: this.actorID };
  },

  hasNativeConsoleAPI: function(window) {
    if (isWorker) {
      // Can't use XPCNativeWrapper as a way to check for console API in workers
      return true;
    }

    let isNative = false;
    try {
      // We are very explicitly examining the "console" property of
      // the non-Xrayed object here.
      const console = window.wrappedJSObject.console;
      isNative = new XPCNativeWrapper(console).IS_NATIVE_CONSOLE;
    } catch (ex) {
      // ignored
    }
    return isNative;
  },

  _findProtoChain: ThreadActor.prototype._findProtoChain,
  _removeFromProtoChain: ThreadActor.prototype._removeFromProtoChain,

  /**
   * Destroy the current WebConsoleActor instance.
   */
  destroy() {
    if (this.consoleServiceListener) {
      this.consoleServiceListener.destroy();
      this.consoleServiceListener = null;
    }
    if (this.netmonitors) {
      for (const { messageManager } of this.netmonitors) {
        messageManager.sendAsyncMessage("debug:destroy-network-monitor", {
          actorID: this.actorID
        });
      }
      this.netmonitors = null;
    }
    if (this.consoleAPIListener) {
      this.consoleAPIListener.destroy();
      this.consoleAPIListener = null;
    }
    if (this.stackTraceCollector) {
      this.stackTraceCollector.destroy();
      this.stackTraceCollector = null;
    }
    if (this.consoleProgressListener) {
      this.consoleProgressListener.destroy();
      this.consoleProgressListener = null;
    }
    if (this.consoleReflowListener) {
      this.consoleReflowListener.destroy();
      this.consoleReflowListener = null;
    }
    if (this.contentProcessListener) {
      this.contentProcessListener.destroy();
      this.contentProcessListener = null;
    }

    EventEmitter.off(this.parentActor, "changed-toplevel-document",
               this._onChangedToplevelDocument);

    this.conn.removeActorPool(this._actorPool);

    if (this.parentActor.isRootActor) {
      Services.obs.removeObserver(this._onObserverNotification,
                                  "last-pb-context-exited");
    }

    this._actorPool = null;
    this._webConsoleCommandsCache = null;
    this._lastConsoleInputEvaluation = null;
    this._evalWindow = null;
    this.dbg.enabled = false;
    this.dbg = null;
    this.conn = null;
  },

  /**
   * Create and return an environment actor that corresponds to the provided
   * Debugger.Environment. This is a straightforward clone of the ThreadActor's
   * method except that it stores the environment actor in the web console
   * actor's pool.
   *
   * @param Debugger.Environment environment
   *        The lexical environment we want to extract.
   * @return The EnvironmentActor for |environment| or |undefined| for host
   *         functions or functions scoped to a non-debuggee global.
   */
  createEnvironmentActor: function(environment) {
    if (!environment) {
      return undefined;
    }

    if (environment.actor) {
      return environment.actor;
    }

    const actor = new EnvironmentActor(environment, this);
    this._actorPool.addActor(actor);
    environment.actor = actor;

    return actor;
  },

  /**
   * Create a grip for the given value.
   *
   * @param mixed value
   * @return object
   */
  createValueGrip: function(value) {
    return createValueGrip(value, this._actorPool, this.objectGrip);
  },

  /**
   * Make a debuggee value for the given value.
   *
   * @param mixed value
   *        The value you want to get a debuggee value for.
   * @param boolean useObjectGlobal
   *        If |true| the object global is determined and added as a debuggee,
   *        otherwise |this.window| is used when makeDebuggeeValue() is invoked.
   * @return object
   *         Debuggee value for |value|.
   */
  makeDebuggeeValue: function(value, useObjectGlobal) {
    if (this.dbg.replaying) {
      // If we are replaying then any values we are operating on should already
      // be debuggee values.
      return value;
    }
    if (useObjectGlobal && isObject(value)) {
      try {
        const global = Cu.getGlobalForObject(value);
        const dbgGlobal = this.dbg.makeGlobalObjectReference(global);
        return dbgGlobal.makeDebuggeeValue(value);
      } catch (ex) {
        // The above can throw an exception if value is not an actual object
        // or 'Object in compartment marked as invisible to Debugger'
      }
    }
    const dbgGlobal = this.dbg.makeGlobalObjectReference(this.window);
    return dbgGlobal.makeDebuggeeValue(value);
  },

  /**
   * Create a grip for the given object.
   *
   * @param object object
   *        The object you want.
   * @param object pool
   *        An ActorPool where the new actor instance is added.
   * @param object
   *        The object grip.
   */
  objectGrip: function(object, pool) {
    const actor = new ObjectActor(object, {
      getGripDepth: () => this._gripDepth,
      incrementGripDepth: () => this._gripDepth++,
      decrementGripDepth: () => this._gripDepth--,
      createValueGrip: v => this.createValueGrip(v),
      sources: () => DevToolsUtils.reportException("WebConsoleActor",
        Error("sources not yet implemented")),
      createEnvironmentActor: (env) => this.createEnvironmentActor(env),
      getGlobalDebugObject: () => this.globalDebugObject
    }, this.conn);
    pool.addActor(actor);
    return actor.form();
  },

  /**
   * Create a grip for the given string.
   *
   * @param string string
   *        The string you want to create the grip for.
   * @param object pool
   *        An ActorPool where the new actor instance is added.
   * @return object
   *         A LongStringActor object that wraps the given string.
   */
  longStringGrip: function(string, pool) {
    const actor = new LongStringActor(string);
    pool.addActor(actor);
    return actor.grip();
  },

  /**
   * Create a long string grip if needed for the given string.
   *
   * @private
   * @param string string
   *        The string you want to create a long string grip for.
   * @return string|object
   *         A string is returned if |string| is not a long string.
   *         A LongStringActor grip is returned if |string| is a long string.
   */
  _createStringGrip: function(string) {
    if (string && stringIsLong(string)) {
      return this.longStringGrip(string, this._actorPool);
    }
    return string;
  },

  /**
   * Get an object actor by its ID.
   *
   * @param string actorID
   * @return object
   */
  getActorByID: function(actorID) {
    return this._actorPool.get(actorID);
  },

  /**
   * Release an actor.
   *
   * @param object actor
   *        The actor instance you want to release.
   */
  releaseActor: function(actor) {
    this._actorPool.removeActor(actor);
  },

  /**
   * Returns the latest web console input evaluation.
   * This is undefined if no evaluations have been completed.
   *
   * @return object
   */
  getLastConsoleInputEvaluation: function() {
    return this._lastConsoleInputEvaluation;
  },

  /**
   * This helper is used by the WebExtensionInspectedWindowActor to
   * inspect an object in the developer toolbox.
   */
  inspectObject(dbgObj, inspectFromAnnotation) {
    this.conn.sendActorEvent(this.actorID, "inspectObject", {
      objectActor: this.createValueGrip(dbgObj),
      inspectFromAnnotation,
    });
  },

  /**
   * When using a replaying debugger, all messages we have seen so far.
   */
  replayingMessages: null,

  /**
   * When using a replaying debugger, this helper returns whether a message has
   * been seen before. When the process rewinds or plays back through regions
   * of execution that have executed before, we will see the same messages
   * again.
   */
  isDuplicateReplayingMessage: function(msg) {
    if (!this.replayingMessages) {
      this.replayingMessages = {};
    }
    // The progress counter on the message is unique across all messages in the
    // replaying process.
    const progress = msg.executionPoint.progress;
    if (this.replayingMessages[progress]) {
      return true;
    }
    this.replayingMessages[progress] = true;
    return false;
  },

  // Request handlers for known packet types.

  /**
   * Handler for the "startListeners" request.
   *
   * @param object request
   *        The JSON request object received from the Web Console client.
   * @return object
   *         The response object which holds the startedListeners array.
   */
  startListeners: async function(request) {
    const startedListeners = [];
    const window = !this.parentActor.isRootActor ? this.window : null;

    while (request.listeners.length > 0) {
      const listener = request.listeners.shift();
      switch (listener) {
        case "PageError":
          // Workers don't support this message type yet
          if (isWorker) {
            break;
          }
          if (!this.consoleServiceListener) {
            this.consoleServiceListener =
              new ConsoleServiceListener(window, this);
            this.consoleServiceListener.init();
          }
          startedListeners.push(listener);
          break;
        case "ConsoleAPI":
          if (!this.consoleAPIListener) {
            // Create the consoleAPIListener
            // (and apply the filtering options defined in the parent actor).
            this.consoleAPIListener = new ConsoleAPIListener(
              window, this, this.parentActor.consoleAPIListenerOptions);
            this.consoleAPIListener.init();
          }
          startedListeners.push(listener);
          break;
        case "NetworkActivity":
          // Workers don't support this message type
          if (isWorker) {
            break;
          }
          if (!this.netmonitors) {
            // Instanciate fake message managers used for service worker's netmonitor
            // when running in the content process, and for netmonitor running in the
            // same process when running in the parent process.
            // `createMessageManagerMocks` returns a couple of connected messages
            // managers that pass messages to each other to simulate the process
            // boundary. We will use the first one for the webconsole-actor and the
            // second one will be used by the netmonitor-actor.
            const [ mmMockParent, mmMockChild ] = createMessageManagerMocks();

            // Maintain the list of message manager we should message to/listen from
            // to support the netmonitor instances, also records actorID of each
            // NetworkMonitorActor.
            // Array of `{ messageManager, parentProcess }`.
            // Where `parentProcess` is true for the netmonitor actor instanciated in the
            // parent process.
            this.netmonitors = [];

            // Check if the actor is running in a content process
            const isInContentProcess =
              Services.appinfo.processType != Ci.nsIXULRuntime.PROCESS_TYPE_DEFAULT &&
              this.parentActor.messageManager;
            if (isInContentProcess) {
              // Start a network monitor in the parent process to listen to
              // most requests that happen in parent. This one will communicate through
              // `messageManager`.
              await this.conn.spawnActorInParentProcess(
                this.actorID, {
                  module: "devtools/server/actors/network-monitor",
                  constructor: "NetworkMonitorActor",
                  args: [
                    { outerWindowID: this.parentActor.outerWindowID },
                    this.actorID
                  ],
                });
              this.netmonitors.push({
                messageManager: this.parentActor.messageManager,
                parentProcess: true
              });
            }

            // When the console actor runs in the parent process, Netmonitor can be ran
            // in the process and communicate through `messageManagerMock`.
            // And while it runs in the content process, we also spawn one in the content
            // to listen to requests that happen in the content process (for instance
            // service workers requests)
            new NetworkMonitorActor(this.conn,
              { window },
              this.actorID,
              mmMockParent);

            this.netmonitors.push({
              messageManager: mmMockChild,
              parentProcess: !isInContentProcess
            });

            // Create a StackTraceCollector that's going to be shared both by
            // the NetworkMonitorActor running in the same process for service worker
            // requests, as well with the NetworkMonitorActor running in the parent
            // process. It will communicate via message manager for this one.
            this.stackTraceCollector = new StackTraceCollector({ window },
              this.netmonitors);
            this.stackTraceCollector.init();
          }
          startedListeners.push(listener);
          break;
        case "FileActivity":
          // Workers don't support this message type
          if (isWorker) {
            break;
          }
          if (this.window instanceof Ci.nsIDOMWindow) {
            if (!this.consoleProgressListener) {
              this.consoleProgressListener =
                new ConsoleProgressListener(this.window, this);
            }
            this.consoleProgressListener.startMonitor(this.consoleProgressListener
                                                      .MONITOR_FILE_ACTIVITY);
            startedListeners.push(listener);
          }
          break;
        case "ReflowActivity":
          // Workers don't support this message type
          if (isWorker) {
            break;
          }
          if (!this.consoleReflowListener) {
            this.consoleReflowListener =
              new ConsoleReflowListener(this.window, this);
          }
          startedListeners.push(listener);
          break;
        case "ContentProcessMessages":
          // Workers don't support this message type
          if (isWorker) {
            break;
          }
          if (!this.contentProcessListener) {
            this.contentProcessListener = new ContentProcessListener(this);
          }
          startedListeners.push(listener);
          break;
        case "DocumentEvents":
          // Workers don't support this message type
          if (isWorker) {
            break;
          }
          if (!this.documentEventsListener) {
            this.documentEventsListener = new DocumentEventsListener(this);
          }
          startedListeners.push(listener);
          break;
      }
    }

    // Update the live list of running listeners
    startedListeners.forEach(this._listeners.add, this._listeners);

    return {
      startedListeners: startedListeners,
      nativeConsoleAPI: this.hasNativeConsoleAPI(this.window),
      traits: this.traits,
    };
  },

  /**
   * Handler for the "stopListeners" request.
   *
   * @param object request
   *        The JSON request object received from the Web Console client.
   * @return object
   *         The response packet to send to the client: holds the
   *         stoppedListeners array.
   */
  stopListeners: function(request) {
    const stoppedListeners = [];

    // If no specific listeners are requested to be detached, we stop all
    // listeners.
    const toDetach = request.listeners ||
      ["PageError", "ConsoleAPI", "NetworkActivity",
       "FileActivity", "ContentProcessMessages"];

    while (toDetach.length > 0) {
      const listener = toDetach.shift();
      switch (listener) {
        case "PageError":
          if (this.consoleServiceListener) {
            this.consoleServiceListener.destroy();
            this.consoleServiceListener = null;
          }
          stoppedListeners.push(listener);
          break;
        case "ConsoleAPI":
          if (this.consoleAPIListener) {
            this.consoleAPIListener.destroy();
            this.consoleAPIListener = null;
          }
          stoppedListeners.push(listener);
          break;
        case "NetworkActivity":
          if (this.netmonitors) {
            for (const { messageManager } of this.netmonitors) {
              messageManager.sendAsyncMessage("debug:destroy-network-monitor", {
                actorID: this.actorID
              });
            }
            this.netmonitors = null;
          }
          if (this.stackTraceCollector) {
            this.stackTraceCollector.destroy();
            this.stackTraceCollector = null;
          }
          stoppedListeners.push(listener);
          break;
        case "FileActivity":
          if (this.consoleProgressListener) {
            this.consoleProgressListener.stopMonitor(this.consoleProgressListener
                                                     .MONITOR_FILE_ACTIVITY);
            this.consoleProgressListener = null;
          }
          stoppedListeners.push(listener);
          break;
        case "ReflowActivity":
          if (this.consoleReflowListener) {
            this.consoleReflowListener.destroy();
            this.consoleReflowListener = null;
          }
          stoppedListeners.push(listener);
          break;
        case "ContentProcessMessages":
          if (this.contentProcessListener) {
            this.contentProcessListener.destroy();
            this.contentProcessListener = null;
          }
          stoppedListeners.push(listener);
          break;
        case "DocumentEvents":
          if (this.documentEventsListener) {
            this.documentEventsListener.destroy();
            this.documentEventsListener = null;
          }
          stoppedListeners.push(listener);
          break;
      }
    }

    // Update the live list of running listeners
    stoppedListeners.forEach(this._listeners.delete, this._listeners);

    return { stoppedListeners: stoppedListeners };
  },

  /**
   * Handler for the "getCachedMessages" request. This method sends the cached
   * error messages and the window.console API calls to the client.
   *
   * @param object request
   *        The JSON request object received from the Web Console client.
   * @return object
   *         The response packet to send to the client: it holds the cached
   *         messages array.
   */
  getCachedMessages: function(request) {
    const types = request.messageTypes;
    if (!types) {
      return {
        error: "missingParameter",
        message: "The messageTypes parameter is missing.",
      };
    }

    const messages = [];

    let replayingMessages = [];
    if (this.dbg.replaying) {
      replayingMessages = this.dbg.findAllConsoleMessages().filter(msg => {
        return !this.isDuplicateReplayingMessage(msg);
      });
    }

    while (types.length > 0) {
      const type = types.shift();
      switch (type) {
        case "ConsoleAPI": {
          replayingMessages.forEach((msg) => {
            if (msg.messageType == "ConsoleAPI") {
              const message = this.prepareConsoleMessageForRemote(msg);
              message._type = type;
              messages.push(message);
            }
          });

          if (!this.consoleAPIListener) {
            break;
          }

          // See `window` definition. It isn't always a DOM Window.
          const winStartTime = this.window && this.window.performance ?
            this.window.performance.timing.navigationStart : 0;

          const cache = this.consoleAPIListener
                      .getCachedMessages(!this.parentActor.isRootActor);
          cache.forEach((cachedMessage) => {
            // Filter out messages that came from a ServiceWorker but happened
            // before the page was requested.
            if (cachedMessage.innerID === "ServiceWorker" &&
                winStartTime > cachedMessage.timeStamp) {
              return;
            }

            const message = this.prepareConsoleMessageForRemote(cachedMessage);
            message._type = type;
            messages.push(message);
          });
          break;
        }
        case "PageError": {
          replayingMessages.forEach((msg) => {
            if (msg.messageType == "PageError") {
              const message = this.preparePageErrorForRemote(msg);
              message._type = type;
              messages.push(message);
            }
          });

          if (!this.consoleServiceListener) {
            break;
          }
          const cache = this.consoleServiceListener
                      .getCachedMessages(!this.parentActor.isRootActor);
          cache.forEach((cachedMessage) => {
            let message = null;
            if (cachedMessage instanceof Ci.nsIScriptError) {
              message = this.preparePageErrorForRemote(cachedMessage);
              message._type = type;
            } else {
              message = {
                _type: "LogMessage",
                message: this._createStringGrip(cachedMessage.message),
                timeStamp: cachedMessage.timeStamp,
              };
            }
            messages.push(message);
          });
          break;
        }
      }
    }

    return {
      from: this.actorID,
      messages: messages,
    };
  },

  /**
   * Handler for the "evaluateJSAsync" request. This method evaluates the given
   * JavaScript string and sends back a packet with a unique ID.
   * The result will be returned later as an unsolicited `evaluationResult`,
   * that can be associated back to this request via the `resultID` field.
   * Cannot be async, see Comment two on Bug #1452920
   *
   * @param object request
   *        The JSON request object received from the Web Console client.
   * @return object
   *         The response packet to send to with the unique id in the
   *         `resultID` field.
   */
  evaluateJSAsync: function(request) {
    // We want to be able to run console commands without waiting
    // for the first to return (see Bug 1088861).

    // First, send a response packet with the id only.
    const resultID = Date.now();
    this.conn.send({
      from: this.actorID,
      resultID: resultID
    });

    // Then, execute the script that may pause.
    const response = this.evaluateJS(request);
    response.resultID = resultID;

    this._waitForHelperResultAndSend(response).catch(e =>
      DevToolsUtils.reportException(
        "evaluateJSAsync",
        Error(`Encountered error while waiting for Helper Result: ${e}`)
      )
    );
  },

  /**
   * In order to have asynchronous commands such as screenshot, we have to be
   * able to handle promises in the helper result. This method handles waiting
   * for the promise, and then dispatching the result
   *
   *
   * @private
   * @param object response
   *         The response packet to send to with the unique id in the
   *         `resultID` field, and potentially a promise in the helperResult
   *         field.
   *
   * @return object
   *         The response packet to send to with the unique id in the
   *         `resultID` field, with a sanitized helperResult field.
   */
  _waitForHelperResultAndSend: async function(response) {
    // Wait for asynchronous command completion before sending back the response
    if (
      response.helperResult &&
      typeof response.helperResult.then == "function"
    ) {
      response.helperResult = await response.helperResult;
    }

    // Finally, send an unsolicited evaluationResult packet with
    // the normal return value
    this.conn.sendActorEvent(this.actorID, "evaluationResult", response);
  },

  /**
   * Handler for the "evaluateJS" request. This method evaluates the given
   * JavaScript string and sends back the result.
   *
   * @param object request
   *        The JSON request object received from the Web Console client.
   * @return object
   *         The evaluation response packet.
   */
  evaluateJS: function(request) {
    const input = request.text;
    const timestamp = Date.now();

    const evalOptions = {
      bindObjectActor: request.bindObjectActor,
      frameActor: request.frameActor,
      url: request.url,
      selectedNodeActor: request.selectedNodeActor,
      selectedObjectActor: request.selectedObjectActor,
    };

    const evalInfo = evalWithDebugger(input, evalOptions, this);
    const evalResult = evalInfo.result;
    const helperResult = evalInfo.helperResult;

    let result, errorDocURL, errorMessage, errorNotes = null, errorGrip = null,
      frame = null;
    if (evalResult) {
      if ("return" in evalResult) {
        result = evalResult.return;
      } else if ("yield" in evalResult) {
        result = evalResult.yield;
      } else if ("throw" in evalResult) {
        const error = evalResult.throw;

        errorGrip = this.createValueGrip(error);

        errorMessage = String(error);
        if (typeof error === "object" && error !== null) {
          try {
            errorMessage = DevToolsUtils.callPropertyOnObject(error, "toString");
          } catch (e) {
            // If the debuggee is not allowed to access the "toString" property
            // of the error object, calling this property from the debuggee's
            // compartment will fail. The debugger should show the error object
            // as it is seen by the debuggee, so this behavior is correct.
            //
            // Unfortunately, we have at least one test that assumes calling the
            // "toString" property of an error object will succeed if the
            // debugger is allowed to access it, regardless of whether the
            // debuggee is allowed to access it or not.
            //
            // To accomodate these tests, if calling the "toString" property
            // from the debuggee compartment fails, we rewrap the error object
            // in the debugger's compartment, and then call the "toString"
            // property from there.
            if (typeof error.unsafeDereference === "function") {
              errorMessage = error.unsafeDereference().toString();
            }
          }
        }

        // It is possible that we won't have permission to unwrap an
        // object and retrieve its errorMessageName.
        try {
          errorDocURL = ErrorDocs.GetURL(error);
        } catch (ex) {
          // ignored
        }

        try {
          const line = error.errorLineNumber;
          const column = error.errorColumnNumber;

          if (typeof line === "number" && typeof column === "number") {
            // Set frame only if we have line/column numbers.
            frame = {
              source: "debugger eval code",
              line,
              column
            };
          }
        } catch (ex) {
          // ignored
        }

        try {
          const notes = error.errorNotes;
          if (notes && notes.length) {
            errorNotes = [];
            for (const note of notes) {
              errorNotes.push({
                messageBody: this._createStringGrip(note.message),
                frame: {
                  source: note.fileName,
                  line: note.lineNumber,
                  column: note.columnNumber,
                }
              });
            }
          }
        } catch (ex) {
          // ignored
        }
      }
    }

    // If a value is encountered that the debugger server doesn't support yet,
    // the console should remain functional.
    let resultGrip;
    try {
      resultGrip = this.createValueGrip(result);
    } catch (e) {
      errorMessage = e;
    }

    this._lastConsoleInputEvaluation = result;

    return {
      from: this.actorID,
      input: input,
      result: resultGrip,
      timestamp: timestamp,
      exception: errorGrip,
      exceptionMessage: this._createStringGrip(errorMessage),
      exceptionDocURL: errorDocURL,
      frame,
      helperResult: helperResult,
      notes: errorNotes,
    };
  },

  /**
   * The Autocomplete request handler.
   *
   * @param object request
   *        The request message - what input to autocomplete.
   * @return object
   *         The response message - matched properties.
   */
  autocomplete: function(request) {
    const frameActorId = request.frameActor;
    let dbgObject = null;
    let environment = null;
    let hadDebuggee = false;
    let matches = [];
    let matchProp;
    const reqText = request.text.substr(0, request.cursor);

    if (isCommand(reqText)) {
      const commandsCache = this._getWebConsoleCommandsCache();
      matchProp = reqText;
      matches = validCommands
        .filter(c => `:${c}`.startsWith(reqText)
          && commandsCache.find(n => `:${n}`.startsWith(reqText))
        )
        .map(c => `:${c}`);
    } else {
      // This is the case of the paused debugger
      if (frameActorId) {
        const frameActor = this.conn.getActor(frameActorId);
        try {
          // Need to try/catch since accessing frame.environment
          // can throw "Debugger.Frame is not live"
          const frame = frameActor.frame;
          environment = frame.environment;
        } catch (e) {
          DevToolsUtils.reportException("autocomplete",
            Error("The frame actor was not found: " + frameActorId));
        }
      } else {
        // This is the general case (non-paused debugger)
        hadDebuggee = this.dbg.hasDebuggee(this.evalWindow);
        dbgObject = this.dbg.addDebuggee(this.evalWindow);
      }

      const result = JSPropertyProvider(dbgObject, environment, request.text,
                                      request.cursor, frameActorId) || {};

      if (!hadDebuggee && dbgObject) {
        this.dbg.removeDebuggee(this.evalWindow);
      }

      matches = result.matches || new Set();
      matchProp = result.matchProp;

      // We consider '$' as alphanumeric because it is used in the names of some
      // helper functions; we also consider whitespace as alphanum since it should not
      // be seen as break in the evaled string.
      const lastNonAlphaIsDot = /[.][a-zA-Z0-9$\s]*$/.test(reqText);
      if (!lastNonAlphaIsDot) {
        this._getWebConsoleCommandsCache().forEach(n => {
          // filter out `screenshot` command as it is inaccessible without the `:` prefix
          if (n !== "screenshot" && n.startsWith(result.matchProp)) {
            matches.add(n);
          }
        });
      }

<<<<<<< HEAD
      matches = matches.concat(this._webConsoleCommandsCache
          .filter(n =>
            // filter out `screenshot` command as it is inaccessible without
            // the `:` prefix
            n !== "screenshot" && n.startsWith(result.matchProp)
          ));
=======
      // Sort the results in order to display lowercased item first (e.g. we want to
      // display `document` then `Document` as we loosely match the user input if the
      // first letter they typed was lowercase).
      matches = Array.from(matches).sort((a, b) => {
        const lA = a[0].toLocaleLowerCase() === a[0];
        const lB = b[0].toLocaleLowerCase() === b[0];
        if (lA === lB) {
          return a < b ? -1 : 1;
        }
        return lA ? -1 : 1;
      });
>>>>>>> 94e37e71
    }

    return {
      from: this.actorID,
      matches,
      matchProp,
    };
  },

  /**
   * The "clearMessagesCache" request handler.
   */
  clearMessagesCache: function() {
    // TODO: Bug 717611 - Web Console clear button does not clear cached errors
    const windowId = !this.parentActor.isRootActor ?
                   WebConsoleUtils.getInnerWindowId(this.window) : null;
    const ConsoleAPIStorage = Cc["@mozilla.org/consoleAPI-storage;1"]
                              .getService(Ci.nsIConsoleAPIStorage);
    ConsoleAPIStorage.clearEvents(windowId);

    CONSOLE_WORKER_IDS.forEach((id) => {
      ConsoleAPIStorage.clearEvents(id);
    });

    if (this.parentActor.isRootActor) {
      Services.console.reset();
    }
    return {};
  },

  /**
   * The "getPreferences" request handler.
   *
   * @param object request
   *        The request message - which preferences need to be retrieved.
   * @return object
   *         The response message - a { key: value } object map.
   */
  getPreferences: function(request) {
    const prefs = Object.create(null);
    for (const key of request.preferences) {
      prefs[key] = this._prefs[key];
    }
    return { preferences: prefs };
  },

  /**
   * The "setPreferences" request handler.
   *
   * @param object request
   *        The request message - which preferences need to be updated.
   */
  setPreferences: function(request) {
    for (const key in request.preferences) {
      this._prefs[key] = request.preferences[key];

      if (this.netmonitors) {
        if (key == "NetworkMonitor.saveRequestAndResponseBodies") {
          for (const { messageManager } of this.netmonitors) {
            messageManager.sendAsyncMessage("debug:netmonitor-preference", {
              saveRequestAndResponseBodies: this._prefs[key]
            });
          }
        } else if (key == "NetworkMonitor.throttleData") {
          for (const { messageManager } of this.netmonitors) {
            messageManager.sendAsyncMessage("debug:netmonitor-preference", {
              throttleData: this._prefs[key]
            });
          }
        }
      }
    }
    return { updated: Object.keys(request.preferences) };
  },

  // End of request handlers.

  /**
   * Create an object with the API we expose to the Web Console during
   * JavaScript evaluation.
   * This object inherits properties and methods from the Web Console actor.
   *
   * @private
   * @param object debuggerGlobal
   *        A Debugger.Object that wraps a content global. This is used for the
   *        Web Console Commands.
   * @return object
   *         The same object as |this|, but with an added |sandbox| property.
   *         The sandbox holds methods and properties that can be used as
   *         bindings during JS evaluation.
   */
  _getWebConsoleCommands: function(debuggerGlobal) {
    const helpers = {
      window: this.evalWindow,
      chromeWindow: this.chromeWindow.bind(this),
      makeDebuggeeValue: debuggerGlobal.makeDebuggeeValue.bind(debuggerGlobal),
      createValueGrip: this.createValueGrip.bind(this),
      sandbox: Object.create(null),
      helperResult: null,
      consoleActor: this,
    };
    addWebConsoleCommands(helpers);

    const evalWindow = this.evalWindow;
    function maybeExport(obj, name) {
      if (typeof obj[name] != "function") {
        return;
      }

      // By default, chrome-implemented functions that are exposed to content
      // refuse to accept arguments that are cross-origin for the caller. This
      // is generally the safe thing, but causes problems for certain console
      // helpers like cd(), where we users sometimes want to pass a cross-origin
      // window. To circumvent this restriction, we use exportFunction along
      // with a special option designed for this purpose. See bug 1051224.
      obj[name] =
        Cu.exportFunction(obj[name], evalWindow, { allowCrossOriginArguments: true });
    }
    for (const name in helpers.sandbox) {
      const desc = Object.getOwnPropertyDescriptor(helpers.sandbox, name);

      // Workers don't have access to Cu so won't be able to exportFunction.
      if (!isWorker) {
        maybeExport(desc, "get");
        maybeExport(desc, "set");
        maybeExport(desc, "value");
      }
      if (desc.value) {
        // Make sure the helpers can be used during eval.
        desc.value = debuggerGlobal.makeDebuggeeValue(desc.value);
      }
      Object.defineProperty(helpers.sandbox, name, desc);
    }
    return helpers;
  },

<<<<<<< HEAD
  /**
   * Evaluates a string using the debugger API.
   *
   * To allow the variables view to update properties from the Web Console we
   * provide the "bindObjectActor" mechanism: the Web Console tells the
   * ObjectActor ID for which it desires to evaluate an expression. The
   * Debugger.Object pointed at by the actor ID is bound such that it is
   * available during expression evaluation (executeInGlobalWithBindings()).
   *
   * Example:
   *   _self['foobar'] = 'test'
   * where |_self| refers to the desired object.
   *
   * The |frameActor| property allows the Web Console client to provide the
   * frame actor ID, such that the expression can be evaluated in the
   * user-selected stack frame.
   *
   * For the above to work we need the debugger and the Web Console to share
   * a connection, otherwise the Web Console actor will not find the frame
   * actor.
   *
   * The Debugger.Frame comes from the jsdebugger's Debugger instance, which
   * is different from the Web Console's Debugger instance. This means that
   * for evaluation to work, we need to create a new instance for the Web
   * Console Commands helpers - they need to be Debugger.Objects coming from the
   * jsdebugger's Debugger instance.
   *
   * When |bindObjectActor| is used objects can come from different iframes,
   * from different domains. To avoid permission-related errors when objects
   * come from a different window, we also determine the object's own global,
   * such that evaluation happens in the context of that global. This means that
   * evaluation will happen in the object's iframe, rather than the top level
   * window.
   *
   * @param string string
   *        String to evaluate.
   * @param object [options]
   *        Options for evaluation:
   *        - bindObjectActor: the ObjectActor ID to use for evaluation.
   *          |evalWithBindings()| will be called with one additional binding:
   *          |_self| which will point to the Debugger.Object of the given
   *          ObjectActor.
   *        - selectedObjectActor: Like bindObjectActor, but executes with the
   *          top level window as the global.
   *        - frameActor: the FrameActor ID to use for evaluation. The given
   *        debugger frame is used for evaluation, instead of the global window.
   *        - selectedNodeActor: the NodeActor ID of the currently selected node
   *        in the Inspector (or null, if there is no selection). This is used
   *        for helper functions that make reference to the currently selected
   *        node, like $0.
   *         - url: the url to evaluate the script as. Defaults to
   *         "debugger eval code".
   * @return object
   *         An object that holds the following properties:
   *         - dbg: the debugger where the string was evaluated.
   *         - frame: (optional) the frame where the string was evaluated.
   *         - window: the Debugger.Object for the global where the string was
   *         evaluated.
   *         - result: the result of the evaluation.
   *         - helperResult: any result coming from a Web Console commands
   *         function.
   */
  /* eslint-disable complexity */
  evalWithDebugger: function(string, options = {}) {
    const trimmedString = string.trim();
    // The help function needs to be easy to guess, so we make the () optional.
    if (trimmedString == "help" || trimmedString == "?") {
      string = "help()";
    }

    const isCmd = isCommand(string);
    // we support Unix like syntax for commands if it is preceeded by `:`
    if (isCmd) {
      try {
        string = formatCommand(string);
      } catch (e) {
        string = `throw "${e}"`;
      }
    }

    // Add easter egg for console.mihai().
    if (trimmedString == "console.mihai()" || trimmedString == "console.mihai();") {
      string = "\"http://incompleteness.me/blog/2015/02/09/console-dot-mihai/\"";
    }

    // Find the Debugger.Frame of the given FrameActor.
    let frame = null, frameActor = null;
    if (options.frameActor) {
      frameActor = this.conn.getActor(options.frameActor);
      if (frameActor) {
        frame = frameActor.frame;
      } else {
        DevToolsUtils.reportException("evalWithDebugger",
          Error("The frame actor was not found: " + options.frameActor));
      }
    }

    // If we've been given a frame actor in whose scope we should evaluate the
    // expression, be sure to use that frame's Debugger (that is, the JavaScript
    // debugger's Debugger) for the whole operation, not the console's Debugger.
    // (One Debugger will treat a different Debugger's Debugger.Object instances
    // as ordinary objects, not as references to be followed, so mixing
    // debuggers causes strange behaviors.)
    const dbg = frame ? frameActor.threadActor.dbg : this.dbg;
    let dbgWindow = dbg.makeGlobalObjectReference(this.evalWindow);

    // If we have an object to bind to |_self|, create a Debugger.Object
    // referring to that object, belonging to dbg.
    let bindSelf = null;
    if (options.bindObjectActor || options.selectedObjectActor) {
      const objActor = this.getActorByID(options.bindObjectActor ||
                                       options.selectedObjectActor);
      if (objActor) {
        const jsVal = objActor.rawValue();

        if (isObject(jsVal)) {
          // If we use the makeDebuggeeValue method of jsVal's own global, then
          // we'll get a D.O that sees jsVal as viewed from its own compartment -
          // that is, without wrappers. The evalWithBindings call will then wrap
          // jsVal appropriately for the evaluation compartment.
          bindSelf = dbgWindow.makeDebuggeeValue(jsVal);
          if (options.bindObjectActor) {
            const global = Cu.getGlobalForObject(jsVal);
            try {
              const _dbgWindow = dbg.makeGlobalObjectReference(global);
              dbgWindow = _dbgWindow;
            } catch (err) {
              // The above will throw if `global` is invisible to debugger.
            }
          }
        } else {
          bindSelf = jsVal;
        }
      }
    }

    // Get the Web Console commands for the given debugger window.
    const helpers = this._getWebConsoleCommands(dbgWindow);
    const bindings = helpers.sandbox;
    if (bindSelf) {
      bindings._self = bindSelf;
    }

    if (options.selectedNodeActor) {
      const actor = this.conn.getActor(options.selectedNodeActor);
      if (actor) {
        helpers.selectedNode = actor.rawNode;
      }
    }

    // Check if the Debugger.Frame or Debugger.Object for the global include
    // $ or $$. We will not overwrite these functions with the Web Console
    // commands.
    let found$ = false, found$$ = false, disableScreenshot = false;
    // do not override command functions if we are using the command key `:`
    // before the command string
    if (!isCmd) {
      // if we do not have the command key as a prefix, screenshot is disabled by default
      disableScreenshot = true;
      if (frame) {
        const env = frame.environment;
        if (env) {
          found$ = !!env.find("$");
          found$$ = !!env.find("$$");
        }
      } else {
        found$ = !!dbgWindow.getOwnPropertyDescriptor("$");
        found$$ = !!dbgWindow.getOwnPropertyDescriptor("$$");
      }
    }

    let $ = null, $$ = null, screenshot = null;
    if (found$) {
      $ = bindings.$;
      delete bindings.$;
    }
    if (found$$) {
      $$ = bindings.$$;
      delete bindings.$$;
    }
    if (disableScreenshot) {
      screenshot = bindings.screenshot;
      delete bindings.screenshot;
    }

    // Ready to evaluate the string.
    helpers.evalInput = string;

    let evalOptions;
    if (typeof options.url == "string") {
      evalOptions = { url: options.url };
    }

    // If the debugger object is changed from the last evaluation,
    // adopt this._lastConsoleInputEvaluation value in the new debugger,
    // to prevents "Debugger.Object belongs to a different Debugger" exceptions
    // related to the $_ bindings.
    if (this._lastConsoleInputEvaluation &&
        this._lastConsoleInputEvaluation.global !== dbgWindow) {
      this._lastConsoleInputEvaluation = dbg.adoptDebuggeeValue(
        this._lastConsoleInputEvaluation
      );
=======
  _getWebConsoleCommandsCache: function() {
    if (!this._webConsoleCommandsCache) {
      const helpers = {
        sandbox: Object.create(null)
      };
      addWebConsoleCommands(helpers);
      this._webConsoleCommandsCache = Object.getOwnPropertyNames(helpers.sandbox);
>>>>>>> 94e37e71
    }
    return this._webConsoleCommandsCache;
  },

  // Event handlers for various listeners.

  /**
   * Handle console messages sent to us from a replaying process via the
   * debugger.
   */
  onReplayingMessage: function(msg) {
    if (this.isDuplicateReplayingMessage(msg)) {
      return;
    }

    if (msg.messageType == "ConsoleAPI") {
      this.onConsoleAPICall(msg);
    }
    if (screenshot) {
      bindings.screenshot = screenshot;
    }

    if (msg.messageType == "PageError") {
      const packet = {
        from: this.actorID,
        type: "pageError",
        pageError: this.preparePageErrorForRemote(msg),
      };
      this.conn.send(packet);
    }
  },

  /**
   * Handler for messages received from the ConsoleServiceListener. This method
   * sends the nsIConsoleMessage to the remote Web Console client.
   *
   * @param nsIConsoleMessage message
   *        The message we need to send to the client.
   */
  onConsoleServiceMessage: function(message) {
    let packet;
    if (message instanceof Ci.nsIScriptError) {
      packet = {
        from: this.actorID,
        type: "pageError",
        pageError: this.preparePageErrorForRemote(message),
      };
    } else {
      packet = {
        from: this.actorID,
        type: "logMessage",
        message: this._createStringGrip(message.message),
        timeStamp: message.timeStamp,
      };
    }
    this.conn.send(packet);
  },

  /**
   * Prepare an nsIScriptError to be sent to the client.
   *
   * @param nsIScriptError pageError
   *        The page error we need to send to the client.
   * @return object
   *         The object you can send to the remote client.
   */
  preparePageErrorForRemote: function(pageError) {
    let stack = null;
    // Convert stack objects to the JSON attributes expected by client code
    // Bug 1348885: If the global from which this error came from has been
    // nuked, stack is going to be a dead wrapper.
    if (pageError.stack && !Cu.isDeadWrapper(pageError.stack)) {
      stack = [];
      let s = pageError.stack;
      while (s !== null) {
        stack.push({
          filename: s.source,
          lineNumber: s.line,
          columnNumber: s.column,
          functionName: s.functionDisplayName
        });
        s = s.parent;
      }
    }
    let lineText = pageError.sourceLine;
    if (lineText && lineText.length > DebuggerServer.LONG_STRING_INITIAL_LENGTH) {
      lineText = lineText.substr(0, DebuggerServer.LONG_STRING_INITIAL_LENGTH);
    }

    let notesArray = null;
    const notes = pageError.notes;
    if (notes && notes.length) {
      notesArray = [];
      for (let i = 0, len = notes.length; i < len; i++) {
        const note = notes.queryElementAt(i, Ci.nsIScriptErrorNote);
        notesArray.push({
          messageBody: this._createStringGrip(note.errorMessage),
          frame: {
            source: note.sourceName,
            line: note.lineNumber,
            column: note.columnNumber,
          }
        });
      }
    }

    return {
      errorMessage: this._createStringGrip(pageError.errorMessage),
      errorMessageName: pageError.errorMessageName,
      exceptionDocURL: ErrorDocs.GetURL(pageError),
      sourceName: pageError.sourceName,
      lineText: lineText,
      lineNumber: pageError.lineNumber,
      columnNumber: pageError.columnNumber,
      category: pageError.category,
      timeStamp: pageError.timeStamp,
      warning: !!(pageError.flags & pageError.warningFlag),
      error: !!(pageError.flags & pageError.errorFlag),
      exception: !!(pageError.flags & pageError.exceptionFlag),
      strict: !!(pageError.flags & pageError.strictFlag),
      info: !!(pageError.flags & pageError.infoFlag),
      private: pageError.isFromPrivateWindow,
      stacktrace: stack,
      notes: notesArray,
      executionPoint: pageError.executionPoint,
    };
  },

  /**
   * Handler for window.console API calls received from the ConsoleAPIListener.
   * This method sends the object to the remote Web Console client.
   *
   * @see ConsoleAPIListener
   * @param object message
   *        The console API call we need to send to the remote client.
   */
  onConsoleAPICall: function(message) {
    const packet = {
      from: this.actorID,
      type: "consoleAPICall",
      message: this.prepareConsoleMessageForRemote(message),
    };
    this.conn.send(packet);
  },

  /**
   * Get the NetworkEventActor for a given URL that may have been noticed by the network
   * listener.  Requests are added when they start, so the actor might not yet have all
   * data for the request until it has completed.
   *
   * @param string url
   *        The URL of the request to search for.
   */
  getRequestContentForURL(url) {
    if (!this.netmonitors) {
      return null;
    }
    return new Promise(resolve => {
      let messagesReceived = 0;
      const onMessage = ({ data }) => {
        // Resolve early if the console actor is destroyed
        if (!this.netmonitors) {
          resolve(null);
          return;
        }
        if (data.url != url) {
          return;
        }
        messagesReceived++;
        // Either use the first response with a content, or return a null content
        // if we received the responses from all the message managers.
        if (data.content || messagesReceived == this.netmonitors.length) {
          for (const { messageManager } of this.netmonitors) {
            messageManager.removeMessageListener("debug:request-content:response",
              onMessage);
          }
          resolve(data.content);
        }
      };
      for (const { messageManager } of this.netmonitors) {
        messageManager.addMessageListener("debug:request-content:response", onMessage);
        messageManager.sendAsyncMessage("debug:request-content:request", { url });
      }
    });
  },

  /**
   * Send a new HTTP request from the target's window.
   *
   * @param object message
   *        Object with 'request' - the HTTP request details.
   */
  async sendHTTPRequest({ request }) {
    const { url, method, headers, body } = request;

    // Set the loadingNode and loadGroup to the target document - otherwise the
    // request won't show up in the opened netmonitor.
    const doc = this.window.document;

    const channel = NetUtil.newChannel({
      uri: NetUtil.newURI(url),
      loadingNode: doc,
      securityFlags: Ci.nsILoadInfo.SEC_ALLOW_CROSS_ORIGIN_DATA_IS_NULL,
      contentPolicyType: Ci.nsIContentPolicy.TYPE_OTHER
    });

    channel.QueryInterface(Ci.nsIHttpChannel);

    channel.loadGroup = doc.documentLoadGroup;
    channel.loadFlags |= Ci.nsIRequest.LOAD_BYPASS_CACHE |
                         Ci.nsIRequest.INHIBIT_CACHING |
                         Ci.nsIRequest.LOAD_ANONYMOUS;

    channel.requestMethod = method;

    for (const {name, value} of headers) {
      channel.setRequestHeader(name, value, false);
    }

    if (body) {
      channel.QueryInterface(Ci.nsIUploadChannel2);
      const bodyStream = Cc["@mozilla.org/io/string-input-stream;1"]
        .createInstance(Ci.nsIStringInputStream);
      bodyStream.setData(body, body.length);
      channel.explicitSetUploadStream(bodyStream, null, -1, method, false);
    }

    NetUtil.asyncFetch(channel, () => {});

    if (!this.netmonitors) {
      return null;
    }
    const { channelId } = channel;
    // Only query the NetworkMonitorActor running in the parent process, where the
    // request will be done. There always is one listener running in the parent process,
    // see startListeners.
    const netmonitor = this.netmonitors.filter(({ parentProcess }) => parentProcess)[0];
    const { messageManager } = netmonitor;
    return new Promise(resolve => {
      const onMessage = ({ data }) => {
        if (data.channelId == channelId) {
          messageManager.removeMessageListener("debug:get-network-event-actor:response",
            onMessage);
          resolve({
            eventActor: data.actor
          });
        }
      };
      messageManager.addMessageListener("debug:get-network-event-actor:response",
        onMessage);
      messageManager.sendAsyncMessage("debug:get-network-event-actor:request",
        { channelId });
    });
  },

  /**
   * Handler for file activity. This method sends the file request information
   * to the remote Web Console client.
   *
   * @see ConsoleProgressListener
   * @param string fileURI
   *        The requested file URI.
   */
  onFileActivity: function(fileURI) {
    const packet = {
      from: this.actorID,
      type: "fileActivity",
      uri: fileURI,
    };
    this.conn.send(packet);
  },

  /**
   * Handler for reflow activity. This method forwards reflow events to the
   * remote Web Console client.
   *
   * @see ConsoleReflowListener
   * @param Object reflowInfo
   */
  onReflowActivity: function(reflowInfo) {
    const packet = {
      from: this.actorID,
      type: "reflowActivity",
      interruptible: reflowInfo.interruptible,
      start: reflowInfo.start,
      end: reflowInfo.end,
      sourceURL: reflowInfo.sourceURL,
      sourceLine: reflowInfo.sourceLine,
      functionName: reflowInfo.functionName
    };

    this.conn.send(packet);
  },

  // End of event handlers for various listeners.

  /**
   * Prepare a message from the console API to be sent to the remote Web Console
   * instance.
   *
   * @param object message
   *        The original message received from console-api-log-event.
   * @param boolean aUseObjectGlobal
   *        If |true| the object global is determined and added as a debuggee,
   *        otherwise |this.window| is used when makeDebuggeeValue() is invoked.
   * @return object
   *         The object that can be sent to the remote client.
   */
  prepareConsoleMessageForRemote: function(message, useObjectGlobal = true) {
    const result = WebConsoleUtils.cloneObject(message);

    result.workerType = WebConsoleUtils.getWorkerType(result) || "none";

    delete result.wrappedJSObject;
    delete result.ID;
    delete result.innerID;
    delete result.consoleID;

    result.arguments = Array.map(message.arguments || [], (obj) => {
      const dbgObj = this.makeDebuggeeValue(obj, useObjectGlobal);
      return this.createValueGrip(dbgObj);
    });

    result.styles = Array.map(message.styles || [], (string) => {
      return this.createValueGrip(string);
    });

    result.category = message.category || "webdev";

    return result;
  },

  /**
   * Find the XUL window that owns the content window.
   *
   * @return Window
   *         The XUL window that owns the content window.
   */
  chromeWindow: function() {
    let window = null;
    try {
      window = this.window.docShell.chromeEventHandler.ownerGlobal;
    } catch (ex) {
      // The above can fail because chromeEventHandler is not available for all
      // kinds of |this.window|.
    }

    return window;
  },

  /**
   * Notification observer for the "last-pb-context-exited" topic.
   *
   * @private
   * @param object subject
   *        Notification subject - in this case it is the inner window ID that
   *        was destroyed.
   * @param string topic
   *        Notification topic.
   */
  _onObserverNotification: function(subject, topic) {
    switch (topic) {
      case "last-pb-context-exited":
        this.conn.send({
          from: this.actorID,
          type: "lastPrivateContextExited",
        });
        break;
    }
  },

  /**
   * The "will-navigate" progress listener. This is used to clear the current
   * eval scope.
   */
  _onWillNavigate: function({ window, isTopLevel }) {
    if (isTopLevel) {
      this._evalWindow = null;
      EventEmitter.off(this.parentActor, "will-navigate", this._onWillNavigate);
      this._progressListenerActive = false;
    }
  },

  /**
   * This listener is called when we switch to another frame,
   * mostly to unregister previous listeners and start listening on the new document.
   */
  _onChangedToplevelDocument: function() {
    // Convert the Set to an Array
    const listeners = [...this._listeners];

    // Unregister existing listener on the previous document
    // (pass a copy of the array as it will shift from it)
    this.stopListeners({listeners: listeners.slice()});

    // This method is called after this.window is changed,
    // so we register new listener on this new window
    this.startListeners({listeners: listeners});

    // Also reset the cached top level chrome window being targeted
    this._lastChromeWindow = null;
  },
};

WebConsoleActor.prototype.requestTypes =
{
  startListeners: WebConsoleActor.prototype.startListeners,
  stopListeners: WebConsoleActor.prototype.stopListeners,
  getCachedMessages: WebConsoleActor.prototype.getCachedMessages,
  evaluateJS: WebConsoleActor.prototype.evaluateJS,
  evaluateJSAsync: WebConsoleActor.prototype.evaluateJSAsync,
  autocomplete: WebConsoleActor.prototype.autocomplete,
  clearMessagesCache: WebConsoleActor.prototype.clearMessagesCache,
  getPreferences: WebConsoleActor.prototype.getPreferences,
  setPreferences: WebConsoleActor.prototype.setPreferences,
  sendHTTPRequest: WebConsoleActor.prototype.sendHTTPRequest
};

exports.WebConsoleActor = WebConsoleActor;<|MERGE_RESOLUTION|>--- conflicted
+++ resolved
@@ -26,14 +26,9 @@
 loader.lazyRequireGetter(this, "JSPropertyProvider", "devtools/shared/webconsole/js-property-provider", true);
 loader.lazyRequireGetter(this, "NetUtil", "resource://gre/modules/NetUtil.jsm", true);
 loader.lazyRequireGetter(this, "addWebConsoleCommands", "devtools/server/actors/webconsole/utils", true);
-<<<<<<< HEAD
-loader.lazyRequireGetter(this, "formatCommand", "devtools/server/actors/webconsole/commands", true);
-loader.lazyRequireGetter(this, "isCommand", "devtools/server/actors/webconsole/commands", true);
-=======
 loader.lazyRequireGetter(this, "isCommand", "devtools/server/actors/webconsole/commands", true);
 loader.lazyRequireGetter(this, "validCommands", "devtools/server/actors/webconsole/commands", true);
 loader.lazyRequireGetter(this, "createMessageManagerMocks", "devtools/server/actors/webconsole/message-manager-mock", true);
->>>>>>> 94e37e71
 loader.lazyRequireGetter(this, "CONSOLE_WORKER_IDS", "devtools/server/actors/webconsole/utils", true);
 loader.lazyRequireGetter(this, "WebConsoleUtils", "devtools/server/actors/webconsole/utils", true);
 loader.lazyRequireGetter(this, "EnvironmentActor", "devtools/server/actors/environment", true);
@@ -1194,14 +1189,6 @@
         });
       }
 
-<<<<<<< HEAD
-      matches = matches.concat(this._webConsoleCommandsCache
-          .filter(n =>
-            // filter out `screenshot` command as it is inaccessible without
-            // the `:` prefix
-            n !== "screenshot" && n.startsWith(result.matchProp)
-          ));
-=======
       // Sort the results in order to display lowercased item first (e.g. we want to
       // display `document` then `Document` as we loosely match the user input if the
       // first letter they typed was lowercase).
@@ -1213,7 +1200,6 @@
         }
         return lA ? -1 : 1;
       });
->>>>>>> 94e37e71
     }
 
     return {
@@ -1350,210 +1336,6 @@
     return helpers;
   },
 
-<<<<<<< HEAD
-  /**
-   * Evaluates a string using the debugger API.
-   *
-   * To allow the variables view to update properties from the Web Console we
-   * provide the "bindObjectActor" mechanism: the Web Console tells the
-   * ObjectActor ID for which it desires to evaluate an expression. The
-   * Debugger.Object pointed at by the actor ID is bound such that it is
-   * available during expression evaluation (executeInGlobalWithBindings()).
-   *
-   * Example:
-   *   _self['foobar'] = 'test'
-   * where |_self| refers to the desired object.
-   *
-   * The |frameActor| property allows the Web Console client to provide the
-   * frame actor ID, such that the expression can be evaluated in the
-   * user-selected stack frame.
-   *
-   * For the above to work we need the debugger and the Web Console to share
-   * a connection, otherwise the Web Console actor will not find the frame
-   * actor.
-   *
-   * The Debugger.Frame comes from the jsdebugger's Debugger instance, which
-   * is different from the Web Console's Debugger instance. This means that
-   * for evaluation to work, we need to create a new instance for the Web
-   * Console Commands helpers - they need to be Debugger.Objects coming from the
-   * jsdebugger's Debugger instance.
-   *
-   * When |bindObjectActor| is used objects can come from different iframes,
-   * from different domains. To avoid permission-related errors when objects
-   * come from a different window, we also determine the object's own global,
-   * such that evaluation happens in the context of that global. This means that
-   * evaluation will happen in the object's iframe, rather than the top level
-   * window.
-   *
-   * @param string string
-   *        String to evaluate.
-   * @param object [options]
-   *        Options for evaluation:
-   *        - bindObjectActor: the ObjectActor ID to use for evaluation.
-   *          |evalWithBindings()| will be called with one additional binding:
-   *          |_self| which will point to the Debugger.Object of the given
-   *          ObjectActor.
-   *        - selectedObjectActor: Like bindObjectActor, but executes with the
-   *          top level window as the global.
-   *        - frameActor: the FrameActor ID to use for evaluation. The given
-   *        debugger frame is used for evaluation, instead of the global window.
-   *        - selectedNodeActor: the NodeActor ID of the currently selected node
-   *        in the Inspector (or null, if there is no selection). This is used
-   *        for helper functions that make reference to the currently selected
-   *        node, like $0.
-   *         - url: the url to evaluate the script as. Defaults to
-   *         "debugger eval code".
-   * @return object
-   *         An object that holds the following properties:
-   *         - dbg: the debugger where the string was evaluated.
-   *         - frame: (optional) the frame where the string was evaluated.
-   *         - window: the Debugger.Object for the global where the string was
-   *         evaluated.
-   *         - result: the result of the evaluation.
-   *         - helperResult: any result coming from a Web Console commands
-   *         function.
-   */
-  /* eslint-disable complexity */
-  evalWithDebugger: function(string, options = {}) {
-    const trimmedString = string.trim();
-    // The help function needs to be easy to guess, so we make the () optional.
-    if (trimmedString == "help" || trimmedString == "?") {
-      string = "help()";
-    }
-
-    const isCmd = isCommand(string);
-    // we support Unix like syntax for commands if it is preceeded by `:`
-    if (isCmd) {
-      try {
-        string = formatCommand(string);
-      } catch (e) {
-        string = `throw "${e}"`;
-      }
-    }
-
-    // Add easter egg for console.mihai().
-    if (trimmedString == "console.mihai()" || trimmedString == "console.mihai();") {
-      string = "\"http://incompleteness.me/blog/2015/02/09/console-dot-mihai/\"";
-    }
-
-    // Find the Debugger.Frame of the given FrameActor.
-    let frame = null, frameActor = null;
-    if (options.frameActor) {
-      frameActor = this.conn.getActor(options.frameActor);
-      if (frameActor) {
-        frame = frameActor.frame;
-      } else {
-        DevToolsUtils.reportException("evalWithDebugger",
-          Error("The frame actor was not found: " + options.frameActor));
-      }
-    }
-
-    // If we've been given a frame actor in whose scope we should evaluate the
-    // expression, be sure to use that frame's Debugger (that is, the JavaScript
-    // debugger's Debugger) for the whole operation, not the console's Debugger.
-    // (One Debugger will treat a different Debugger's Debugger.Object instances
-    // as ordinary objects, not as references to be followed, so mixing
-    // debuggers causes strange behaviors.)
-    const dbg = frame ? frameActor.threadActor.dbg : this.dbg;
-    let dbgWindow = dbg.makeGlobalObjectReference(this.evalWindow);
-
-    // If we have an object to bind to |_self|, create a Debugger.Object
-    // referring to that object, belonging to dbg.
-    let bindSelf = null;
-    if (options.bindObjectActor || options.selectedObjectActor) {
-      const objActor = this.getActorByID(options.bindObjectActor ||
-                                       options.selectedObjectActor);
-      if (objActor) {
-        const jsVal = objActor.rawValue();
-
-        if (isObject(jsVal)) {
-          // If we use the makeDebuggeeValue method of jsVal's own global, then
-          // we'll get a D.O that sees jsVal as viewed from its own compartment -
-          // that is, without wrappers. The evalWithBindings call will then wrap
-          // jsVal appropriately for the evaluation compartment.
-          bindSelf = dbgWindow.makeDebuggeeValue(jsVal);
-          if (options.bindObjectActor) {
-            const global = Cu.getGlobalForObject(jsVal);
-            try {
-              const _dbgWindow = dbg.makeGlobalObjectReference(global);
-              dbgWindow = _dbgWindow;
-            } catch (err) {
-              // The above will throw if `global` is invisible to debugger.
-            }
-          }
-        } else {
-          bindSelf = jsVal;
-        }
-      }
-    }
-
-    // Get the Web Console commands for the given debugger window.
-    const helpers = this._getWebConsoleCommands(dbgWindow);
-    const bindings = helpers.sandbox;
-    if (bindSelf) {
-      bindings._self = bindSelf;
-    }
-
-    if (options.selectedNodeActor) {
-      const actor = this.conn.getActor(options.selectedNodeActor);
-      if (actor) {
-        helpers.selectedNode = actor.rawNode;
-      }
-    }
-
-    // Check if the Debugger.Frame or Debugger.Object for the global include
-    // $ or $$. We will not overwrite these functions with the Web Console
-    // commands.
-    let found$ = false, found$$ = false, disableScreenshot = false;
-    // do not override command functions if we are using the command key `:`
-    // before the command string
-    if (!isCmd) {
-      // if we do not have the command key as a prefix, screenshot is disabled by default
-      disableScreenshot = true;
-      if (frame) {
-        const env = frame.environment;
-        if (env) {
-          found$ = !!env.find("$");
-          found$$ = !!env.find("$$");
-        }
-      } else {
-        found$ = !!dbgWindow.getOwnPropertyDescriptor("$");
-        found$$ = !!dbgWindow.getOwnPropertyDescriptor("$$");
-      }
-    }
-
-    let $ = null, $$ = null, screenshot = null;
-    if (found$) {
-      $ = bindings.$;
-      delete bindings.$;
-    }
-    if (found$$) {
-      $$ = bindings.$$;
-      delete bindings.$$;
-    }
-    if (disableScreenshot) {
-      screenshot = bindings.screenshot;
-      delete bindings.screenshot;
-    }
-
-    // Ready to evaluate the string.
-    helpers.evalInput = string;
-
-    let evalOptions;
-    if (typeof options.url == "string") {
-      evalOptions = { url: options.url };
-    }
-
-    // If the debugger object is changed from the last evaluation,
-    // adopt this._lastConsoleInputEvaluation value in the new debugger,
-    // to prevents "Debugger.Object belongs to a different Debugger" exceptions
-    // related to the $_ bindings.
-    if (this._lastConsoleInputEvaluation &&
-        this._lastConsoleInputEvaluation.global !== dbgWindow) {
-      this._lastConsoleInputEvaluation = dbg.adoptDebuggeeValue(
-        this._lastConsoleInputEvaluation
-      );
-=======
   _getWebConsoleCommandsCache: function() {
     if (!this._webConsoleCommandsCache) {
       const helpers = {
@@ -1561,7 +1343,6 @@
       };
       addWebConsoleCommands(helpers);
       this._webConsoleCommandsCache = Object.getOwnPropertyNames(helpers.sandbox);
->>>>>>> 94e37e71
     }
     return this._webConsoleCommandsCache;
   },
@@ -1579,9 +1360,6 @@
 
     if (msg.messageType == "ConsoleAPI") {
       this.onConsoleAPICall(msg);
-    }
-    if (screenshot) {
-      bindings.screenshot = screenshot;
     }
 
     if (msg.messageType == "PageError") {
