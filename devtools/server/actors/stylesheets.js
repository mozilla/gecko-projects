--- conflicted
+++ resolved
@@ -143,49 +143,6 @@
 exports.getSheetText = getSheetText;
 
 /**
-<<<<<<< HEAD
- * Try to fetch the stylesheet text from the network monitor.  If it was enabled during
- * the load, it should have a copy of the text saved.
- *
- * @param string href
- *        The URL of the sheet to fetch.
- */
-function fetchStylesheetFromNetworkMonitor(href, consoleActor) {
-  if (!consoleActor) {
-    return null;
-  }
-  const request = consoleActor.getNetworkEventActorForURL(href);
-  if (!request) {
-    return null;
-  }
-  const content = request._response.content;
-  if (request._discardResponseBody || request._truncated || !content || !content.size) {
-    // Do not return the stylesheet text if there is no meaningful content or if it's
-    // still loading. Let the caller handle it by doing its own separate request.
-    return null;
-  }
-
-  if (content.text.type != "longString") {
-    // For short strings, the text is available directly.
-    return {
-      content: content.text,
-      contentType: content.mimeType,
-    };
-  }
-  // For long strings, look up the actor that holds the full text.
-  const longStringActor = consoleActor.conn._getOrCreateActor(content.text.actor);
-  if (!longStringActor) {
-    return null;
-  }
-  return {
-    content: longStringActor.str,
-    contentType: content.mimeType,
-  };
-}
-
-/**
-=======
->>>>>>> 94e37e71
  * Get the charset of the stylesheet.
  */
 function getCSSCharset(sheet) {
