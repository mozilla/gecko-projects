--- conflicted
+++ resolved
@@ -405,11 +405,7 @@
     return this._tabClosed ? null : undefined;
   },
 
-<<<<<<< HEAD
-  _makeOnEnterFrame: function ({ pauseAndRespond, rewinding }) {
-=======
-  _makeOnEnterFrame: function({ pauseAndRespond }) {
->>>>>>> 3bcd829c
+  _makeOnEnterFrame: function({ pauseAndRespond, rewinding }) {
     return frame => {
       const generatedLocation = this.sources.getFrameLocation(frame);
       let { originalSourceActor } = this.unsafeSynchronize(
@@ -561,11 +557,7 @@
   /**
    * Define the JS hook functions for stepping.
    */
-<<<<<<< HEAD
-  _makeSteppingHooks: function (startLocation, steppingType, rewinding) {
-=======
-  _makeSteppingHooks: function(startLocation, steppingType) {
->>>>>>> 3bcd829c
+  _makeSteppingHooks: function(startLocation, steppingType, rewinding) {
     // Bind these methods and state because some of the hooks are called
     // with 'this' set to the current frame. Rather than repeating the
     // binding in each _makeOnX method, just do it once here and pass it
@@ -922,14 +914,9 @@
   /**
    * Helper method that returns the next frame when stepping.
    */
-<<<<<<< HEAD
-  _getNextStepFrame: function (frame, rewinding) {
+  _getNextStepFrame: function(frame, rewinding) {
     let endOfFrame = rewinding ? (frame.offset == 0) : frame.reportedPop;
     let stepFrame = endOfFrame ? frame.older : frame;
-=======
-  _getNextStepFrame: function(frame) {
-    let stepFrame = frame.reportedPop ? frame.older : frame;
->>>>>>> 3bcd829c
     if (!stepFrame || !stepFrame.script) {
       stepFrame = null;
     }
