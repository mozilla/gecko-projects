/* -*- indent-tabs-mode: nil; js-indent-level: 2; js-indent-level: 2 -*- */
/* vim: set ft=javascript ts=2 et sw=2 tw=80: */
/* This Source Code Form is subject to the terms of the Mozilla Public
 * License, v. 2.0. If a copy of the MPL was not distributed with this
 * file, You can obtain one at http://mozilla.org/MPL/2.0/. */

"use strict";

const { ActorPool } = require("devtools/server/actors/common");
const { createValueGrip } = require("devtools/server/actors/object");
const { ActorClassWithSpec } = require("devtools/shared/protocol");
const { frameSpec } = require("devtools/shared/specs/frame");

/**
 * An actor for a specified stack frame.
 */
let FrameActor = ActorClassWithSpec(frameSpec, {
  /**
   * Creates the Frame actor.
   *
   * @param frame Debugger.Frame
   *        The debuggee frame.
   * @param threadActor ThreadActor
   *        The parent thread actor for this frame.
   */
  initialize: function(frame, threadActor) {
    this.frame = frame;
    this.threadActor = threadActor;
  },

  /**
   * A pool that contains frame-lifetime objects, like the environment.
   */
  _frameLifetimePool: null,
  get frameLifetimePool() {
    if (!this._frameLifetimePool) {
      this._frameLifetimePool = new ActorPool(this.conn);
      this.conn.addActorPool(this._frameLifetimePool);
    }
    return this._frameLifetimePool;
  },

  /**
   * Finalization handler that is called when the actor is being evicted from
   * the pool.
   */
  destroy: function() {
    this.conn.removeActorPool(this._frameLifetimePool);
    this._frameLifetimePool = null;
  },

<<<<<<< HEAD
  getEnvironment: function () {
    try {
      if (!this.frame.environment) {
        return {};
      }
    } catch (e) {
      // |this.frame| might not be live.
=======
  getEnvironment: function() {
    if (!this.frame.environment) {
>>>>>>> 3bcd829c
      return {};
    }

    let envActor = this.threadActor.createEnvironmentActor(
      this.frame.environment,
      this.frameLifetimePool
    );

    return envActor.form();
  },

  /**
   * Returns a frame form for use in a protocol message.
   */
  form: function() {
    let threadActor = this.threadActor;
    let form = { actor: this.actorID,
                 type: this.frame.type };
    if (this.frame.type === "call") {
      form.callee = createValueGrip(this.frame.callee, threadActor._pausePool,
        threadActor.objectGrip);
    }

    // NOTE: ignoreFrameEnvironment lets the client explicitly avoid
    // populating form environments on pause.
    if (
      !this.threadActor._options.ignoreFrameEnvironment &&
      this.frame.environment
    ) {
      form.environment = this.getEnvironment();
    }

    if (this.frame.type != "wasmcall") {
      form.this = createValueGrip(this.frame.this, threadActor._pausePool,
        threadActor.objectGrip);
    }

    form.arguments = this._args();
    if (this.frame.script) {
      let generatedLocation = this.threadActor.sources.getFrameLocation(this.frame);
      form.where = {
        source: generatedLocation.generatedSourceActor.form(),
        line: generatedLocation.generatedLine,
        column: generatedLocation.generatedColumn
      };
    }

    if (!this.frame.older) {
      form.oldest = true;
    }

    return form;
  },

  _args: function() {
    if (!this.frame.arguments) {
      return [];
    }

    return this.frame.arguments.map(arg => createValueGrip(arg,
      this.threadActor._pausePool, this.threadActor.objectGrip));
  }
});

exports.FrameActor = FrameActor;<|MERGE_RESOLUTION|>--- conflicted
+++ resolved
@@ -49,18 +49,13 @@
     this._frameLifetimePool = null;
   },
 
-<<<<<<< HEAD
-  getEnvironment: function () {
+  getEnvironment: function() {
     try {
       if (!this.frame.environment) {
         return {};
       }
     } catch (e) {
       // |this.frame| might not be live.
-=======
-  getEnvironment: function() {
-    if (!this.frame.environment) {
->>>>>>> 3bcd829c
       return {};
     }
 
