--- conflicted
+++ resolved
@@ -9,14 +9,11 @@
 const L10N = new LocalizationHelper("devtools/client/locales/toolbox.properties");
 const DevToolsUtils = require("devtools/shared/DevToolsUtils");
 const Telemetry = require("devtools/client/shared/telemetry");
-<<<<<<< HEAD
-=======
 
 // The min-width of toolbox and browser toolbox.
 const WIDTH_CHEVRON_AND_MEATBALL = 50;
 const WIDTH_CHEVRON_AND_MEATBALL_AND_CLOSE = 74;
 const ZOOM_VALUE_PREF = "devtools.toolbox.zoomValue";
->>>>>>> 94e37e71
 
 loader.lazyRequireGetter(this, "Toolbox", "devtools/client/framework/toolbox", true);
 loader.lazyRequireGetter(this, "Hosts", "devtools/client/framework/toolbox-hosts", true);
@@ -62,11 +59,8 @@
   this.host = this.createHost(hostType, hostOptions);
   this.hostType = hostType;
   this.telemetry = new Telemetry();
-<<<<<<< HEAD
-=======
   this.setMinWidthWithZoom = this.setMinWidthWithZoom.bind(this);
   Services.prefs.addObserver(ZOOM_VALUE_PREF, this.setMinWidthWithZoom);
->>>>>>> 94e37e71
 }
 
 ToolboxHostManager.prototype = {
@@ -94,10 +88,7 @@
     // access to the toolbox internals in order to get the session ID.
     this.host.frame.setAttribute("session_id", msSinceProcessStart);
 
-<<<<<<< HEAD
-=======
     this.setMinWidthWithZoom();
->>>>>>> 94e37e71
     return toolbox;
   },
 
