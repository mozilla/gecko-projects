--- conflicted
+++ resolved
@@ -344,12 +344,8 @@
         {
           "oldpanel": previousToolId,
           "newpanel": currentToolId,
-<<<<<<< HEAD
-          "session_id": this._toolPanel._toolbox.sessionId
-=======
           "os": this._telemetry.osNameAndVersion,
           "session_id": sessionId
->>>>>>> 94e37e71
         }
       );
     }
