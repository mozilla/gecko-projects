--- conflicted
+++ resolved
@@ -79,15 +79,11 @@
     const intervalWidth = intervalLength * width / animationDuration;
     const tickCount = parseInt(width / intervalWidth, 10);
     const isAllDurationInfinity =
-<<<<<<< HEAD
-      animations.every(animation => animation.state.duration === Infinity);
-=======
           animations.every(animation => animation.state.duration === Infinity);
     const zeroBasePosition =
           width * (timeScale.zeroPositionTime / animationDuration);
     const shiftWidth = zeroBasePosition % intervalWidth;
     const needToShift = zeroBasePosition !== 0 && shiftWidth !== 0;
->>>>>>> 94e37e71
 
     const ticks = [];
     // Need to display first graduation since position will be shifted.
@@ -97,20 +93,12 @@
     }
 
     for (let i = 0; i <= tickCount; i++) {
-<<<<<<< HEAD
-      const position = i * intervalWidth * 100 / width;
-      const label = isAllDurationInfinity && i === tickCount
-                      ? getStr("player.infiniteTimeLabel")
-                      : timeScale.formatTime(timeScale.distanceToRelativeTime(position));
-      ticks.push({ position, label });
-=======
       const position = ((i * intervalWidth) + shiftWidth) * 100 / width;
       const distance = timeScale.distanceToRelativeTime(position);
       const label = isAllDurationInfinity && i === tickCount
                     ? getStr("player.infiniteTimeLabel")
                     : timeScale.formatTime(distance);
       ticks.push({ position, label, width: intervalWidth });
->>>>>>> 94e37e71
     }
 
     this.setState({ ticks });
