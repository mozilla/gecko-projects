--- conflicted
+++ resolved
@@ -18,11 +18,7 @@
 loader.lazyRequireGetter(this, "KeyCodes", "devtools/client/shared/keycodes", true);
 loader.lazyRequireGetter(this, "Editor", "devtools/client/sourceeditor/editor");
 loader.lazyRequireGetter(this, "Telemetry", "devtools/client/shared/telemetry");
-<<<<<<< HEAD
-loader.lazyRequireGetter(this, "processScreenshot", "devtools/shared/webconsole/screenshot-helper");
-=======
 loader.lazyRequireGetter(this, "saveScreenshot", "devtools/shared/screenshot/save");
->>>>>>> 94e37e71
 
 const l10n = require("devtools/client/webconsole/webconsole-l10n");
 
@@ -435,11 +431,7 @@
    * @param object response
    *        The message received from the server.
    */
-<<<<<<< HEAD
-  async _executeResultCallback(callback, response) {
-=======
   async _executeResultCallback(response) {
->>>>>>> 94e37e71
     if (!this.hud) {
       return null;
     }
@@ -483,17 +475,10 @@
           break;
         case "screenshotOutput":
           const { args, value } = helperResult;
-<<<<<<< HEAD
-          const results = await processScreenshot(this.hud.window, args, value);
-          this.screenshotNotify(results);
-          // early return as screenshot notify has dispatched all necessary messages
-          return;
-=======
           const results = await saveScreenshot(this.hud.window, args, value);
           this.screenshotNotify(results);
           // early return as screenshot notify has dispatched all necessary messages
           return null;
->>>>>>> 94e37e71
       }
     }
 
@@ -522,11 +507,7 @@
   }
 
   screenshotNotify(results) {
-<<<<<<< HEAD
-    const wrappedResults = results.map(result => ({ result }));
-=======
     const wrappedResults = results.map(message => ({ message, type: "logMessage" }));
->>>>>>> 94e37e71
     this.hud.consoleOutput.dispatchMessagesAdd(wrappedResults);
   }
 
@@ -604,24 +585,11 @@
    *         received.
    */
   requestEvaluation(str, options = {}) {
-<<<<<<< HEAD
-    const toolbox = gDevTools.getToolbox(this.hud.owner.target);
-    const deferred = defer();
-
-    function onResult(response) {
-      if (!response.error) {
-        deferred.resolve(response);
-      } else {
-        deferred.reject(response);
-      }
-    }
-=======
     // Send telemetry event. If we are in the browser toolbox we send -1 as the
     // toolbox session id.
     this.props.serviceContainer.recordTelemetryEvent("execute_js", {
       "lines": str.split(/\n/).length
     });
->>>>>>> 94e37e71
 
     let frameActor = null;
     if ("frame" in options) {
@@ -635,20 +603,7 @@
       selectedObjectActor: options.selectedObjectActor,
     };
 
-<<<<<<< HEAD
-    this.webConsoleClient.evaluateJSAsync(str, onResult, evalOptions);
-
-    // Send telemetry event. If we are in the browser toolbox we send -1 as the
-    // toolbox session id.
-    this._telemetry.recordEvent("devtools.main", "execute_js", "webconsole", null, {
-      "lines": str.split(/\n/).length,
-      "session_id": toolbox ? toolbox.sessionId : -1
-    });
-
-    return deferred.promise;
-=======
     return this.webConsoleClient.evaluateJSAsync(str, null, evalOptions);
->>>>>>> 94e37e71
   }
 
   /**
