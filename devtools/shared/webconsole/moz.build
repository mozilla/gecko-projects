--- conflicted
+++ resolved
@@ -12,10 +12,5 @@
     'client.js',
     'js-property-provider.js',
     'network-helper.js',
-<<<<<<< HEAD
-    'network-monitor.js',
-    'screenshot-helper.js',
-=======
->>>>>>> 94e37e71
     'throttle.js',
 )